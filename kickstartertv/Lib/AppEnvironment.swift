--- conflicted
+++ resolved
@@ -53,11 +53,8 @@
     countryCode: String = AppEnvironment.current.countryCode,
     launchedCountries: LaunchedCountries = AppEnvironment.current.launchedCountries,
     debounceScheduler: DateSchedulerType = AppEnvironment.current.debounceScheduler,
-<<<<<<< HEAD
-    mainBundle: NSBundleType = AppEnvironment.current.mainBundle) {
-=======
+    mainBundle: NSBundleType = AppEnvironment.current.mainBundle,
     assetImageGeneratorType: AssetImageGeneratorType.Type = AppEnvironment.current.assetImageGeneratorType) {
->>>>>>> 0a6c5caf
 
       stack.append(
         Environment(
@@ -69,11 +66,8 @@
           countryCode: countryCode,
           launchedCountries: launchedCountries,
           debounceScheduler: debounceScheduler,
-<<<<<<< HEAD
-          mainBundle: mainBundle
-=======
+          mainBundle: mainBundle,
           assetImageGeneratorType: assetImageGeneratorType
->>>>>>> 0a6c5caf
         )
       )
   }
@@ -91,11 +85,8 @@
     countryCode: String = AppEnvironment.current.countryCode,
     launchedCountries: LaunchedCountries = AppEnvironment.current.launchedCountries,
     debounceScheduler: DateSchedulerType = AppEnvironment.current.debounceScheduler,
-<<<<<<< HEAD
-    mainBundle: NSBundleType = AppEnvironment.current.mainBundle) {
-=======
+    mainBundle: NSBundleType = AppEnvironment.current.mainBundle,
     assetImageGeneratorType: AssetImageGeneratorType.Type = AppEnvironment.current.assetImageGeneratorType) {
->>>>>>> 0a6c5caf
 
       replaceCurrentEnvironment(
         Environment(
@@ -107,11 +98,8 @@
           countryCode: countryCode,
           launchedCountries: launchedCountries,
           debounceScheduler: debounceScheduler,
-<<<<<<< HEAD
-          mainBundle: mainBundle
-=======
+          mainBundle: mainBundle,
           assetImageGeneratorType: assetImageGeneratorType
->>>>>>> 0a6c5caf
         )
       )
   }
