import KsApi
import Models
import ReactiveCocoa
import AVKit

/**
 A collection of **all** global variables and singletons that the app wants access to.
 */
struct Environment {
  let apiService: ServiceType
  let currentUser: CurrentUserType
  let language: Language
  let locale: NSLocale
  let timeZone: NSTimeZone
  let countryCode: String
  let launchedCountries: LaunchedCountries
  let debounceScheduler: DateSchedulerType
<<<<<<< HEAD
  let mainBundle: NSBundleType
=======
  let assetImageGeneratorType: AssetImageGeneratorType.Type
>>>>>>> 0a6c5caf

  init(
    apiService: ServiceType = Service.shared,
    currentUser: CurrentUserType = CurrentUser.shared,
    language: Language = .en,
    locale: NSLocale = .currentLocale(),
    timeZone: NSTimeZone = .localTimeZone(),
    countryCode: String = "US",
    launchedCountries: LaunchedCountries = .init(),
    debounceScheduler: DateSchedulerType = QueueScheduler.mainQueueScheduler,
<<<<<<< HEAD
    mainBundle: NSBundleType = LanguageDoubler()) {
=======
    assetImageGeneratorType: AssetImageGeneratorType.Type = AVAssetImageGenerator.self) {
>>>>>>> 0a6c5caf

      self.apiService = apiService
      self.currentUser = currentUser
      self.language = language
      self.locale = locale
      self.timeZone = timeZone
      self.countryCode = countryCode
      self.launchedCountries = launchedCountries
      self.debounceScheduler = debounceScheduler
<<<<<<< HEAD
      self.mainBundle = mainBundle
=======
      self.assetImageGeneratorType = assetImageGeneratorType
>>>>>>> 0a6c5caf
  }
}

extension Environment : CustomStringConvertible, CustomDebugStringConvertible {

  var description: String {
    return "(apiService: \(self.apiService), currentUser: \(self.currentUser), language: \(language), locale: \(self.locale.localeIdentifier), timeZone: \(self.timeZone), countryCode: \(self.countryCode), launchedCountries: \(self.launchedCountries))"
  }

  var debugDescription: String {
    return self.description
  }
}<|MERGE_RESOLUTION|>--- conflicted
+++ resolved
@@ -15,11 +15,8 @@
   let countryCode: String
   let launchedCountries: LaunchedCountries
   let debounceScheduler: DateSchedulerType
-<<<<<<< HEAD
   let mainBundle: NSBundleType
-=======
   let assetImageGeneratorType: AssetImageGeneratorType.Type
->>>>>>> 0a6c5caf
 
   init(
     apiService: ServiceType = Service.shared,
@@ -30,11 +27,8 @@
     countryCode: String = "US",
     launchedCountries: LaunchedCountries = .init(),
     debounceScheduler: DateSchedulerType = QueueScheduler.mainQueueScheduler,
-<<<<<<< HEAD
-    mainBundle: NSBundleType = LanguageDoubler()) {
-=======
+    mainBundle: NSBundleType = LanguageDoubler(),
     assetImageGeneratorType: AssetImageGeneratorType.Type = AVAssetImageGenerator.self) {
->>>>>>> 0a6c5caf
 
       self.apiService = apiService
       self.currentUser = currentUser
@@ -44,11 +38,8 @@
       self.countryCode = countryCode
       self.launchedCountries = launchedCountries
       self.debounceScheduler = debounceScheduler
-<<<<<<< HEAD
       self.mainBundle = mainBundle
-=======
       self.assetImageGeneratorType = assetImageGeneratorType
->>>>>>> 0a6c5caf
   }
 }
 
