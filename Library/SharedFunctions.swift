import KsApi
import Prelude
import ReactiveSwift
import UserNotifications

/**
 Determines if the personalization data in the project implies that the current user is backing the
 reward passed in. Because of the many ways in which we can get this data we have multiple ways of
 determining this.

 - parameter reward:  A reward.
 - parameter project: A project.

 - returns: A boolean.
 */
internal func userIsBacking(reward: Reward, inProject project: Project) -> Bool {
  guard let backing = project.personalization.backing else { return false }

  return backing.reward?.id == reward.id
    || backing.rewardId == reward.id
    || (backing.reward == nil && backing.rewardId == nil && reward == Reward.noReward)
}

/**
 Determines if the personalization data in the project implies that the current user is backing the
 project passed in.

 - parameter project: A project.

 - returns: A boolean.
 */
internal func userIsBackingProject(_ project: Project) -> Bool {
  return project.personalization.backing != nil || project.personalization.isBacking == .some(true)
}

/**
 Determines if the current user is the creator for a given project.

 - parameter project: A project.

 - returns: A boolean.
 */
public func currentUserIsCreator(of project: Project) -> Bool {
  guard let user = AppEnvironment.current.currentUser else { return false }

  return project.creator.id == user.id
}

/**
 Returns a reward from a backing in a given project

 - parameter backing: A backing
 - parameter project: A project

 - returns: A reward
 */

internal func reward(from backing: Backing, inProject project: Project) -> Reward {
  if let backingReward = backing.reward {
    return backingReward
  }

  guard let rewardId = backing.rewardId else { return Reward.noReward }

  return reward(withId: rewardId, inProject: project)
}

/**
 Returns a reward for a backing ID in a given project

 - parameter backing: A backing ID
 - parameter project: A project

 - returns: A reward
 */

internal func reward(withId rewardId: Int, inProject project: Project) -> Reward {
  let noRewardFromProject = project.rewards.first { $0.id == Reward.noReward.id }

  return project.rewards.first { $0.id == rewardId }
    ?? noRewardFromProject
    ?? Reward.noReward
}

/**
 Computes the minimum and maximum amounts that can be pledge to a reward. For the "no reward" reward,
 this looks up values in the table of launched countries, since the values depend on the currency.

 - parameter project: A project.
 - parameter reward:  A reward.

 - returns: A pair of the minimum and maximum amount that can be pledged to a reward.
 */
internal func minAndMaxPledgeAmount(forProject project: Project, reward: Reward?)
  -> (min: Double, max: Double) {
  // The country on the project cannot be trusted to have the min/max values, so first try looking
  // up the country in our launched countries array that we get back from the server config.
  let country = AppEnvironment.current.launchedCountries.countries
    .first { $0 == project.country }
    .coalesceWith(project.country)

  switch reward {
  case .none, .some(Reward.noReward):
    return (Double(country.minPledge ?? 1), Double(country.maxPledge ?? 10_000))
  case let .some(reward):
    return (reward.minimum, Double(country.maxPledge ?? 10_000))
  }
}

/**
 Computes the minimum amount needed to pledge to a reward. For the "no reward" reward,
 this looks up values in the table of launched countries, since the values depend on the currency.

 - parameter project: A project.
 - parameter reward:  A reward.

 - returns: The minimum amount needed to pledge to the reward.
 */
internal func minPledgeAmount(forProject project: Project, reward: Reward?) -> Double {
  return minAndMaxPledgeAmount(forProject: project, reward: reward).min
}

/**
 Returns the full currency symbol for a country. Special logic is added around prefixing currency symbols
 with country/currency codes based on a variety of factors.

 - parameter country: The country.
 - parameter omitCurrencyCode: Safe to omit the US currencyCode
 - parameter env: Current Environment.

 - returns: The currency symbol that can be used for currency display.
 */
public func currencySymbol(
  forCountry country: Project.Country,
  omitCurrencyCode: Bool = true,
  env: Environment = AppEnvironment.current
) -> String {
  guard env.launchedCountries.currencyNeedsCode(country.currencySymbol) else {
    // Currencies that dont have ambigious currencies can just use their symbol.
    return country.currencySymbol
  }

  if country == .us && env.countryCode == Project.Country.us.countryCode && omitCurrencyCode {
    // US people looking at US projects just get the currency symbol
    return country.currencySymbol
  } else if country == .sg {
    // Singapore projects get a special currency prefix
    return "\(String.nbsp)S\(country.currencySymbol)\(String.nbsp)"
  } else if country.currencySymbol == "kr" || country.currencySymbol == "Fr" {
    // Kroner projects use the currency code prefix
    return "\(String.nbsp)\(country.currencyCode)\(String.nbsp)"
  } else {
    // Everything else uses the country code prefix.
    return "\(String.nbsp)\(country.countryCode)\(country.currencySymbol)\(String.nbsp)"
  }
}

public func updatedUserWithClearedActivityCountProducer() -> SignalProducer<User, Never> {
  return AppEnvironment.current.apiService.clearUserUnseenActivity(input: .init())
    .filter { _ in AppEnvironment.current.currentUser != nil }
    .map { $0.activityIndicatorCount }
    .map { count in AppEnvironment.current.currentUser ?|> User.lens.unseenActivityCount .~ count }
    .skipNil()
    .demoteErrors()
}

public func defaultShippingRule(fromShippingRules shippingRules: [ShippingRule]) -> ShippingRule? {
  let shippingRuleFromCurrentLocation = shippingRules
    .first { shippingRule in shippingRule.location.country == AppEnvironment.current.config?.countryCode }

  if let shippingRuleFromCurrentLocation = shippingRuleFromCurrentLocation {
    return shippingRuleFromCurrentLocation
  }

  let shippingRuleInUSA = shippingRules
    .first { shippingRule in shippingRule.location.country == "US" }

  return shippingRuleInUSA ?? shippingRules.first
}

public func formattedAmountForRewardOrBacking(
  project: Project,
  rewardOrBacking: Either<Reward, Backing>
) -> String {
  switch rewardOrBacking {
  case let .left(reward):
    let min = minPledgeAmount(forProject: project, reward: reward)
    return Format.currency(
      min,
      country: project.country,
      omitCurrencyCode: project.stats.omitUSCurrencyCode
    )
  case let .right(backing):
    return Format.formattedCurrency(
      backing.amount,
      country: project.country,
      omitCurrencyCode: project.stats.omitUSCurrencyCode
    )
  }
}

internal func classNameWithoutModule(_ class: AnyClass) -> String {
  return `class`
    .description()
    .components(separatedBy: ".")
    .dropFirst()
    .joined(separator: ".")
}

public func deviceIdentifier(uuid: UUIDType, env: Environment = AppEnvironment.current) -> String {
  guard let identifier = env.device.identifierForVendor else {
    return uuid.uuidString
  }

  return identifier.uuidString
}

typealias SanitizedPledgeParams = (pledgeTotal: String, rewardIds: [String], locationId: String?)

internal func sanitizedPledgeParameters(
  from rewards: [Reward],
  selectedQuantities: SelectedRewardQuantities,
  pledgeTotal: Double,
  shippingRule: ShippingRule?
) -> SanitizedPledgeParams {
  let shippingLocationId = (shippingRule?.location.id).flatMap(String.init)

  let formattedPledgeTotal = Format.decimalCurrency(for: pledgeTotal)
  let rewardIds = rewards.map { reward -> [String] in
    guard let selectedRewardQuantity = selectedQuantities[reward.id] else { return [] }
    return Array(0..<selectedRewardQuantity).map { _ in reward.graphID }
  }
  .flatMap { $0 }

  return (formattedPledgeTotal, rewardIds, shippingLocationId)
}

public func ksr_pledgeAmount(
  _ pledgeAmount: Double,
  subtractingShippingAmount shippingAmount: Double?
) -> Double {
  guard let shippingAmount = shippingAmount, shippingAmount > 0 else { return pledgeAmount }

  let pledgeAmount = Decimal(pledgeAmount) - Decimal(shippingAmount)

  return (pledgeAmount as NSDecimalNumber).doubleValue
}

public func discoveryPageBackgroundColor() -> UIColor {
  let variant = OptimizelyExperiment.nativeProjectCardsExperimentVariant()

  switch variant {
  case .variant1:
    return UIColor.ksr_support_100
  case .variant2, .control:
    return UIColor.ksr_white
  }
}

public func rewardIsAvailable(project: Project, reward: Reward) -> Bool {
  let isLimited = reward.isLimitedQuantity
  let isTimebased = reward.isLimitedTime

  guard isLimited || isTimebased else { return true }

  let remainingQty = rewardLimitRemainingForBacker(project: project, reward: reward)
  let isRemaining = remainingQty == nil || (remainingQty ?? 0) > 0

  let now = AppEnvironment.current.dateType.init().timeIntervalSince1970
  let endsAt = reward.endsAt.coalesceWith(now)
  let timeLimitNotReached = endsAt > now

  // Limited availability is valid if the reward is limited and remaining > 0 OR this reward is not limited.
  let limitedAvailabilityValid = (isLimited && isRemaining) || !isLimited

  // Timebased availability is valid if the reward is timebased and the time limit has not been reached
  // OR the reward is not timebased.
  let timebasedAvailabilityValid = (isTimebased && timeLimitNotReached) || !isTimebased

  // Both types of availability must be valid in order for this reward to be considered available.
  return limitedAvailabilityValid && timebasedAvailabilityValid
}

public func rewardLimitRemainingForBacker(project: Project, reward: Reward) -> Int? {
  guard let remaining = reward.remaining else {
    return nil
  }

  // If the reward is limited, determine the currently backed quantity.
  var backedQuantity: Int = 0
  if let backing = project.personalization.backing {
    let rewardQuantities = selectedRewardQuantities(in: backing)
    backedQuantity = rewardQuantities[reward.id] ?? 0
  }

  /**
   Remaining limit for the backer is the minimum of the total remaining quantity
   (including what has been backed).

   For example, let `remaining` be 1 and `backedQuantity` be 3:

   `remainingForBacker` will be 4 as the backer as already backed 3, 1 is available.
   */

  return remaining + backedQuantity
}

public func rewardLimitPerBackerRemainingForBacker(project: Project, reward: Reward) -> Int? {
  /// Be sure that there is a `limitPerBacker` set
  guard let limitPerBacker = reward.limitPerBacker else { return nil }

  /**
   If this is not a limited reward, the `limitPerBacker` is remaining when creating/editing a pledge.
   This amount will include any backed quantity as the user is able to edit their pledge.
   */
  guard let remaining = reward.remaining else {
    return limitPerBacker
  }

  // If the reward is limited, determine the currently backed quantity.
  var backedQuantity: Int = 0
  if let backing = project.personalization.backing {
    let rewardQuantities = selectedRewardQuantities(in: backing)
    backedQuantity = rewardQuantities[reward.id] ?? 0
  }

  /**
   Remaining for the backer is the minimum of the total remaining quantity
   (including what has been backed) or `limitPerBacker`.

   For example, let `remaining` be 1, `limitPerBacker` be 5 and `backedQuantity` be 3:

   `remainingForBacker` will be 4 as the backer as already backed 3, 1 is available and this amount is less
   than `limitPerBacker`.
   */

  let remainingPlusBacked = remaining + backedQuantity

  return min(remainingPlusBacked, limitPerBacker)
}

public func selectedRewardQuantities(in backing: Backing) -> SelectedRewardQuantities {
  var quantities: [SelectedRewardId: SelectedRewardQuantity] = [:]

  let rewards = [backing.reward].compact() + (backing.addOns ?? [])

  rewards.forEach { reward in
    quantities[reward.id] = (quantities[reward.id] ?? 0) + 1
  }

  return quantities
}

public func rewardsCarouselCanNavigateToReward(_ reward: Reward, in project: Project) -> Bool {
  guard !currentUserIsCreator(of: project) else { return false }

  let isBacking = userIsBacking(reward: reward, inProject: project)
  let isAvailableForNewBacker = rewardIsAvailable(project: project, reward: reward) && !isBacking
  let isAvailableForExistingBackerToEdit = (isBacking && reward.hasAddOns)

  return [
    project.state == .live,
    isAvailableForNewBacker || isAvailableForExistingBackerToEdit
  ]
  .allSatisfy(isTrue)
}

/**
 Determines if a start date from a given reward/add on predates the current date.

 - parameter reward:           The reward being evaluated

 - returns: A Bool representing whether the reward has a start date prior to the current date/time.
 */
public func isStartDateBeforeToday(for reward: Reward) -> Bool {
  return (reward.startsAt == nil || (reward.startsAt ?? 0) <= AppEnvironment.current.dateType.init()
    .timeIntervalSince1970)
}

/**
 Determines if an end date from a given reward/add on is after the current date.

 - parameter reward:           The reward being evaluated

 - returns: A Bool representing whether the reward has an end date after to the current date/time.
 */
public func isEndDateAfterToday(for reward: Reward) -> Bool {
  return (reward.endsAt == nil || (reward.endsAt ?? 0) >= AppEnvironment.current.dateType.init()
    .timeIntervalSince1970)
}

/*
 A helper that assists in rounding an amount to a given number of decimal places
 */
<<<<<<< HEAD
internal func rounded(_ value: Double, places: Int) -> Double {
  let divisor = pow(10.0, Double(places))
  return (value * divisor).rounded() / divisor
=======
public func rounded(_ value: Double, places: Int) -> Double {
  let divisor = pow(10.0, Double(places))
  return (value * divisor).rounded() / divisor
}

public func checkoutProperties(
  from project: Project,
  baseReward: Reward,
  rewards: [Reward],
  selectedQuantities: SelectedRewardQuantities?,
  additionalPledgeAmount: Double,
  pledgeTotal: Double,
  shippingTotal: Double,
  checkoutId: Int? = nil,
  isApplePay: Bool?
) -> KSRAnalytics.CheckoutPropertiesData {
  let staticUsdRate = Double(project.stats.staticUsdRate)

  // Two decimal places to represent cent values
  let pledgeTotalUsd = rounded(pledgeTotal.multiplyingCurrency(staticUsdRate), places: 2)

  let bonusAmountUsd = additionalPledgeAmount
    .multiplyingCurrency(staticUsdRate)

  let addOnRewards = rewards
    .filter { reward in reward.id != baseReward.id }
    .map { reward -> [Reward] in
      guard let selectedRewardQuantity = selectedQuantities?[reward.id] else { return [] }
      return Array(0..<selectedRewardQuantity).map { _ in reward }
    }
    .flatMap { $0 }

  let addOnsCountTotal = addOnRewards.map(\.id).count
  let addOnsCountUnique = Set(addOnRewards.map(\.id)).count
  let addOnsMinimumUsd = Format.decimalCurrency(
    for: addOnRewards
      .reduce(0.0) { accum, addOn in accum.addingCurrency(addOn.minimum) }
      .multiplyingCurrency(staticUsdRate)
  )

  let shippingAmount: Double? = baseReward.shipping.enabled ? shippingTotal : nil

  let amount = Format.decimalCurrency(for: pledgeTotal)

  let bonusAmount = Format.decimalCurrency(for: additionalPledgeAmount)
  let bonusAmountInUsd = Format.decimalCurrency(for: bonusAmountUsd)

  let rewardId = baseReward.id
  let estimatedDelivery = baseReward.estimatedDeliveryOn

  var paymentType: String?
  if let isApplePay = isApplePay {
    paymentType = isApplePay
      ? PaymentType.applePay.rawValue
      : PaymentType.creditCard.rawValue
  }

  let shippingEnabled = baseReward.shipping.enabled
  let shippingAmountUsd = (shippingAmount?.multiplyingCurrency(staticUsdRate))
    .flatMap(Format.decimalCurrency)
  let rewardTitle = baseReward.title
  let rewardMinimumUsd = Format.decimalCurrency(for: baseReward.minimum.multiplyingCurrency(staticUsdRate))

  let userHasEligibleStoredApplePayCard = AppEnvironment.current
    .applePayCapabilities
    .applePayCapable(for: project)

  return KSRAnalytics.CheckoutPropertiesData(
    addOnsCountTotal: addOnsCountTotal,
    addOnsCountUnique: addOnsCountUnique,
    addOnsMinimumUsd: addOnsMinimumUsd,
    amount: amount,
    bonusAmount: bonusAmount,
    bonusAmountInUsd: bonusAmountInUsd,
    checkoutId: checkoutId,
    estimatedDelivery: estimatedDelivery,
    paymentType: paymentType,
    revenueInUsd: pledgeTotalUsd,
    rewardId: rewardId,
    rewardMinimumUsd: rewardMinimumUsd,
    rewardTitle: rewardTitle,
    shippingEnabled: shippingEnabled,
    shippingAmount: shippingAmount,
    shippingAmountUsd: shippingAmountUsd,
    userHasStoredApplePayCard: userHasEligibleStoredApplePayCard
  )
>>>>>>> 326d5792
}<|MERGE_RESOLUTION|>--- conflicted
+++ resolved
@@ -392,11 +392,6 @@
 /*
  A helper that assists in rounding an amount to a given number of decimal places
  */
-<<<<<<< HEAD
-internal func rounded(_ value: Double, places: Int) -> Double {
-  let divisor = pow(10.0, Double(places))
-  return (value * divisor).rounded() / divisor
-=======
 public func rounded(_ value: Double, places: Int) -> Double {
   let divisor = pow(10.0, Double(places))
   return (value * divisor).rounded() / divisor
@@ -483,5 +478,4 @@
     shippingAmountUsd: shippingAmountUsd,
     userHasStoredApplePayCard: userHasEligibleStoredApplePayCard
   )
->>>>>>> 326d5792
 }