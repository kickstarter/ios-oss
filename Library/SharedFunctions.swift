import KsApi
import Prelude
import ReactiveSwift
import UserNotifications

/**
 Determines if the personalization data in the project implies that the current user is backing the
 reward passed in. Because of the many ways in which we can get this data we have multiple ways of
 determining this.

 - parameter reward:  A reward.
 - parameter project: A project.

 - returns: A boolean.
 */
internal func userIsBacking(reward: Reward, inProject project: Project) -> Bool {
  guard let backing = project.personalization.backing else { return false }

  return backing.reward?.id == reward.id
    || backing.rewardId == reward.id
    || (backing.reward == nil && backing.rewardId == nil && reward == Reward.noReward)
}

/**
 Determines if the personalization data in the project implies that the current user is backing the
 project passed in.

 - parameter project: A project.

 - returns: A boolean.
 */
internal func userIsBackingProject(_ project: Project) -> Bool {
  return project.personalization.backing != nil || project.personalization.isBacking == .some(true)
}

/**
 Determines if the current user is the creator for a given project.

 - parameter project: A project.

 - returns: A boolean.
 */
public func currentUserIsCreator(of project: Project) -> Bool {
  guard let user = AppEnvironment.current.currentUser else { return false }

  return project.creator.id == user.id
}

/**
 Returns a reward from a backing in a given project

 - parameter backing: A backing
 - parameter project: A project

 - returns: A reward
 */

internal func reward(from backing: Backing, inProject project: Project) -> Reward {
  if let backingReward = backing.reward {
    return backingReward
  }

  guard let rewardId = backing.rewardId else { return Reward.noReward }

  return reward(withId: rewardId, inProject: project)
}

/**
 Returns a reward for a backing ID in a given project

 - parameter backing: A backing ID
 - parameter project: A project

 - returns: A reward
 */

internal func reward(withId rewardId: Int, inProject project: Project) -> Reward {
  let noRewardFromProject = project.rewards.first { $0.id == Reward.noReward.id }

  return project.rewards.first { $0.id == rewardId }
    ?? noRewardFromProject
    ?? Reward.noReward
}

/**
 Computes the minimum and maximum amounts that can be pledge to a reward. For the "no reward" reward,
 this looks up values in the table of launched countries, since the values depend on the currency.

 - parameter project: A project.
 - parameter reward:  A reward.

 - returns: A pair of the minimum and maximum amount that can be pledged to a reward.
 */
internal func minAndMaxPledgeAmount(forProject project: Project, reward: Reward?)
  -> (min: Double, max: Double) {
  // The country on the project cannot be trusted to have the min/max values, so first try looking
  // up the country in our launched countries array that we get back from the server config.
  let country = AppEnvironment.current.launchedCountries.countries
    .first { $0 == project.country }
    .coalesceWith(project.country)

  switch reward {
  case .none, .some(Reward.noReward):
    return (Double(country.minPledge ?? 1), Double(country.maxPledge ?? 10_000))
  case let .some(reward):
    return (reward.minimum, Double(country.maxPledge ?? 10_000))
  }
}

/**
 Computes the minimum amount needed to pledge to a reward. For the "no reward" reward,
 this looks up values in the table of launched countries, since the values depend on the currency.

 - parameter project: A project.
 - parameter reward:  A reward.

 - returns: The minimum amount needed to pledge to the reward.
 */
internal func minPledgeAmount(forProject project: Project, reward: Reward?) -> Double {
  return minAndMaxPledgeAmount(forProject: project, reward: reward).min
}

/**
 Returns the full currency symbol for a country. Special logic is added around prefixing currency symbols
 with country/currency codes based on a variety of factors.

 - parameter country: The country.
 - parameter omitCurrencyCode: Safe to omit the US currencyCode
 - parameter env: Current Environment.

 - returns: The currency symbol that can be used for currency display.
 */
public func currencySymbol(
  forCountry country: Project.Country,
  omitCurrencyCode: Bool = true,
  env: Environment = AppEnvironment.current
) -> String {
  guard env.launchedCountries.currencyNeedsCode(country.currencySymbol) else {
    // Currencies that dont have ambigious currencies can just use their symbol.
    return country.currencySymbol
  }

  if country == .us && env.countryCode == Project.Country.us.countryCode && omitCurrencyCode {
    // US people looking at US projects just get the currency symbol
    return country.currencySymbol
  } else if country == .sg {
    // Singapore projects get a special currency prefix
    return "\(String.nbsp)S\(country.currencySymbol)\(String.nbsp)"
  } else if country.currencySymbol == "kr" || country.currencySymbol == "Fr" {
    // Kroner projects use the currency code prefix
    return "\(String.nbsp)\(country.currencyCode)\(String.nbsp)"
  } else {
    // Everything else uses the country code prefix.
    return "\(String.nbsp)\(country.countryCode)\(country.currencySymbol)\(String.nbsp)"
  }
}

public func updatedUserWithClearedActivityCountProducer() -> SignalProducer<User, Never> {
  return AppEnvironment.current.apiService.clearUserUnseenActivity(input: .init())
    .filter { _ in AppEnvironment.current.currentUser != nil }
    .map { $0.activityIndicatorCount }
    .map { count in AppEnvironment.current.currentUser ?|> User.lens.unseenActivityCount .~ count }
    .skipNil()
    .demoteErrors()
}

public func defaultShippingRule(fromShippingRules shippingRules: [ShippingRule]) -> ShippingRule? {
  let shippingRuleFromCurrentLocation = shippingRules
    .first { shippingRule in shippingRule.location.country == AppEnvironment.current.config?.countryCode }

  if let shippingRuleFromCurrentLocation = shippingRuleFromCurrentLocation {
    return shippingRuleFromCurrentLocation
  }

  let shippingRuleInUSA = shippingRules
    .first { shippingRule in shippingRule.location.country == "US" }

  return shippingRuleInUSA ?? shippingRules.first
}

public func formattedAmountForRewardOrBacking(
  project: Project,
  rewardOrBacking: Either<Reward, Backing>
) -> String {
  switch rewardOrBacking {
  case let .left(reward):
    let min = minPledgeAmount(forProject: project, reward: reward)
    return Format.currency(
      min,
      country: project.country,
      omitCurrencyCode: project.stats.omitUSCurrencyCode
    )
  case let .right(backing):
    return Format.formattedCurrency(
      backing.amount,
      country: project.country,
      omitCurrencyCode: project.stats.omitUSCurrencyCode
    )
  }
}

internal func classNameWithoutModule(_ class: AnyClass) -> String {
  return `class`
    .description()
    .components(separatedBy: ".")
    .dropFirst()
    .joined(separator: ".")
}

public func deviceIdentifier(uuid: UUIDType, env: Environment = AppEnvironment.current) -> String {
  guard let identifier = env.device.identifierForVendor else {
    return uuid.uuidString
  }

  return identifier.uuidString
}

typealias SanitizedPledgeParams = (pledgeTotal: String, rewardIds: [String], locationId: String?)

internal func sanitizedPledgeParameters(
  from rewards: [Reward],
  selectedQuantities: SelectedRewardQuantities,
  pledgeTotal: Double,
  shippingRule: ShippingRule?
) -> SanitizedPledgeParams {
  let shippingLocationId = (shippingRule?.location.id).flatMap(String.init)

  let formattedPledgeTotal = Format.decimalCurrency(for: pledgeTotal)
  let rewardIds = rewards.map { reward -> [String] in
    guard let selectedRewardQuantity = selectedQuantities[reward.id] else { return [] }
    return Array(0..<selectedRewardQuantity).map { _ in reward.graphID }
  }
  .flatMap { $0 }

  return (formattedPledgeTotal, rewardIds, shippingLocationId)
}

public func ksr_pledgeAmount(
  _ pledgeAmount: Double,
  subtractingShippingAmount shippingAmount: Double?
) -> Double {
  guard let shippingAmount = shippingAmount, shippingAmount > 0 else { return pledgeAmount }

  let pledgeAmount = Decimal(pledgeAmount) - Decimal(shippingAmount)

  return (pledgeAmount as NSDecimalNumber).doubleValue
}

public func discoveryPageBackgroundColor() -> UIColor {
  let variant = OptimizelyExperiment.nativeProjectCardsExperimentVariant()

  switch variant {
  case .variant1:
    return UIColor.ksr_support_100
  case .variant2, .control:
    return UIColor.ksr_white
  }
}

public func rewardIsAvailable(project: Project, reward: Reward) -> Bool {
  let isLimited = reward.isLimitedQuantity
  let isTimebased = reward.isLimitedTime

  guard isLimited || isTimebased else { return true }

  let remainingQty = rewardLimitRemainingForBacker(project: project, reward: reward)
  let isRemaining = remainingQty == nil || (remainingQty ?? 0) > 0

  let now = AppEnvironment.current.dateType.init().timeIntervalSince1970
  let endsAt = reward.endsAt.coalesceWith(now)
  let timeLimitNotReached = endsAt > now

  // Limited availability is valid if the reward is limited and remaining > 0 OR this reward is not limited.
  let limitedAvailabilityValid = (isLimited && isRemaining) || !isLimited

  // Timebased availability is valid if the reward is timebased and the time limit has not been reached
  // OR the reward is not timebased.
  let timebasedAvailabilityValid = (isTimebased && timeLimitNotReached) || !isTimebased

  // Both types of availability must be valid in order for this reward to be considered available.
  return limitedAvailabilityValid && timebasedAvailabilityValid
}

public func rewardLimitRemainingForBacker(project: Project, reward: Reward) -> Int? {
  guard let remaining = reward.remaining else {
    return nil
  }

  // If the reward is limited, determine the currently backed quantity.
  var backedQuantity: Int = 0
  if let backing = project.personalization.backing {
    let rewardQuantities = selectedRewardQuantities(in: backing)
    backedQuantity = rewardQuantities[reward.id] ?? 0
  }

  /**
   Remaining limit for the backer is the minimum of the total remaining quantity
   (including what has been backed).

   For example, let `remaining` be 1 and `backedQuantity` be 3:

   `remainingForBacker` will be 4 as the backer as already backed 3, 1 is available.
   */

  return remaining + backedQuantity
}

public func rewardLimitPerBackerRemainingForBacker(project: Project, reward: Reward) -> Int? {
  /// Be sure that there is a `limitPerBacker` set
  guard let limitPerBacker = reward.limitPerBacker else { return nil }

  /**
   If this is not a limited reward, the `limitPerBacker` is remaining when creating/editing a pledge.
   This amount will include any backed quantity as the user is able to edit their pledge.
   */
  guard let remaining = reward.remaining else {
    return limitPerBacker
  }

  // If the reward is limited, determine the currently backed quantity.
  var backedQuantity: Int = 0
  if let backing = project.personalization.backing {
    let rewardQuantities = selectedRewardQuantities(in: backing)
    backedQuantity = rewardQuantities[reward.id] ?? 0
  }

  /**
   Remaining for the backer is the minimum of the total remaining quantity
   (including what has been backed) or `limitPerBacker`.

   For example, let `remaining` be 1, `limitPerBacker` be 5 and `backedQuantity` be 3:

   `remainingForBacker` will be 4 as the backer as already backed 3, 1 is available and this amount is less
   than `limitPerBacker`.
   */

  let remainingPlusBacked = remaining + backedQuantity

  return min(remainingPlusBacked, limitPerBacker)
}

public func selectedRewardQuantities(in backing: Backing) -> SelectedRewardQuantities {
  var quantities: [SelectedRewardId: SelectedRewardQuantity] = [:]

  let rewards = [backing.reward].compact() + (backing.addOns ?? [])

  rewards.forEach { reward in
    quantities[reward.id] = (quantities[reward.id] ?? 0) + 1
  }

  return quantities
}

public func rewardsCarouselCanNavigateToReward(_ reward: Reward, in project: Project) -> Bool {
  guard !currentUserIsCreator(of: project) else { return false }

  let isBacking = userIsBacking(reward: reward, inProject: project)
  let isAvailableForNewBacker = rewardIsAvailable(project: project, reward: reward) && !isBacking
  let isAvailableForExistingBackerToEdit = (isBacking && reward.hasAddOns)

  return [
    project.state == .live,
    isAvailableForNewBacker || isAvailableForExistingBackerToEdit
  ]
  .allSatisfy(isTrue)
}

/**
 Determines if a start date from a given reward/add on predates the current date.

 - parameter reward:           The reward being evaluated

 - returns: A Bool representing whether the reward has a start date prior to the current date/time.
 */
public func isStartDateBeforeToday(for reward: Reward) -> Bool {
  return (reward.startsAt == nil || (reward.startsAt ?? 0) <= AppEnvironment.current.dateType.init()
    .timeIntervalSince1970)
}

/**
 Determines if an end date from a given reward/add on is after the current date.

 - parameter reward:           The reward being evaluated

 - returns: A Bool representing whether the reward has an end date after to the current date/time.
 */
public func isEndDateAfterToday(for reward: Reward) -> Bool {
  return (reward.endsAt == nil || (reward.endsAt ?? 0) >= AppEnvironment.current.dateType.init()
    .timeIntervalSince1970)
}

/*
 A helper that assists in rounding an amount to a given number of decimal places
 */
public func rounded(_ value: Double, places: Int) -> Double {
  let divisor = pow(10.0, Double(places))
  return (value * divisor).rounded() / divisor
}

<<<<<<< HEAD

/*
 * An helper func that calculates default shipping
 */
public func getDefaultShipping(project: Project, baseReward: Reward) -> Double {
  guard baseReward.shipping.enabled, let backing = project.personalization.backing else { return 0.0 }
  return backing.shippingAmount.flatMap(Double.init) ?? 0.0
}

=======
/**
 Creates `CheckoutPropertiesData` to send with our event properties.

 - parameter from: The `Project` associated with the checkout.
 - parameter baseReward: The reward being evaluated
 - parameter addOnRewards: An array of `Reward` objects representing the available add-ons.
 - parameter selectedQuantities: A dictionary of reward id to quantitiy.
 - parameter additionalPledgeAmount: The bonus amount included in the pledge.
 - parameter pledgeTotal: The total amount of the pledge.
 - parameter shippingTotal: The shipping cost for the pledge.
 - parameter checkoutId: The unique ID associated with the checkout.
 - parameter isApplePay: A `Bool` indicating if the pledge was done with Apple pay.

 - returns: A `CheckoutPropertiesData` object required for checkoutProperties.
 */
>>>>>>> 1b985db3
public func checkoutProperties(
  from project: Project,
  baseReward: Reward,
  addOnRewards: [Reward],
  selectedQuantities: SelectedRewardQuantities,
  additionalPledgeAmount: Double,
  pledgeTotal: Double,
  shippingTotal: Double,
  checkoutId: Int? = nil,
  isApplePay: Bool?
) -> KSRAnalytics.CheckoutPropertiesData {
  let staticUsdRate = Double(project.stats.staticUsdRate)

  // Two decimal places to represent cent values
  let pledgeTotalUsd = rounded(pledgeTotal.multiplyingCurrency(staticUsdRate), places: 2)

  let bonusAmountUsd = additionalPledgeAmount
    .multiplyingCurrency(staticUsdRate)

  let addOnRewards = addOnRewards
    .filter { reward in reward.id != baseReward.id }
    .map { reward -> [Reward] in
      guard let selectedRewardQuantity = selectedQuantities[reward.id] else { return [] }
      return Array(0..<selectedRewardQuantity).map { _ in reward }
    }
    .flatMap { $0 }

  let addOnsCountTotal = addOnRewards.map(\.id).count
  let addOnsCountUnique = Set(addOnRewards.map(\.id)).count
  let addOnsMinimumUsd = Format.decimalCurrency(
    for: addOnRewards
      .reduce(0.0) { accum, addOn in accum.addingCurrency(addOn.minimum) }
      .multiplyingCurrency(staticUsdRate)
  )

  let shippingAmount: Double? = baseReward.shipping.enabled ? shippingTotal : nil

  let amount = Format.decimalCurrency(for: pledgeTotal)

  let bonusAmount = Format.decimalCurrency(for: additionalPledgeAmount)
  let bonusAmountInUsd = Format.decimalCurrency(for: bonusAmountUsd)

  let rewardId = baseReward.id
  let estimatedDelivery = baseReward.estimatedDeliveryOn

  var paymentType: String?
  if let isApplePay = isApplePay {
    paymentType = isApplePay
      ? PaymentType.applePay.rawValue
      : PaymentType.creditCard.rawValue
  }

  let shippingEnabled = baseReward.shipping.enabled
  let shippingAmountUsd = (shippingAmount?.multiplyingCurrency(staticUsdRate))
    .flatMap(Format.decimalCurrency)
  let rewardTitle = baseReward.title
  let rewardMinimumUsd = Format.decimalCurrency(for: baseReward.minimum.multiplyingCurrency(staticUsdRate))

  let userHasEligibleStoredApplePayCard = AppEnvironment.current
    .applePayCapabilities
    .applePayCapable(for: project)

  return KSRAnalytics.CheckoutPropertiesData(
    addOnsCountTotal: addOnsCountTotal,
    addOnsCountUnique: addOnsCountUnique,
    addOnsMinimumUsd: addOnsMinimumUsd,
    amount: amount,
    bonusAmount: bonusAmount,
    bonusAmountInUsd: bonusAmountInUsd,
    checkoutId: checkoutId,
    estimatedDelivery: estimatedDelivery,
    paymentType: paymentType,
    revenueInUsd: pledgeTotalUsd,
    rewardId: rewardId,
    rewardMinimumUsd: rewardMinimumUsd,
    rewardTitle: rewardTitle,
    shippingEnabled: shippingEnabled,
    shippingAmount: shippingAmount,
    shippingAmountUsd: shippingAmountUsd,
    userHasStoredApplePayCard: userHasEligibleStoredApplePayCard
  )
}<|MERGE_RESOLUTION|>--- conflicted
+++ resolved
@@ -397,8 +397,6 @@
   return (value * divisor).rounded() / divisor
 }
 
-<<<<<<< HEAD
-
 /*
  * An helper func that calculates default shipping
  */
@@ -407,7 +405,6 @@
   return backing.shippingAmount.flatMap(Double.init) ?? 0.0
 }
 
-=======
 /**
  Creates `CheckoutPropertiesData` to send with our event properties.
 
@@ -423,7 +420,7 @@
 
  - returns: A `CheckoutPropertiesData` object required for checkoutProperties.
  */
->>>>>>> 1b985db3
+
 public func checkoutProperties(
   from project: Project,
   baseReward: Reward,
