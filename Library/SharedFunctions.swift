import KsApi
import Prelude
import ReactiveSwift
import UserNotifications

/**
 Determines if the personalization data in the project implies that the current user is backing the
 reward passed in. Because of the many ways in which we can get this data we have multiple ways of
 determining this.

 - parameter reward:  A reward.
 - parameter project: A project.

 - returns: A boolean.
 */
internal func userIsBacking(reward: Reward, inProject project: Project) -> Bool {
  guard let backing = project.personalization.backing else { return false }

  return backing.reward?.id == reward.id
    || backing.rewardId == reward.id
    || (backing.reward == nil && backing.rewardId == nil && reward == Reward.noReward)
}

/**
 Computes the pledge context (i.e. new pledge, managing reward, changing reward) from a project and reward.

 - parameter project: A project.
 - parameter reward:  A reward.

 - returns: A pledge context.
 */
internal func pledgeContext(forProject project: Project, reward: Reward) -> Koala.PledgeContext {
  if project.personalization.isBacking == .some(true) {
    return userIsBacking(reward: reward, inProject: project) ? .manageReward : .changeReward
  }
  return .newPledge
}

/**
 Computes the minimum and maximum amounts that can be pledge to a reward. For the "no reward" reward,
 this looks up values in the table of launched countries, since the values depend on the currency.

 - parameter project: A project.
 - parameter reward:  A reward.

 - returns: A pair of the minimum and maximum amount that can be pledged to a reward.
 */
internal func minAndMaxPledgeAmount(forProject project: Project, reward: Reward?)
  -> (min: Double, max: Double) {
  // The country on the project cannot be trusted to have the min/max values, so first try looking
  // up the country in our launched countries array that we get back from the server config.
  let country = AppEnvironment.current.launchedCountries.countries
    .filter { $0 == project.country }
    .first
    .coalesceWith(project.country)

  switch reward {
  case .none, .some(Reward.noReward):
    return (Double(country.minPledge ?? 1), Double(country.maxPledge ?? 10_000))
  case let .some(reward):
    return (reward.minimum, Double(country.maxPledge ?? 10_000))
  }
}

/**
 Computes the minimum amount needed to pledge to a reward. For the "no reward" reward,
 this looks up values in the table of launched countries, since the values depend on the currency.

 - parameter project: A project.
 - parameter reward:  A reward.

 - returns: The minimum amount needed to pledge to the reward.
 */
internal func minPledgeAmount(forProject project: Project, reward: Reward?) -> Double {
  return minAndMaxPledgeAmount(forProject: project, reward: reward).min
}

/**
 Returns the full currency symbol for a country. Special logic is added around prefixing currency symbols
 with country/currency codes based on a variety of factors.

 - parameter country: The country.
 - parameter omitCurrencyCode: Safe to omit the US currencyCode
 - parameter env: Current Environment.

 - returns: The currency symbol that can be used for currency display.
 */
public func currencySymbol(
  forCountry country: Project.Country,
  omitCurrencyCode: Bool = true,
  env: Environment = AppEnvironment.current
) -> String {
  guard env.launchedCountries.currencyNeedsCode(country.currencySymbol) else {
    // Currencies that dont have ambigious currencies can just use their symbol.
    return country.currencySymbol
  }

  if country == .us && env.countryCode == Project.Country.us.countryCode && omitCurrencyCode {
    // US people looking at US projects just get the currency symbol
    return country.currencySymbol
  } else if country == .sg {
    // Singapore projects get a special currency prefix
    return "\(String.nbsp)S\(country.currencySymbol)\(String.nbsp)"
  } else if country.currencySymbol == "kr" || country.currencySymbol == "Fr" {
    // Kroner projects use the currency code prefix
    return "\(String.nbsp)\(country.currencyCode)\(String.nbsp)"
  } else {
    // Everything else uses the country code prefix.
    return "\(String.nbsp)\(country.countryCode)\(country.currencySymbol)\(String.nbsp)"
  }
}

/// Returns a signal producer that emits, every second, the number of days/hours/minutes/seconds until
/// a date is reached, at which point it completes.
///
/// - parameter untilDate: The date to countdown to.
///
/// - returns: A signal producer.
public func countdownProducer(to date: Date)
  -> SignalProducer<(day: String, hour: String, minute: String, second: String), Never> {
  func formattedComponents(dateComponents: DateComponents)
    -> (day: String, hour: String, minute: String, second: String) {
    return (
      day: String(format: "%02d", max(0, dateComponents.day ?? 0)),
      hour: String(format: "%02d", max(0, dateComponents.hour ?? 0)),
      minute: String(format: "%02d", max(0, dateComponents.minute ?? 0)),
      second: String(format: "%02d", max(0, dateComponents.second ?? 0))
    )
  }

  let now = AppEnvironment.current.scheduler.currentDate
  let timeUntilNextRoundSecond = ceil(now.timeIntervalSince1970) - now.timeIntervalSince1970

  // A timer that emits every second, but with a small delay so that it emits on a roundeded second.
  let everySecond = SignalProducer<(), Never>(value: ())
    .ksr_delay(.milliseconds(Int(timeUntilNextRoundSecond * 1_000)), on: AppEnvironment.current.scheduler)
    .flatMap { SignalProducer.timer(interval: .seconds(1), on: AppEnvironment.current.scheduler) }

  return SignalProducer.merge(
    SignalProducer<Date, Never>(value: now),
    everySecond
  )
  .map { currentDate in
    AppEnvironment.current.calendar.dateComponents(
      [.day, .hour, .minute, .second],
      from: currentDate,
      to: Date(timeIntervalSince1970: ceil(date.timeIntervalSince1970))
    )
  }
  .take(while: { ($0.second ?? 0) >= 0 })
  .map(formattedComponents(dateComponents:))
}

internal func is1PasswordButtonHidden(_ isHidden: Bool) -> Bool {
  if AppEnvironment.current.isOSVersionAvailable(12.0) {
    return true
  } else {
    return isHidden
  }
}

public func ksr_isOSVersionAvailable(_ version: Double) -> Bool {
  switch version {
  case 12.0...:
    if #available(iOS 12.0, *) { return true }
  default:
    assertionFailure("OS version-check not supported")
  }

  return false
}

<<<<<<< HEAD
public func defaultShippingRule(fromShippingRules shippingRules: [ShippingRule]) -> ShippingRule? {
  let shippingRuleFromCurrentLocation = shippingRules
    .filter { shippingRule in shippingRule.location.country == AppEnvironment.current.config?.countryCode }
    .first

  if let shippingRuleFromCurrentLocation = shippingRuleFromCurrentLocation {
    return shippingRuleFromCurrentLocation
  }

  let shippingRuleInUSA = shippingRules
    .filter { shippingRule in shippingRule.location.country == "US" }
    .first

  return shippingRuleInUSA ?? shippingRules.first
=======
public func updatedUserWithClearedActivityCountProducer() -> SignalProducer<User, Never> {
  return AppEnvironment.current.apiService.clearUserUnseenActivity(input: .init())
    .filter { _ in AppEnvironment.current.currentUser != nil }
    .map { $0.activityIndicatorCount }
    .map { count in AppEnvironment.current.currentUser ?|> User.lens.unseenActivityCount .~ count }
    .skipNil()
    .demoteErrors()
>>>>>>> a76f86a1
}<|MERGE_RESOLUTION|>--- conflicted
+++ resolved
@@ -170,7 +170,6 @@
   return false
 }
 
-<<<<<<< HEAD
 public func defaultShippingRule(fromShippingRules shippingRules: [ShippingRule]) -> ShippingRule? {
   let shippingRuleFromCurrentLocation = shippingRules
     .filter { shippingRule in shippingRule.location.country == AppEnvironment.current.config?.countryCode }
@@ -185,7 +184,8 @@
     .first
 
   return shippingRuleInUSA ?? shippingRules.first
-=======
+}
+
 public func updatedUserWithClearedActivityCountProducer() -> SignalProducer<User, Never> {
   return AppEnvironment.current.apiService.clearUserUnseenActivity(input: .init())
     .filter { _ in AppEnvironment.current.currentUser != nil }
@@ -193,5 +193,4 @@
     .map { count in AppEnvironment.current.currentUser ?|> User.lens.unseenActivityCount .~ count }
     .skipNil()
     .demoteErrors()
->>>>>>> a76f86a1
 }