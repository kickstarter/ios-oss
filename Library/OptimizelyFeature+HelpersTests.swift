@testable import Library
import Prelude
import XCTest

final class OptimizelyFeatureHelpersTests: TestCase {
  func testCommentFlaggingEnabled_Optimizely_FeatureFlag_True() {
    let mockOptimizelyClient = MockOptimizelyClient()
      |> \.features .~ [OptimizelyFeature.commentFlaggingEnabled.rawValue: true]

    withEnvironment(optimizelyClient: mockOptimizelyClient) {
      XCTAssertTrue(featureCommentFlaggingIsEnabled())
    }
  }

  func testCommentFlaggingEnabled_Optimizely_FeatureFlag_False() {
    let mockOptimizelyClient = MockOptimizelyClient()
      |> \.features .~ [OptimizelyFeature.commentFlaggingEnabled.rawValue: false]

    withEnvironment(optimizelyClient: mockOptimizelyClient) {
      XCTAssertFalse(featureCommentFlaggingIsEnabled())
    }
  }

  func testProjectPageStoryEnabled_Optimizely_FeatureFlag_True() {
    let mockOptimizelyClient = MockOptimizelyClient()
      |> \.features .~ [OptimizelyFeature.projectPageStoryTabEnabled.rawValue: true]

    withEnvironment(optimizelyClient: mockOptimizelyClient) {
      XCTAssertTrue(featureProjectPageStoryTabEnabled())
    }
  }

  func testProjectPageStoryEnabled_Optimizely_FeatureFlag_False() {
    let mockOptimizelyClient = MockOptimizelyClient()
      |> \.features .~ [OptimizelyFeature.projectPageStoryTabEnabled.rawValue: false]

    withEnvironment(optimizelyClient: mockOptimizelyClient) {
      XCTAssertFalse(featureProjectPageStoryTabEnabled())
    }
  }

  func testRewardLocalPickupEnabled_Optimizely_FeatureFlag_True() {
    let mockOptimizelyClient = MockOptimizelyClient()
      |> \.features .~ [OptimizelyFeature.rewardLocalPickupEnabled.rawValue: true]

    withEnvironment(optimizelyClient: mockOptimizelyClient) {
      XCTAssertTrue(featureRewardLocalPickupEnabled())
    }
  }

  func testRewardLocalPickupEnabled_Optimizely_FeatureFlag_False() {
    let mockOptimizelyClient = MockOptimizelyClient()
      |> \.features .~ [OptimizelyFeature.rewardLocalPickupEnabled.rawValue: false]

    withEnvironment(optimizelyClient: mockOptimizelyClient) {
      XCTAssertFalse(featureRewardLocalPickupEnabled())
    }
  }

  func testPaymentSheet_Optimizely_FeatureFlag_True() {
    let mockOptimizelyClient = MockOptimizelyClient()
      |> \.features .~ [OptimizelyFeature.paymentSheetEnabled.rawValue: true]

    withEnvironment(optimizelyClient: mockOptimizelyClient) {
      XCTAssertTrue(featurePaymentSheetEnabled())
    }
  }

  func testPaymentSheet_Optimizely_FeatureFlag_False() {
    let mockOptimizelyClient = MockOptimizelyClient()
      |> \.features .~ [OptimizelyFeature.paymentSheetEnabled.rawValue: false]

    withEnvironment(optimizelyClient: mockOptimizelyClient) {
      XCTAssertFalse(featurePaymentSheetEnabled())
    }
  }

  func testSettingsPaymentSheet_Optimizely_FeatureFlag_False() {
    let mockOptimizelyClient = MockOptimizelyClient()
      |> \.features .~ [OptimizelyFeature.settingsPaymentSheetEnabled.rawValue: false]

    withEnvironment(optimizelyClient: mockOptimizelyClient) {
      XCTAssertFalse(featureSettingsPaymentSheetEnabled())
    }
  }

  func testFacebookDeprecation_Optimizely_FeatureFlag_False() {
    let mockOptimizelyClient = MockOptimizelyClient()
      |> \.features .~ [OptimizelyFeature.facebookLoginDeprecationEnabled.rawValue: false]

    withEnvironment(optimizelyClient: mockOptimizelyClient) {
      XCTAssertFalse(featureFacebookLoginDeprecationEnabled())
    }
  }
<<<<<<< HEAD

  func testConsentManagementDialog_Optimizely_FeatureFlag_True() {
    let mockOptimizelyClient = MockOptimizelyClient()
      |> \.features .~ [OptimizelyFeature.consentManagementEnabled.rawValue: true]

    withEnvironment(optimizelyClient: mockOptimizelyClient) {
      XCTAssertTrue(featureconsentManagementEnabled())
    }
  }

  func testConsentManagementDialog_Optimizely_FeatureFlag_False() {
    let mockOptimizelyClient = MockOptimizelyClient()
      |> \.features .~ [OptimizelyFeature.consentManagementEnabled.rawValue: false]

    withEnvironment(optimizelyClient: mockOptimizelyClient) {
      XCTAssertFalse(featureconsentManagementEnabled())
=======
  
  func testConsentManagementDialog_Optimizely_FeatureFlag_True() {
    let mockOptimizelyClient = MockOptimizelyClient()
      |> \.features .~ [OptimizelyFeature.consentManagementDialogEnabled.rawValue: true]

    withEnvironment(optimizelyClient: mockOptimizelyClient) {
      XCTAssertTrue(featureConsentManagementDialogEnabled())
    }
  }
  
  func testConsentManagementDialog_Optimizely_FeatureFlag_False() {
    let mockOptimizelyClient = MockOptimizelyClient()
      |> \.features .~ [OptimizelyFeature.consentManagementDialogEnabled.rawValue: false]

    withEnvironment(optimizelyClient: mockOptimizelyClient) {
      XCTAssertFalse(featureConsentManagementDialogEnabled())
>>>>>>> 93b93539
    }
  }
}<|MERGE_RESOLUTION|>--- conflicted
+++ resolved
@@ -92,24 +92,6 @@
       XCTAssertFalse(featureFacebookLoginDeprecationEnabled())
     }
   }
-<<<<<<< HEAD
-
-  func testConsentManagementDialog_Optimizely_FeatureFlag_True() {
-    let mockOptimizelyClient = MockOptimizelyClient()
-      |> \.features .~ [OptimizelyFeature.consentManagementEnabled.rawValue: true]
-
-    withEnvironment(optimizelyClient: mockOptimizelyClient) {
-      XCTAssertTrue(featureconsentManagementEnabled())
-    }
-  }
-
-  func testConsentManagementDialog_Optimizely_FeatureFlag_False() {
-    let mockOptimizelyClient = MockOptimizelyClient()
-      |> \.features .~ [OptimizelyFeature.consentManagementEnabled.rawValue: false]
-
-    withEnvironment(optimizelyClient: mockOptimizelyClient) {
-      XCTAssertFalse(featureconsentManagementEnabled())
-=======
   
   func testConsentManagementDialog_Optimizely_FeatureFlag_True() {
     let mockOptimizelyClient = MockOptimizelyClient()
@@ -126,7 +108,6 @@
 
     withEnvironment(optimizelyClient: mockOptimizelyClient) {
       XCTAssertFalse(featureConsentManagementDialogEnabled())
->>>>>>> 93b93539
     }
   }
 }