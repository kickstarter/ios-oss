--- conflicted
+++ resolved
@@ -7,11 +7,7 @@
   UIButton.lens.title(for: .normal) .~ nil
 
 public let settingsSectionLabelStyle =
-<<<<<<< HEAD
-  UILabel.lens.textColor .~ .ksr_text_dark_grey_500
-=======
   UILabel.lens.textColor .~ .ksr_text_dark_grey_900
->>>>>>> 99df9f38
     <> UILabel.lens.font .~ .ksr_subhead()
     <> UILabel.lens.numberOfLines .~ 2
 
@@ -32,12 +28,9 @@
   UIButton.lens.title(for: .normal) .~ nil
     <> UIButton.lens.tintColor .~ .ksr_text_dark_grey_400
 
-<<<<<<< HEAD
-=======
 public let settingsSwitchStyle = UISwitch.lens.onTintColor .~ .ksr_green_700
   <> UISwitch.lens.tintColor .~ .ksr_grey_300
 
->>>>>>> 99df9f38
 public let notificationButtonStyle = UIButton.lens.layer.cornerRadius .~ 9
   <> UIButton.lens.layer.borderColor .~ UIColor.ksr_grey_300.cgColor
   <> UIButton.lens.layer.borderWidth .~ 1.0
