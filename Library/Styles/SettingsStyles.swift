--- conflicted
+++ resolved
@@ -11,10 +11,6 @@
     <> UILabel.lens.font .~ .ksr_subhead()
     <> UILabel.lens.numberOfLines .~ 2
 
-<<<<<<< HEAD
-public let settingsTitleLabelStyle = UILabel.lens.textColor .~ .ksr_text_dark_grey_500
-    <> UILabel.lens.font .~ .ksr_body()
-=======
 public let settingsTitleLabelStyle =
   UILabel.lens.textColor .~ .ksr_text_dark_grey_500
     <> UILabel.lens.font .~ .ksr_body()
@@ -23,7 +19,6 @@
     <> UILabel.lens.numberOfLines .~ 0
     <> UILabel.lens.textColor .~ .ksr_dark_grey_400
     <> UILabel.lens.lineBreakMode .~ .byWordWrapping
->>>>>>> b24d44fa
 
 public let settingsLogoutButtonStyle = borderButtonStyle
   <> UIButton.lens.titleLabel.font .~ .ksr_headline(size: 15)
