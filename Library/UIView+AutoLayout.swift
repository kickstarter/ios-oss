--- conflicted
+++ resolved
@@ -23,7 +23,6 @@
   }
 }
 
-<<<<<<< HEAD
 public func ksr_constrainViewToCenterInParent() -> ((UIView, UIView) -> (UIView, UIView)) {
   return { subview, parent in
     subview.translatesAutoresizingMaskIntoConstraints = false
@@ -36,12 +35,12 @@
     NSLayoutConstraint.activate(constraints)
 
     return (subview, parent)
-=======
+}
+
 public func ksr_addLayoutGuideToView() -> ((UILayoutGuide, UIView) -> (UILayoutGuide, UIView)) {
   return { layoutGuide, view in
     view.addLayoutGuide(layoutGuide)
     return (layoutGuide, view)
->>>>>>> ad3a1f74
   }
 }
 
