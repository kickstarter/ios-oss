--- conflicted
+++ resolved
@@ -410,47 +410,28 @@
     // When swiping the project `animated` will be true.
     self.vm.inputs.viewWillAppear(animated: true)
 
-<<<<<<< HEAD
-    self.loadProjectIntoDataSource.assertValues(
-      [project], "The skeleton of the full project loads into the data source."
-    )
-
-=======
     self.loadProjectAndLiveStreamsIntoDataSourceProject
-      .assertValues([], "The full project does not load into the data source.")
->>>>>>> 7efca198
+      .assertValues([project], "The skeleton of the full project loads into the data source.")
+
     self.loadMinimalProjectIntoDataSource.assertValues(
       [project], "The minimal version of the project loads into the data source."
     )
 
     self.vm.inputs.configureWith(project: project)
 
-<<<<<<< HEAD
-    self.loadProjectIntoDataSource.assertValues([project, project], "Full project emits.")
-    self.loadMinimalProjectIntoDataSource.assertValues([project], "Minimal project does not emit again.")
-=======
     self.loadProjectAndLiveStreamsIntoDataSourceProject
-      .assertValues([project], "Nothing new emits when the view is done.")
+      .assertValues([project, project], "Full project emits.")
     self.loadMinimalProjectIntoDataSource.assertValues([project], "Nothing new emits when the view is done.")
->>>>>>> 7efca198
 
     // Swipe the project again
     self.vm.inputs.viewWillAppear(animated: true)
 
-<<<<<<< HEAD
-    self.loadProjectIntoDataSource.assertValues([project, project], "Nothing new emits.")
-=======
-    self.loadProjectAndLiveStreamsIntoDataSourceProject.assertValues([project], "Nothing new emits.")
->>>>>>> 7efca198
+    self.loadProjectAndLiveStreamsIntoDataSourceProject.assertValues([project, project], "Nothing new emits.")
     self.loadMinimalProjectIntoDataSource.assertValues([project], "Nothing new emits.")
 
     self.vm.inputs.viewDidAppear(animated: true)
 
-<<<<<<< HEAD
-    self.loadProjectIntoDataSource.assertValues([project, project], "Nothing new emits.")
-=======
-    self.loadProjectAndLiveStreamsIntoDataSourceProject.assertValues([project], "Nothing new emits.")
->>>>>>> 7efca198
+    self.loadProjectAndLiveStreamsIntoDataSourceProject.assertValues([project, project], "Nothing new emits.")
     self.loadMinimalProjectIntoDataSource.assertValues([project], "Nothing new emits.")
   }
 }