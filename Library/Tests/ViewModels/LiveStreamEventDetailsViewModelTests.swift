import Prelude
import ReactiveCocoa
import Result
import XCTest
@testable import KsApi
@testable import LiveStream
@testable import Library
@testable import ReactiveExtensions_TestHelpers

internal final class LiveStreamEventDetailsViewModelTests: TestCase {
  private let vm: LiveStreamEventDetailsViewModelType = LiveStreamEventDetailsViewModel()

  private let animateActivityIndicator = TestObserver<Bool, NoError>()
  private let animateSubscribeButtonActivityIndicator = TestObserver<Bool, NoError>()
  private let availableForText = TestObserver<String, NoError>()
  private let creatorAvatarUrl = TestObserver<String?, NoError>()
  private let configureShareViewModelProject = TestObserver<Project, NoError>()
  private let configureShareViewModelEvent = TestObserver<LiveStreamEvent, NoError>()
  private let liveStreamTitle = TestObserver<String, NoError>()
  private let liveStreamParagraph = TestObserver<String, NoError>()
  private let numberOfPeopleWatchingText = TestObserver<String, NoError>()
  private let showErrorAlert = TestObserver<String, NoError>()
  private let subscribeButtonText = TestObserver<String, NoError>()
  private let subscribeButtonImage = TestObserver<UIImage?, NoError>()
  private let subscribeLabelText = TestObserver<String, NoError>()

  override func setUp() {
    super.setUp()

    self.vm.outputs.availableForText.observe(self.availableForText.observer)
    self.vm.outputs.creatorAvatarUrl.map { $0?.absoluteString }.observe(self.creatorAvatarUrl.observer)
    self.vm.outputs.configureShareViewModel.map(first).observe(self.configureShareViewModelProject.observer)
    self.vm.outputs.configureShareViewModel.map(second).observe(self.configureShareViewModelEvent.observer)
    self.vm.outputs.showErrorAlert.observe(self.showErrorAlert.observer)
    self.vm.outputs.liveStreamTitle.observe(self.liveStreamTitle.observer)
    self.vm.outputs.liveStreamParagraph.observe(self.liveStreamParagraph.observer)
    self.vm.outputs.numberOfPeopleWatchingText.observe(self.numberOfPeopleWatchingText.observer)
    self.vm.outputs.animateActivityIndicator.observe(self.animateActivityIndicator.observer)
    self.vm.outputs.animateSubscribeButtonActivityIndicator.observe(
      self.animateSubscribeButtonActivityIndicator.observer)
    self.vm.outputs.subscribeButtonText.observe(self.subscribeButtonText.observer)
    self.vm.outputs.subscribeButtonImage.observe(self.subscribeButtonImage.observer)
    self.vm.outputs.subscribeLabelText.observe(self.subscribeLabelText.observer)
  }

  func testAvailableForText() {
    let stream = LiveStreamEvent.template.stream
      |> LiveStreamEvent.Stream.lens.startDate .~ MockDate().date
    let project = Project.template
    let event = LiveStreamEvent.template
      |> LiveStreamEvent.lens.stream .~ stream

    self.availableForText.assertValueCount(0)

    self.vm.inputs.viewDidLoad()
    self.vm.inputs.configureWith(project: project, event: event)

    self.availableForText.assertValue("Available to watch for 2 more days")
  }

  func testCreatorAvatarUrl() {
    let project = Project.template
    let event = LiveStreamEvent.template

    self.creatorAvatarUrl.assertValueCount(0)

    self.vm.inputs.configureWith(project: project, event: event)
    self.vm.inputs.viewDidLoad()

    self.creatorAvatarUrl.assertValues(["https://www.kickstarter.com/creator-avatar.jpg"])
  }

  func testConfigureShareViewModel_WithEvent() {
    let project = Project.template
    let event = LiveStreamEvent.template

    self.animateActivityIndicator.assertValueCount(0)

    self.vm.inputs.configureWith(project: project, event: event)
    self.vm.inputs.viewDidLoad()

    self.animateActivityIndicator.assertValues([false])

    self.configureShareViewModelProject.assertValues([project])
    self.configureShareViewModelEvent.assertValues([event])
  }

  func testConfigureShareViewModel_WithoutEvent() {
    let event = LiveStreamEvent.template

    let project = Project.template
      |> Project.lens.liveStreams .~ [
        .template
          |> Project.LiveStream.lens.id .~ event.id
    ]

    self.animateActivityIndicator.assertValueCount(0)

    withEnvironment(liveStreamService: MockLiveStreamService(fetchEventResult: Result(event))) {
      self.vm.inputs.viewDidLoad()
      self.vm.inputs.configureWith(project: project, event: nil)

      self.animateActivityIndicator.assertValues([true])

      self.scheduler.advance()

      self.animateActivityIndicator.assertValues([true, false])

      self.configureShareViewModelProject.assertValues([project])
      self.configureShareViewModelEvent.assertValues([event])
    }
  }

  //FIXME: Update when demoteErrors() removed
  func testShowErrorAlert() {
    let project = Project.template
    let event = LiveStreamEvent.template

    self.showErrorAlert.assertValueCount(0)

    self.vm.inputs.viewDidLoad()
    self.vm.inputs.configureWith(project: project, event: event)

    self.vm.inputs.failedToRetrieveEvent()
    self.vm.inputs.failedToUpdateSubscription()

    self.showErrorAlert.assertValues([
      "Failed to retrieve live stream event details",
      "Failed to update subscription"
      ])
  }

  func testLiveStreamTitle() {
    let project = Project.template
    let event = LiveStreamEvent.template

    self.liveStreamTitle.assertValueCount(0)

    self.vm.inputs.configureWith(project: project, event: event)
    self.vm.inputs.viewDidLoad()

    self.liveStreamTitle.assertValue("Test Project")
  }

  func testLiveStreamParagraph() {
    let project = Project.template
    let event = LiveStreamEvent.template

    self.liveStreamParagraph.assertValueCount(0)

    self.vm.inputs.configureWith(project: project, event: event)
    self.vm.inputs.viewDidLoad()

    self.liveStreamParagraph.assertValue("Test LiveStreamEvent")
  }

  func testNumberOfPeopleWatchingText() {
    self.numberOfPeopleWatchingText.assertValueCount(0)

    self.vm.inputs.setNumberOfPeopleWatching(numberOfPeople: 300)

    self.numberOfPeopleWatchingText.assertValues(["300"])

<<<<<<< HEAD
  //FIXME: rewrite these tests

//  func testRetrieveEventInfo() {
//    let liveStream = Project.LiveStream.template
//    let project = Project.template
//      |> Project.lens.liveStreams .~ [liveStream]
//
//    self.vm.inputs.configureWith(project: project, event: nil)
//    self.vm.inputs.viewDidLoad()
//    self.vm.inputs.fetchLiveStreamEvent()
//
//    self.retrieveEventInfoEventId.assertValues(["123"])
//    self.retrieveEventInfoUserId.assertValues([nil])
//  }
//
//  func testShowActivityIndicator() {
//    let liveStream = Project.LiveStream.template
//    let project = Project.template
//      |> Project.lens.liveStreams .~ [liveStream]
//
//    self.vm.inputs.configureWith(project: project, event: nil)
//    self.vm.inputs.viewDidLoad()
//    self.vm.inputs.fetchLiveStreamEvent()
//
//    self.vm.inputs.setLiveStreamEvent(event: LiveStreamEvent.template)
//    self.showActivityIndicator.assertValues([true, false])
//  }
=======
    self.vm.inputs.setNumberOfPeopleWatching(numberOfPeople: 350)

    self.numberOfPeopleWatchingText.assertValues(["300", "350"])
  }
>>>>>>> aaf2be6a

  func testSubscribe() {
    AppEnvironment.login(AccessTokenEnvelope.init(accessToken: "deadbeef", user: User.template))

    let project = Project.template
    let event = LiveStreamEvent.template
      |> LiveStreamEvent.lens.user.isSubscribed .~ false

    self.subscribeLabelText.assertValueCount(0)
    self.subscribeButtonText.assertValueCount(0)
    self.animateSubscribeButtonActivityIndicator.assertValueCount(0)

    self.vm.inputs.configureWith(project: project, event: event)
    self.vm.inputs.viewDidLoad()

    self.animateSubscribeButtonActivityIndicator.assertValues([false])

    self.subscribeLabelText.assertValues(["Keep up with future live streams"])
    self.subscribeButtonText.assertValues(["Subscribe"])

    self.vm.inputs.subscribeButtonTapped()

    self.scheduler.advance()

    self.animateSubscribeButtonActivityIndicator.assertValues([false, true, false])

<<<<<<< HEAD
//    self.toggleSubscribeEventId.assertValues(["123"])
//    self.toggleSubscribeUserId.assertValues([1])
//    self.toggleSubscribeValue.assertValues([false])
  }
=======
    self.subscribeLabelText.assertValues(["Keep up with future live streams", ""])
    self.subscribeButtonText.assertValues(["Subscribe", "Subscribed"])

    self.vm.inputs.subscribeButtonTapped()

    self.scheduler.advance()
>>>>>>> aaf2be6a

    self.animateSubscribeButtonActivityIndicator.assertValues([false, true, false, true, false])

    self.subscribeLabelText.assertValues([
      "Keep up with future live streams",
      "",
      "Keep up with future live streams"
      ])
    self.subscribeButtonText.assertValues(["Subscribe", "Subscribed", "Subscribe"])

    withEnvironment(liveStreamService: MockLiveStreamService(
      subscribeToResult: Result(error: .genericFailure))) {
        self.vm.inputs.subscribeButtonTapped()

        self.scheduler.advance()
        self.animateSubscribeButtonActivityIndicator.assertValues(
          [false, true, false, true, false, true, false]
        )

        //FIXME: Fix duplicate text with skipRepeats() in VM when errors are correctly handled
        self.subscribeLabelText.assertValues([
          "Keep up with future live streams",
          "",
          "Keep up with future live streams",
          "Keep up with future live streams"
          ])
        self.subscribeButtonText.assertValues(["Subscribe", "Subscribed", "Subscribe", "Subscribe"])
    }
  }
}

private func == (tuple1: (String, Int?), tuple2: (String, Int?)) -> Bool {
  return tuple1.0 == tuple2.0 && tuple1.1 == tuple2.1
}

private func == (tuple1: (String, Int, Bool), tuple2: (String, Int, Bool)) -> Bool {
  return tuple1.0 == tuple2.0 && tuple1.1 == tuple2.1
}

private func == (tuple1: (Project, LiveStreamEvent)?, tuple2: (Project, LiveStreamEvent)) -> Bool {
  if let tuple1 = tuple1 {
    return tuple1.0 == tuple2.0 && tuple1.1 == tuple2.1
  }

  return false
}<|MERGE_RESOLUTION|>--- conflicted
+++ resolved
@@ -161,40 +161,10 @@
 
     self.numberOfPeopleWatchingText.assertValues(["300"])
 
-<<<<<<< HEAD
-  //FIXME: rewrite these tests
-
-//  func testRetrieveEventInfo() {
-//    let liveStream = Project.LiveStream.template
-//    let project = Project.template
-//      |> Project.lens.liveStreams .~ [liveStream]
-//
-//    self.vm.inputs.configureWith(project: project, event: nil)
-//    self.vm.inputs.viewDidLoad()
-//    self.vm.inputs.fetchLiveStreamEvent()
-//
-//    self.retrieveEventInfoEventId.assertValues(["123"])
-//    self.retrieveEventInfoUserId.assertValues([nil])
-//  }
-//
-//  func testShowActivityIndicator() {
-//    let liveStream = Project.LiveStream.template
-//    let project = Project.template
-//      |> Project.lens.liveStreams .~ [liveStream]
-//
-//    self.vm.inputs.configureWith(project: project, event: nil)
-//    self.vm.inputs.viewDidLoad()
-//    self.vm.inputs.fetchLiveStreamEvent()
-//
-//    self.vm.inputs.setLiveStreamEvent(event: LiveStreamEvent.template)
-//    self.showActivityIndicator.assertValues([true, false])
-//  }
-=======
     self.vm.inputs.setNumberOfPeopleWatching(numberOfPeople: 350)
 
     self.numberOfPeopleWatchingText.assertValues(["300", "350"])
   }
->>>>>>> aaf2be6a
 
   func testSubscribe() {
     AppEnvironment.login(AccessTokenEnvelope.init(accessToken: "deadbeef", user: User.template))
@@ -221,19 +191,12 @@
 
     self.animateSubscribeButtonActivityIndicator.assertValues([false, true, false])
 
-<<<<<<< HEAD
-//    self.toggleSubscribeEventId.assertValues(["123"])
-//    self.toggleSubscribeUserId.assertValues([1])
-//    self.toggleSubscribeValue.assertValues([false])
-  }
-=======
     self.subscribeLabelText.assertValues(["Keep up with future live streams", ""])
     self.subscribeButtonText.assertValues(["Subscribe", "Subscribed"])
 
     self.vm.inputs.subscribeButtonTapped()
 
     self.scheduler.advance()
->>>>>>> aaf2be6a
 
     self.animateSubscribeButtonActivityIndicator.assertValues([false, true, false, true, false])
 
