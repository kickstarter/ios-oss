import Prelude
import ReactiveSwift
import Result
import XCTest
@testable import KsApi
@testable import LiveStream
@testable import Library
@testable import ReactiveExtensions_TestHelpers

internal final class LiveStreamContainerViewModelTests: TestCase {
  private let vm: LiveStreamContainerViewModelType = LiveStreamContainerViewModel()

  private let availableForLabelHidden = TestObserver<Bool, NoError>()
  private let availableForText = TestObserver<String, NoError>()
  private let createAndConfigureLiveStreamViewController = TestObserver<(Project, Int?,
    LiveStreamEvent), NoError>()
  private let creatorAvatarLiveDotImageViewHidden = TestObserver<Bool, NoError>()
  private let creatorIntroText = TestObserver<String, NoError>()
  private let dismiss = TestObserver<(), NoError>()
  private let loaderStackViewHidden = TestObserver<Bool, NoError>()
  private let loaderText = TestObserver<String, NoError>()
  private let navBarTitleViewHidden = TestObserver<Bool, NoError>()
  private let navBarLiveDotImageViewHidden = TestObserver<Bool, NoError>()
  private let numberWatchingBadgeViewHidden = TestObserver<Bool, NoError>()
  private let projectImageUrlString = TestObserver<String?, NoError>()
  private let showErrorAlert = TestObserver<String, NoError>()
  private let videoViewControllerHidden = TestObserver<Bool, NoError>()
  private let titleViewText = TestObserver<String, NoError>()

  override func setUp() {
    super.setUp()

    self.vm.outputs.availableForLabelHidden.observe(self.availableForLabelHidden.observer)
    self.vm.outputs.availableForText.observe(self.availableForText.observer)
    self.vm.outputs.createAndConfigureLiveStreamViewController.observe(
      self.createAndConfigureLiveStreamViewController.observer)
    self.vm.outputs.creatorAvatarLiveDotImageViewHidden
      .observe(self.creatorAvatarLiveDotImageViewHidden.observer)
    self.vm.outputs.creatorIntroText.observe(self.creatorIntroText.observer)
    self.vm.outputs.dismiss.observe(self.dismiss.observer)
    self.vm.outputs.showErrorAlert.observe(self.showErrorAlert.observer)
    self.vm.outputs.loaderStackViewHidden.observe(self.loaderStackViewHidden.observer)
    self.vm.outputs.loaderText.observe(self.loaderText.observer)
    self.vm.outputs.navBarTitleViewHidden.observe(self.navBarTitleViewHidden.observer)
    self.vm.outputs.navBarLiveDotImageViewHidden.observe(self.navBarLiveDotImageViewHidden.observer)
    self.vm.outputs.numberWatchingBadgeViewHidden.observe(self.numberWatchingBadgeViewHidden.observer)
    self.vm.outputs.projectImageUrl.map { $0?.absoluteString }.observe(self.projectImageUrlString.observer)
    self.vm.outputs.videoViewControllerHidden.observe(self.videoViewControllerHidden.observer)
    self.vm.outputs.titleViewText.observe(self.titleViewText.observer)
  }

  func testAvailableForText() {
    let liveStream = Project.LiveStream.template
    let project = Project.template
    let event = LiveStreamEvent.template
      |> LiveStreamEvent.lens.startDate .~ MockDate().date
      |> LiveStreamEvent.lens.id .~ liveStream.id

    self.availableForText.assertValueCount(0)

    self.vm.inputs.viewDidLoad()
    self.vm.inputs.configureWith(
      project: project, liveStream: liveStream, event: event, refTag: .projectPage
    )

    self.availableForText.assertValue("Available to watch for 2 more days")
  }

  func testCreatorIntroText_Live() {
<<<<<<< HEAD
=======
    let liveStream = Project.LiveStream.template
    let stream = LiveStreamEvent.template.stream
      |> LiveStreamEvent.Stream.lens.startDate .~ MockDate().date
>>>>>>> 13464714
    let project = Project.template
    let event = LiveStreamEvent.template
      |> LiveStreamEvent.lens.startDate .~ MockDate().date
      |> LiveStreamEvent.lens.liveNow .~ true

    self.creatorIntroText.assertValueCount(0)

    self.vm.inputs.configureWith(
      project: project, liveStream: liveStream, event: event, refTag: .projectPage
    )
    self.vm.inputs.viewDidLoad()

    self.creatorIntroText.assertValues(["<b>Creator Name</b> is live now"])
  }

  func testCreatorIntroText_Replay() {
<<<<<<< HEAD
=======
    let liveStream = Project.LiveStream.template
    let stream = LiveStreamEvent.template.stream
      |> LiveStreamEvent.Stream.lens.startDate .~ MockDate().date
>>>>>>> 13464714
    let project = Project.template
    let event = LiveStreamEvent.template
      |> LiveStreamEvent.lens.liveNow .~ false
      |> LiveStreamEvent.lens.startDate .~ MockDate().date

    self.creatorIntroText.assertValueCount(0)

    self.vm.inputs.configureWith(
      project: project, liveStream: liveStream, event: event, refTag: .projectPage
    )
    self.vm.inputs.viewDidLoad()

    self.creatorIntroText.assertValues(["<b>Creator Name</b> was live right now"])
  }

  func testCreateLiveStreamViewController() {
    let liveStream = Project.LiveStream.template
    let project = Project.template
    let event = LiveStreamEvent.template

    self.vm.inputs.configureWith(
      project: project, liveStream: liveStream, event: event, refTag: .projectPage
    )
    self.vm.inputs.viewDidLoad()

    XCTAssertTrue(self.createAndConfigureLiveStreamViewController.lastValue == (project, nil, event))
  }

  func testDismiss() {
    self.vm.inputs.closeButtonTapped()

    self.dismiss.assertValueCount(1)
  }

  func testShowErrorAlert() {
    let liveStream = Project.LiveStream.template
    let project = Project.template
    let event = LiveStreamEvent.template

    self.vm.inputs.configureWith(
      project: project, liveStream: liveStream, event: event, refTag: .projectPage
    )
    self.vm.inputs.viewDidLoad()

    self.vm.inputs.liveStreamViewControllerStateChanged(
      state: .live(playbackState: .error(error: .sessionInterrupted), startTime: 0))
    self.vm.inputs.liveStreamViewControllerStateChanged(
      state: .live(playbackState: .error(error: .failedToConnect), startTime: 0))

    self.showErrorAlert.assertValues([
      "The live stream was interrupted",
      "The live stream failed to connect"
    ])
  }

  func testLabelVisibilities_Live() {
    let liveStream = Project.LiveStream.template
    let project = Project.template
    let event = LiveStreamEvent.template
      |> LiveStreamEvent.lens.liveNow .~ true

    self.navBarLiveDotImageViewHidden.assertValueCount(0)
    self.createAndConfigureLiveStreamViewController.assertValueCount(0)
    self.numberWatchingBadgeViewHidden.assertValueCount(0)
    self.availableForLabelHidden.assertValueCount(0)

    self.vm.inputs.configureWith(
      project: project, liveStream: liveStream, event: event, refTag: .projectPage
    )
    self.vm.inputs.viewDidLoad()

    self.navBarLiveDotImageViewHidden.assertValues([true, false])
    self.creatorAvatarLiveDotImageViewHidden.assertValues([true, false])
    self.numberWatchingBadgeViewHidden.assertValues([true, false])
    self.availableForLabelHidden.assertValues([true])
  }

  func testLabelVisibilities_Replay() {
    let liveStream = Project.LiveStream.template
    let project = Project.template
    let event = LiveStreamEvent.template
      |> LiveStreamEvent.lens.liveNow .~ false

    self.navBarLiveDotImageViewHidden.assertValueCount(0)
    self.createAndConfigureLiveStreamViewController.assertValueCount(0)
    self.numberWatchingBadgeViewHidden.assertValueCount(0)
    self.availableForLabelHidden.assertValueCount(0)

    self.vm.inputs.configureWith(
      project: project, liveStream: liveStream, event: event, refTag: .projectPage
    )
    self.vm.inputs.viewDidLoad()

    self.navBarLiveDotImageViewHidden.assertValues([true])
    self.creatorAvatarLiveDotImageViewHidden.assertValues([true])
    self.numberWatchingBadgeViewHidden.assertValues([true])
    self.availableForLabelHidden.assertValues([true, false])
  }

  func testNavBarTitleViewHidden_LiveState() {
    let liveStream = Project.LiveStream.template
    let project = Project.template
    let event = LiveStreamEvent.template

    self.navBarTitleViewHidden.assertValueCount(0)

    self.vm.inputs.configureWith(
      project: project, liveStream: liveStream, event: event, refTag: .projectPage
    )
    self.vm.inputs.viewDidLoad()

    self.navBarTitleViewHidden.assertValues([true])

    self.vm.inputs.liveStreamViewControllerStateChanged(state: .greenRoom)
    self.vm.inputs.liveStreamViewControllerStateChanged(state: .loading)

    self.navBarTitleViewHidden.assertValues([true])

    self.vm.inputs.liveStreamViewControllerStateChanged(
      state: .live(playbackState: .playing, startTime: 123)
    )

    self.navBarTitleViewHidden.assertValues([true, false])
  }

  func testNavBarTitleViewHidden_ReplayState() {
    let liveStream = Project.LiveStream.template
    let project = Project.template
    let event = LiveStreamEvent.template

    self.navBarTitleViewHidden.assertValueCount(0)

    self.vm.inputs.configureWith(
      project: project, liveStream: liveStream, event: event, refTag: .projectPage
    )
    self.vm.inputs.viewDidLoad()

    self.navBarTitleViewHidden.assertValues([true])

    self.vm.inputs.liveStreamViewControllerStateChanged(state: .greenRoom)
    self.vm.inputs.liveStreamViewControllerStateChanged(state: .loading)

    self.navBarTitleViewHidden.assertValues([true])

    self.vm.inputs.liveStreamViewControllerStateChanged(
      state: .replay(playbackState: .playing, duration: 123)
    )

    self.navBarTitleViewHidden.assertValues([true, false])
  }

  func testLoaderStackViewHidden() {
    let liveStream = Project.LiveStream.template
    let project = Project.template
    let event = LiveStreamEvent.template

    self.loaderStackViewHidden.assertValueCount(0)

    self.vm.inputs.configureWith(
      project: project, liveStream: liveStream, event: event, refTag: .projectPage
    )
    self.vm.inputs.viewDidLoad()

    self.vm.inputs.liveStreamViewControllerStateChanged(state: .greenRoom)
    self.vm.inputs.liveStreamViewControllerStateChanged(state: .loading)
    self.vm.inputs.liveStreamViewControllerStateChanged(
      state: .replay(playbackState: .loading, duration: 123)
    )
    self.vm.inputs.liveStreamViewControllerStateChanged(
      state: .replay(playbackState: .playing, duration: 123)
    )

    self.vm.inputs.liveStreamViewControllerStateChanged(
      state: .replay(playbackState: .loading, duration: 123)
    )

    self.loaderStackViewHidden.assertValues([false, true])

    self.vm.inputs.liveStreamViewControllerStateChanged(
      state: .greenRoom
    )

    self.loaderStackViewHidden.assertValues([false, true])
  }

  func testLoaderText() {
    let liveStream = Project.LiveStream.template
    let project = Project.template
    let event = LiveStreamEvent.template

    self.vm.inputs.configureWith(
      project: project, liveStream: liveStream, event: event, refTag: .projectPage
    )
    self.vm.inputs.viewDidLoad()

    self.vm.inputs.liveStreamViewControllerStateChanged(state: .greenRoom)
    self.vm.inputs.liveStreamViewControllerStateChanged(state: .loading)
    self.vm.inputs.liveStreamViewControllerStateChanged(
      state: .replay(playbackState: .loading, duration: 123))

    self.loaderText.assertValues([
      "Loading",
      "The live stream will start soon",
      "Loading",
      "The replay will start soon"
    ])
  }

  func testProjectImageUrl() {
<<<<<<< HEAD
    let event = .template
      |> LiveStreamEvent.lens.backgroundImage.smallCropped .~ "http://www.background.jpg"

    self.vm.inputs.configureWith(project: .template, event: event)
=======
    let liveStream = Project.LiveStream.template
    let project = Project.template

    self.projectImageUrlString.assertValueCount(0)

    self.vm.inputs.configureWith(project: project, liveStream: liveStream, event: nil, refTag: .projectPage)
>>>>>>> 13464714
    self.vm.inputs.viewDidLoad()

    self.projectImageUrlString.assertValues(["http://www.background.jpg"])
  }

  func testShowVideoView() {
    let liveStream = Project.LiveStream.template
    let project = Project.template
    let event = LiveStreamEvent.template

    self.vm.inputs.configureWith(
      project: project, liveStream: liveStream, event: event, refTag: .projectPage
    )
    self.vm.inputs.viewDidLoad()

    self.vm.inputs.liveStreamViewControllerStateChanged(state: .greenRoom)
    self.vm.inputs.liveStreamViewControllerStateChanged(state: .live(playbackState: .playing, startTime: 123))
    self.vm.inputs.liveStreamViewControllerStateChanged(state: .loading)
    self.vm.inputs.liveStreamViewControllerStateChanged(
      state: .replay(playbackState: .playing, duration: 123))

    self.videoViewControllerHidden.assertValues([
      true,
      true,
      false,
      true,
      false
    ])
  }

  func testTitleViewText() {
    let liveStream = Project.LiveStream.template
    let project = Project.template
    let event = LiveStreamEvent.template

    self.vm.inputs.configureWith(
      project: project, liveStream: liveStream, event: event, refTag: .projectPage
    )
    self.vm.inputs.viewDidLoad()

    self.vm.inputs.liveStreamViewControllerStateChanged(state: .greenRoom)
    self.vm.inputs.liveStreamViewControllerStateChanged(state: .live(playbackState: .loading, startTime: 123))
    self.vm.inputs.liveStreamViewControllerStateChanged(state: .loading)
    self.vm.inputs.liveStreamViewControllerStateChanged(
      state: .replay(playbackState: .loading, duration: 123))

    self.titleViewText.assertValues([
      "Loading",
      "Starting soon",
      "Live",
      "Loading",
      "Recorded Live"
    ])
  }

  func testTrackViewedLiveStream() {
    let liveStream = Project.LiveStream.template
    let project = Project.template
    let event = LiveStreamEvent.template

    XCTAssertEqual([], self.trackingClient.events)
    XCTAssertEqual([], self.trackingClient.properties(forKey: "ref_tag", as: String.self))

    self.vm.inputs.configureWith(
      project: project, liveStream: liveStream, event: event, refTag: .projectPage
    )
    self.vm.inputs.viewDidLoad()

    XCTAssertEqual(["Viewed Live Stream"], self.trackingClient.events)
    XCTAssertEqual(["project_page"], self.trackingClient.properties(forKey: "ref_tag", as: String.self))
  }

  func testTrackLiveStreamOrientationChanged() {
    let liveStream = Project.LiveStream.template
    let project = Project.template
    let event = LiveStreamEvent.template

    XCTAssertEqual([], self.trackingClient.events)
    XCTAssertEqual([], self.trackingClient.properties(forKey: "ref_tag", as: String.self))
    XCTAssertEqual([], self.trackingClient.properties(forKey: "type", as: String.self))

    self.vm.inputs.configureWith(
      project: project, liveStream: liveStream, event: event, refTag: .projectPage
    )
    self.vm.inputs.viewDidLoad()

    XCTAssertEqual(["Viewed Live Stream"], self.trackingClient.events)
    XCTAssertEqual(["project_page"], self.trackingClient.properties(forKey: "ref_tag", as: String.self))
    XCTAssertEqual([nil], self.trackingClient.properties(forKey: "type", as: String.self))

    self.vm.inputs.deviceOrientationDidChange(orientation: .landscapeLeft)

    XCTAssertEqual(["Viewed Live Stream", "Changed Live Stream Orientation"], self.trackingClient.events)
    XCTAssertEqual([nil, "live_stream_live"],
                   self.trackingClient.properties(forKey: "context", as: String.self))
    XCTAssertEqual(["project_page", nil],
                   self.trackingClient.properties(forKey: "ref_tag", as: String.self))
    XCTAssertEqual([nil, "landscape"], self.trackingClient.properties(forKey: "type", as: String.self))

    self.vm.inputs.deviceOrientationDidChange(orientation: .portrait)

    XCTAssertEqual(["Viewed Live Stream", "Changed Live Stream Orientation",
                    "Changed Live Stream Orientation"], self.trackingClient.events)
    XCTAssertEqual([nil, "live_stream_live", "live_stream_live"],
                   self.trackingClient.properties(forKey: "context", as: String.self))
    XCTAssertEqual(["project_page", nil, nil],
                   self.trackingClient.properties(forKey: "ref_tag", as: String.self))
    XCTAssertEqual([nil, "landscape", "portrait"],
                   self.trackingClient.properties(forKey: "type", as: String.self))
  }

  func testTrackWatchedLiveStream() {
    let liveStream = Project.LiveStream.template
    let project = Project.template
    let event = LiveStreamEvent.template

    XCTAssertEqual([], self.trackingClient.events)
    XCTAssertEqual([], self.trackingClient.properties(forKey: "ref_tag", as: String.self))
    XCTAssertEqual([], self.trackingClient.properties(forKey: "type", as: String.self))

    self.vm.inputs.configureWith(
      project: project, liveStream: liveStream, event: event, refTag: .projectPage
    )
    self.vm.inputs.viewDidLoad()

    self.vm.inputs.liveStreamViewControllerStateChanged(state: .live(playbackState: .playing, startTime: 0))

    XCTAssertEqual(["Viewed Live Stream"], self.trackingClient.events)
    XCTAssertEqual(["project_page"], self.trackingClient.properties(forKey: "ref_tag", as: String.self))
    XCTAssertEqual([nil], self.trackingClient.properties(forKey: "duration", as: String.self))

    self.scheduler.advance(by: .seconds(45))

    XCTAssertEqual(["Viewed Live Stream"], self.trackingClient.events)
    XCTAssertEqual(["project_page"], self.trackingClient.properties(forKey: "ref_tag", as: String.self))
    XCTAssertEqual([nil], self.trackingClient.properties(forKey: "duration", as: String.self))

    self.scheduler.advance(by: .seconds(15))

    XCTAssertEqual(["Viewed Live Stream", "Watched Live Stream"], self.trackingClient.events)
    XCTAssertEqual(["project_page", "project_page"], self.trackingClient.properties(
      forKey: "ref_tag", as: String.self))
    XCTAssertEqual([nil, 1], self.trackingClient.properties(forKey: "duration", as: Int.self))

    self.scheduler.advance(by: .seconds(60))

    XCTAssertEqual(["Viewed Live Stream", "Watched Live Stream", "Watched Live Stream"],
                   self.trackingClient.events)
    XCTAssertEqual(["project_page", "project_page", "project_page"], self.trackingClient.properties(
      forKey: "ref_tag", as: String.self))
    XCTAssertEqual([nil, 1, 2], self.trackingClient.properties(forKey: "duration", as: Int.self))
  }

  func testTrackWatchedLiveReplay() {
    let liveStream = Project.LiveStream.template
      |> Project.LiveStream.lens.isLiveNow .~ false
    let project = Project.template
    let event = LiveStreamEvent.template

    XCTAssertEqual([], self.trackingClient.events)
    XCTAssertEqual([], self.trackingClient.properties(forKey: "ref_tag", as: String.self))
    XCTAssertEqual([], self.trackingClient.properties(forKey: "type", as: String.self))

    self.vm.inputs.configureWith(
      project: project, liveStream: liveStream, event: event, refTag: .projectPage
    )
    self.vm.inputs.viewDidLoad()

    self.vm.inputs.liveStreamViewControllerStateChanged(state: .replay(playbackState: .playing, duration: 0))

    XCTAssertEqual(["Viewed Live Stream"], self.trackingClient.events)
    XCTAssertEqual(["project_page"], self.trackingClient.properties(forKey: "ref_tag", as: String.self))
    XCTAssertEqual([nil], self.trackingClient.properties(forKey: "duration", as: String.self))

    self.scheduler.advance(by: .seconds(45))

    XCTAssertEqual(["Viewed Live Stream"], self.trackingClient.events)
    XCTAssertEqual(["project_page"], self.trackingClient.properties(forKey: "ref_tag", as: String.self))
    XCTAssertEqual([nil], self.trackingClient.properties(forKey: "duration", as: String.self))

    self.scheduler.advance(by: .seconds(15))

    XCTAssertEqual(["Viewed Live Stream", "Watched Live Stream Replay"], self.trackingClient.events)
    XCTAssertEqual(["project_page", "project_page"], self.trackingClient.properties(
      forKey: "ref_tag", as: String.self))
    XCTAssertEqual([nil, 1], self.trackingClient.properties(forKey: "duration", as: Int.self))

    self.scheduler.advance(by: .seconds(60))

    XCTAssertEqual(["Viewed Live Stream", "Watched Live Stream Replay", "Watched Live Stream Replay"],
                   self.trackingClient.events)
    XCTAssertEqual(["project_page", "project_page", "project_page"], self.trackingClient.properties(
      forKey: "ref_tag", as: String.self))
    XCTAssertEqual([nil, 1, 2], self.trackingClient.properties(forKey: "duration", as: Int.self))
  }

  func test_MakeSureSingleLiveStreamControllerIsCreated() {
    let liveStream = Project.LiveStream.template
    let event = LiveStreamEvent.template
    let project = Project.template

    self.vm.inputs.configureWith(
      project: project, liveStream: liveStream, event: event, refTag: .projectPage
    )
    self.vm.inputs.viewDidLoad()

    self.vm.inputs.liveStreamViewControllerStateChanged(state: .replay(playbackState: .loading, duration: 0))
    self.vm.inputs.liveStreamViewControllerStateChanged(state: .loading)
    self.vm.inputs.retrievedLiveStreamEvent(event: event)
    self.vm.inputs.liveStreamViewControllerStateChanged(state: .replay(playbackState: .loading, duration: 0))
    self.vm.inputs.liveStreamViewControllerStateChanged(state: .loading)

    self.createAndConfigureLiveStreamViewController.assertValueCount(1)
  }
}

private func == (tuple1: (Project, Int?, LiveStreamEvent)?,
                 tuple2: (Project, Int?, LiveStreamEvent)) -> Bool {
  if let tuple1 = tuple1 {
    return tuple1.0 == tuple2.0 && tuple1.1 == tuple2.1
  }

  return false
}<|MERGE_RESOLUTION|>--- conflicted
+++ resolved
@@ -67,12 +67,6 @@
   }
 
   func testCreatorIntroText_Live() {
-<<<<<<< HEAD
-=======
-    let liveStream = Project.LiveStream.template
-    let stream = LiveStreamEvent.template.stream
-      |> LiveStreamEvent.Stream.lens.startDate .~ MockDate().date
->>>>>>> 13464714
     let project = Project.template
     let event = LiveStreamEvent.template
       |> LiveStreamEvent.lens.startDate .~ MockDate().date
@@ -89,12 +83,6 @@
   }
 
   func testCreatorIntroText_Replay() {
-<<<<<<< HEAD
-=======
-    let liveStream = Project.LiveStream.template
-    let stream = LiveStreamEvent.template.stream
-      |> LiveStreamEvent.Stream.lens.startDate .~ MockDate().date
->>>>>>> 13464714
     let project = Project.template
     let event = LiveStreamEvent.template
       |> LiveStreamEvent.lens.liveNow .~ false
@@ -304,19 +292,12 @@
   }
 
   func testProjectImageUrl() {
-<<<<<<< HEAD
     let event = .template
       |> LiveStreamEvent.lens.backgroundImage.smallCropped .~ "http://www.background.jpg"
 
-    self.vm.inputs.configureWith(project: .template, event: event)
-=======
-    let liveStream = Project.LiveStream.template
-    let project = Project.template
-
     self.projectImageUrlString.assertValueCount(0)
 
     self.vm.inputs.configureWith(project: project, liveStream: liveStream, event: nil, refTag: .projectPage)
->>>>>>> 13464714
     self.vm.inputs.viewDidLoad()
 
     self.projectImageUrlString.assertValues(["http://www.background.jpg"])
