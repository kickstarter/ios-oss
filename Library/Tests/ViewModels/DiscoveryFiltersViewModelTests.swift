@testable import ReactiveExtensions_TestHelpers
@testable import KsApi
@testable import Library
@testable import Prelude
import ReactiveSwift
import Result
import XCTest

// A whole bunch of data to play around with in tests.
private let selectableRowTemplate = SelectableRow(isSelected: false,
                                                  params: .defaults)
private let expandableRowTemplate = ExpandableRow(isExpanded: false,
                                                  params: .defaults,
                                                  selectableRows: [])

private let allProjectsRow = selectableRowTemplate |> SelectableRow.lens.params.includePOTD .~ true
private let liveStreamRow = selectableRowTemplate |> SelectableRow.lens.params.hasLiveStreams .~ true
private let staffPicksRow = selectableRowTemplate |> SelectableRow.lens.params.staffPicks .~ true
private let starredRow = selectableRowTemplate |> SelectableRow.lens.params.starred .~ true
private let socialRow = selectableRowTemplate |> SelectableRow.lens.params.social .~ true
private let recommendedRow = selectableRowTemplate |> SelectableRow.lens.params.recommended .~ true
private let artSelectableRow = selectableRowTemplate |> SelectableRow.lens.params.category .~ .art
private let documentarySelectableRow = selectableRowTemplate
  |> SelectableRow.lens.params.category .~ .documentary

private let artExpandableRow = expandableRowTemplate
  |> ExpandableRow.lens.params.category .~ .art
  |> ExpandableRow.lens.selectableRows .~ [
    artSelectableRow,
    selectableRowTemplate |> SelectableRow.lens.params.category .~ .illustration
]

private let filmExpandableRow = expandableRowTemplate
  |> ExpandableRow.lens.params.category .~ .filmAndVideo
  |> ExpandableRow.lens.selectableRows .~ [
    selectableRowTemplate |> SelectableRow.lens.params.category .~ .filmAndVideo,
    selectableRowTemplate |> SelectableRow.lens.params.category .~ .documentary
]

private let categories = [ Category.art, .illustration, .filmAndVideo, .documentary ]

internal final class DiscoveryFiltersViewModelTests: TestCase {
  private let vm = DiscoveryFiltersViewModel()

  private let animateInView = TestObserver<Int?, NoError>()
  private let loadCategoryRows = TestObserver<[ExpandableRow], NoError>()
  private let loadCategoryRowsInitialId = TestObserver<Int?, NoError>()
  private let loadCategoryRowsSelectedId = TestObserver<Int?, NoError>()
  private let loadingIndicatorisVisible = TestObserver<Bool, NoError>()
  private let loadTopRows = TestObserver<[SelectableRow], NoError>()
  private let loadTopRowsInitialId = TestObserver<Int?, NoError>()
  private let notifyDelegateOfSelectedRow = TestObserver<SelectableRow, NoError>()
  private let loadFavoriteRows = TestObserver<[SelectableRow], NoError>()
  private let loadFavoriteRowsId = TestObserver<Int?, NoError>()

  private let categoriesResponse = .template |> CategoriesEnvelope.lens.categories .~ categories

  override func setUp() {
    super.setUp()

    self.vm.outputs.animateInView.observe(self.animateInView.observer)
    self.vm.outputs.loadingIndicatorIsVisible.observe(self.loadingIndicatorisVisible.observer)
    self.vm.outputs.loadCategoryRows.map(first).observe(self.loadCategoryRows.observer)
    self.vm.outputs.loadCategoryRows.map(second).observe(self.loadCategoryRowsInitialId.observer)
    self.vm.outputs.loadCategoryRows.map { $0.2 }.observe(self.loadCategoryRowsSelectedId.observer)
    self.vm.outputs.loadTopRows.map(first).observe(self.loadTopRows.observer)
    self.vm.outputs.loadTopRows.map(second).observe(self.loadTopRowsInitialId.observer)
    self.vm.outputs.notifyDelegateOfSelectedRow.observe(self.notifyDelegateOfSelectedRow.observer)
    self.vm.outputs.loadFavoriteRows.map(first).observe(self.loadFavoriteRows.observer)
    self.vm.outputs.loadFavoriteRows.map(second).observe(self.loadFavoriteRowsId.observer)
  }

  func testAnimateIn_Default() {
    self.vm.configureWith(selectedRow: allProjectsRow)
    self.vm.inputs.viewDidLoad()

    self.scheduler.advance(by: AppEnvironment.current.apiDelayInterval)

    self.animateInView.assertValueCount(0)

    self.vm.inputs.viewWillAppear()

    self.animateInView.assertValues([nil])
  }

  func testAnimateIn_Category() {
    self.vm.configureWith(selectedRow: artSelectableRow)
    self.vm.inputs.viewDidLoad()

    self.scheduler.advance(by: AppEnvironment.current.apiDelayInterval)

    self.animateInView.assertValueCount(0)

    self.vm.inputs.viewWillAppear()

    self.animateInView.assertValues([1])
  }

  func testAnimateIn_Subcategory() {
    self.vm.configureWith(selectedRow: documentarySelectableRow)
    self.vm.inputs.viewDidLoad()

    self.scheduler.advance(by: AppEnvironment.current.apiDelayInterval)

    self.animateInView.assertValueCount(0)

    self.vm.inputs.viewWillAppear()

    self.animateInView.assertValues([11])
  }

  func testKoalaEventsTrack() {
    self.vm.configureWith(selectedRow: allProjectsRow)
    self.vm.inputs.viewDidLoad()

    self.scheduler.advance(by: AppEnvironment.current.apiDelayInterval)

    XCTAssertEqual(["Viewed Discovery Filters", "Discover Switch Modal"], self.trackingClient.events)

    self.vm.inputs.tapped(expandableRow: filmExpandableRow)

    XCTAssertEqual(["Viewed Discovery Filters", "Discover Switch Modal", "Expanded Discovery Filter"],
                   self.trackingClient.events)

    self.vm.inputs.tapped(selectableRow: documentarySelectableRow)

    XCTAssertEqual(["Viewed Discovery Filters", "Discover Switch Modal", "Expanded Discovery Filter",
      "Selected Discovery Filter", "Discover Modal Selected Filter"], self.trackingClient.events)

    XCTAssertEqual([nil, nil, Category.filmAndVideo.id, Category.documentary.id, Category.documentary.id],
                   self.trackingClient.properties(forKey: "discover_category_id", as: Int.self))
  }

  func testTopFilters_Logged_Out() {
    self.vm.inputs.configureWith(selectedRow: allProjectsRow)

    self.loadTopRows.assertValueCount(0)

    self.vm.inputs.viewDidLoad()

    self.scheduler.advance(by: AppEnvironment.current.apiDelayInterval)

    self.loadTopRows.assertValues(
      [
        [
          allProjectsRow
            |> SelectableRow.lens.isSelected .~ true,
          staffPicksRow,
          liveStreamRow,
        ]
      ],
      "The top filter rows load immediately with the first one selected."
    )

    self.loadTopRowsInitialId.assertValues([nil])
  }

  func testTopFilters_Logged_In() {
    AppEnvironment.login(AccessTokenEnvelope(accessToken: "deadbeef", user: .template))

    self.vm.inputs.configureWith(selectedRow: allProjectsRow)
    self.vm.inputs.viewDidLoad()

    self.scheduler.advance(by: AppEnvironment.current.apiDelayInterval)

    self.loadTopRows.assertValues(
      [
        [
          allProjectsRow
            |> SelectableRow.lens.isSelected .~ true,
          staffPicksRow,
          liveStreamRow,
          starredRow,
          recommendedRow,
          socialRow
        ]
      ],
      "The top filter rows load immediately with the first one selected."
    )
    self.loadTopRowsInitialId.assertValues([nil])
  }

  func testTopFilters_Logged_In_Social() {
    AppEnvironment.login(
      AccessTokenEnvelope(accessToken: "deadbeef", user: .template |> User.lens.social .~ true)
    )

    self.vm.inputs.configureWith(selectedRow: allProjectsRow)
    self.vm.inputs.viewDidLoad()

    self.scheduler.advance(by: AppEnvironment.current.apiDelayInterval)

    self.loadTopRows.assertValues(
      [
        [
          allProjectsRow
            |> SelectableRow.lens.isSelected .~ true,
          staffPicksRow,
          liveStreamRow,
          starredRow,
          recommendedRow,
          socialRow,
        ]
      ],
      "The top filter rows load immediately with the first one selected."
    )
    self.loadTopRowsInitialId.assertValues([nil])
  }

  func testTopFilters_Category_Selected() {
    self.vm.inputs.configureWith(selectedRow: artSelectableRow)
    self.vm.inputs.viewDidLoad()

<<<<<<< HEAD
    self.loadTopRows.assertValues(
      [
        [
          allProjectsRow,
          staffPicksRow,
          liveStreamRow
        ]
      ]
    )
=======
    self.scheduler.advance(by: AppEnvironment.current.apiDelayInterval)

    self.loadTopRows.assertValues([[allProjectsRow, staffPicksRow]])
>>>>>>> 19901857
    self.loadTopRowsInitialId.assertValues([1])
  }

  func testExpandingCategoryFilters() {
    withEnvironment(apiService: MockService(fetchCategoriesResponse: categoriesResponse)) {
      self.vm.inputs.configureWith(selectedRow: allProjectsRow)

      self.loadCategoryRows.assertValueCount(0)
      self.loadingIndicatorisVisible.assertValueCount(0)

      self.vm.inputs.viewDidLoad()

      self.loadingIndicatorisVisible.assertValues([true])

      self.scheduler.advance(by: AppEnvironment.current.apiDelayInterval)

      self.loadingIndicatorisVisible.assertValues([true, false])

      self.loadCategoryRows.assertValues([[artExpandableRow, filmExpandableRow]],
                                        "The root categories emit.")
      self.loadCategoryRowsInitialId.assertValues([nil])
      self.loadCategoryRowsSelectedId.assertValues([nil])

      // Expand art
      self.vm.inputs.tapped(expandableRow: artExpandableRow)

      self.loadCategoryRows.assertValues(
        [
          [artExpandableRow, filmExpandableRow],
          [artExpandableRow |> ExpandableRow.lens.isExpanded .~ true, filmExpandableRow]
        ],
        "The art category expands."
      )
      self.loadCategoryRowsInitialId.assertValues([nil, nil])
      self.loadCategoryRowsSelectedId.assertValues([nil, 1])

      // Expand film
      self.vm.inputs.tapped(expandableRow: filmExpandableRow)

      self.loadCategoryRows.assertValues(
        [
          [artExpandableRow, filmExpandableRow],
          [artExpandableRow |> ExpandableRow.lens.isExpanded .~ true, filmExpandableRow],
          [artExpandableRow, filmExpandableRow |> ExpandableRow.lens.isExpanded .~ true]
        ],
        "The art category collapses and the film category expands."
      )
      self.loadCategoryRowsInitialId.assertValues([nil, nil, nil])
      self.loadCategoryRowsSelectedId.assertValues([nil, 1, 11])

      // Collapse the expanded film row
      self.vm.inputs.tapped(expandableRow: filmExpandableRow |> ExpandableRow.lens.isExpanded .~ true)

      self.loadCategoryRows.assertValues(
        [
          [artExpandableRow, filmExpandableRow],
          [artExpandableRow |> ExpandableRow.lens.isExpanded .~ true, filmExpandableRow],
          [artExpandableRow, filmExpandableRow |> ExpandableRow.lens.isExpanded .~ true],
          [artExpandableRow, filmExpandableRow]
        ],
        "The film category collapses."
      )
      self.loadCategoryRowsInitialId.assertValues([nil, nil, nil, nil])
      self.loadCategoryRowsSelectedId.assertValues([nil, 1, 11, 11])
    }
  }

  func testConfigureWithSelectedRow() {
    let artSelectedExpandedRow = artExpandableRow
      |> ExpandableRow.lens.isExpanded .~ true
      |> ExpandableRow.lens.selectableRows .~ [
        artSelectableRow |> SelectableRow.lens.isSelected .~ true,
        selectableRowTemplate
          |> SelectableRow.lens.isSelected .~ false
          |> SelectableRow.lens.params.category .~ .illustration
    ]

    self.vm.inputs.configureWith(selectedRow: artSelectableRow)

    self.loadCategoryRows.assertValueCount(0)

    self.vm.inputs.viewDidLoad()

    self.loadingIndicatorisVisible.assertValues([true])

    self.scheduler.advance(by: AppEnvironment.current.apiDelayInterval)

    self.loadingIndicatorisVisible.assertValues([true, false])

    self.loadCategoryRows.assertValues(
      [
        [artSelectedExpandedRow, filmExpandableRow]
      ],
      "The art category expands."
    )
    self.loadCategoryRowsInitialId.assertValues([1])
    self.loadCategoryRowsSelectedId.assertValues([1])
  }

  func testTappingSelectableRow() {
    self.vm.inputs.configureWith(selectedRow: allProjectsRow)
    self.vm.inputs.viewDidLoad()

    self.scheduler.advance(by: AppEnvironment.current.apiDelayInterval)

    self.vm.inputs.tapped(selectableRow: allProjectsRow)

    self.notifyDelegateOfSelectedRow.assertValues([allProjectsRow],
                                                  "The tapped row emits.")
  }

  /**
   This tests an implementation detail of our API. The API returns counts only for the root categories
   when they are not embedded as the `parent` of another category. This means if we naively group the
   categories by the parent, we might accidentally get a mapping of root -> children where root does not
   have the projects count. We get around this by sorting the categories first.

   We can test this by making the categories load in an order that causes the bug.
   */
  func testGroupingAndCounts() {
    let illustrationWithParentHavingNoCount = .illustration
      |> Category.lens.parent .~ (.art |> Category.lens.projectsCount .~ nil)

    let particularOrderOfCategories = [
      .documentary,
      .filmAndVideo,
      .art,
      illustrationWithParentHavingNoCount // <-- important for the subcategory to go after the root category
    ]

    let specialCategoriesResponse = .template
      |> CategoriesEnvelope.lens.categories .~ particularOrderOfCategories

    withEnvironment(apiService: MockService(fetchCategoriesResponse: specialCategoriesResponse)) {
      self.vm.inputs.configureWith(selectedRow: allProjectsRow)
      self.vm.inputs.viewDidLoad()

      self.scheduler.advance(by: AppEnvironment.current.apiDelayInterval)

      let counts = self.loadCategoryRows.values
        .joined()
        .map { $0.params.category?.projectsCount }

      XCTAssertEqual([Category.art.projectsCount, Category.filmAndVideo.projectsCount], counts,
                     "Root counts are preserved in expandable rows.")
    }
  }

  func testFavoriteRows_Without_Favorites() {
    self.vm.inputs.configureWith(selectedRow: allProjectsRow)
    self.vm.inputs.viewDidLoad()

    self.scheduler.advance(by: AppEnvironment.current.apiDelayInterval)

    self.loadFavoriteRows.assertValueCount(0, "Favorite rows does not emit without favorites set.")
  }

  func testFavoriteRows_With_Favorites() {
    withEnvironment(apiService: MockService(fetchCategoriesResponse: categoriesResponse)) {
      self.ubiquitousStore.favoriteCategoryIds = [1, 30]

      self.vm.inputs.configureWith(selectedRow: allProjectsRow)

      self.loadFavoriteRows.assertValueCount(0)

      self.vm.inputs.viewDidLoad()

      self.scheduler.advance(by: AppEnvironment.current.apiDelayInterval)

      self.loadFavoriteRows.assertValues([[artSelectableRow, documentarySelectableRow]])
      self.loadFavoriteRowsId.assertValues([nil])
    }
  }

  func testFavoriteRows_With_Favorites_Selected() {
    self.ubiquitousStore.favoriteCategoryIds = [1, 30]

    self.vm.inputs.configureWith(selectedRow: artSelectableRow)

    self.loadFavoriteRows.assertValueCount(0)

    self.vm.inputs.viewDidLoad()

    self.scheduler.advance(by: AppEnvironment.current.apiDelayInterval)

    self.loadFavoriteRows.assertValues([[
      artSelectableRow |> SelectableRow.lens.isSelected .~ true,
      documentarySelectableRow
    ]])
    self.loadFavoriteRowsId.assertValues([1])
  }

  func testCategoriesFromCache() {
    self.cache[KSCache.ksr_discoveryFiltersCategories] = categories

    self.vm.inputs.configureWith(selectedRow: allProjectsRow)
    self.vm.inputs.viewDidLoad()

    self.loadingIndicatorisVisible.assertValueCount(0)

    self.loadCategoryRows.assertValues([[artExpandableRow, filmExpandableRow]],
                                       "Server did not advance, categories loaded from cache.")
  }
}<|MERGE_RESOLUTION|>--- conflicted
+++ resolved
@@ -211,7 +211,8 @@
     self.vm.inputs.configureWith(selectedRow: artSelectableRow)
     self.vm.inputs.viewDidLoad()
 
-<<<<<<< HEAD
+    self.scheduler.advance(by: AppEnvironment.current.apiDelayInterval)
+
     self.loadTopRows.assertValues(
       [
         [
@@ -221,11 +222,6 @@
         ]
       ]
     )
-=======
-    self.scheduler.advance(by: AppEnvironment.current.apiDelayInterval)
-
-    self.loadTopRows.assertValues([[allProjectsRow, staffPicksRow]])
->>>>>>> 19901857
     self.loadTopRowsInitialId.assertValues([1])
   }
 
