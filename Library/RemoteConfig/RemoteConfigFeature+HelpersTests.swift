--- conflicted
+++ resolved
@@ -11,28 +11,7 @@
       XCTAssertFalse(featureConsentManagementDialogEnabled())
     }
   }
-
-<<<<<<< HEAD
-  // TODO: RemoteConfigValue unavailable because OBJ-C initializer unavailable
-//  func testConsentManagementDialog_RemoteConfig_FeatureFlag_True() {
-//    let mockRemoteConfigClient = MockRemoteConfigClient()
-//      |> \.features .~ [RemoteConfigFeature.consentManagementDialogEnabled.rawValue: true]
-//
-//    withEnvironment(remoteConfigClient: mockRemoteConfigClient) {
-//      XCTAssertTrue(featureConsentManagementDialogEnabled())
-//    }
-//  }
-//
-//  func testFacebookDeprecation_RemoteConfig_FeatureFlag_True() {
-//    let mockRemoteConfigClient = MockRemoteConfigClient()
-//      |> \.features .~ [RemoteConfigFeature.facebookLoginInterstitialEnabled.rawValue: true]
-//
-//    withEnvironment(remoteConfigClient: mockRemoteConfigClient) {
-//      XCTAssertTrue(featureFacebookLoginInterstitialEnabled())
-//    }
-//  }
-
-=======
+  
   /** FIXME: RemoteConfigValue is not initializing because its' OBJC intiliazer is not available
    func testConsentManagementDialog_RemoteConfig_FeatureFlag_True() {
      let mockRemoteConfigClient = MockRemoteConfigClient()
@@ -52,7 +31,7 @@
      }
    }
    */
->>>>>>> 182ad7f8
+  
   func testFacebookDeprecation_RemoteConfig_FeatureFlag_False() {
     let mockRemoteConfigClient = MockRemoteConfigClient()
       |> \.features .~ [RemoteConfigFeature.facebookLoginInterstitialEnabled.rawValue: false]
