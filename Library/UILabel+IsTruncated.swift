import UIKit.UILabel

public extension UILabel {

  public func isTruncated() -> Bool {
    // Determines if Label is truncated
    guard let string = self.text, let font = self.font else { return false }

    let size: CGSize = string.boundingRect(
      with: CGSize(width: self.frame.size.width, height: CGFloat.greatestFiniteMagnitude),
      options: [.usesLineFragmentOrigin],
<<<<<<< HEAD
      attributes: [NSAttributedString.Key.font: self.font as Any],
=======
      attributes: [NSAttributedString.Key.font: font],
>>>>>>> f6ff340a
      context: nil
      ).size

    return size.height > self.bounds.size.height
  }
}<|MERGE_RESOLUTION|>--- conflicted
+++ resolved
@@ -9,11 +9,7 @@
     let size: CGSize = string.boundingRect(
       with: CGSize(width: self.frame.size.width, height: CGFloat.greatestFiniteMagnitude),
       options: [.usesLineFragmentOrigin],
-<<<<<<< HEAD
-      attributes: [NSAttributedString.Key.font: self.font as Any],
-=======
       attributes: [NSAttributedString.Key.font: font],
->>>>>>> f6ff340a
       context: nil
       ).size
 
