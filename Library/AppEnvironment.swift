import Argo
import Runes
import FBSDKCoreKit
import Foundation
import KsApi
import LiveStream
import Prelude
import ReactiveSwift
import Result

/**
 A global stack that captures the current state of global objects that the app wants access to.
 */
public struct AppEnvironment {
  internal static let environmentStorageKey = "com.kickstarter.AppEnvironment.current"
  internal static let oauthTokenStorageKey = "com.kickstarter.AppEnvironment.oauthToken"

  /**
   A global stack of environments.
   */
  fileprivate static var stack: [Environment] = [Environment()]

  /**
   Invoke when an access token has been acquired and you want to log the user in. Replaces the current
   environment with a new one that has the authenticated api service and current user model.

   - parameter envelope: An access token envelope with the api access token and user.
   */
  public static func login(_ envelope: AccessTokenEnvelope) {
    replaceCurrentEnvironment(
      apiService: current.apiService.login(OauthToken(token: envelope.accessToken)),
      currentUser: envelope.user,
      koala: current.koala |> Koala.lens.loggedInUser .~ envelope.user
    )
  }

  /**
   Invoke when we have acquired a fresh current user and you want to replace the current environment's
   current user with the fresh one.

   - parameter user: A user model.
   */
  public static func updateCurrentUser(_ user: User) {
    replaceCurrentEnvironment(
      currentUser: user,
      koala: current.koala |> Koala.lens.loggedInUser .~ user
    )
  }

  public static func updateConfig(_ config: Config) {
    replaceCurrentEnvironment(
      config: config,
      koala: AppEnvironment.current.koala |> Koala.lens.config .~ config
    )
  }

  // Invoke when you want to end the user's session.
  public static func logout() {
    let storage = AppEnvironment.current.cookieStorage
    storage.cookies?.forEach(storage.deleteCookie)

    replaceCurrentEnvironment(
      apiService: AppEnvironment.current.apiService.logout(),
      cache: type(of: AppEnvironment.current.cache).init(),
      currentUser: nil,
      koala: current.koala |> Koala.lens.loggedInUser .~ nil
    )
  }

  // The most recent environment on the stack.
  public static var current: Environment! {
    return stack.last
  }

  // Push a new environment onto the stack.
  public static func pushEnvironment(_ env: Environment) {
    saveEnvironment(environment: env, ubiquitousStore: env.ubiquitousStore, userDefaults: env.userDefaults)
    stack.append(env)
  }

  // Pop an environment off the stack.
  @discardableResult
  public static func popEnvironment() -> Environment? {
    let last = stack.popLast()
    let next = current ?? Environment()
    saveEnvironment(environment: next,
                    ubiquitousStore: next.ubiquitousStore,
                    userDefaults: next.userDefaults)
    return last
  }

  // Replace the current environment with a new environment.
  public static func replaceCurrentEnvironment(_ env: Environment) {
    pushEnvironment(env)
    stack.remove(at: stack.count - 2)
  }

  // Pushes a new environment onto the stack that changes only a subset of the current global dependencies.
  public static func pushEnvironment(
    apiService: ServiceType = AppEnvironment.current.apiService,
               apiDelayInterval: DispatchTimeInterval = AppEnvironment.current.apiDelayInterval,
               // swiftlint:disable line_length
               assetImageGeneratorType: AssetImageGeneratorType.Type = AppEnvironment.current.assetImageGeneratorType,
               // swiftlint:enable line_length
               cache: KSCache = KSCache(),
               calendar: Calendar = AppEnvironment.current.calendar,
               config: Config? = AppEnvironment.current.config,
               cookieStorage: HTTPCookieStorageProtocol = AppEnvironment.current.cookieStorage,
               countryCode: String = AppEnvironment.current.countryCode,
               currentUser: User? = AppEnvironment.current.currentUser,
               dateType: DateProtocol.Type = AppEnvironment.current.dateType,
               debounceInterval: DispatchTimeInterval = AppEnvironment.current.debounceInterval,
               facebookAppDelegate: FacebookAppDelegateProtocol = AppEnvironment.current.facebookAppDelegate,
               isVoiceOverRunning: @escaping (() -> Bool) = AppEnvironment.current.isVoiceOverRunning,
               koala: Koala = AppEnvironment.current.koala,
               language: Language = AppEnvironment.current.language,
               launchedCountries: LaunchedCountries = AppEnvironment.current.launchedCountries,
<<<<<<< HEAD
               liveStreamService: LiveStreamServiceProtocol = AppEnvironment.current.liveStreamService,
               locale: NSLocale = AppEnvironment.current.locale,
=======
               locale: Locale = AppEnvironment.current.locale,
>>>>>>> ceb4471e
               mainBundle: NSBundleType = AppEnvironment.current.mainBundle,
               reachability: SignalProducer<Reachability, NoError> = AppEnvironment.current.reachability,
               scheduler: DateSchedulerProtocol = AppEnvironment.current.scheduler,
               timeZone: TimeZone = AppEnvironment.current.timeZone,
               ubiquitousStore: KeyValueStoreType = AppEnvironment.current.ubiquitousStore,
               userDefaults: KeyValueStoreType = AppEnvironment.current.userDefaults) {

    pushEnvironment(
      Environment(
        apiService: apiService,
        apiDelayInterval: apiDelayInterval,
        assetImageGeneratorType: assetImageGeneratorType,
        cache: cache,
        calendar: calendar,
        config: config,
        cookieStorage: cookieStorage,
        countryCode: countryCode,
        currentUser: currentUser,
        dateType: dateType,
        debounceInterval: debounceInterval,
        facebookAppDelegate: facebookAppDelegate,
        isVoiceOverRunning: isVoiceOverRunning,
        koala: koala,
        language: language,
        launchedCountries: launchedCountries,
        liveStreamService: liveStreamService,
        locale: locale,
        mainBundle: mainBundle,
        reachability: reachability,
        scheduler: scheduler,
        timeZone: timeZone,
        ubiquitousStore: ubiquitousStore,
        userDefaults: userDefaults
      )
    )
  }

  // Replaces the current environment onto the stack with an environment that changes only a subset
  // of current global dependencies.
  public static func replaceCurrentEnvironment(
    apiService: ServiceType = AppEnvironment.current.apiService,
               apiDelayInterval: DispatchTimeInterval = AppEnvironment.current.apiDelayInterval,
               // swiftlint:disable:next line_length
               assetImageGeneratorType: AssetImageGeneratorType.Type = AppEnvironment.current.assetImageGeneratorType,
               cache: KSCache = KSCache(),
               calendar: Calendar = AppEnvironment.current.calendar,
               config: Config? = AppEnvironment.current.config,
               cookieStorage: HTTPCookieStorageProtocol = AppEnvironment.current.cookieStorage,
               countryCode: String = AppEnvironment.current.countryCode,
               currentUser: User? = AppEnvironment.current.currentUser,
               dateType: DateProtocol.Type = AppEnvironment.current.dateType,
               debounceInterval: DispatchTimeInterval = AppEnvironment.current.debounceInterval,
               facebookAppDelegate: FacebookAppDelegateProtocol = AppEnvironment.current.facebookAppDelegate,
               isVoiceOverRunning: @escaping (() -> Bool) = AppEnvironment.current.isVoiceOverRunning,
               koala: Koala = AppEnvironment.current.koala,
               language: Language = AppEnvironment.current.language,
               launchedCountries: LaunchedCountries = AppEnvironment.current.launchedCountries,
<<<<<<< HEAD
               liveStreamService: LiveStreamServiceProtocol = AppEnvironment.current.liveStreamService,
               locale: NSLocale = AppEnvironment.current.locale,
=======
               locale: Locale = AppEnvironment.current.locale,
>>>>>>> ceb4471e
               mainBundle: NSBundleType = AppEnvironment.current.mainBundle,
               reachability: SignalProducer<Reachability, NoError> = AppEnvironment.current.reachability,
               scheduler: DateSchedulerProtocol = AppEnvironment.current.scheduler,
               timeZone: TimeZone = AppEnvironment.current.timeZone,
               ubiquitousStore: KeyValueStoreType = AppEnvironment.current.ubiquitousStore,
               userDefaults: KeyValueStoreType = AppEnvironment.current.userDefaults) {

    replaceCurrentEnvironment(
      Environment(
        apiService: apiService,
        apiDelayInterval: apiDelayInterval,
        assetImageGeneratorType: assetImageGeneratorType,
        cache: cache,
        calendar: calendar,
        config: config,
        cookieStorage: cookieStorage,
        countryCode: countryCode,
        currentUser: currentUser,
        dateType: dateType,
        debounceInterval: debounceInterval,
        facebookAppDelegate: facebookAppDelegate,
        isVoiceOverRunning: isVoiceOverRunning,
        koala: koala,
        language: language,
        launchedCountries: launchedCountries,
        liveStreamService: liveStreamService,
        locale: locale,
        mainBundle: mainBundle,
        reachability: reachability,
        scheduler: scheduler,
        timeZone: timeZone,
        ubiquitousStore: ubiquitousStore,
        userDefaults: userDefaults
      )
    )
  }

  // Returns the last saved environment from user defaults.
  // swiftlint:disable function_body_length
  public static func fromStorage(ubiquitousStore: KeyValueStoreType,
                                 userDefaults: KeyValueStoreType) -> Environment {

    let data = userDefaults.dictionary(forKey: environmentStorageKey) ?? [:]

    var service = current.apiService
    var currentUser: User? = nil
    let config: Config? = data["config"].flatMap(decode)

    if let oauthToken = data["apiService.oauthToken.token"] as? String {
      // If there is an oauth token stored in the defaults, then we can authenticate our api service
      service = service.login(OauthToken(token: oauthToken))
      removeLegacyOauthToken(fromUserDefaults: userDefaults)
    } else if let oauthToken = legacyOauthToken(forUserDefaults: userDefaults) {
      // Otherwise if there is a token in the legacy user defaults entry we can use that
      service = service.login(OauthToken(token: oauthToken))
      removeLegacyOauthToken(fromUserDefaults: userDefaults)
    }

    // Try restoring the client id for the api service
    if let clientId = data["apiService.serverConfig.apiClientAuth.clientId"] as? String {
      service = Service(
        serverConfig: ServerConfig(
          apiBaseUrl: service.serverConfig.apiBaseUrl,
          webBaseUrl: service.serverConfig.webBaseUrl,
          apiClientAuth: ClientAuth(clientId: clientId),
          basicHTTPAuth: service.serverConfig.basicHTTPAuth
        ),
        oauthToken: service.oauthToken,
        language: current.language.rawValue
      )
    }

    // Try restoring the base urls for the api service
    if let apiBaseUrlString = data["apiService.serverConfig.apiBaseUrl"] as? String,
      let apiBaseUrl = URL(string: apiBaseUrlString),
      let webBaseUrlString = data["apiService.serverConfig.webBaseUrl"] as? String,
      let webBaseUrl = URL(string: webBaseUrlString) {

      service = Service(
        serverConfig: ServerConfig(
          apiBaseUrl: apiBaseUrl,
          webBaseUrl: webBaseUrl,
          apiClientAuth: service.serverConfig.apiClientAuth,
          basicHTTPAuth: service.serverConfig.basicHTTPAuth
        ),
        oauthToken: service.oauthToken,
        language: current.language.rawValue
      )
    }

    // Try restoring the basic auth data for the api service
    if let username = data["apiService.serverConfig.basicHTTPAuth.username"] as? String,
      let password = data["apiService.serverConfig.basicHTTPAuth.password"] as? String {

      service = Service(
        serverConfig: ServerConfig(
          apiBaseUrl: service.serverConfig.apiBaseUrl,
          webBaseUrl: service.serverConfig.webBaseUrl,
          apiClientAuth: service.serverConfig.apiClientAuth,
          basicHTTPAuth: BasicHTTPAuth(username: username, password: password)
        ),
        oauthToken: service.oauthToken,
        language: current.language.rawValue
      )
    }

    // Try restore the current user
    if service.oauthToken != nil {
      currentUser = data["currentUser"].flatMap(decode)
    }

    return Environment(
      apiService: service,
      config: config,
      currentUser: currentUser,
      koala: current.koala |> Koala.lens.loggedInUser .~ currentUser
    )
  }
  // swiftlint:enable function_body_length

  // Saves some key data for the current environment
  internal static func saveEnvironment(environment env: Environment = AppEnvironment.current,
                                                   ubiquitousStore: KeyValueStoreType,
                                                   userDefaults: KeyValueStoreType) {

    var data: [String:Any] = [:]

    data["apiService.oauthToken.token"] = env.apiService.oauthToken?.token
    data["apiService.serverConfig.apiBaseUrl"] = env.apiService.serverConfig.apiBaseUrl.absoluteString
    // swiftlint:disable line_length
    data["apiService.serverConfig.apiClientAuth.clientId"] = env.apiService.serverConfig.apiClientAuth.clientId
    data["apiService.serverConfig.basicHTTPAuth.username"] = env.apiService.serverConfig.basicHTTPAuth?.username
    data["apiService.serverConfig.basicHTTPAuth.password"] = env.apiService.serverConfig.basicHTTPAuth?.password
    // swiftlint:enable line_length
    data["apiService.serverConfig.webBaseUrl"] = env.apiService.serverConfig.webBaseUrl.absoluteString
    data["apiService.language"] = env.apiService.language
    data["config"] = env.config?.encode()
    data["currentUser"] = env.currentUser?.encode()

    userDefaults.set(data, forKey: environmentStorageKey)
  }
}

private func legacyOauthToken(forUserDefaults userDefaults: KeyValueStoreType) -> String? {
  return userDefaults.object(forKey: "com.kickstarter.access_token") as? String
}

private func removeLegacyOauthToken(fromUserDefaults userDefaults: KeyValueStoreType) {
  userDefaults.removeObjectForKey("com.kickstarter.access_token")
}<|MERGE_RESOLUTION|>--- conflicted
+++ resolved
@@ -115,12 +115,8 @@
                koala: Koala = AppEnvironment.current.koala,
                language: Language = AppEnvironment.current.language,
                launchedCountries: LaunchedCountries = AppEnvironment.current.launchedCountries,
-<<<<<<< HEAD
                liveStreamService: LiveStreamServiceProtocol = AppEnvironment.current.liveStreamService,
-               locale: NSLocale = AppEnvironment.current.locale,
-=======
                locale: Locale = AppEnvironment.current.locale,
->>>>>>> ceb4471e
                mainBundle: NSBundleType = AppEnvironment.current.mainBundle,
                reachability: SignalProducer<Reachability, NoError> = AppEnvironment.current.reachability,
                scheduler: DateSchedulerProtocol = AppEnvironment.current.scheduler,
@@ -178,12 +174,8 @@
                koala: Koala = AppEnvironment.current.koala,
                language: Language = AppEnvironment.current.language,
                launchedCountries: LaunchedCountries = AppEnvironment.current.launchedCountries,
-<<<<<<< HEAD
                liveStreamService: LiveStreamServiceProtocol = AppEnvironment.current.liveStreamService,
-               locale: NSLocale = AppEnvironment.current.locale,
-=======
                locale: Locale = AppEnvironment.current.locale,
->>>>>>> ceb4471e
                mainBundle: NSBundleType = AppEnvironment.current.mainBundle,
                reachability: SignalProducer<Reachability, NoError> = AppEnvironment.current.reachability,
                scheduler: DateSchedulerProtocol = AppEnvironment.current.scheduler,
