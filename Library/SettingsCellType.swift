import UIKit

public protocol SettingsCellTypeProtocol {
  var description: String? { get }
  var hideDescriptionLabel: Bool { get }
  var showArrowImageView: Bool { get }
  var textColor: UIColor { get }
  var title: String { get }
}

public enum SettingsSectionType: Int {
  case account
  case notificationNewsletters
  case helpPrivacy
  case findFriends
  case logout
  case ratingAppVersion

  public static var sectionHeaderHeight: CGFloat {
    return Styles.grid(5)
  }

  public var cellRowsForSection: [SettingsCellType] {
    switch self {
    case .account:
      return [SettingsCellType.account]
    case .notificationNewsletters:
      return [.notifications, .newsletters]
    case .helpPrivacy:
      return [.help, .privacy]
    case .findFriends:
      return [.findFriends]
    case .logout:
      return [SettingsCellType.logout]
    case .ratingAppVersion:
      return [.rateInAppStore, .appVersion]
    }
  }

  public static var allCases: [SettingsSectionType] = [.account,
                                                       .notificationNewsletters,
                                                       .helpPrivacy,
                                                       .findFriends,
                                                       .logout,
                                                       .ratingAppVersion]
}

public enum SettingsCellType: SettingsCellTypeProtocol {
  case account
  case notifications
  case newsletters
  case help
  case privacy
  case logout
  case rateInAppStore
  case appVersion
  case findFriends

  public var title: String {
    switch self {
    case .account:
      return Strings.Account()
    case .notifications:
      return Strings.profile_settings_navbar_title_notifications()
    case .newsletters:
      return Strings.profile_settings_newsletter_title()
    case .help:
      return Strings.general_navigation_buttons_help()
    case .privacy:
      return Strings.Privacy()
    case .logout:
      return Strings.profile_settings_logout_alert_title()
    case .rateInAppStore:
      return Strings.Rate_us_in_the_App_Store()
    case .appVersion:
      return Strings.App_version()
    case .findFriends:
      return Strings.profile_settings_social_find_friends()
<<<<<<< HEAD
=======
    }
  }

  public var description: String? {
    switch self {
    case .appVersion:
      return SettingsCellType.appVersionString
    default:
      return nil
>>>>>>> d20f1c78
    }
  }

  public var showArrowImageView: Bool {
    switch self {
    case .account, .notifications, .newsletters, .help, .privacy, .findFriends, .rateInAppStore:
      return true
    default:
      return false
    }
  }

  public var textColor: UIColor {
    switch self {
    case .logout:
      return .ksr_red_400
    default:
      return .ksr_text_dark_grey_500
    }
  }

  public var hideDescriptionLabel: Bool {
    switch self {
    case .appVersion:
      return false
    default:
      return true
    }
  }

  private static var appVersionString: String {

    let versionString = AppEnvironment.current.mainBundle.shortVersionString
    let build = AppEnvironment.current.mainBundle.isRelease
      ? ""
      : " #\(AppEnvironment.current.mainBundle.version)"
    return "\(versionString)\(build)"
  }
}

public enum HelpSectionType: Int {
  case help
  case privacy

  public static var sectionHeaderHeight: CGFloat {
    return Styles.grid(5)
  }

  public static var allCases: [HelpSectionType] = [.help, .privacy]

  public var cellRowsForSection: [HelpType] {
    switch self {
    case .help:
      return [.helpCenter, .contact]
    case .privacy:
      return [.terms, .privacy, .cookie]
    }
  }
}<|MERGE_RESOLUTION|>--- conflicted
+++ resolved
@@ -76,8 +76,6 @@
       return Strings.App_version()
     case .findFriends:
       return Strings.profile_settings_social_find_friends()
-<<<<<<< HEAD
-=======
     }
   }
 
@@ -87,7 +85,6 @@
       return SettingsCellType.appVersionString
     default:
       return nil
->>>>>>> d20f1c78
     }
   }
 
