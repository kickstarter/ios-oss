import KsApi
import UIKit

public enum SettingsAccountSectionType: Int, CaseIterable, Equatable {
  case emailPassword
  case privacy
  case payment

  public static var sectionHeaderHeight: CGFloat {
    return Styles.grid(5)
  }

  public var cellRowsForSection: [SettingsAccountCellType] {
    switch self {
    case .emailPassword:
      return [.changePassword]
    case .privacy:
      return [.privacy]
    case .payment:
      #if DEBUG
        return [.paymentMethods]
      #else
        return []
      #endif
    }
  }
}

public enum SettingsAccountCellType: SettingsCellTypeProtocol, Equatable {
  case changeEmail
  case changePassword
  case privacy
  case paymentMethods
<<<<<<< HEAD
  case currency(Currency?)
=======
  case currency

  public var accessibilityTraits: UIAccessibilityTraits {
    return .button
  }
>>>>>>> 59fb231b

  public var showArrowImageView: Bool {
    return true
  }

  public var textColor: UIColor {
    return .ksr_soft_black
  }

  public var detailTextColor: UIColor {
    switch self {
    default:
      return .ksr_text_dark_grey_400
    }
  }

  public var hideDescriptionLabel: Bool {
    switch self {
    case .currency:
      return false
    default:
      return true
    }
  }

  public var title: String {
    switch self {
    case .changeEmail:
      return Strings.Change_email()
    case .changePassword:
      return Strings.Change_password()
    case .privacy:
      return Strings.Privacy()
    case .paymentMethods:
      return Strings.Payment_methods()
    case .currency:
      return Strings.Currency()
    }
  }

  public var description: String? {
    switch self {
    case let .currency(currency): return currency?.descriptionText
    default: return nil
    }
  }
}<|MERGE_RESOLUTION|>--- conflicted
+++ resolved
@@ -31,15 +31,11 @@
   case changePassword
   case privacy
   case paymentMethods
-<<<<<<< HEAD
-  case currency(Currency?)
-=======
   case currency
 
   public var accessibilityTraits: UIAccessibilityTraits {
     return .button
   }
->>>>>>> 59fb231b
 
   public var showArrowImageView: Bool {
     return true
