--- conflicted
+++ resolved
@@ -32,13 +32,10 @@
   case privacy
   case paymentMethods
   case currency(Currency?)
-<<<<<<< HEAD
-=======
 
   public var accessibilityTraits: UIAccessibilityTraits {
     return .button
   }
->>>>>>> f3738d64
 
   public var showArrowImageView: Bool {
     return true
