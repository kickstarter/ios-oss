--- conflicted
+++ resolved
@@ -25,12 +25,8 @@
   }
 }
 
-<<<<<<< HEAD
-public enum SettingsAccountCellType: SettingsCellTypeProtocol, CaseIterable {
+public enum SettingsAccountCellType: SettingsCellTypeProtocol {
   case createPassword
-=======
-public enum SettingsAccountCellType: SettingsCellTypeProtocol, Equatable {
->>>>>>> c93631db
   case changeEmail
   case changePassword
   case privacy
