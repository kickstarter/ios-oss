import UIKit

public enum PledgeStateCTAType {
  case fix
  case pledge
  case manage
  case viewBacking
  case viewRewards
  case viewYourRewards
  // Experimental
  case seeTheRewards
  case viewTheRewards

  public var buttonTitle: String {
    switch self {
    case .fix:
      return Strings.Manage()
    case .pledge:
      return Strings.Back_this_project()
    case .manage:
      return Strings.Manage()
    case .viewBacking:
      return Strings.View_your_pledge()
    case .viewRewards:
      return Strings.View_rewards()
    case .viewYourRewards:
      return Strings.View_your_rewards()
    case .seeTheRewards:
      return Strings.See_the_rewards()
    case .viewTheRewards:
      return Strings.View_the_rewards()
    }
  }

  public var buttonStyle: ButtonStyleType {
    switch self {
    case .fix:
<<<<<<< HEAD
      return .red
    case .pledge:
=======
      return .apricot
    case .pledge, .seeTheRewards, .viewTheRewards:
>>>>>>> 7507bb01
      return .green
    case .manage:
      return .blue
    case .viewBacking, .viewRewards, .viewYourRewards:
      return .black
    }
  }

  public var stackViewIsHidden: Bool {
    switch self {
    case .pledge, .seeTheRewards, .viewBacking, .viewRewards, .viewYourRewards, .viewTheRewards:
      return true
    case .fix, .manage:
      return false
    }
  }

  public var titleLabel: String? {
    switch self {
    case .fix:
      return Strings.Payment_failure()
    case .manage:
      return Strings.Youre_a_backer()
    default:
      return nil
    }
  }

  public var subtitleLabel: String? {
    switch self {
    case .fix:
      return Strings.We_cant_process_your_pledge()
    default:
      return nil
    }
  }

  public var stackViewAndSpacerAreHidden: Bool {
    switch self {
    case .pledge, .seeTheRewards, .viewBacking, .viewRewards, .viewYourRewards, .viewTheRewards:
      return true
    case .fix, .manage:
      return false
    }
  }
}<|MERGE_RESOLUTION|>--- conflicted
+++ resolved
@@ -35,13 +35,8 @@
   public var buttonStyle: ButtonStyleType {
     switch self {
     case .fix:
-<<<<<<< HEAD
       return .red
-    case .pledge:
-=======
-      return .apricot
     case .pledge, .seeTheRewards, .viewTheRewards:
->>>>>>> 7507bb01
       return .green
     case .manage:
       return .blue
