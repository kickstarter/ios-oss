import UIKit

public enum PledgeStateCTAType {
  case fix
  case pledge
  case manage
  case viewBacking
  case viewRewards
  case viewYourRewards
  // Experimental
  case seeTheRewards
  case viewTheRewards

  public var buttonTitle: String {
    switch self {
    case .fix:
      return Strings.Manage()
    case .pledge:
      return Strings.Back_this_project()
    case .manage:
      return Strings.Manage()
    case .viewBacking:
      return Strings.View_your_pledge()
    case .viewRewards:
      return Strings.View_rewards()
    case .viewYourRewards:
      return Strings.View_your_rewards()
    case .seeTheRewards:
      return Strings.See_the_rewards()
    case .viewTheRewards:
      return Strings.View_the_rewards()
    }
  }

  public var buttonStyle: ButtonStyleType {
    switch self {
    case .fix:
<<<<<<< HEAD
      return .apricot
    case .pledge, .seeTheRewards, .viewTheRewards:
=======
      return .red
    case .pledge:
>>>>>>> 94050478
      return .green
    case .manage:
      return .blue
    case .viewBacking, .viewRewards, .viewYourRewards:
      return .black
    }
  }

  public var stackViewIsHidden: Bool {
    switch self {
    case .pledge, .seeTheRewards, .viewBacking, .viewRewards, .viewYourRewards, .viewTheRewards:
      return true
    case .fix, .manage:
      return false
    }
  }

  public var titleLabel: String? {
    switch self {
    case .fix:
      return Strings.Payment_failure()
    case .manage:
      return Strings.Youre_a_backer()
    default:
      return nil
    }
  }

  public var subtitleLabel: String? {
    switch self {
    case .fix:
      return Strings.We_cant_process_your_pledge()
    default:
      return nil
    }
  }

  public var stackViewAndSpacerAreHidden: Bool {
    switch self {
    case .pledge, .seeTheRewards, .viewBacking, .viewRewards, .viewYourRewards, .viewTheRewards:
      return true
    case .fix, .manage:
      return false
    }
  }
}<|MERGE_RESOLUTION|>--- conflicted
+++ resolved
@@ -35,13 +35,8 @@
   public var buttonStyle: ButtonStyleType {
     switch self {
     case .fix:
-<<<<<<< HEAD
-      return .apricot
+      return .red
     case .pledge, .seeTheRewards, .viewTheRewards:
-=======
-      return .red
-    case .pledge:
->>>>>>> 94050478
       return .green
     case .manage:
       return .blue
