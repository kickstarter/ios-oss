import KsApi
import Prelude
import ReactiveCocoa
import Result

public protocol RewardCellViewModelInputs {
  func boundStyles()
  func configureWith(project project: Project, rewardOrBacking: Either<Reward, Backing>)
  func tapped()
}

public protocol RewardCellViewModelOutputs {
  var allGoneHidden: Signal<Bool, NoError> { get }
  var cardViewBackgroundColor: Signal<UIColor, NoError> { get }
  var cardViewDropShadowHidden: Signal<Bool, NoError> { get }
  var contentViewBackgroundColor: Signal<UIColor, NoError> { get }
  var conversionLabelHidden: Signal<Bool, NoError> { get }
  var conversionLabelText: Signal<String, NoError> { get }
  var descriptionLabelHidden: Signal<Bool, NoError> { get }
  var descriptionLabelText: Signal<String, NoError> { get }
  var footerLabelText: Signal<String, NoError> { get }
  var footerViewHidden: Signal<Bool, NoError> { get }
  var items: Signal<[String], NoError> { get }
  var itemsContainerHidden: Signal<Bool, NoError> { get }
  var manageButtonHidden: Signal<Bool, NoError> { get }
  var minimumAndConversionLabelsColor: Signal<UIColor, NoError> { get }
  var minimumLabelText: Signal<String, NoError> { get }
  var notifyDelegateRewardCellWantsExpansion: Signal<(), NoError> { get }
  var pledgeButtonHidden: Signal<Bool, NoError> { get }
  var pledgeButtonTitleText: Signal<String, NoError> { get }
  var titleLabelHidden: Signal<Bool, NoError> { get }
  var titleLabelText: Signal<String, NoError> { get }
  var titleLabelTextColor: Signal<UIColor, NoError> { get }
  var updateTopMarginsForIsBacking: Signal<Bool, NoError> { get }
  var viewPledgeButtonHidden: Signal<Bool, NoError> { get }
  var youreABackerLabelText: Signal<String, NoError> { get }
  var youreABackerViewHidden: Signal<Bool, NoError> { get }
}

public protocol RewardCellViewModelType {
  var inputs: RewardCellViewModelInputs { get }
  var outputs: RewardCellViewModelOutputs { get }
}

public final class RewardCellViewModel: RewardCellViewModelType, RewardCellViewModelInputs,
RewardCellViewModelOutputs {

  // swiftlint:disable function_body_length
  public init() {
    let projectAndRewardOrBacking = self.projectAndRewardOrBackingProperty.signal.ignoreNil()
    let project = projectAndRewardOrBacking.map(first)
    let reward = projectAndRewardOrBacking
      .map { project, rewardOrBacking -> Reward in
        rewardOrBacking.left
          ?? rewardOrBacking.right?.reward
          ?? backingReward(fromProject: project)
          ?? Reward.noReward
    }
    let projectAndReward = zip(project, reward)

    self.conversionLabelHidden = project.map {
      !needsConversion(projectCountry: $0.country, userCountry: AppEnvironment.current.config?.countryCode)
    }

    self.conversionLabelText = projectAndRewardOrBacking
      .filter { p, _ in
        needsConversion(projectCountry: p.country, userCountry: AppEnvironment.current.config?.countryCode)
      }
      .map { project, rewardOrBacking in
        switch rewardOrBacking {
        case let .left(reward):
          let min = minPledgeAmount(forProject: project, reward: reward)
          return Format.currency(max(1, Int(Float(min) * project.stats.staticUsdRate)), country: .US)
        case let .right(backing):
          return Format.currency(Int(ceil(Float(backing.amount) * project.stats.staticUsdRate)), country: .US)
        }
      }
      .map(Strings.About_reward_amount(reward_amount:))

    self.minimumLabelText = projectAndRewardOrBacking
      .map { project, rewardOrBacking in
        switch rewardOrBacking {
        case let .left(reward):
          let min = minPledgeAmount(forProject: project, reward: reward)
          let currency = Format.currency(min, country: project.country)
          return reward == Reward.noReward
            ? Strings.rewards_title_pledge_reward_currency_or_more(reward_currency: currency)
            : currency

        case let .right(backing):
          return Format.currency(backing.amount, country: project.country)
        }
    }

    self.descriptionLabelText = reward
      .map { $0 == Reward.noReward ? "" : $0.description }

<<<<<<< HEAD
    self.remainingStackViewHidden = projectAndReward
      .map { project, reward in
        reward.limit == nil || project.state != .live
    }

    self.remainingLabelText = reward
      .map { $0.remaining ?? 0 }
      .map { Strings.Left_count_left(left_count: $0) }

=======
>>>>>>> 229d1296
    self.minimumAndConversionLabelsColor = projectAndReward
      .map(minimumRewardAmountTextColor(project:reward:))

    self.titleLabelHidden = reward
      .map { $0.title == nil && $0 != Reward.noReward }

    self.titleLabelText = projectAndReward
      .map(rewardTitle(project:reward:))

    self.titleLabelTextColor = projectAndReward
      .map { project, reward in
        reward.remaining != 0 || userIsBacking(reward: reward, inProject: project) || project.state != .live
          ? .ksr_text_navy_700
          : .ksr_text_navy_500
    }

    let youreABacker = projectAndReward
      .map { project, reward in
        userIsBacking(reward: reward, inProject: project)
      }

    self.youreABackerViewHidden = youreABacker
      .map(negate)

    self.youreABackerLabelText = project
      .map { $0.personalization.backing?.reward == nil }
      .skipRepeats()
      .map { noRewardBacking in
        noRewardBacking
          ? Strings.Your_pledge()
          : Strings.Your_reward()
    }

    let rewardItemsIsEmpty = reward
      .map { $0.rewardsItems.isEmpty }

    self.itemsContainerHidden = Signal.merge(
      reward.map { $0.remaining == 0 || $0.rewardsItems.isEmpty },
      rewardItemsIsEmpty.takeWhen(self.tappedProperty.signal)
      )
      .skipRepeats()

    self.items = reward
      .map { reward in
        reward.rewardsItems.map { rewardsItem in
          rewardsItem.quantity > 1
            ? "(\(Format.wholeNumber(rewardsItem.quantity))) \(rewardsItem.item.name)"
            : rewardsItem.item.name
      }
    }

    let rewardIsCollapsed = projectAndReward
      .map { project, reward in
        reward.remaining == 0
          && !userIsBacking(reward: reward, inProject: project)
          && project.state == .live
    }

    self.allGoneHidden = projectAndReward
      .map { project, reward in
        reward.remaining != 0
          || userIsBacking(reward: reward, inProject: project)
    }

    self.contentViewBackgroundColor = project
      .map { backgroundColor(forCategoryId: $0.category.rootId) }

    let allGoneAndNotABacker = zip(reward, youreABacker)
      .map { reward, youreABacker in reward.remaining == 0 && !youreABacker }

    self.descriptionLabelHidden = Signal.merge(
      rewardIsCollapsed,
      self.tappedProperty.signal.mapConst(false)
    )

    self.updateTopMarginsForIsBacking = combineLatest(youreABacker, self.boundStylesProperty.signal)
      .map(first)

    self.manageButtonHidden = zip(project, youreABacker)
      .map { project, youreABacker in
        project.state != .live || !youreABacker
    }

    self.viewPledgeButtonHidden = zip(project, youreABacker)
      .map { project, youreABacker in
        project.state == .live || !youreABacker
    }

    self.pledgeButtonHidden = zip(project, reward, youreABacker)
      .map { project, reward, youreABacker in
        project.state != .live || reward.remaining == 0 || youreABacker
    }

    self.pledgeButtonTitleText = project.map {
      $0.personalization.isBacking == true
        ? Strings.Select_this_reward_instead()
        : Strings.Select_this_reward()
    }

    let tappable = zip(project, reward, youreABacker)
      .map { project, reward, youreABacker in
        (project.state == .live && reward.remaining != 0) || youreABacker
    }

    self.footerViewHidden = zip(rewardIsCollapsed, reward)
      .map { rewardIsCollapsed, reward in rewardIsCollapsed || reward == .noReward }

    self.cardViewDropShadowHidden = combineLatest(
      tappable.map(negate),
      self.boundStylesProperty.signal
      )
      .map(first)

    self.cardViewBackgroundColor = combineLatest(allGoneAndNotABacker, self.boundStylesProperty.signal)
      .map(first)
      .map { $0 ? .ksr_grey_100 : .whiteColor() }

    self.notifyDelegateRewardCellWantsExpansion = allGoneAndNotABacker
      .takeWhen(self.tappedProperty.signal)
      .filter(isTrue)
      .ignoreValues()
      .take(1)

    self.footerLabelText = projectAndReward
      .map(footerString(project:reward:))

    projectAndReward
      .takeWhen(self.notifyDelegateRewardCellWantsExpansion)
      .observeNext { project, reward in
        AppEnvironment.current.koala.trackExpandedUnavailableReward(
          reward,
          project: project,
          pledgeContext: pledgeContext(forProject: project, reward: reward)
        )
    }
  }
  // swiftlint:enable function_body_length

  private let boundStylesProperty = MutableProperty()
  public func boundStyles() {
    self.boundStylesProperty.value = ()
  }

  private let projectAndRewardOrBackingProperty = MutableProperty<(Project, Either<Reward, Backing>)?>(nil)
  public func configureWith(project project: Project, rewardOrBacking: Either<Reward, Backing>) {
    self.projectAndRewardOrBackingProperty.value = (project, rewardOrBacking)
  }

  private let tappedProperty = MutableProperty()
  public func tapped() {
    self.tappedProperty.value = ()
  }

  public let allGoneHidden: Signal<Bool, NoError>
  public let cardViewBackgroundColor: Signal<UIColor, NoError>
  public let cardViewDropShadowHidden: Signal<Bool, NoError>
  public let contentViewBackgroundColor: Signal<UIColor, NoError>
  public let conversionLabelHidden: Signal<Bool, NoError>
  public let conversionLabelText: Signal<String, NoError>
  public let descriptionLabelHidden: Signal<Bool, NoError>
  public let descriptionLabelText: Signal<String, NoError>
  public let footerLabelText: Signal<String, NoError>
  public let footerViewHidden: Signal<Bool, NoError>
  public let items: Signal<[String], NoError>
  public let itemsContainerHidden: Signal<Bool, NoError>
  public let manageButtonHidden: Signal<Bool, NoError>
  public let minimumAndConversionLabelsColor: Signal<UIColor, NoError>
  public let minimumLabelText: Signal<String, NoError>
  public let notifyDelegateRewardCellWantsExpansion: Signal<(), NoError>
  public let pledgeButtonHidden: Signal<Bool, NoError>
  public let pledgeButtonTitleText: Signal<String, NoError>
  public let titleLabelHidden: Signal<Bool, NoError>
  public let titleLabelText: Signal<String, NoError>
  public let titleLabelTextColor: Signal<UIColor, NoError>
  public let updateTopMarginsForIsBacking: Signal<Bool, NoError>
  public let viewPledgeButtonHidden: Signal<Bool, NoError>
  public let youreABackerLabelText: Signal<String, NoError>
  public let youreABackerViewHidden: Signal<Bool, NoError>

  public var inputs: RewardCellViewModelInputs { return self }
  public var outputs: RewardCellViewModelOutputs { return self }
}

private func minimumRewardAmountTextColor(project project: Project, reward: Reward) -> UIColor {
  if project.state != .successful && project.state != .live && reward.remaining == 0 {
    return .ksr_text_navy_700
  } else if (project.state == .live && reward.remaining == 0 &&
    userIsBacking(reward: reward, inProject: project)) {
    return .ksr_text_green_700
  } else if (project.state != .live && reward.remaining == 0 &&
    userIsBacking(reward: reward, inProject: project)) {
    return .ksr_text_navy_700
  } else if (project.state == .live && reward.remaining == 0) ||
    (project.state != .live && reward.remaining == 0) {
    return .ksr_text_navy_500
  } else if project.state == .live {
    return .ksr_text_green_700
  } else if project.state != .live {
    return .ksr_text_navy_700
  } else {
    return .ksr_text_navy_700
  }
}

private func needsConversion(projectCountry projectCountry: Project.Country, userCountry: String?) -> Bool {
  return userCountry == "US" && projectCountry != .US
}

private func backingReward(fromProject project: Project) -> Reward? {

  guard let backing = project.personalization.backing else {
    return nil
  }

  return project.rewards
    .filter { $0.id == backing.rewardId || $0.id == backing.reward?.id }
    .first
    .coalesceWith(.noReward)
}

private func rewardTitle(project project: Project, reward: Reward) -> String {

  guard project.personalization.isBacking == true else {
    return reward == Reward.noReward
      ? Strings.Id_just_like_to_support_the_project()
      : (reward.title ?? "")
  }

  return reward.title ?? Strings.Thank_you_for_supporting_this_project()
}

private func footerString(project project: Project, reward: Reward) -> String {
  var parts: [String] = []

  if let endsAt = reward.endsAt
    where project.state == .live
      && endsAt > 0
      && endsAt >= AppEnvironment.current.dateType.init().timeIntervalSince1970 {

    let (time, unit) = Format.duration(secondsInUTC: min(endsAt, project.dates.deadline),
                                       abbreviate: true,
                                       useToGo: false)

    parts.append(Strings.Time_left_left(time_left: time + " " + unit))
  }

  if let remaining = reward.remaining where reward.limit != nil && project.state == .live {
    parts.append(Strings.Left_count_left(left_count: remaining))
  }

  if let backersCount = reward.backersCount {
    parts.append(Strings.general_backer_count_backers(backer_count: backersCount))
  }

  return parts
    .map { part in part.nonBreakingSpaced() }
    .joinWithSeparator(" • ")
}<|MERGE_RESOLUTION|>--- conflicted
+++ resolved
@@ -95,18 +95,6 @@
     self.descriptionLabelText = reward
       .map { $0 == Reward.noReward ? "" : $0.description }
 
-<<<<<<< HEAD
-    self.remainingStackViewHidden = projectAndReward
-      .map { project, reward in
-        reward.limit == nil || project.state != .live
-    }
-
-    self.remainingLabelText = reward
-      .map { $0.remaining ?? 0 }
-      .map { Strings.Left_count_left(left_count: $0) }
-
-=======
->>>>>>> 229d1296
     self.minimumAndConversionLabelsColor = projectAndReward
       .map(minimumRewardAmountTextColor(project:reward:))
 
