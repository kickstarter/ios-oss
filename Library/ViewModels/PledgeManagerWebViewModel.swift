--- conflicted
+++ resolved
@@ -7,11 +7,7 @@
 
 // All requests that can be intercepted from the web view and opened natively
 // should be defined in this enum.
-<<<<<<< HEAD
-public enum NativeNatigationRequest: Equatable {
-=======
 public enum PledgeManagerNativeNatigationRequest: Equatable {
->>>>>>> e92024ec
   case goToProject(param: Param, refTag: RefTag?)
   case goToUpdate(param: Param, updateId: Int)
   case goToPledge(param: Param)
@@ -28,11 +24,7 @@
   func decidePolicyFor(navigationAction: WKNavigationActionData) -> WKNavigationActionPolicy
 
   /// Call when view model should handle fetching the necessary data and trigger `goToUpdate`.
-<<<<<<< HEAD
-  func goToUpdateRequested(param: Param, updateId: Int)
-=======
   func fetchUpdateVCData(param: Param, updateId: Int)
->>>>>>> e92024ec
 
   /// Call when the user session starts.
   func userSessionStarted()
@@ -46,17 +38,10 @@
   var dismissViewController: Signal<Void, Never> { get }
 
   /// Emits native navigation request for the view controller to handle.
-<<<<<<< HEAD
-  var goToNativeScreen: Signal<NativeNatigationRequest, Never> { get }
-
-  /// Emits a project and update that should be used to present the update view controller.
-  var goToUpdate: Signal<(Project, Update), Never> { get }
-=======
   var goToNativeScreen: Signal<PledgeManagerNativeNatigationRequest, Never> { get }
 
   /// Emits a project and update that should be used to present the update view controller.
   var presentUpdateVC: Signal<(Project, Update), Never> { get }
->>>>>>> e92024ec
 
   /// Emits a login intent that should be used to log in.
   var goToLoginSignup: Signal<LoginIntent, Never> { get }
@@ -139,11 +124,7 @@
       .map(nativeNavigationRequestForURLRequest)
       .skipNil()
 
-<<<<<<< HEAD
-    self.goToUpdate = self.goToUpdateRequestedProperty.signal.skipNil()
-=======
     self.presentUpdateVC = self.fetchUpdateVCDataProperty.signal.skipNil()
->>>>>>> e92024ec
       .switchMap { (param: Param, updateId: Int) in
         AppEnvironment.current.apiService.fetchProject(param: param)
           .demoteErrors()
@@ -215,15 +196,9 @@
     self.initialUrlProperty.value = url
   }
 
-<<<<<<< HEAD
-  fileprivate let goToUpdateRequestedProperty = MutableProperty<(Param, Int)?>(nil)
-  public func goToUpdateRequested(param: Param, updateId: Int) {
-    self.goToUpdateRequestedProperty.value = (param, updateId)
-=======
   fileprivate let fetchUpdateVCDataProperty = MutableProperty<(Param, Int)?>(nil)
   public func fetchUpdateVCData(param: Param, updateId: Int) {
     self.fetchUpdateVCDataProperty.value = (param, updateId)
->>>>>>> e92024ec
   }
 
   fileprivate let userSessionStartedProperty = MutableProperty(())
@@ -235,13 +210,8 @@
   public func viewDidLoad() { self.viewDidLoadProperty.value = () }
 
   public let dismissViewController: Signal<Void, Never>
-<<<<<<< HEAD
-  public let goToNativeScreen: Signal<NativeNatigationRequest, Never>
-  public let goToUpdate: Signal<(Project, Update), Never>
-=======
   public let goToNativeScreen: Signal<PledgeManagerNativeNatigationRequest, Never>
   public let presentUpdateVC: Signal<(Project, Update), Never>
->>>>>>> e92024ec
   public let webViewLoadRequest: Signal<URLRequest, Never>
   public let goToLoginSignup: Signal<LoginIntent, Never>
   public let title: Signal<String?, Never>
@@ -254,26 +224,6 @@
 // the view controller so it can open their native views. Any request that
 // doesn't have a corresponding native request will either be displayed in the
 // webview or be discarded.
-<<<<<<< HEAD
-private func nativeNavigationRequestForURLRequest(_ request: URLRequest) -> NativeNatigationRequest? {
-  if case let (.project(param, .root, refInfo, _))? = Navigation.match(request) {
-    return .goToProject(param: param, refTag: refInfo?.refTag)
-  }
-
-  if case let (.project(param, .pledge, _, _))? = Navigation.match(request) {
-    return .goToPledge(param: param)
-  }
-
-  if case let (.project(param, .update(id, _), _, _))? = Navigation.match(request) {
-    return .goToUpdate(param: param, updateId: id)
-  }
-  return nil
-}
-
-private func isKickstarterRequest(_ request: URLRequest) -> Bool {
-  guard let host = request.url?.host() else { return false }
-  return host.hasSuffix("kickstarter.com")
-=======
 private func nativeNavigationRequestForURLRequest(_ request: URLRequest)
   -> PledgeManagerNativeNatigationRequest? {
   switch Navigation.match(request) {
@@ -285,7 +235,6 @@
     return .goToUpdate(param: param, updateId: id)
   default: return nil
   }
->>>>>>> e92024ec
 }
 
 private func isUnpreparedSupportedRequest(request: URLRequest) -> Bool {
