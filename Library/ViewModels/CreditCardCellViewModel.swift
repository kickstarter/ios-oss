--- conflicted
+++ resolved
@@ -66,15 +66,7 @@
 }
 
 private func cardImage(with card: GraphUserCreditCard.CreditCard) -> UIImage? {
-<<<<<<< HEAD
-  guard let cardType = card.type else {
-    return image(named: "icon--generic")
-  }
-
-  return image(named: "icon--" + cardType.rawValue.lowercased()) ?? image(named: "icon--generic")
-=======
   return image(named: card.imageName)
->>>>>>> 3f73a7a0
 }
 
 private func formatted(dateString: String) -> String {
