--- conflicted
+++ resolved
@@ -241,11 +241,7 @@
       return Strings.You_pledged_without_a_reward()
     }
 
-<<<<<<< HEAD
-    return Strings.Thank_you_for_supporting_this_project()
-=======
     return Strings.Pledge_without_a_reward()
->>>>>>> 52cea6b2
   }
 
   return reward.title.coalesceWith("")
