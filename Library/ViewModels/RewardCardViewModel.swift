--- conflicted
+++ resolved
@@ -73,15 +73,11 @@
     self.conversionLabelText = projectAndReward
       .filter(first >>> needsConversion(project:))
       .map { project, reward in
-<<<<<<< HEAD
-        let currentCurrencyCode = project.stats.userCurrency ?? Project.Country.us.currencyCode
-=======
-        let currentCurrencyCode = project.stats.currentCurrency ?? Project.Country.us.currencyCode
->>>>>>> f9ac8d69
+        let userCurrencyCode = project.stats.userCurrency ?? Project.Country.us.currencyCode
 
         return Format.currency(
           reward.convertedMinimum,
-          currencyCode: currentCurrencyCode,
+          currencyCode: userCurrencyCode,
           omitCurrencyCode: project.stats.omitUSCurrencyCode,
           roundingMode: .up
         )
