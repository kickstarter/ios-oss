--- conflicted
+++ resolved
@@ -753,36 +753,6 @@
     self.goToComments.assertValues([.template])
   }
 
-<<<<<<< HEAD
-=======
-  func testGoToReportProject() {
-    let project = Project.template
-    self.vm.inputs.configureWith(projectOrParam: .left(project), refTag: .discovery)
-
-    self.vm.inputs.viewDidLoad()
-
-    self.goToReportProject.assertDidNotEmitValue()
-
-    self.vm.inputs.tappedReportProject()
-
-    XCTAssertEqual(self.goToReportProject.lastValue?.0, false)
-    XCTAssertEqual(self.goToReportProject.lastValue?.1, project.graphID)
-    XCTAssertEqual(self.goToReportProject.lastValue?.2, project.urls.web.project)
-  }
-
-  func testGoToDashboard() {
-    self.vm.inputs.configureWith(projectOrParam: .left(.template), refTag: .discovery)
-
-    self.vm.inputs.viewDidLoad()
-
-    self.goToDashboard.assertDidNotEmitValue()
-
-    self.vm.inputs.tappedViewProgress(of: .template)
-
-    self.goToDashboard.assertValues([.id(Project.template.id)])
-  }
-
->>>>>>> aedbcd0f
   func testGoToRewards() {
     withEnvironment(config: .template, mainBundle: self.releaseBundle) {
       let project = Project.template
