--- conflicted
+++ resolved
@@ -6,20 +6,17 @@
 import XCTest
 
 internal final class LandingPageViewModelTests: TestCase {
-<<<<<<< HEAD
   private let dismissViewController = TestObserver<(), Never>()
+  private let landingPageCards = TestObserver<[LandingPageCardType], Never>()
+  private let numberOfPages = TestObserver<Int, Never>()
   private let viewModel: LandingPageViewModelType = LandingPageViewModel()
-=======
-  fileprivate let landingPageCards = TestObserver<[LandingPageCardType], Never>()
-  fileprivate let numberOfPages = TestObserver<Int, Never>()
-  fileprivate let viewModel: LandingPageViewModelType = LandingPageViewModel()
->>>>>>> 3748d2a2
 
   override func setUp() {
     super.setUp()
 
-<<<<<<< HEAD
     self.viewModel.outputs.dismissViewController.observe(self.dismissViewController.observer)
+    self.viewModel.outputs.landingPageCards.observe(self.landingPageCards.observer)
+    self.viewModel.outputs.numberOfPages.observe(self.numberOfPages.observer)
   }
 
   func testDismissViewController_OnButtonTap() {
@@ -41,9 +38,7 @@
       self.viewModel.inputs.ctaButtonTapped()
 
       XCTAssertTrue(userDefaults.bool(forKey: hasSeenLandingPageKey))
-=======
-    self.viewModel.outputs.landingPageCards.observe(self.landingPageCards.observer)
-    self.viewModel.outputs.numberOfPages.observe(self.numberOfPages.observer)
+    }
   }
 
   func testCards_Variant1() {
@@ -92,7 +87,6 @@
 
       let cards = LandingPageCardType.howToCards
       self.numberOfPages.assertValue(cards.count)
->>>>>>> 3748d2a2
     }
   }
 }