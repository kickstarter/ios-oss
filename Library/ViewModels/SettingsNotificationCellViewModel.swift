import ReactiveSwift
import Result
import KsApi
import Prelude

public protocol SettingsNotificationCellViewModelInputs {
  func didTapPushNotificationsButton(selected: Bool)
  func didTapEmailNotificationsButton(selected: Bool)
  func configure(with cellValue: SettingsNotificationCellValue)
}

public protocol SettingsNotificationCellViewModelOutputs {
  var enableButtonAnimation: Signal<Bool, NoError> { get }
  var emailNotificationsEnabled: Signal<Bool, NoError> { get }
  var emailNotificationButtonIsHidden: Signal<Bool, NoError> { get }
  var pushNotificationButtonIsHidden: Signal<Bool, NoError> { get }
  var projectCountText: Signal<String, NoError> { get }
  var pushNotificationsEnabled: Signal<Bool, NoError> { get }
  var unableToSaveError: Signal<String, NoError> { get }
  var updateCurrentUser: Signal<User, NoError> { get }
}

public protocol SettingsNotificationCellViewModelType {
  var inputs: SettingsNotificationCellViewModelInputs { get }
  var outputs: SettingsNotificationCellViewModelOutputs { get }
}

public final class SettingsNotificationCellViewModel: SettingsNotificationCellViewModelInputs,
SettingsNotificationCellViewModelOutputs,
SettingsNotificationCellViewModelType {

  public init() {
    let initialUser = self.initialUserProperty.signal.skipNil()

    let cellType = cellTypeProperty.signal.skipNil().skipRepeats()

    let initialPushNotificationValue = Signal.zip(initialUser, cellType)
      .map { (user, cellType) -> Bool? in
        guard let notification = SettingsNotificationCellViewModel
          .notificationFor(cellType: cellType,
                           notificationType: .push) else {
                            return nil
        }

        return user |> UserAttribute.notification(notification).keyPath.view
    }.skipNil()

    let pushNotificationValueToggled = pushNotificationValueChangedProperty.signal.negate()

    let initialEmailNotificationsValue = Signal.zip(initialUser, cellType)
      .map { (user, cellType) -> Bool? in
        guard let notification = SettingsNotificationCellViewModel
          .notificationFor(cellType: cellType,
                           notificationType: .email) else {
                            return nil
        }

        return user |> UserAttribute.notification(notification).keyPath.view
      }.skipNil()

    let emailNotificationValueToggled = emailNotificationValueChangedProperty.signal.negate()

    let updatedNotificationSetting = Signal.merge(
      pushNotificationValueToggled.signal.skipRepeats().map { (NotificationType.push, $0) },
      emailNotificationValueToggled.signal.skipRepeats().map { (NotificationType.email, $0) }
    )

    let userAttributeChanged = cellType
    .takePairWhen(updatedNotificationSetting)
    .map(unpack)
    .map { cellType, notificationType, enabled -> (UserAttribute.Notification?, Bool) in
        let notification = SettingsNotificationCellViewModel.notificationFor(cellType: cellType,
                                                                 notificationType: notificationType)
        return (notification, enabled)
    }

    let updatedUser = initialUser
      .takePairWhen(userAttributeChanged)
      .map { user, notificationAndOn -> User? in
        let (notification, on) = notificationAndOn

        guard let notificationType = notification else {
          return nil
        }

        return user |> UserAttribute.notification(notificationType).keyPath .~ on
      }.skipNil()

    let updateEvent = updatedUser
      .switchMap {
        AppEnvironment.current.apiService.updateUserSelf($0)
          .ksr_delay(AppEnvironment.current.apiDelayInterval, on: AppEnvironment.current.scheduler)
          .materialize()
      }

    self.unableToSaveError = updateEvent.errors()
      .map { env in
        env.errorMessages.first ?? Strings.profile_settings_error()
    }

    self.updateCurrentUser = updateEvent.values()

    let previousPushNotificationValue = initialPushNotificationValue.signal
      .takeWhen(self.unableToSaveError)

    let previousEmailNotificationValue = initialEmailNotificationsValue.signal
      .takeWhen(self.unableToSaveError)

    self.pushNotificationsEnabled = Signal.merge(
      initialPushNotificationValue.signal,
      pushNotificationValueToggled,
      previousPushNotificationValue
    )

    self.emailNotificationsEnabled = Signal.merge(
      initialEmailNotificationsValue,
      emailNotificationValueToggled,
      previousEmailNotificationValue
    )

    self.emailNotificationButtonIsHidden = cellType
      .map { $0.shouldShowEmailNotificationButton }
      .negate()

    self.pushNotificationButtonIsHidden = cellType
      .map { $0.shouldShowPushNotificationButton }
      .negate()

    self.enableButtonAnimation = Signal.combineLatest(
      self.emailNotificationButtonIsHidden,
      self.pushNotificationButtonIsHidden
      ).map { !$0.0 || !$0.1 }

<<<<<<< HEAD
    self.manageProjectNotificationsButtonAccessibilityHint = .empty

=======
>>>>>>> d62582e5
    self.projectCountText = initialUser
      .map { Format.wholeNumber($0.stats.backedProjectsCount ?? 0) }

    // Koala tracking
    userAttributeChanged.observeValues { (notification, enabled) in
      SettingsNotificationCellViewModel.trackNotificationStateChanged(notification: notification,
                                                                      enabled: enabled)
    }
  }

  fileprivate let pushNotificationValueChangedProperty = MutableProperty(false)
  public func didTapPushNotificationsButton(selected: Bool) {
    self.pushNotificationValueChangedProperty.value = selected
  }

  fileprivate let emailNotificationValueChangedProperty = MutableProperty(false)
  public func didTapEmailNotificationsButton(selected: Bool) {
    self.emailNotificationValueChangedProperty.value = selected
  }

  fileprivate let initialUserProperty = MutableProperty<User?>(nil)
  fileprivate let cellTypeProperty = MutableProperty<SettingsNotificationCellType?>(nil)
  public func configure(with cellValue: SettingsNotificationCellValue) {
    self.cellTypeProperty.value = cellValue.cellType
    self.initialUserProperty.value = cellValue.user
  }

  public let enableButtonAnimation: Signal<Bool, NoError>
  public let emailNotificationsEnabled: Signal<Bool, NoError>
  public let emailNotificationButtonIsHidden: Signal<Bool, NoError>
  public let pushNotificationButtonIsHidden: Signal<Bool, NoError>
  public let projectCountText: Signal<String, NoError>
  public let pushNotificationsEnabled: Signal<Bool, NoError>
  public let unableToSaveError: Signal<String, NoError>
  public let updateCurrentUser: Signal<User, NoError>

  public var inputs: SettingsNotificationCellViewModelInputs { return self }
  public var outputs: SettingsNotificationCellViewModelOutputs { return self }
}

public enum NotificationType {
  case email
  case push
}

extension SettingsNotificationCellViewModel {
  static func trackNotificationStateChanged(notification: UserAttribute.Notification?, enabled: Bool) {
    guard let notification = notification else {
      return
    }

    switch notification {
    case .mobileComments,
         .mobileFollower,
         .mobileFriendActivity,
         .mobilePledgeActivity,
         .mobilePostLikes,
         .mobileMessages,
         .mobileUpdates:
      AppEnvironment.current.koala.trackChangePushNotification(type: notification.trackingString,
                                                               on: enabled)
    case .comments,
         .follower,
         .friendActivity,
         .messages,
         .pledgeActivity,
         .postLikes,
         .creatorTips,
         .updates:
      AppEnvironment.current.koala.trackChangeEmailNotification(type: notification.trackingString,
                                                                on: enabled)
    default: break
    }
  }

  public static func notificationFor(cellType: SettingsNotificationCellType,
                                     notificationType: NotificationType) -> UserAttribute.Notification? {
    switch cellType {
    case .projectUpdates:
      return notificationType == .email
        ? UserAttribute.Notification.updates : UserAttribute.Notification.mobileUpdates
    case .pledgeActivity:
      return notificationType == .email
        ? UserAttribute.Notification.pledgeActivity : UserAttribute.Notification.mobilePledgeActivity
    case .newComments:
      return notificationType == .email
        ? UserAttribute.Notification.comments : UserAttribute.Notification.mobileComments
    case .newLikes:
      return notificationType == .email
        ? UserAttribute.Notification.postLikes : UserAttribute.Notification.mobilePostLikes
    case .creatorTips:
      return notificationType == .email
        ? UserAttribute.Notification.creatorTips : nil
    case .messages:
      return notificationType == .email
        ? UserAttribute.Notification.messages : UserAttribute.Notification.mobileMessages
    case .newFollowers:
      return notificationType == .email
        ? UserAttribute.Notification.follower : UserAttribute.Notification.mobileFollower
    case .friendBacksProject:
      return notificationType == .email
        ? UserAttribute.Notification.friendActivity : UserAttribute.Notification.mobileFriendActivity
    default:
      return nil
    }
  }
}<|MERGE_RESOLUTION|>--- conflicted
+++ resolved
@@ -131,11 +131,6 @@
       self.pushNotificationButtonIsHidden
       ).map { !$0.0 || !$0.1 }
 
-<<<<<<< HEAD
-    self.manageProjectNotificationsButtonAccessibilityHint = .empty
-
-=======
->>>>>>> d62582e5
     self.projectCountText = initialUser
       .map { Format.wholeNumber($0.stats.backedProjectsCount ?? 0) }
 
