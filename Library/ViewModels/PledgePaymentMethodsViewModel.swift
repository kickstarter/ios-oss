--- conflicted
+++ resolved
@@ -52,16 +52,10 @@
           .materialize()
       }
 
-<<<<<<< HEAD
-    let applePayButtonHidden = configureWithValue
-=======
     self.applePayStackViewHidden = configureWithValue
->>>>>>> 6083d116
       .map { ($0.project, $0.applePayCapable) }
       .map(showApplePayButton(for:applePayCapable:))
       .negate()
-
-    self.applePayStackViewHidden = applePayButtonHidden
 
     let storedCardsValues = storedCardsEvent.values().map { $0.me.storedCards.nodes }
     let backing = configureWithValue.map { $0.project.personalization.backing }
