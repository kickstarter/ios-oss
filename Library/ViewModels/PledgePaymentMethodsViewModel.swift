import KsApi
import PassKit
import Prelude
import ReactiveSwift
import UIKit

public enum PaymentMethodsTableViewSection: Int {
  case paymentMethods
  case addNewCard
  case loading
}

public typealias PledgePaymentMethodsValue = (
  user: User,
  project: Project,
  reward: Reward,
  context: PledgeViewContext,
  refTag: RefTag?
)

public typealias PledgePaymentMethodsAndSelectionData = (
  paymentMethodsCellData: [PledgePaymentMethodCellData],
  selectedCard: GraphUserCreditCard.CreditCard?,
<<<<<<< HEAD
  shouldReload: Bool
=======
  shouldReload: Bool,
  isLoading: Bool
>>>>>>> 53a47ec2
)

public protocol PledgePaymentMethodsViewModelInputs {
  func addNewCardViewControllerDidAdd(newCard card: GraphUserCreditCard.CreditCard)
  func configure(with value: PledgePaymentMethodsValue)
  func didSelectRowAtIndexPath(_ indexPath: IndexPath)
  func viewDidLoad()
  func willSelectRowAtIndexPath(_ indexPath: IndexPath) -> IndexPath?
}

public protocol PledgePaymentMethodsViewModelOutputs {
  var goToAddCardScreen: Signal<(AddNewCardIntent, Project), Never> { get }
  var notifyDelegateCreditCardSelected: Signal<String, Never> { get }
  var notifyDelegateLoadPaymentMethodsError: Signal<String, Never> { get }
  var reloadPaymentMethods: Signal<PledgePaymentMethodsAndSelectionData, Never> { get }
}

public protocol PledgePaymentMethodsViewModelType {
  var inputs: PledgePaymentMethodsViewModelInputs { get }
  var outputs: PledgePaymentMethodsViewModelOutputs { get }
}

public final class PledgePaymentMethodsViewModel: PledgePaymentMethodsViewModelType,
  PledgePaymentMethodsViewModelInputs, PledgePaymentMethodsViewModelOutputs {
  public init() {
    let configureWithValue = Signal.combineLatest(
      self.viewDidLoadProperty.signal,
      self.configureWithValueProperty.signal.skipNil()
    )
    .map(second)

    let project = configureWithValue.map { $0.project }
    let projectRewardContextRefTag = configureWithValue.map { ($0.project, $0.reward, $0.context, $0.refTag) }
    let availableCardTypes = project.map { $0.availableCardTypes }.skipNil()

    let storedCardsEvent = configureWithValue
      .switchMap { _ in
        AppEnvironment.current.apiService
          .fetchGraphCreditCards(query: UserQueries.storedCards.query)
          .ksr_debounce(.seconds(1), on: AppEnvironment.current.scheduler)
          .map { envelope in (envelope, false) }
          .prefix(value: (nil, true))
          .materialize()
      }

<<<<<<< HEAD
    let storedCardsValues = storedCardsEvent.values().map { $0.me.storedCards.nodes }
    let backing = configureWithValue.map { $0.project.personalization.backing }
=======
    let storedCardsValues = storedCardsEvent.values()
      .filter(second >>> isFalse)
      .map(first)
      .skipNil()
      .map { $0.me.storedCards.nodes }

    let backing = configureWithValue
      .map { $0.project.personalization.backing }
>>>>>>> 53a47ec2

    let storedCards = Signal.combineLatest(storedCardsValues, backing)
      .map(cards(_:orderedBy:))

    let initialCardData = Signal.combineLatest(
      storedCards,
      availableCardTypes,
      project
    )
    .map { ($0.0, $0.1, $0.2, false) }

    let newCard = self.newCreditCardProperty.signal.skipNil()

    let allCards = Signal.merge(
      storedCards,
      newCard.map { [$0] }
    )
    .scan([]) { current, new in new + current }

    let allCardData = Signal.combineLatest(
      allCards,
      availableCardTypes,
      project
    )

    let newCardAdded = allCardData
      .takePairWhen(newCard)
      .map { cardData, _ in (cardData.0, cardData.1, cardData.2, true) }

    let cards = Signal.merge(
      initialCardData,
      newCardAdded
    )
    .map(pledgePaymentMethodCellDataAndSelectedCard)
<<<<<<< HEAD

    let updatedCards = cards
      .takePairWhen(self.didSelectRowAtIndexPathProperty.signal.skipNil())
      .map(unpack)
      .filter { _, _, indexPath in
        indexPath.section == PaymentMethodsTableViewSection.paymentMethods.rawValue
      }
      .map { data, _, indexPath -> PledgePaymentMethodsAndSelectionData? in
        guard data.count > indexPath.row else { return nil }
        let card = data[indexPath.row].card

        return (cellData(data, selecting: card), card, false)
      }
      .skipNil()

    let configuredCards = cards.map { cellData, selectedCard in (cellData, selectedCard, true) }

    self.reloadPaymentMethods = Signal.merge(
=======

    let updatedCards = cards
      .takePairWhen(self.didSelectRowAtIndexPathProperty.signal.skipNil())
      .map(unpack)
      .filter { _, _, indexPath in
        indexPath.section == PaymentMethodsTableViewSection.paymentMethods.rawValue
      }
      .map { data, _, indexPath -> PledgePaymentMethodsAndSelectionData? in
        guard data.count > indexPath.row else { return nil }
        let card = data[indexPath.row].card

        return (
          paymentMethodsCellData: cellData(data, selecting: card),
          selectedCard: card,
          shouldReload: false,
          isLoading: false
        )
      }
      .skipNil()

    let configuredCards = cards.map { cellData, selectedCard in
      (paymentMethodsCellData: cellData, selectedCard: selectedCard, shouldReload: true, isLoading: false)
    }

    let reloadWithLoadingCell: Signal<PledgePaymentMethodsAndSelectionData, Never> = storedCardsEvent.values()
      .filter(second >>> isTrue)
      .map { _ in (paymentMethodsCellData: [], selectedCard: nil, shouldReload: true, isLoading: true) }

    self.reloadPaymentMethods = Signal.merge(
      reloadWithLoadingCell,
>>>>>>> 53a47ec2
      configuredCards.map { $0 as PledgePaymentMethodsAndSelectionData },
      updatedCards
    )

    self.notifyDelegateLoadPaymentMethodsError = storedCardsEvent
      .errors()
      .map { $0.localizedDescription }

    self.notifyDelegateCreditCardSelected = self.reloadPaymentMethods
      .map { $0.selectedCard?.id }
      .skipNil()
      .skipRepeats()

    let didTapToAddNewCard = self.didSelectRowAtIndexPathProperty.signal.skipNil()
      .filter { $0.section == PaymentMethodsTableViewSection.addNewCard.rawValue }

    self.goToAddCardScreen = project
      .takeWhen(didTapToAddNewCard)
      .map { project in (.pledge, project) }

    self.willSelectRowAtIndexPathReturnProperty <~ self.reloadPaymentMethods
      .map { $0.paymentMethodsCellData }
      .takePairWhen(self.willSelectRowAtIndexPathProperty.signal.skipNil())
      .map { cellData, indexPath -> IndexPath? in
        guard
          // the cell is in the payment methods or add new card section.
          [
            PaymentMethodsTableViewSection.paymentMethods.rawValue,
            PaymentMethodsTableViewSection.addNewCard.rawValue
          ]
          .contains(indexPath.section),
          // the row is within bounds and the card is enabled,
          (cellData.count > indexPath.row && cellData[indexPath.row].isEnabled) ||
          // or we're adding a new card.
          indexPath.section == PaymentMethodsTableViewSection.addNewCard.rawValue
        else { return nil }

        return indexPath
      }

    // Tracking

    projectRewardContextRefTag
      .takeWhen(self.goToAddCardScreen)
      .observeValues { project, reward, context, refTag in
        let pledgeContext = TrackingHelpers.pledgeContext(for: context)
        AppEnvironment.current.koala.trackAddNewCardButtonClicked(
          context: pledgeContext,
          location: .pledgeAddNewCard,
          project: project,
          refTag: refTag,
          reward: reward
        )
      }
  }

  private let configureWithValueProperty = MutableProperty<PledgePaymentMethodsValue?>(nil)
  public func configure(with value: PledgePaymentMethodsValue) {
    self.configureWithValueProperty.value = value
  }

  private let newCreditCardProperty = MutableProperty<GraphUserCreditCard.CreditCard?>(nil)
  public func addNewCardViewControllerDidAdd(newCard card: GraphUserCreditCard.CreditCard) {
    self.newCreditCardProperty.value = card
  }

  private let viewDidLoadProperty = MutableProperty(())
  public func viewDidLoad() {
    self.viewDidLoadProperty.value = ()
  }

  private let didSelectRowAtIndexPathProperty = MutableProperty<IndexPath?>(nil)
  public func didSelectRowAtIndexPath(_ indexPath: IndexPath) {
    self.didSelectRowAtIndexPathProperty.value = indexPath
  }

  private let willSelectRowAtIndexPathProperty = MutableProperty<IndexPath?>(nil)
  private let willSelectRowAtIndexPathReturnProperty = MutableProperty<IndexPath?>(nil)
  public func willSelectRowAtIndexPath(_ indexPath: IndexPath) -> IndexPath? {
    self.willSelectRowAtIndexPathProperty.value = indexPath
    return self.willSelectRowAtIndexPathReturnProperty.value
  }

  public let goToAddCardScreen: Signal<(AddNewCardIntent, Project), Never>
  public let notifyDelegateCreditCardSelected: Signal<String, Never>
  public let notifyDelegateLoadPaymentMethodsError: Signal<String, Never>
  public let reloadPaymentMethods: Signal<PledgePaymentMethodsAndSelectionData, Never>

  public var inputs: PledgePaymentMethodsViewModelInputs { return self }
  public var outputs: PledgePaymentMethodsViewModelOutputs { return self }
}

private func pledgePaymentMethodCellDataAndSelectedCard(
  with cards: [GraphUserCreditCard.CreditCard],
  availableCardTypes: [String],
  project: Project,
  newCardAdded: Bool
) -> ([PledgePaymentMethodCellData], GraphUserCreditCard.CreditCard?) {
  let data = cards.compactMap { card -> PledgePaymentMethodCellData? in
    guard let cardBrand = card.type?.rawValue else { return nil }

    let isAvailableCardType = availableCardTypes.contains(cardBrand)

    return (
      card: card,
      isEnabled: isAvailableCardType,
      isSelected: false,
      projectCountry: project.location.displayableName
    )
  }
  // Position unavailable cards last
  .sorted { data1, data2 -> Bool in data1.isEnabled && !data2.isEnabled }

  let orderedCards = data.map { $0.card }

  // If there is no backing, simply select the first card in the list when it is an available card type.
  guard let backing = project.personalization.backing else {
    guard let cardData = data.first, cardData.isEnabled else {
      return (data, nil)
    }

    let selected = orderedCards.first

    return (cellData(data, selecting: selected), selected)
  }

  // If we're working with a backing, but we have a newly added card, select the newly added card.
  if newCardAdded {
    let selected = orderedCards.first

    return (cellData(data, selecting: selected), selected)
  }

  /*
   If we're working with a backing, and a new card hasn't been added,
   select the card that the backing is associated with.
   */
  let backedCard = orderedCards.first(where: { $0.id == backing.paymentSource?.id })

  return (cellData(data, selecting: backedCard), backedCard)
}

private func cellData(
  _ data: [PledgePaymentMethodCellData],
  selecting card: GraphUserCreditCard.CreditCard?
) -> [PledgePaymentMethodCellData] {
  return data.map { value in
    (
      value.card,
      value.isEnabled,
      value.card == card,
      value.projectCountry
    )
  }
}

private func isCreatingPledge(_ project: Project) -> Bool {
  guard let isBacking = project.personalization.isBacking else { return true }

  return !isBacking
}

private func cards(
  _ cards: [GraphUserCreditCard.CreditCard],
  orderedBy backing: Backing?
) -> [GraphUserCreditCard.CreditCard] {
  return cards.sorted { card1, _ in card1.id == backing?.paymentSource?.id }
}<|MERGE_RESOLUTION|>--- conflicted
+++ resolved
@@ -21,12 +21,8 @@
 public typealias PledgePaymentMethodsAndSelectionData = (
   paymentMethodsCellData: [PledgePaymentMethodCellData],
   selectedCard: GraphUserCreditCard.CreditCard?,
-<<<<<<< HEAD
-  shouldReload: Bool
-=======
   shouldReload: Bool,
   isLoading: Bool
->>>>>>> 53a47ec2
 )
 
 public protocol PledgePaymentMethodsViewModelInputs {
@@ -72,10 +68,6 @@
           .materialize()
       }
 
-<<<<<<< HEAD
-    let storedCardsValues = storedCardsEvent.values().map { $0.me.storedCards.nodes }
-    let backing = configureWithValue.map { $0.project.personalization.backing }
-=======
     let storedCardsValues = storedCardsEvent.values()
       .filter(second >>> isFalse)
       .map(first)
@@ -84,7 +76,6 @@
 
     let backing = configureWithValue
       .map { $0.project.personalization.backing }
->>>>>>> 53a47ec2
 
     let storedCards = Signal.combineLatest(storedCardsValues, backing)
       .map(cards(_:orderedBy:))
@@ -119,26 +110,6 @@
       newCardAdded
     )
     .map(pledgePaymentMethodCellDataAndSelectedCard)
-<<<<<<< HEAD
-
-    let updatedCards = cards
-      .takePairWhen(self.didSelectRowAtIndexPathProperty.signal.skipNil())
-      .map(unpack)
-      .filter { _, _, indexPath in
-        indexPath.section == PaymentMethodsTableViewSection.paymentMethods.rawValue
-      }
-      .map { data, _, indexPath -> PledgePaymentMethodsAndSelectionData? in
-        guard data.count > indexPath.row else { return nil }
-        let card = data[indexPath.row].card
-
-        return (cellData(data, selecting: card), card, false)
-      }
-      .skipNil()
-
-    let configuredCards = cards.map { cellData, selectedCard in (cellData, selectedCard, true) }
-
-    self.reloadPaymentMethods = Signal.merge(
-=======
 
     let updatedCards = cards
       .takePairWhen(self.didSelectRowAtIndexPathProperty.signal.skipNil())
@@ -169,7 +140,6 @@
 
     self.reloadPaymentMethods = Signal.merge(
       reloadWithLoadingCell,
->>>>>>> 53a47ec2
       configuredCards.map { $0 as PledgePaymentMethodsAndSelectionData },
       updatedCards
     )
