--- conflicted
+++ resolved
@@ -24,13 +24,7 @@
   var notifyDelegateApplePayButtonTapped: Signal<Void, Never> { get }
   var notifyDelegateCreditCardSelected: Signal<String, Never> { get }
   var notifyDelegateLoadPaymentMethodsError: Signal<String, Never> { get }
-<<<<<<< HEAD
-  var notifyDelegatePledgeButtonTapped: Signal<Void, Never> { get }
-  var pledgeButtonEnabled: Signal<Bool, Never> { get }
   var reloadPaymentMethods: Signal<CardViewValues, Never> { get }
-=======
-  var reloadPaymentMethods: Signal<[GraphUserCreditCard.CreditCard], Never> { get }
->>>>>>> e76b9cb3
   var updateSelectedCreditCard: Signal<GraphUserCreditCard.CreditCard, Never> { get }
 }
 
@@ -130,18 +124,13 @@
     self.viewDidLoadProperty.value = ()
   }
 
-  public let notifyDelegateApplePayButtonTapped: Signal<Void, Never>
   public let applePayButtonHidden: Signal<Bool, Never>
   public let goToAddCardScreen: Signal<(AddNewCardIntent, Project), Never>
+  public let notifyDelegateApplePayButtonTapped: Signal<Void, Never>
   public let notifyDelegateCreditCardSelected: Signal<String, Never>
   public let notifyDelegateLoadPaymentMethodsError: Signal<String, Never>
-<<<<<<< HEAD
-  public let notifyDelegatePledgeButtonTapped: Signal<Void, Never>
-  public let pledgeButtonEnabled: Signal<Bool, Never>
   public let reloadPaymentMethods: Signal<CardViewValues, Never>
-=======
-  public let reloadPaymentMethods: Signal<[GraphUserCreditCard.CreditCard], Never>
->>>>>>> e76b9cb3
+
   public let updateSelectedCreditCard: Signal<GraphUserCreditCard.CreditCard, Never>
 
   public var inputs: PledgePaymentMethodsViewModelInputs { return self }
