--- conflicted
+++ resolved
@@ -7,31 +7,18 @@
 public typealias SignInWithAppleData = (appId: String, firstName: String?, lastName: String?, token: String)
 
 public protocol LoginToutViewModelInputs {
+  /// Call when Apple completes authorization
+  func appleAuthorizationDidSucceed(with data: SignInWithAppleData?)
+
+  /// Call when Apple completes authorization with error
+  func appleAuthorizationDidFail(with error: Error)
+
   /// Call when Continue withApple button is pressed
   func appleLoginButtonPressed()
 
   /// Call to set the reason the user is attempting to log in
   func configureWith(_ intent: LoginIntent, project: Project?, reward: Reward?)
 
-  /// Call when Apple completes authorization
-<<<<<<< HEAD
-  @available(iOS 13.0, *)
-  func appleAuthorizationDidSucceed(with data: SignInWithAppleData?)
-
-  /// Call when Apple completes authorization with error
-  @available(iOS 13.0, *)
-  func appleAuthorizationDidFail(with error: Error)
-
-  /// Call when the SignInWithAppleEnvelope is received from the server
-  func didReceiveSignInWithAppleEnvelope(_ envelope: SignInWithAppleEnvelope)
-
-=======
-  func appleAuthorizationDidSucceed(with data: SignInWithAppleData?)
-
-  /// Call when Apple completes authorization with error
-  func appleAuthorizationDidFail(with error: Error)
-
->>>>>>> 68e699e5
   /// Call when the environment has been logged into
   func environmentLoggedIn()
 
@@ -199,14 +186,10 @@
       genericFacebookErrorAlert
     )
 
-<<<<<<< HEAD
     let logIntoEnvironmentWithFacebook = facebookLogin.values()
 
-    let logIntoEnvironment: Signal<AccessTokenEnvelope, Never>
-
     // MARK: - Sign-in with Apple
 
-    if #available(iOS 13.0, *) {
       let appleSignInInput = self.appleAuthorizationDidSucceedWithDataProperty.signal
         .skipNil()
         .map { data in
@@ -249,7 +232,7 @@
 
       let appleAuthorizationError = self.appleAuthorizationDidFailWithErrorProperty.signal
         .skipNil()
-        .filter { !userCanceledSignInWithAppleFlow($0) }
+        //.filter { !userCanceledSignInWithAppleFlow($0) }
         .map { error in error.localizedDescription }
 
       let fetchUserEventError = fetchUserEvent.errors()
@@ -258,41 +241,8 @@
       self.showAppleErrorAlert = Signal
         .merge(appleAuthorizationError, fetchUserEventError, appleSignInEventError)
 
-      logIntoEnvironment = Signal.merge(logIntoEnvironmentWithApple, logIntoEnvironmentWithFacebook)
-    } else {
-      logIntoEnvironment = logIntoEnvironmentWithFacebook
-    }
-
-    self.logIntoEnvironment = logIntoEnvironment
-
-=======
-    self.logIntoEnvironment = facebookLogin.values()
-
-    // MARK: - Sign-in with Apple
-
-    let appleSignInInput = self.appleAuthorizationDidSucceedWithDataProperty.signal
-      .skipNil()
-      .map { data in
-        SignInWithAppleInput(
-          appId: data.appId,
-          authCode: data.token,
-          firstName: data.firstName,
-          lastName: data.lastName
-        )
-      }
-
-    let appleSignInEvent = appleSignInInput
-      .switchMap { input in
-        AppEnvironment.current.apiService.signInWithApple(input: input)
-          .materialize()
-      }
-
-    // This is temporary uniquely to prove that the mutation is working properly for review purposes.
-    appleSignInEvent.observeValues { v in
-      print("=== Sign In With Apple ===\n\(v) ")
-    }
-
->>>>>>> 68e699e5
+      self.logIntoEnvironment = Signal.merge(logIntoEnvironmentWithApple, logIntoEnvironmentWithFacebook)
+
     // MARK: - Tracking
 
     let trackingData = Signal.combineLatest(
@@ -369,14 +319,6 @@
     self.rewardProperty.value = reward
   }
 
-<<<<<<< HEAD
-  fileprivate let didReceiveSignInWithAppleEnvelopeProperty = MutableProperty<SignInWithAppleEnvelope?>(nil)
-  public func didReceiveSignInWithAppleEnvelope(_ envelope: SignInWithAppleEnvelope) {
-    self.didReceiveSignInWithAppleEnvelopeProperty.value = envelope
-  }
-
-=======
->>>>>>> 68e699e5
   fileprivate let environmentLoggedInProperty = MutableProperty(())
   public func environmentLoggedIn() {
     self.environmentLoggedInProperty.value = ()
