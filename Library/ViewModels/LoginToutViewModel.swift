--- conflicted
+++ resolved
@@ -11,21 +11,12 @@
 }
 
 public protocol LoginToutViewModelInputs {
-<<<<<<< HEAD
-  /// Call when Apple completes authorization with error
-  func appleAuthorizationDidFail(with error: Error)
-
   /// Call when Apple completes authorization
   func appleAuthorizationDidSucceed(with data: SignInWithAppleData?)
 
-=======
-  /// Call when Apple completes authorization
-  func appleAuthorizationDidSucceed(with data: SignInWithAppleData?)
-
   /// Call when Apple completes authorization with error
   func appleAuthorizationDidFail(with error: AuthServicesError)
 
->>>>>>> b2517280
   /// Call when Continue withApple button is pressed
   func appleLoginButtonPressed()
 
