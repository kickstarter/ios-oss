--- conflicted
+++ resolved
@@ -6,25 +6,17 @@
 public typealias SignInWithAppleData = (appId: String, firstName: String?, lastName: String?, token: String)
 
 public protocol LoginToutViewModelInputs {
+  /// Call when Apple completes authorization with error
+  func appleAuthorizationDidFail(with error: Error)
+
+  /// Call when Apple completes authorization
+  func appleAuthorizationDidSucceed(with data: SignInWithAppleData?)
+
   /// Call when Continue withApple button is pressed
   func appleLoginButtonPressed()
 
   /// Call to set the reason the user is attempting to log in
   func configureWith(_ intent: LoginIntent, project: Project?, reward: Reward?)
-
-  /// Call when Apple completes authorization
-<<<<<<< HEAD
-  @available(iOS 13.0, *)
-  func appleAuthorizationDidSucceed(with data: SignInWithAppleData?)
-
-  /// Call when Apple completes authorization with error
-  @available(iOS 13.0, *)
-=======
-  func appleAuthorizationDidSucceed(with data: SignInWithAppleData?)
-
-  /// Call when Apple completes authorization with error
->>>>>>> 68e699e5
-  func appleAuthorizationDidFail(with error: Error)
 
   /// Call when the environment has been logged into
   func environmentLoggedIn()
@@ -194,30 +186,6 @@
 
     // MARK: - Sign-in with Apple
 
-<<<<<<< HEAD
-    if #available(iOS 13.0, *) {
-      let appleSignInInput = self.appleAuthorizationDidSucceedWithDataProperty.signal
-        .skipNil()
-        .map { data in
-          SignInWithAppleInput(
-            appId: data.appId,
-            authCode: data.token,
-            firstName: data.firstName,
-            lastName: data.lastName
-          )
-        }
-
-      let appleSignInEvent = appleSignInInput
-        .switchMap { input in
-          AppEnvironment.current.apiService.signInWithApple(input: input)
-            .materialize()
-        }
-
-      // This is temporary uniquely to prove that the mutation is working properly for review purposes.
-      appleSignInEvent.observeValues { v in
-        print("=== Sign In With Apple ===\n\(v) ")
-      }
-=======
     let appleSignInInput = self.appleAuthorizationDidSucceedWithDataProperty.signal
       .skipNil()
       .map { data in
@@ -238,7 +206,6 @@
     // This is temporary uniquely to prove that the mutation is working properly for review purposes.
     appleSignInEvent.observeValues { v in
       print("=== Sign In With Apple ===\n\(v) ")
->>>>>>> 68e699e5
     }
 
     // MARK: - Tracking
