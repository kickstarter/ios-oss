--- conflicted
+++ resolved
@@ -356,6 +356,7 @@
   func testGoToRewards() {
     let config = Config.template
       |> \.features .~ [Feature.nativeCheckout.rawValue: true]
+      |> \.abExperiments .~ [Experiment.Name.nativeCheckoutV1.rawValue: "experimental"]
 
     withEnvironment(config: config) {
       let project = Project.template
@@ -372,36 +373,11 @@
     }
   }
 
-<<<<<<< HEAD
-  func testGoToDeprecatedRewards() {
-    let project = Project.template
-
-    self.vm.inputs.configureWith(projectOrParam: .left(project), refTag: .discovery)
-    self.vm.inputs.viewDidLoad()
-    self.vm.inputs.viewWillAppear(animated: false)
-    self.vm.inputs.viewDidAppear(animated: false)
-
-    self.goToDeprecatedRewardsProject.assertDidNotEmitValue()
-    self.goToDeprecatedRewardsRefTag.assertDidNotEmitValue()
-    self.goToRewardsProject.assertDidNotEmitValue()
-    self.goToRewardsRefTag.assertDidNotEmitValue()
-
-    self.vm.inputs.backThisProjectTapped()
-
-    self.goToDeprecatedRewardsProject
-      .assertValues([project], "Tapping 'Back this project' emits the project")
-    self.goToDeprecatedRewardsRefTag
-      .assertValues([.discovery], "Tapping 'Back this project' emits the refTag")
-  }
-
   func testConfigurePledgeCTAView_fetchProjectSuccess_featureEnabled_experimentEnabled() {
     let config = Config.template
       |> \.features .~ [Feature.nativeCheckout.rawValue: true]
       |> \.abExperiments .~ [Experiment.Name.nativeCheckoutV1.rawValue: "experimental"]
-=======
-  func testConfigurePledgeCTAView_fetchProjectSuccess_featureEnabled() {
-    let config = Config.template |> \.features .~ [Feature.nativeCheckout.rawValue: true]
->>>>>>> bd438357
+
     let project = Project.template
     let projectFull = Project.template
       |> \.id .~ 2
