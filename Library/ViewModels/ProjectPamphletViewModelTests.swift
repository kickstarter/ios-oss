--- conflicted
+++ resolved
@@ -10,14 +10,10 @@
 
   private let configureChildViewControllersWithProject = TestObserver<Project, Never>()
   private let configureChildViewControllersWithRefTag = TestObserver<RefTag?, Never>()
-<<<<<<< HEAD
-  private let configurePledgeCTAView = TestObserver<Project, Never>()
+  private let configurePledgeCTAViewProject = TestObserver<Project, Never>()
+  private let configurePledgeCTAViewIsLoading = TestObserver<Bool, Never>()
   private let goToDeprecatedRewardsProject = TestObserver<Project, Never>()
   private let goToDeprecatedRewardsRefTag = TestObserver<RefTag?, Never>()
-=======
-  private let configurePledgeCTAViewProject = TestObserver<Project, Never>()
-  private let configurePledgeCTAViewIsLoading = TestObserver<Bool, Never>()
->>>>>>> e9e183e0
   private let goToRewardsProject = TestObserver<Project, Never>()
   private let goToRewardsRefTag = TestObserver<RefTag?, Never>()
   private let setNavigationBarHidden = TestObserver<Bool, Never>()
@@ -33,14 +29,10 @@
       .observe(self.configureChildViewControllersWithProject.observer)
     self.vm.outputs.configureChildViewControllersWithProject.map(second)
       .observe(self.configureChildViewControllersWithRefTag.observer)
-<<<<<<< HEAD
-    self.vm.outputs.configurePledgeCTAView.observe(self.configurePledgeCTAView.observer)
+    self.vm.outputs.configurePledgeCTAView.map(first).observe(self.configurePledgeCTAViewProject.observer)
+    self.vm.outputs.configurePledgeCTAView.map(second).observe(self.configurePledgeCTAViewIsLoading.observer)
     self.vm.outputs.goToDeprecatedRewards.map(first).observe(self.goToDeprecatedRewardsProject.observer)
     self.vm.outputs.goToDeprecatedRewards.map(second).observe(self.goToDeprecatedRewardsRefTag.observer)
-=======
-    self.vm.outputs.configurePledgeCTAView.map(first).observe(self.configurePledgeCTAViewProject.observer)
-    self.vm.outputs.configurePledgeCTAView.map(second).observe(self.configurePledgeCTAViewIsLoading.observer)
->>>>>>> e9e183e0
     self.vm.outputs.goToRewards.map(first).observe(self.goToRewardsProject.observer)
     self.vm.outputs.goToRewards.map(second).observe(self.goToRewardsRefTag.observer)
     self.vm.outputs.setNavigationBarHiddenAnimated.map(first)
@@ -406,13 +398,8 @@
       .assertValues([.discovery], "Tapping 'Back this project' emits the refTag")
   }
 
-<<<<<<< HEAD
-  func testConfigurePledgeCTAView_featureEnabled() {
+  func testConfigurePledgeCTAView_fetchProjectSuccess_featureEnabled() {
     let config = Config.template |> \.features .~ [Feature.nativeCheckout.rawValue: true]
-=======
-  func testConfigurePledgeCTAView_fetchProjectSuccess_featureEnabled() {
-    let config = Config.template |> \.features .~ [Feature.checkout.rawValue: true]
->>>>>>> e9e183e0
     let project = Project.template
     let projectFull = Project.template
       |> \.id .~ 2
@@ -440,7 +427,7 @@
   }
 
   func testConfigurePledgeCTAView_fetchProjectFailure_featureEnabled() {
-    let config = Config.template |> \.features .~ [Feature.checkout.rawValue: true]
+    let config = Config.template |> \.features .~ [Feature.nativeCheckout.rawValue: true]
     let project = Project.template
     let mockService = MockService(fetchProjectError: .couldNotParseJSON)
 
@@ -464,7 +451,7 @@
   }
 
   func testConfigurePledgeCTAView_reloadsUponReturnToView_featureEnabled() {
-    let config = Config.template |> \.features .~ [Feature.checkout.rawValue: true]
+    let config = Config.template |> \.features .~ [Feature.nativeCheckout.rawValue: true]
     let project = Project.template
     let projectFull = Project.template
       |> \.id .~ 2
