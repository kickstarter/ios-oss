--- conflicted
+++ resolved
@@ -820,24 +820,9 @@
 
       XCTAssertEqual(segmentClient.events, ["Page Viewed"])
 
-<<<<<<< HEAD
-      XCTAssertEqual(segmentClient.properties(forKey: "session_user_is_logged_in", as: Bool.self), [true])
-      XCTAssertEqual(segmentClient.properties(forKey: "user_uid", as: Int.self), [1])
-=======
-      XCTAssertEqual(dataLakeClient.properties(forKey: "session_ref_tag"), ["discovery"])
-
-      XCTAssertEqual(dataLakeClient.properties(forKey: "session_user_is_logged_in", as: Bool.self), [true])
-      XCTAssertEqual(dataLakeClient.properties(forKey: "user_uid", as: String.self), ["1"])
-
       XCTAssertEqual(segmentClient.properties(forKey: "session_user_is_logged_in", as: Bool.self), [true])
       XCTAssertEqual(segmentClient.properties(forKey: "user_uid", as: String.self), ["1"])
-
-      XCTAssertEqual(dataLakeClient.properties(forKey: "project_subcategory"), ["Ceramics"])
-      XCTAssertEqual(dataLakeClient.properties(forKey: "project_category"), ["Art"])
-      XCTAssertEqual(dataLakeClient.properties(forKey: "project_country"), ["US"])
-      XCTAssertEqual(dataLakeClient.properties(forKey: "project_user_has_watched", as: Bool.self), [nil])
-
->>>>>>> ae6a718e
+      XCTAssertEqual(segmentClient.properties(forKey: "session_ref_tag"), ["discovery"])
       XCTAssertEqual(segmentClient.properties(forKey: "project_subcategory"), ["Ceramics"])
       XCTAssertEqual(segmentClient.properties(forKey: "project_category"), ["Art"])
       XCTAssertEqual(segmentClient.properties(forKey: "project_country"), ["US"])
