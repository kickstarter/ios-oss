@testable import KsApi
@testable import Library
import Prelude
import ReactiveExtensions_TestHelpers
import ReactiveSwift
import XCTest

final class ProjectPamphletViewModelTests: TestCase {
  fileprivate var vm: ProjectPamphletViewModelType!

  private let configureChildViewControllersWithProject = TestObserver<Project, Never>()
  private let configureChildViewControllersWithRefTag = TestObserver<RefTag?, Never>()
  private let configurePledgeCTAViewProject = TestObserver<Either<Project, ErrorEnvelope>, Never>()
  private let configurePledgeCTAViewIsLoading = TestObserver<Bool, Never>()
  private let goToDeprecatedRewardsProject = TestObserver<Project, Never>()
  private let goToDeprecatedRewardsRefTag = TestObserver<RefTag?, Never>()
  private let goToRewardsProject = TestObserver<Project, Never>()
  private let goToRewardsRefTag = TestObserver<RefTag?, Never>()
  private let setNavigationBarHidden = TestObserver<Bool, Never>()
  private let setNavigationBarAnimated = TestObserver<Bool, Never>()
  private let setNeedsStatusBarAppearanceUpdate = TestObserver<(), Never>()
  private let topLayoutConstraintConstant = TestObserver<CGFloat, Never>()

  internal override func setUp() {
    super.setUp()

    self.vm = ProjectPamphletViewModel()
    self.vm.outputs.configureChildViewControllersWithProject.map(first)
      .observe(self.configureChildViewControllersWithProject.observer)
    self.vm.outputs.configureChildViewControllersWithProject.map(second)
      .observe(self.configureChildViewControllersWithRefTag.observer)
    self.vm.outputs.configurePledgeCTAView.map(first).observe(self.configurePledgeCTAViewProject.observer)
    self.vm.outputs.configurePledgeCTAView.map(second).observe(self.configurePledgeCTAViewIsLoading.observer)
    self.vm.outputs.goToDeprecatedRewards.map(first).observe(self.goToDeprecatedRewardsProject.observer)
    self.vm.outputs.goToDeprecatedRewards.map(second).observe(self.goToDeprecatedRewardsRefTag.observer)
    self.vm.outputs.goToRewards.map(first).observe(self.goToRewardsProject.observer)
    self.vm.outputs.goToRewards.map(second).observe(self.goToRewardsRefTag.observer)
    self.vm.outputs.setNavigationBarHiddenAnimated.map(first)
      .observe(self.setNavigationBarHidden.observer)
    self.vm.outputs.setNavigationBarHiddenAnimated.map(second)
      .observe(self.setNavigationBarAnimated.observer)
    self.vm.outputs.setNeedsStatusBarAppearanceUpdate.observe(self.setNeedsStatusBarAppearanceUpdate.observer)
    self.vm.outputs.topLayoutConstraintConstant.observe(self.topLayoutConstraintConstant.observer)
  }

  func testConfigureChildViewControllersWithProject_ConfiguredWithProject() {
    let project = Project.template
    let refTag = RefTag.category
    self.vm.inputs.configureWith(projectOrParam: .left(project), refTag: refTag)
    self.vm.inputs.viewDidLoad()
    self.vm.inputs.viewWillAppear(animated: false)
    self.vm.inputs.viewDidAppear(animated: false)

    self.configureChildViewControllersWithProject.assertValues([project])
    self.configureChildViewControllersWithRefTag.assertValues([refTag])

    self.scheduler.advance()

    self.configureChildViewControllersWithProject.assertValues([project, project])
    self.configureChildViewControllersWithRefTag.assertValues([refTag, refTag])

    self.vm.inputs.viewWillAppear(animated: true)
    self.vm.inputs.viewDidAppear(animated: true)

    self.scheduler.advance()

    self.configureChildViewControllersWithProject.assertValues([project, project, project])
    self.configureChildViewControllersWithRefTag.assertValues([refTag, refTag, refTag])
  }

  func testConfigureChildViewControllersWithProject_ConfiguredWithParam() {
    let project = .template |> Project.lens.id .~ 42

    self.vm.inputs.configureWith(projectOrParam: .right(.id(project.id)), refTag: nil)
    self.vm.inputs.viewDidLoad()
    self.vm.inputs.viewWillAppear(animated: false)
    self.vm.inputs.viewDidAppear(animated: false)

    self.configureChildViewControllersWithProject.assertValues([])
    self.configureChildViewControllersWithRefTag.assertValues([])

    self.scheduler.advance()

    self.configureChildViewControllersWithProject.assertValues([project])
    self.configureChildViewControllersWithRefTag.assertValues([nil])

    self.vm.inputs.viewWillAppear(animated: true)
    self.vm.inputs.viewDidAppear(animated: true)

    self.scheduler.advance()

    self.configureChildViewControllersWithProject.assertValues([project, project])
    self.configureChildViewControllersWithRefTag.assertValues([nil, nil])
  }

  func testNavigationBar() {
    self.vm.inputs.configureWith(projectOrParam: .left(.template), refTag: nil)
    self.vm.inputs.viewDidLoad()

    self.setNavigationBarHidden.assertValues([true])
    self.setNavigationBarAnimated.assertValues([false])

    self.vm.inputs.viewWillAppear(animated: false)
    self.vm.inputs.viewDidAppear(animated: false)

    self.setNavigationBarHidden.assertValues([true])
    self.setNavigationBarAnimated.assertValues([false])

    self.vm.inputs.viewWillAppear(animated: true)
    self.vm.inputs.viewDidAppear(animated: true)

    self.setNavigationBarHidden.assertValues([true, true])
    self.setNavigationBarAnimated.assertValues([false, true])

    self.vm.inputs.viewWillAppear(animated: false)
    self.vm.inputs.viewDidAppear(animated: true)

    self.setNavigationBarHidden.assertValues([true, true, true])
    self.setNavigationBarAnimated.assertValues([false, true, false])
  }

  // Tests that ref tags and referral credit cookies are tracked in koala and saved like we expect.
  func testTracksRefTag() {
    let project = Project.template

    self.vm.inputs.configureWith(projectOrParam: .left(project), refTag: .category)
    self.vm.inputs.viewDidLoad()
    self.vm.inputs.viewWillAppear(animated: false)
    self.vm.inputs.viewDidAppear(animated: false)

    self.scheduler.advance()

    XCTAssertEqual(
      ["Project Page", "Viewed Project Page", "Project Page Viewed"],
      self.trackingClient.events, "A project page koala event is tracked."
    )
    XCTAssertEqual(
      [RefTag.category.stringTag, RefTag.category.stringTag, RefTag.category.stringTag],
      self.trackingClient.properties.compactMap { $0["ref_tag"] as? String },
      "The ref tag is tracked in the koala event."
    )
    XCTAssertEqual(
      [RefTag.category.stringTag, RefTag.category.stringTag, RefTag.category.stringTag],
      self.trackingClient.properties.compactMap { $0["referrer_credit"] as? String },
      "The referral credit is tracked in the koala event."
    )
    XCTAssertEqual(
      1, self.cookieStorage.cookies?.count,
      "A single cookie is set"
    )
    XCTAssertEqual(
      "ref_\(project.id)", self.cookieStorage.cookies?.last?.name,
      "A referral cookie is set for the project."
    )
    XCTAssertEqual(
      "category?",
      (self.cookieStorage.cookies?.last?.value.prefix(9)).map(String.init),
      "A referral cookie is set for the category ref tag."
    )

    // Start up another view model with the same project
    let newVm: ProjectPamphletViewModelType = ProjectPamphletViewModel()
    newVm.inputs.configureWith(projectOrParam: .left(project), refTag: .recommended)
    newVm.inputs.viewDidLoad()
    newVm.inputs.viewWillAppear(animated: true)
    newVm.inputs.viewDidAppear(animated: true)

    self.scheduler.advance()

    XCTAssertEqual(
      [
        "Project Page", "Viewed Project Page", "Project Page Viewed", "Project Page",
        "Viewed Project Page", "Project Page Viewed"
      ],
      self.trackingClient.events, "A project page koala event is tracked."
    )
    XCTAssertEqual(
      [
        RefTag.category.stringTag, RefTag.category.stringTag, RefTag.category.stringTag,
        RefTag.recommended.stringTag, RefTag.recommended.stringTag, RefTag.recommended.stringTag
      ],
      self.trackingClient.properties.compactMap { $0["ref_tag"] as? String },
      "The new ref tag is tracked in koala event."
    )
    XCTAssertEqual(
      [
        RefTag.category.stringTag, RefTag.category.stringTag, RefTag.category.stringTag,
        RefTag.category.stringTag, RefTag.category.stringTag, RefTag.category.stringTag
      ],
      self.trackingClient.properties.compactMap { $0["referrer_credit"] as? String },
      "The referrer credit did not change, and is still category."
    )
    XCTAssertEqual(
      1, self.cookieStorage.cookies?.count,
      "A single cookie has been set."
    )
  }

  func testMockCookieStorageSet_SeparateSchedulers() {
    let project = Project.template
    let scheduler1 = TestScheduler(startDate: MockDate().date)
    let scheduler2 = TestScheduler(startDate: scheduler1.currentDate.addingTimeInterval(1))

    withEnvironment(scheduler: scheduler1) {
      let newVm: ProjectPamphletViewModelType = ProjectPamphletViewModel()
      newVm.inputs.configureWith(projectOrParam: .left(project), refTag: .category)
      newVm.inputs.viewDidLoad()
      newVm.inputs.viewWillAppear(animated: true)
      newVm.inputs.viewDidAppear(animated: true)

      scheduler1.advance()

      XCTAssertEqual(1, self.cookieStorage.cookies?.count, "A single cookie has been set.")
    }

    withEnvironment(scheduler: scheduler2) {
      let newVm: ProjectPamphletViewModelType = ProjectPamphletViewModel()
      newVm.inputs.configureWith(projectOrParam: .left(project), refTag: .recommended)
      newVm.inputs.viewDidLoad()
      newVm.inputs.viewWillAppear(animated: true)
      newVm.inputs.viewDidAppear(animated: true)

      scheduler2.advance()

      XCTAssertEqual(2, self.cookieStorage.cookies?.count, "Two cookies are set on separate schedulers.")
    }
  }

  func testMockCookieStorageSet_SameScheduler() {
    let project = Project.template
    let scheduler1 = TestScheduler(startDate: MockDate().date)

    withEnvironment(scheduler: scheduler1) {
      let newVm: ProjectPamphletViewModelType = ProjectPamphletViewModel()
      newVm.inputs.configureWith(projectOrParam: .left(project), refTag: .category)
      newVm.inputs.viewDidLoad()
      newVm.inputs.viewWillAppear(animated: true)
      newVm.inputs.viewDidAppear(animated: true)

      scheduler1.advance()

      XCTAssertEqual(1, self.cookieStorage.cookies?.count, "A single cookie has been set.")
    }

    withEnvironment(scheduler: scheduler1) {
      let newVm: ProjectPamphletViewModelType = ProjectPamphletViewModel()
      newVm.inputs.configureWith(projectOrParam: .left(project), refTag: .recommended)
      newVm.inputs.viewDidLoad()
      newVm.inputs.viewWillAppear(animated: true)
      newVm.inputs.viewDidAppear(animated: true)

      scheduler1.advance()

      XCTAssertEqual(
        1, self.cookieStorage.cookies?.count,
        "A single cookie has been set on the same scheduler."
      )
    }
  }

  func testTopLayoutConstraints_AfterRotation() {
    self.vm.inputs.initial(topConstraint: 30.0)
    XCTAssertNil(self.topLayoutConstraintConstant.lastValue)

    self.vm.inputs.willTransition(toNewCollection: UITraitCollection(horizontalSizeClass: .compact))
    XCTAssertEqual(30.0, self.topLayoutConstraintConstant.lastValue)
  }

  func testTracksRefTag_WithBadData() {
    let project = Project.template

    self.vm.inputs.configureWith(
      projectOrParam: .left(project), refTag: RefTag.unrecognized("category%3F1232")
    )
    self.vm.inputs.viewDidLoad()
    self.vm.inputs.viewWillAppear(animated: false)
    self.vm.inputs.viewDidAppear(animated: false)

    self.scheduler.advance()

    XCTAssertEqual(
      ["Project Page", "Viewed Project Page", "Project Page Viewed"],
      self.trackingClient.events, "A project page koala event is tracked."
    )
    XCTAssertEqual(
      [RefTag.category.stringTag, RefTag.category.stringTag, RefTag.category.stringTag],
      self.trackingClient.properties.compactMap { $0["ref_tag"] as? String },
      "The ref tag is tracked in the koala event."
    )
    XCTAssertEqual(
      [RefTag.category.stringTag, RefTag.category.stringTag, RefTag.category.stringTag],
      self.trackingClient.properties.compactMap { $0["referrer_credit"] as? String },
      "The referral credit is tracked in the koala event."
    )
    XCTAssertEqual(
      1, self.cookieStorage.cookies?.count,
      "A single cookie is set"
    )
    XCTAssertEqual(
      "ref_\(project.id)", self.cookieStorage.cookies?.last?.name,
      "A referral cookie is set for the project."
    )
    XCTAssertEqual(
      "category?",
      (self.cookieStorage.cookies?.last?.value.prefix(9)).map(String.init),
      "A referral cookie is set for the category ref tag."
    )

    // Start up another view model with the same project
    let newVm: ProjectPamphletViewModelType = ProjectPamphletViewModel()
    newVm.inputs.configureWith(projectOrParam: .left(project), refTag: .recommended)
    newVm.inputs.viewDidLoad()
    newVm.inputs.viewWillAppear(animated: true)
    newVm.inputs.viewDidAppear(animated: true)

    self.scheduler.advance()

    XCTAssertEqual(
      [
        "Project Page", "Viewed Project Page", "Project Page Viewed", "Project Page",
        "Viewed Project Page", "Project Page Viewed"
      ],
      self.trackingClient.events, "A project page koala event is tracked."
    )
    XCTAssertEqual(
      [
        RefTag.category.stringTag, RefTag.category.stringTag, RefTag.category.stringTag,
        RefTag.recommended.stringTag, RefTag.recommended.stringTag, RefTag.recommended.stringTag
      ],
      self.trackingClient.properties.compactMap { $0["ref_tag"] as? String },
      "The new ref tag is tracked in koala event."
    )
    XCTAssertEqual(
      [
        RefTag.category.stringTag, RefTag.category.stringTag, RefTag.category.stringTag,
        RefTag.category.stringTag, RefTag.category.stringTag, RefTag.category.stringTag
      ],
      self.trackingClient.properties.compactMap { $0["referrer_credit"] as? String },
      "The referrer credit did not change, and is still category."
    )
    XCTAssertEqual(
      1, self.cookieStorage.cookies?.count,
      "A single cookie has been set."
    )
  }

  func testTrackingDoesNotOccurOnLoad() {
    let project = Project.template

    self.vm.inputs.configureWith(
      projectOrParam: .left(project), refTag: RefTag.unrecognized("category%3F1232")
    )
    self.vm.inputs.viewDidLoad()

    self.scheduler.advance()

    XCTAssertEqual([], self.trackingClient.events)
  }

  func testGoToRewards() {
    let config = Config.template
      |> \.features .~ [Feature.nativeCheckoutPledgeView.rawValue: true]

    withEnvironment(config: config) {
      let project = Project.template

      self.vm.inputs.configureWith(projectOrParam: .left(project), refTag: .discovery)
      self.vm.inputs.viewDidLoad()
      self.vm.inputs.viewWillAppear(animated: false)
      self.vm.inputs.viewDidAppear(animated: false)

      self.goToDeprecatedRewardsProject.assertDidNotEmitValue()
      self.goToDeprecatedRewardsRefTag.assertDidNotEmitValue()
      self.goToRewardsProject.assertDidNotEmitValue()
      self.goToRewardsRefTag.assertDidNotEmitValue()

      self.vm.inputs.backThisProjectTapped()

      self.goToDeprecatedRewardsProject.assertDidNotEmitValue()
      self.goToDeprecatedRewardsRefTag.assertDidNotEmitValue()
      self.goToRewardsProject.assertValues([project], "Tapping 'Back this project' emits the project")
      self.goToRewardsRefTag.assertValues([.discovery], "Tapping 'Back this project' emits the refTag")
    }
  }

  func testGoToDeprecatedRewards() {
    let project = Project.template

    self.vm.inputs.configureWith(projectOrParam: .left(project), refTag: .discovery)
    self.vm.inputs.viewDidLoad()
    self.vm.inputs.viewWillAppear(animated: false)
    self.vm.inputs.viewDidAppear(animated: false)

    self.goToDeprecatedRewardsProject.assertDidNotEmitValue()
    self.goToDeprecatedRewardsRefTag.assertDidNotEmitValue()
    self.goToRewardsProject.assertDidNotEmitValue()
    self.goToRewardsRefTag.assertDidNotEmitValue()

    self.vm.inputs.backThisProjectTapped()

    self.goToDeprecatedRewardsProject
      .assertValues([project], "Tapping 'Back this project' emits the project")
    self.goToDeprecatedRewardsRefTag
      .assertValues([.discovery], "Tapping 'Back this project' emits the refTag")
  }

  func testConfigurePledgeCTAView_fetchProjectSuccess_featureEnabled() {
    let config = Config.template |> \.features .~ [Feature.nativeCheckout.rawValue: true]
    let project = Project.template
    let projectFull = Project.template
      |> \.id .~ 2
      |> Project.lens.personalization.isBacking .~ true

    let mockService = MockService(fetchProjectResponse: projectFull)

    withEnvironment(apiService: mockService, apiDelayInterval: .seconds(1), config: config) {
      self.configurePledgeCTAViewProject.assertDidNotEmitValue()
      self.configurePledgeCTAViewIsLoading.assertDidNotEmitValue()

      self.vm.inputs.configureWith(projectOrParam: .left(project), refTag: .discovery)
      self.vm.inputs.viewDidLoad()
      self.vm.inputs.viewWillAppear(animated: false)
      self.vm.inputs.viewDidAppear(animated: false)

      XCTAssertTrue(self.configurePledgeCTAViewProject.lastValue?.left == project)

      self.configurePledgeCTAViewIsLoading.assertValues([true])

      self.scheduler.run()

      XCTAssertTrue(self.configurePledgeCTAViewProject.lastValue?.left == projectFull)

      self.configurePledgeCTAViewIsLoading.assertValues([true, true, false])
    }
  }

  func testConfigurePledgeCTAView_fetchProjectFailure_featureEnabled() {
    let config = Config.template |> \.features .~ [Feature.nativeCheckout.rawValue: true]
    let project = Project.template
    let mockService = MockService(fetchProjectError: .couldNotParseJSON)

    withEnvironment(apiService: mockService, apiDelayInterval: .seconds(1), config: config) {
      self.configurePledgeCTAViewProject.assertDidNotEmitValue()
      self.configurePledgeCTAViewIsLoading.assertDidNotEmitValue()

      self.vm.inputs.configureWith(projectOrParam: .left(project), refTag: .discovery)
      self.vm.inputs.viewDidLoad()
      self.vm.inputs.viewWillAppear(animated: false)
      self.vm.inputs.viewDidAppear(animated: false)

      XCTAssertTrue(self.configurePledgeCTAViewProject.lastValue?.left == project)
      self.configurePledgeCTAViewIsLoading.assertValues([true])

      self.scheduler.run()

      let error = self.configurePledgeCTAViewProject.lastValue?.right

      XCTAssertNotNil(error)
      self.configurePledgeCTAViewIsLoading.assertValues([true, false, false])
    }
  }

  func testConfigurePledgeCTAView_reloadsUponReturnToView_featureEnabled() {
    let config = Config.template |> \.features .~ [Feature.nativeCheckout.rawValue: true]
    let project = Project.template
    let projectFull = Project.template
      |> \.id .~ 2
      |> Project.lens.personalization.isBacking .~ true
    let projectFull2 = Project.template
      |> \.id .~ 3

    let mockService = MockService(fetchProjectResponse: projectFull)

    withEnvironment(apiService: mockService, config: config) {
      self.configurePledgeCTAViewProject.assertDidNotEmitValue()
      self.configurePledgeCTAViewIsLoading.assertDidNotEmitValue()

      self.vm.inputs.configureWith(projectOrParam: .left(project), refTag: .discovery)
      self.vm.inputs.viewDidLoad()

      XCTAssertTrue(self.configurePledgeCTAViewProject.lastValue?.left == project)
      self.configurePledgeCTAViewIsLoading.assertValues([true])

      self.scheduler.advance()

      XCTAssertTrue(self.configurePledgeCTAViewProject.lastValue?.left == projectFull)
      self.configurePledgeCTAViewIsLoading.assertValues([true, true, false])
    }

    withEnvironment(
      apiService: MockService(fetchProjectResponse: projectFull2),
      config: config
    ) {
      self.vm.inputs.viewWillAppear(animated: true)
      self.vm.inputs.viewDidAppear(animated: true)

      XCTAssertTrue(self.configurePledgeCTAViewProject.lastValue?.left == projectFull)
      self.configurePledgeCTAViewIsLoading.assertValues([true, true, false, true])

      self.scheduler.advance()

      XCTAssertTrue(self.configurePledgeCTAViewProject.lastValue?.left == projectFull2)
      self.configurePledgeCTAViewIsLoading.assertValues([true, true, false, true, true, false])
    }
  }

  func testConfigurePledgeCTAView_featureDisabled() {
    let config = Config.template |> \.features .~ [Feature.nativeCheckout.rawValue: false]
    let project = Project.template

    withEnvironment(config: config) {
      self.vm.inputs.configureWith(projectOrParam: .left(project), refTag: .discovery)
      self.vm.inputs.viewDidLoad()
      self.vm.inputs.viewWillAppear(animated: false)
      self.vm.inputs.viewDidAppear(animated: false)

      self.configurePledgeCTAViewProject.assertDidNotEmitValue()
      self.configurePledgeCTAViewIsLoading.assertDidNotEmitValue()
    }
  }

<<<<<<< HEAD
  func testConfigurePledgeCTAView_reloadsUponRetryButtonTappedEvent() {
    let config = Config.template |> \.features .~ [Feature.nativeCheckout.rawValue: true]
    let project = Project.template
    let projectFull = Project.template
      |> \.id .~ 2
      |> Project.lens.personalization.isBacking .~ true
    let projectFull2 = Project.template
      |> \.id .~ 3

    let mockService = MockService(fetchProjectResponse: projectFull)

    withEnvironment(apiService: mockService, config: config) {
      self.configurePledgeCTAViewProject.assertDidNotEmitValue()
      self.configurePledgeCTAViewIsLoading.assertDidNotEmitValue()

      self.vm.inputs.configureWith(projectOrParam: .left(project), refTag: .discovery)
      self.vm.inputs.viewDidLoad()

      XCTAssertTrue(self.configurePledgeCTAViewProject.lastValue?.left == project)
      self.configurePledgeCTAViewIsLoading.assertValues([true])

      self.scheduler.advance()

      XCTAssertTrue(self.configurePledgeCTAViewProject.lastValue?.left == projectFull)
      self.configurePledgeCTAViewIsLoading.assertValues([true, true, false])
    }

    withEnvironment(
      apiService: MockService(fetchProjectResponse: projectFull2),
      config: config
    ) {
      self.vm.inputs.pledgeRetryButtonTapped()

      XCTAssertTrue(self.configurePledgeCTAViewProject.lastValue?.left == projectFull)
      self.configurePledgeCTAViewIsLoading.assertValues([true, true, false, true])

      self.scheduler.advance()

      XCTAssertTrue(self.configurePledgeCTAViewProject.lastValue?.left == projectFull2)
      self.configurePledgeCTAViewIsLoading.assertValues([true, true, false, true, true, false])
=======
  func testbackThisButton_eventTracking() {
    let config = Config.template |> \.features .~ [Feature.nativeCheckout.rawValue: true]
    let client = MockTrackingClient()
    let project = Project.template

    withEnvironment(
      apiService: MockService(),
      config: config,
      koala: Koala(client: client)
    ) {
      XCTAssertEqual([], client.events)

      self.vm.inputs.configureWith(projectOrParam: .left(project), refTag: .discovery)
      self.vm.inputs.viewDidLoad()
      self.vm.inputs.viewWillAppear(animated: false)
      self.vm.inputs.viewDidAppear(animated: false)

      self.goToRewardsProject.assertDidNotEmitValue()
      self.goToRewardsRefTag.assertDidNotEmitValue()

      self.vm.inputs.backThisProjectTapped()
      XCTAssertEqual(
        ["Project Page", "Viewed Project Page", "Project Page Viewed", "Back this Project Button Clicked"],
        client.events
      )
>>>>>>> 92440f64
    }
  }
}<|MERGE_RESOLUTION|>--- conflicted
+++ resolved
@@ -519,7 +519,6 @@
     }
   }
 
-<<<<<<< HEAD
   func testConfigurePledgeCTAView_reloadsUponRetryButtonTappedEvent() {
     let config = Config.template |> \.features .~ [Feature.nativeCheckout.rawValue: true]
     let project = Project.template
@@ -560,7 +559,9 @@
 
       XCTAssertTrue(self.configurePledgeCTAViewProject.lastValue?.left == projectFull2)
       self.configurePledgeCTAViewIsLoading.assertValues([true, true, false, true, true, false])
-=======
+    }
+  }
+      
   func testbackThisButton_eventTracking() {
     let config = Config.template |> \.features .~ [Feature.nativeCheckout.rawValue: true]
     let client = MockTrackingClient()
@@ -586,7 +587,6 @@
         ["Project Page", "Viewed Project Page", "Project Page Viewed", "Back this Project Button Clicked"],
         client.events
       )
->>>>>>> 92440f64
     }
   }
 }