--- conflicted
+++ resolved
@@ -460,7 +460,6 @@
     }
   }
 
-<<<<<<< HEAD
   func testGoToDeprecatedManagePledge_ManagingPledge_featureNativeCheckoutPledgeView_Disabled() {
     let config = .template
       |> Config.lens.features .~ [Feature.nativeCheckoutPledgeView.rawValue: false]
@@ -498,11 +497,7 @@
     let config = .template
       |> Config.lens.features .~ [Feature.nativeCheckoutPledgeView.rawValue: true]
 
-    withEnvironment(config: config) {
-=======
-  func testGoToManageViewPledge_ManagingPledge() {
     withEnvironment(config: .template) {
->>>>>>> 7507bb01
       let reward = Project.cosmicSurgery.rewards.first!
       let backing = Backing.template
         |> Backing.lens.reward .~ reward
@@ -519,10 +514,16 @@
       self.vm.inputs.pledgeCTAButtonTapped(with: .fix)
 
       self.goToManageViewPledge.assertValues([project])
-    }
-  }
-
-<<<<<<< HEAD
+
+      self.goToDeprecatedViewBackingUser.assertDidNotEmitValue()
+      self.goToDeprecatedViewBackingProject.assertDidNotEmitValue()
+
+      self.goToDeprecatedManagePledgeProject.assertDidNotEmitValue()
+      self.goToDeprecatedManagePledgeReward.assertDidNotEmitValue()
+      self.goToDeprecatedManagePledgeRefTag.assertDidNotEmitValue()
+    }
+  }
+
   func testGoToManageViewPledge_ManagingPledge_FeatureNativeCheckoutPledgeView_Enabled() {
     let config = .template
       |> Config.lens.features .~ [Feature.nativeCheckoutPledgeView.rawValue: true]
@@ -554,16 +555,8 @@
     }
   }
 
-  func testGoToManageViewPledge_ViewingPledge_featureNativeCheckoutPledgeView_Enabled() {
-    let config = .template
-      |> Config.lens.features .~ [Feature.nativeCheckoutPledgeView.rawValue: true]
-    let user = User.template
-
-    withEnvironment(config: config, currentUser: user) {
-=======
   func testGoToManageViewPledge_ViewingPledge() {
     withEnvironment(config: .template, currentUser: .template) {
->>>>>>> 7507bb01
       let reward = Project.cosmicSurgery.rewards.first!
       let backing = Backing.template
         |> Backing.lens.reward .~ reward
@@ -583,8 +576,8 @@
       self.goToManageViewPledge.assertValues([project])
     }
   }
-
   func testConfigurePledgeCTAView_FetchProjectSuccess() {
+
     let project = Project.template
     let projectFull = Project.template
       |> \.id .~ 2
@@ -604,8 +597,8 @@
       self.configurePledgeCTAViewContext.assertValues([])
 
       self.configureInitialState(.left(project))
-
       self.configurePledgeCTAViewProject.assertValues([project])
+
       self.configurePledgeCTAViewIsLoading.assertValues([true])
       self.configurePledgeCTAViewRefTag.assertValues([.discovery])
       self.configurePledgeCTAViewContext.assertValues([.projectPamphlet])
@@ -687,6 +680,13 @@
       self.configurePledgeCTAViewContext.assertValues([.projectPamphlet, .projectPamphlet, .projectPamphlet])
     }
 
+  func testConfigurePledgeCTAView_fetchProjectFailure_featureEnabled_experimentDisabled() {
+    let config = Config.template
+      |> \.features .~ [Feature.nativeCheckout.rawValue: true]
+      |> \.abExperiments .~ [Experiment.Name.nativeCheckoutV1.rawValue: "control"]
+    let project = Project.template
+    let mockService = MockService(fetchProjectError: .couldNotParseJSON)
+
     withEnvironment(
       apiService: MockService(fetchProjectResponse: backedProject),
       config: config,
@@ -911,8 +911,8 @@
     XCTAssertEqual(self.optimizelyClient.trackedEventKey, nil)
     XCTAssertNil(self.optimizelyClient.trackedAttributes)
     XCTAssertNil(self.optimizelyClient.trackedEventTags)
-
     // Only track for non-backed, pledge state
+
     self.vm.inputs.pledgeCTAButtonTapped(with: .pledge)
 
     XCTAssertEqual(self.optimizelyClient.trackedUserId, "DEADBEEF-DEAD-BEEF-DEAD-DEADBEEFBEEF")
