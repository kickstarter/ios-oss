import KsApi
import Prelude
import ReactiveSwift
import Result

public protocol ProjectPamphletViewModelInputs {
  /// Call when "Back this project" is tapped
  func backThisProjectTapped()

  /// Call with the project given to the view controller.
  func configureWith(projectOrParam: Either<Project, Param>, refTag: RefTag?)

  /// Call when the view loads.
  func viewDidLoad()

  /// Call after the view loads and passes the initial TopConstraint constant.
  func initial(topConstraint: CGFloat)

  func viewDidAppear(animated: Bool)

  /// Call when the view will appear, and pass the animated parameter.
  func viewWillAppear(animated: Bool)

  /// Call when the view will transition to a new trait collection.
  func willTransition(toNewCollection collection: UITraitCollection)
}

public protocol ProjectPamphletViewModelOutputs {
  /// Emits a project that should be used to configure all children view controllers.
  var configureChildViewControllersWithProject: Signal<(Project, RefTag?), NoError> { get }

  /// Emits a project and refTag to be used to navigate to the reward selection screen
  var goToRewards: Signal<(Project, RefTag?), NoError> { get }

  /// Return this value from the view's `prefersStatusBarHidden` method.
  var prefersStatusBarHidden: Bool { get }

  /// Emits two booleans that determine if the navigation bar should be hidden, and if it should be animated.
  var setNavigationBarHiddenAnimated: Signal<(Bool, Bool), NoError> { get }

  /// Emits when the `setNeedsStatusBarAppearanceUpdate` method should be called on the view.
  var setNeedsStatusBarAppearanceUpdate: Signal<(), NoError> { get }

  /// Emits a float to update topLayoutConstraints constant.
  var topLayoutConstraintConstant: Signal<CGFloat, NoError> { get }
}

public protocol ProjectPamphletViewModelType {
  var inputs: ProjectPamphletViewModelInputs { get }
  var outputs: ProjectPamphletViewModelOutputs { get }
}

public final class ProjectPamphletViewModel: ProjectPamphletViewModelType, ProjectPamphletViewModelInputs,
ProjectPamphletViewModelOutputs {

  public init() {

    let freshProjectAndRefTag = self.configDataProperty.signal.skipNil()
      .takePairWhen(Signal.merge(
        self.viewDidLoadProperty.signal.mapConst(true),
        self.viewDidAppearAnimated.signal.filter(isTrue).mapConst(false)
      ))
      .map(unpack)
      .switchMap { projectOrParam, refTag, shouldPrefix in
        fetchProject(projectOrParam: projectOrParam, shouldPrefix: shouldPrefix)
          .map { project in
            (project, refTag.map(cleanUp(refTag:)))
        }
    }

<<<<<<< HEAD
    self.goToRewards = freshProjectAndLiveStreamsAndRefTag
      .takeWhen(self.backThisProjectTappedProperty.signal)
      .map { project, _, refTag in
        return (project, refTag)
    }

    self.configureChildViewControllersWithProjectAndLiveStreams = freshProjectAndLiveStreamsAndRefTag
      .map { project, liveStreams, refTag in (project, liveStreams ?? [], refTag) }
=======
    self.configureChildViewControllersWithProject = freshProjectAndRefTag
      .map { project, refTag in (project, refTag) }
>>>>>>> 4feedf6a

    self.prefersStatusBarHiddenProperty <~ self.viewWillAppearAnimated.signal.mapConst(true)

    self.setNeedsStatusBarAppearanceUpdate = Signal.merge(
      self.viewWillAppearAnimated.signal.ignoreValues(),
      self.willTransitionToCollectionProperty.signal.ignoreValues()
    )

    self.setNavigationBarHiddenAnimated = Signal.merge(
      self.viewDidLoadProperty.signal.mapConst((true, false)),
      self.viewWillAppearAnimated.signal.skip(first: 1).map { (true, $0) }
    )

    self.topLayoutConstraintConstant = self.initialTopConstraintProperty.signal.skipNil()
      .takePairWhen(self.willTransitionToCollectionProperty.signal.skipNil())
      .map(topLayoutConstraintConstant(initialTopConstraint:traitCollection:))

    let cookieRefTag = freshProjectAndRefTag
      .map { project, refTag in
        cookieRefTagFor(project: project) ?? refTag
      }
      .take(first: 1)

    Signal.combineLatest(freshProjectAndRefTag,
                         cookieRefTag,
                         self.viewDidAppearAnimated.signal.ignoreValues()
      )
      .map { (project: $0.0, refTag: $0.1, cookieRefTag: $1, _: $2) }
      .take(first: 1)
      .observeValues { project, refTag, cookieRefTag, _ in
        AppEnvironment.current.koala.trackProjectShow(project,
                                                      refTag: refTag,
                                                      cookieRefTag: cookieRefTag)
    }

    Signal.combineLatest(cookieRefTag.skipNil(), freshProjectAndRefTag.map(first))
      .take(first: 1)
      .map(cookieFrom(refTag:project:))
      .skipNil()
      .observeValues { AppEnvironment.current.cookieStorage.setCookie($0) }
  }

  private let backThisProjectTappedProperty = MutableProperty(())
  public func backThisProjectTapped() {
    self.backThisProjectTappedProperty.value = ()
  }

  private let configDataProperty = MutableProperty<(Either<Project, Param>, RefTag?)?>(nil)
  public func configureWith(projectOrParam: Either<Project, Param>, refTag: RefTag?) {
    self.configDataProperty.value = (projectOrParam, refTag)
  }

  fileprivate let viewDidLoadProperty = MutableProperty(())
  public func viewDidLoad() {
    self.viewDidLoadProperty.value = ()
  }

  fileprivate let initialTopConstraintProperty = MutableProperty<CGFloat?>(nil)
  public func initial(topConstraint: CGFloat) {
    self.initialTopConstraintProperty.value = topConstraint
  }

  fileprivate let viewDidAppearAnimated = MutableProperty(false)
  public func viewDidAppear(animated: Bool) {
    self.viewDidAppearAnimated.value = animated
  }

  fileprivate let viewWillAppearAnimated = MutableProperty(false)
  public func viewWillAppear(animated: Bool) {
    self.viewWillAppearAnimated.value = animated
  }

  fileprivate let willTransitionToCollectionProperty =
    MutableProperty<UITraitCollection?>(nil)
  public func willTransition(toNewCollection collection: UITraitCollection) {
    self.willTransitionToCollectionProperty.value = collection
  }

  public let configureChildViewControllersWithProject: Signal<(Project, RefTag?), NoError>
  fileprivate let prefersStatusBarHiddenProperty = MutableProperty(false)
  public var prefersStatusBarHidden: Bool {
    return self.prefersStatusBarHiddenProperty.value
  }

  public let goToRewards: Signal<(Project, RefTag?), NoError>
  public let setNavigationBarHiddenAnimated: Signal<(Bool, Bool), NoError>
  public let setNeedsStatusBarAppearanceUpdate: Signal<(), NoError>
  public let topLayoutConstraintConstant: Signal<CGFloat, NoError>

  public var inputs: ProjectPamphletViewModelInputs { return self }
  public var outputs: ProjectPamphletViewModelOutputs { return self }
}

private let cookieSeparator = "?"
private let escapedCookieSeparator = "%3F"

private func topLayoutConstraintConstant(initialTopConstraint: CGFloat,
                                         traitCollection: UITraitCollection) -> CGFloat {
  guard !traitCollection.isRegularRegular else {
    return 0.0
  }
   return traitCollection.isVerticallyCompact ? 0.0 : initialTopConstraint
}

// Extracts the ref tag stored in cookies for a particular project. Returns `nil` if no such cookie has
// been previously set.
private func cookieRefTagFor(project: Project) -> RefTag? {

  return AppEnvironment.current.cookieStorage.cookies?
    .filter { cookie in cookie.name == cookieName(project) }
    .first
    .map(refTagName(fromCookie:))
    .flatMap(RefTag.init(code:))
}

// Derives the name of the ref cookie from the project.
private func cookieName(_ project: Project) -> String {
  return "ref_\(project.id)"
}

// Tries to extract the name of the ref tag from a cookie. It has to do double work in case the cookie
// is accidentally encoded with a `%3F` instead of a `?`.
private func refTagName(fromCookie cookie: HTTPCookie) -> String {

  return cleanUp(refTagString: cookie.value)
}

// Tries to remove cruft from a ref tag.
private func cleanUp(refTag: RefTag) -> RefTag {
  return RefTag(code: cleanUp(refTagString: refTag.stringTag))
}

// Tries to remove cruft from a ref tag string.
private func cleanUp(refTagString: String) -> String {

  let secondPass = refTagString.components(separatedBy: escapedCookieSeparator)
  if let name = secondPass.first, secondPass.count == 2 {
    return String(name)
  }

  let firstPass = refTagString.components(separatedBy: cookieSeparator)
  if let name = firstPass.first, firstPass.count == 2 {
    return String(name)
  }

  return refTagString
}

// Constructs a cookie from a ref tag and project.
private func cookieFrom(refTag: RefTag, project: Project) -> HTTPCookie? {

  let timestamp = Int(AppEnvironment.current.scheduler.currentDate.timeIntervalSince1970)

  var properties: [HTTPCookiePropertyKey: Any] = [:]
  properties[.name]    = cookieName(project)
  properties[.value]   = "\(refTag.stringTag)\(cookieSeparator)\(timestamp)"
  properties[.domain]  = URL(string: project.urls.web.project)?.host
  properties[.path]    = URL(string: project.urls.web.project)?.path
  properties[.version] = 0
  properties[.expires] = AppEnvironment.current.dateType
    .init(timeIntervalSince1970: project.dates.deadline).date

  return HTTPCookie(properties: properties)
}

private func fetchProject(projectOrParam: Either<Project, Param>, shouldPrefix: Bool)
  -> SignalProducer<Project, NoError> {

    let param = projectOrParam.ifLeft({ Param.id($0.id) }, ifRight: id)

    let projectProducer = AppEnvironment.current.apiService.fetchProject(param: param)
      .ksr_delay(AppEnvironment.current.apiDelayInterval, on: AppEnvironment.current.scheduler)
      .demoteErrors()

    if let project = projectOrParam.left, shouldPrefix {
      return projectProducer.prefix(value: project)
    }

    return projectProducer
}<|MERGE_RESOLUTION|>--- conflicted
+++ resolved
@@ -68,19 +68,14 @@
         }
     }
 
-<<<<<<< HEAD
     self.goToRewards = freshProjectAndLiveStreamsAndRefTag
       .takeWhen(self.backThisProjectTappedProperty.signal)
       .map { project, _, refTag in
         return (project, refTag)
     }
 
-    self.configureChildViewControllersWithProjectAndLiveStreams = freshProjectAndLiveStreamsAndRefTag
-      .map { project, liveStreams, refTag in (project, liveStreams ?? [], refTag) }
-=======
     self.configureChildViewControllersWithProject = freshProjectAndRefTag
       .map { project, refTag in (project, refTag) }
->>>>>>> 4feedf6a
 
     self.prefersStatusBarHiddenProperty <~ self.viewWillAppearAnimated.signal.mapConst(true)
 
