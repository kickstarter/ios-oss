import KsApi
import Prelude
import ReactiveSwift

public typealias BackingData = (Project, User?)

public protocol ProjectPamphletViewModelInputs {
  /// Call with the project given to the view controller.
  func configureWith(projectOrParam: Either<Project, Param>, refTag: RefTag?)

  /// Call when the view loads.
  func viewDidLoad()

  /// Call after the view loads and passes the initial TopConstraint constant.
  func initial(topConstraint: CGFloat)

  /// Call when the Thank you page is dismissed after finishing backing the project
  func didBackProject()

  /// Call when the ManagePledgeViewController finished updating/cancelling a pledge with an optional message
  func managePledgeViewControllerFinished(with message: String?)

  /// Call when the pledge CTA button is tapped
  func pledgeCTAButtonTapped(with state: PledgeStateCTAType)

  /// Call when pledgeRetryButton is tapped.
  func pledgeRetryButtonTapped()

  /// Call when the view did appear, and pass the animated parameter.
  func viewDidAppear(animated: Bool)

  /// Call when the view will appear, and pass the animated parameter.
  func viewWillAppear(animated: Bool)

  /// Call when the view will transition to a new trait collection.
  func willTransition(toNewCollection collection: UITraitCollection)
}

public protocol ProjectPamphletViewModelOutputs {
  /// Emits a project that should be used to configure all children view controllers.
  var configureChildViewControllersWithProject: Signal<(Project, RefTag?), Never> { get }

  /// Emits a (project, isLoading) tuple used to configure the pledge CTA view
  var configurePledgeCTAView: Signal<(Either<(Project, RefTag?), ErrorEnvelope>, Bool), Never> { get }

  var dismissManagePledgeAndShowMessageBannerWithMessage: Signal<String, Never> { get }

  var goToManagePledge: Signal<Project, Never> { get }

  /// Emits a project and refTag to be used to navigate to the reward selection screen.
  var goToRewards: Signal<(Project, RefTag?), Never> { get }

  /// Emits two booleans that determine if the navigation bar should be hidden, and if it should be animated.
  var setNavigationBarHiddenAnimated: Signal<(Bool, Bool), Never> { get }

  /// Emits when the `setNeedsStatusBarAppearanceUpdate` method should be called on the view.
  var setNeedsStatusBarAppearanceUpdate: Signal<(), Never> { get }

  /// Emits a float to update topLayoutConstraints constant.
  var topLayoutConstraintConstant: Signal<CGFloat, Never> { get }
}

public protocol ProjectPamphletViewModelType {
  var inputs: ProjectPamphletViewModelInputs { get }
  var outputs: ProjectPamphletViewModelOutputs { get }
}

public final class ProjectPamphletViewModel: ProjectPamphletViewModelType, ProjectPamphletViewModelInputs,
  ProjectPamphletViewModelOutputs {
  public init() {
    let isLoading = MutableProperty(false)

    let freshProjectAndRefTagEvent = self.configDataProperty.signal.skipNil()
      .takePairWhen(Signal.merge(
        self.viewDidLoadProperty.signal.mapConst(true),
        self.didBackProjectProperty.signal.ignoreValues().mapConst(false),
        self.managePledgeViewControllerFinishedWithMessageProperty.signal.ignoreValues().mapConst(false),
        self.pledgeRetryButtonTappedProperty.signal.mapConst(false)
      ))
      .map(unpack)
      .switchMap { projectOrParam, refTag, shouldPrefix in

        fetchProject(projectOrParam: projectOrParam, shouldPrefix: shouldPrefix)
          .on(
            starting: { isLoading.value = true },
            terminated: { isLoading.value = false }
          )
          .map { project in
            (project, refTag.map(cleanUp(refTag:)))
          }
          .materialize()
      }

    let freshProjectAndRefTag = freshProjectAndRefTagEvent.values()

    let project = freshProjectAndRefTag
      .map(first)

    let projectAndBacking = project
      .filter { $0.personalization.isBacking ?? false }
      .filterMap { project -> (Project, Backing)? in
        guard let backing = project.personalization.backing else {
          return nil
        }

        return (project, backing)
      }

    let ctaButtonTappedWithType = self.pledgeCTAButtonTappedProperty.signal
      .skipNil()

    let shouldGoToRewards = ctaButtonTappedWithType
      .filter { [.pledge, .viewRewards, .viewYourRewards, .seeTheRewards, .viewTheRewards].contains($0) }
      .ignoreValues()

    let shouldGoToManagePledge = ctaButtonTappedWithType
      .filter { $0 == .viewBacking || $0 == .manage }
      .ignoreValues()

    self.goToRewards = freshProjectAndRefTag
      .takeWhen(shouldGoToRewards)

    self.goToManagePledge = projectAndBacking
      .takeWhen(shouldGoToManagePledge)
      .map(first)

<<<<<<< HEAD
    let projectCTA: Signal<Either<Project, ErrorEnvelope>, Never> = project
      .map { .left($0) }

    let projectError: Signal<Either<Project, ErrorEnvelope>, Never> = freshProjectAndRefTagEvent.errors()
      .map { .right($0) }
=======
    self.goToDeprecatedManagePledge = Signal.combineLatest(projectAndBacking, refTag)
      .takeWhen(shouldGoToDeprecatedManagePledge)
      .map(unpack)
      .map { project, backing, refTag in
        PledgeData(project: project, reward: reward(from: backing, inProject: project), refTag: refTag)
      }

    self.goToDeprecatedViewBacking = projectAndBacking
      .takeWhen(shouldGoToDeprecatedViewBacking)
      .map { project, _ in
        BackingData(project, AppEnvironment.current.currentUser)
      }

    let projectError: Signal<ErrorEnvelope, Never> = freshProjectAndRefTagEvent.errors()
>>>>>>> 09457af7

    self.configurePledgeCTAView = Signal.combineLatest(
      Signal.merge(freshProjectAndRefTag.map(Either.left), projectError.map(Either.right)),
      isLoading.signal
    )

    self.configureChildViewControllersWithProject = freshProjectAndRefTag
      .map { project, refTag in (project, refTag) }

    self.setNeedsStatusBarAppearanceUpdate = Signal.merge(
      self.viewWillAppearAnimated.signal.ignoreValues(),
      self.willTransitionToCollectionProperty.signal.ignoreValues()
    )

    self.setNavigationBarHiddenAnimated = Signal.merge(
      self.viewDidLoadProperty.signal.mapConst((true, false)),
      self.viewWillAppearAnimated.signal.skip(first: 1).map { (true, $0) }
    )

    self.topLayoutConstraintConstant = self.initialTopConstraintProperty.signal.skipNil()
      .takePairWhen(self.willTransitionToCollectionProperty.signal.skipNil())
      .map(layoutConstraintConstant(initialTopConstraint:traitCollection:))

    self.dismissManagePledgeAndShowMessageBannerWithMessage
      = self.managePledgeViewControllerFinishedWithMessageProperty.signal
      .skipNil()

    let cookieRefTag = freshProjectAndRefTag
      .map { project, refTag in
        cookieRefTagFor(project: project) ?? refTag
      }
      .take(first: 1)

    Signal.zip(
      freshProjectAndRefTag.skip(first: 1),
      self.viewDidAppearAnimated.signal.ignoreValues()
    )
    .map(unpack)
    .map { project, refTag, _ in
      let cookieRefTag = cookieRefTagFor(project: project) ?? refTag

      return (project: project, refTag: refTag, cookieRefTag: cookieRefTag)
    }
    .observeValues { project, refTag, cookieRefTag in
      AppEnvironment.current.koala.trackProjectViewed(
        project,
        refTag: refTag,
        cookieRefTag: cookieRefTag
      )
    }

    Signal.combineLatest(cookieRefTag.skipNil(), freshProjectAndRefTag.map(first))
      .take(first: 1)
      .map(cookieFrom(refTag:project:))
      .skipNil()
      .observeValues { AppEnvironment.current.cookieStorage.setCookie($0) }

    let shouldTrackCTATappedEvent = ctaButtonTappedWithType
      .filter { [.pledge, .seeTheRewards, .viewTheRewards].contains($0) }

    Signal.combineLatest(project, refTag)
      .takeWhen(shouldTrackCTATappedEvent)
      .observeValues { project, refTag in
        let (properties, eventTags) = optimizelyTrackingAttributesAndEventTags(
          with: AppEnvironment.current.currentUser,
          project: project,
          refTag: refTag
        )

        try? AppEnvironment.current.optimizelyClient?
          .track(
            eventKey: "Project Page Rewards CTA Tapped",
            userId: deviceIdentifier(uuid: UUID()),
            attributes: properties,
            eventTags: eventTags
          )
      }
  }

  private let configDataProperty = MutableProperty<(Either<Project, Param>, RefTag?)?>(nil)
  public func configureWith(projectOrParam: Either<Project, Param>, refTag: RefTag?) {
    self.configDataProperty.value = (projectOrParam, refTag)
  }

  private let didBackProjectProperty = MutableProperty<Void>(())
  public func didBackProject() {
    self.didBackProjectProperty.value = ()
  }

  private let managePledgeViewControllerFinishedWithMessageProperty = MutableProperty<String?>(nil)
  public func managePledgeViewControllerFinished(with message: String?) {
    self.managePledgeViewControllerFinishedWithMessageProperty.value = message
  }

  private let pledgeCTAButtonTappedProperty = MutableProperty<PledgeStateCTAType?>(nil)
  public func pledgeCTAButtonTapped(with state: PledgeStateCTAType) {
    self.pledgeCTAButtonTappedProperty.value = state
  }

  private let pledgeRetryButtonTappedProperty = MutableProperty(())
  public func pledgeRetryButtonTapped() {
    self.pledgeRetryButtonTappedProperty.value = ()
  }

  fileprivate let viewDidLoadProperty = MutableProperty(())
  public func viewDidLoad() {
    self.viewDidLoadProperty.value = ()
  }

  fileprivate let initialTopConstraintProperty = MutableProperty<CGFloat?>(nil)
  public func initial(topConstraint: CGFloat) {
    self.initialTopConstraintProperty.value = topConstraint
  }

  fileprivate let viewDidAppearAnimated = MutableProperty(false)
  public func viewDidAppear(animated: Bool) {
    self.viewDidAppearAnimated.value = animated
  }

  fileprivate let viewWillAppearAnimated = MutableProperty(false)
  public func viewWillAppear(animated: Bool) {
    self.viewWillAppearAnimated.value = animated
  }

  fileprivate let willTransitionToCollectionProperty =
    MutableProperty<UITraitCollection?>(nil)
  public func willTransition(toNewCollection collection: UITraitCollection) {
    self.willTransitionToCollectionProperty.value = collection
  }

  public let configureChildViewControllersWithProject: Signal<(Project, RefTag?), Never>
  public let configurePledgeCTAView: Signal<(Either<(Project, RefTag?), ErrorEnvelope>, Bool), Never>
  public let dismissManagePledgeAndShowMessageBannerWithMessage: Signal<String, Never>
  public let goToManagePledge: Signal<Project, Never>
  public let goToRewards: Signal<(Project, RefTag?), Never>
  public let setNavigationBarHiddenAnimated: Signal<(Bool, Bool), Never>
  public let setNeedsStatusBarAppearanceUpdate: Signal<(), Never>
  public let topLayoutConstraintConstant: Signal<CGFloat, Never>

  public var inputs: ProjectPamphletViewModelInputs { return self }
  public var outputs: ProjectPamphletViewModelOutputs { return self }
}

private func layoutConstraintConstant(
  initialTopConstraint: CGFloat,
  traitCollection: UITraitCollection
) -> CGFloat {
  guard !traitCollection.isRegularRegular else {
    return 0.0
  }

  return traitCollection.isVerticallyCompact ? 0.0 : initialTopConstraint
}

private func fetchProject(projectOrParam: Either<Project, Param>, shouldPrefix: Bool)
  -> SignalProducer<Project, ErrorEnvelope> {
  let param = projectOrParam.ifLeft({ Param.id($0.id) }, ifRight: id)

  let projectProducer = AppEnvironment.current.apiService.fetchProject(param: param)
    .ksr_delay(AppEnvironment.current.apiDelayInterval, on: AppEnvironment.current.scheduler)

  if let project = projectOrParam.left, shouldPrefix {
    return projectProducer.prefix(value: project)
  }

  return projectProducer
}<|MERGE_RESOLUTION|>--- conflicted
+++ resolved
@@ -95,6 +95,8 @@
 
     let project = freshProjectAndRefTag
       .map(first)
+    let refTag = freshProjectAndRefTag
+      .map(second)
 
     let projectAndBacking = project
       .filter { $0.personalization.isBacking ?? false }
@@ -124,28 +126,7 @@
       .takeWhen(shouldGoToManagePledge)
       .map(first)
 
-<<<<<<< HEAD
-    let projectCTA: Signal<Either<Project, ErrorEnvelope>, Never> = project
-      .map { .left($0) }
-
-    let projectError: Signal<Either<Project, ErrorEnvelope>, Never> = freshProjectAndRefTagEvent.errors()
-      .map { .right($0) }
-=======
-    self.goToDeprecatedManagePledge = Signal.combineLatest(projectAndBacking, refTag)
-      .takeWhen(shouldGoToDeprecatedManagePledge)
-      .map(unpack)
-      .map { project, backing, refTag in
-        PledgeData(project: project, reward: reward(from: backing, inProject: project), refTag: refTag)
-      }
-
-    self.goToDeprecatedViewBacking = projectAndBacking
-      .takeWhen(shouldGoToDeprecatedViewBacking)
-      .map { project, _ in
-        BackingData(project, AppEnvironment.current.currentUser)
-      }
-
     let projectError: Signal<ErrorEnvelope, Never> = freshProjectAndRefTagEvent.errors()
->>>>>>> 09457af7
 
     self.configurePledgeCTAView = Signal.combineLatest(
       Signal.merge(freshProjectAndRefTag.map(Either.left), projectError.map(Either.right)),
