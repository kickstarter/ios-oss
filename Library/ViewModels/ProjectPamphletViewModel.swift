--- conflicted
+++ resolved
@@ -85,13 +85,8 @@
         (project, refTag)
       }
 
-<<<<<<< HEAD
     self.goToRewards = ctaButtonTapped
-      .filter { _ in featureNativeCheckoutEnabled() }
-=======
-    self.goToRewards = goToRewards
       .filter { _ in userCanSeeNativeCheckout() }
->>>>>>> 0b3efb79
 
     let project = freshProjectAndRefTag
       .map(first)
@@ -106,14 +101,7 @@
       Signal.merge(projectCTA, projectError),
       isLoading.signal
     )
-<<<<<<< HEAD
-    .filter { _ in featureNativeCheckoutEnabled() }
-    .map { projectOrError, isLoading in
-      (projectOrError, isLoading)
-    }
-=======
     .filter { _ in userCanSeeNativeCheckout() }
->>>>>>> 0b3efb79
 
     self.configureChildViewControllersWithProject = freshProjectAndRefTag
       .map { project, refTag in (project, refTag) }
