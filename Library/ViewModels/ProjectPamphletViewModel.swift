import KsApi
import Prelude
import ReactiveSwift
public protocol ProjectPamphletViewModelInputs {
  /// Call when "Back this project" is tapped
  func backThisProjectTapped()

  /// Call with the project given to the view controller.
  func configureWith(projectOrParam: Either<Project, Param>, refTag: RefTag?)

  /// Call when the view loads.
  func viewDidLoad()

  /// Call after the view loads and passes the initial TopConstraint constant.
  func initial(topConstraint: CGFloat)

  func viewDidAppear(animated: Bool)

  /// Call when the view will appear, and pass the animated parameter.
  func viewWillAppear(animated: Bool)

  /// Call when the view will transition to a new trait collection.
  func willTransition(toNewCollection collection: UITraitCollection)
}

public protocol ProjectPamphletViewModelOutputs {
  /// Emits a project that should be used to configure all children view controllers.
  var configureChildViewControllersWithProject: Signal<(Project, RefTag?), Never> { get }

  /// Emits a project used to configure the pledge CTA view
  var configurePledgeCTAView: Signal<Project, Never> { get }

  /// Emits a project and refTag to be used to navigate to the reward selection screen.
  var goToRewards: Signal<(Project, RefTag?), Never> { get }

  /// Return this value from the view's `prefersStatusBarHidden` method.
  var prefersStatusBarHidden: Bool { get }

<<<<<<< HEAD
  /// Emits a project
  var project: Signal<Project, Never> { get }

=======
>>>>>>> 139fe019
  /// Emits two booleans that determine if the navigation bar should be hidden, and if it should be animated.
  var setNavigationBarHiddenAnimated: Signal<(Bool, Bool), Never> { get }

  /// Emits when the `setNeedsStatusBarAppearanceUpdate` method should be called on the view.
  var setNeedsStatusBarAppearanceUpdate: Signal<(), Never> { get }

  /// Emits a float to update topLayoutConstraints constant.
  var topLayoutConstraintConstant: Signal<CGFloat, Never> { get }
}

public protocol ProjectPamphletViewModelType {
  var inputs: ProjectPamphletViewModelInputs { get }
  var outputs: ProjectPamphletViewModelOutputs { get }
}

public final class ProjectPamphletViewModel: ProjectPamphletViewModelType, ProjectPamphletViewModelInputs,
  ProjectPamphletViewModelOutputs {
  public init() {
    let freshProjectAndRefTag = self.configDataProperty.signal.skipNil()
      .takePairWhen(Signal.merge(
        self.viewDidLoadProperty.signal.mapConst(true),
        self.viewDidAppearAnimated.signal.filter(isTrue).mapConst(false)
      ))
      .map(unpack)
      .switchMap { projectOrParam, refTag, shouldPrefix in
        fetchProject(projectOrParam: projectOrParam, shouldPrefix: shouldPrefix)
          .map { project in
            (project, refTag.map(cleanUp(refTag:)))
          }
      }

    self.goToRewards = freshProjectAndRefTag
      .takeWhen(self.backThisProjectTappedProperty.signal)
      .map { project, refTag in
        (project, refTag)
      }

    let project = freshProjectAndRefTag
      .map { project, _ in project }

<<<<<<< HEAD
    self.project = project.map { $0 }
=======
    self.configurePledgeCTAView = project
      .filter { _ in featureNativeCheckoutEnabled() }
>>>>>>> 139fe019

    self.configureChildViewControllersWithProject = freshProjectAndRefTag
      .map { project, refTag in (project, refTag) }

    self.prefersStatusBarHiddenProperty <~ self.viewWillAppearAnimated.signal.mapConst(true)

    self.setNeedsStatusBarAppearanceUpdate = Signal.merge(
      self.viewWillAppearAnimated.signal.ignoreValues(),
      self.willTransitionToCollectionProperty.signal.ignoreValues()
    )

    self.setNavigationBarHiddenAnimated = Signal.merge(
      self.viewDidLoadProperty.signal.mapConst((true, false)),
      self.viewWillAppearAnimated.signal.skip(first: 1).map { (true, $0) }
    )

    self.topLayoutConstraintConstant = self.initialTopConstraintProperty.signal.skipNil()
      .takePairWhen(self.willTransitionToCollectionProperty.signal.skipNil())
      .map(layoutConstraintConstant(initialTopConstraint:traitCollection:))

    let cookieRefTag = freshProjectAndRefTag
      .map { project, refTag in
        cookieRefTagFor(project: project) ?? refTag
      }
      .take(first: 1)

    Signal.combineLatest(
      freshProjectAndRefTag,
      cookieRefTag,
      self.viewDidAppearAnimated.signal.ignoreValues()
    )
    .map { (project: $0.0, refTag: $0.1, cookieRefTag: $1, _: $2) }
    .take(first: 1)
    .observeValues { project, refTag, cookieRefTag, _ in
      AppEnvironment.current.koala.trackProjectShow(
        project,
        refTag: refTag,
        cookieRefTag: cookieRefTag
      )
    }

    Signal.combineLatest(cookieRefTag.skipNil(), freshProjectAndRefTag.map(first))
      .take(first: 1)
      .map(cookieFrom(refTag:project:))
      .skipNil()
      .observeValues { AppEnvironment.current.cookieStorage.setCookie($0) }
  }

  private let backThisProjectTappedProperty = MutableProperty(())
  public func backThisProjectTapped() {
    self.backThisProjectTappedProperty.value = ()
  }

  private let configDataProperty = MutableProperty<(Either<Project, Param>, RefTag?)?>(nil)
  public func configureWith(projectOrParam: Either<Project, Param>, refTag: RefTag?) {
    self.configDataProperty.value = (projectOrParam, refTag)
  }

  fileprivate let viewDidLoadProperty = MutableProperty(())
  public func viewDidLoad() {
    self.viewDidLoadProperty.value = ()
  }

  fileprivate let initialTopConstraintProperty = MutableProperty<CGFloat?>(nil)
  public func initial(topConstraint: CGFloat) {
    self.initialTopConstraintProperty.value = topConstraint
  }

  fileprivate let viewDidAppearAnimated = MutableProperty(false)
  public func viewDidAppear(animated: Bool) {
    self.viewDidAppearAnimated.value = animated
  }

  fileprivate let viewWillAppearAnimated = MutableProperty(false)
  public func viewWillAppear(animated: Bool) {
    self.viewWillAppearAnimated.value = animated
  }

  fileprivate let willTransitionToCollectionProperty =
    MutableProperty<UITraitCollection?>(nil)
  public func willTransition(toNewCollection collection: UITraitCollection) {
    self.willTransitionToCollectionProperty.value = collection
  }

  public let configureChildViewControllersWithProject: Signal<(Project, RefTag?), Never>
  public let configurePledgeCTAView: Signal<Project, Never>

  fileprivate let prefersStatusBarHiddenProperty = MutableProperty(false)
  public var prefersStatusBarHidden: Bool {
    return self.prefersStatusBarHiddenProperty.value
  }

  public let goToRewards: Signal<(Project, RefTag?), Never>
<<<<<<< HEAD
  public let project: Signal<Project, Never>
=======
>>>>>>> 139fe019
  public let setNavigationBarHiddenAnimated: Signal<(Bool, Bool), Never>
  public let setNeedsStatusBarAppearanceUpdate: Signal<(), Never>
  public let topLayoutConstraintConstant: Signal<CGFloat, Never>

  public var inputs: ProjectPamphletViewModelInputs { return self }
  public var outputs: ProjectPamphletViewModelOutputs { return self }
}

private let cookieSeparator = "?"
private let escapedCookieSeparator = "%3F"

private func layoutConstraintConstant(
  initialTopConstraint: CGFloat,
  traitCollection: UITraitCollection
) -> CGFloat {
  guard !traitCollection.isRegularRegular else {
    return 0.0
  }
  return traitCollection.isVerticallyCompact ? 0.0 : initialTopConstraint
}

// Extracts the ref tag stored in cookies for a particular project. Returns `nil` if no such cookie has
// been previously set.
private func cookieRefTagFor(project: Project) -> RefTag? {
  return AppEnvironment.current.cookieStorage.cookies?
    .filter { cookie in cookie.name == cookieName(project) }
    .first
    .map(refTagName(fromCookie:))
    .flatMap(RefTag.init(code:))
}

// Derives the name of the ref cookie from the project.
private func cookieName(_ project: Project) -> String {
  return "ref_\(project.id)"
}

// Tries to extract the name of the ref tag from a cookie. It has to do double work in case the cookie
// is accidentally encoded with a `%3F` instead of a `?`.
private func refTagName(fromCookie cookie: HTTPCookie) -> String {
  return cleanUp(refTagString: cookie.value)
}

// Tries to remove cruft from a ref tag.
private func cleanUp(refTag: RefTag) -> RefTag {
  return RefTag(code: cleanUp(refTagString: refTag.stringTag))
}

// Tries to remove cruft from a ref tag string.
private func cleanUp(refTagString: String) -> String {
  let secondPass = refTagString.components(separatedBy: escapedCookieSeparator)
  if let name = secondPass.first, secondPass.count == 2 {
    return String(name)
  }

  let firstPass = refTagString.components(separatedBy: cookieSeparator)
  if let name = firstPass.first, firstPass.count == 2 {
    return String(name)
  }

  return refTagString
}

// Constructs a cookie from a ref tag and project.
private func cookieFrom(refTag: RefTag, project: Project) -> HTTPCookie? {
  let timestamp = Int(AppEnvironment.current.scheduler.currentDate.timeIntervalSince1970)

  var properties: [HTTPCookiePropertyKey: Any] = [:]
  properties[.name] = cookieName(project)
  properties[.value] = "\(refTag.stringTag)\(cookieSeparator)\(timestamp)"
  properties[.domain] = URL(string: project.urls.web.project)?.host
  properties[.path] = URL(string: project.urls.web.project)?.path
  properties[.version] = 0
  properties[.expires] = AppEnvironment.current.dateType
    .init(timeIntervalSince1970: project.dates.deadline).date

  return HTTPCookie(properties: properties)
}

private func fetchProject(projectOrParam: Either<Project, Param>, shouldPrefix: Bool)
  -> SignalProducer<Project, Never> {
  let param = projectOrParam.ifLeft({ Param.id($0.id) }, ifRight: id)

  let projectProducer = AppEnvironment.current.apiService.fetchProject(param: param)
    .ksr_delay(AppEnvironment.current.apiDelayInterval, on: AppEnvironment.current.scheduler)
    .demoteErrors()

  if let project = projectOrParam.left, shouldPrefix {
    return projectProducer.prefix(value: project)
  }

  return projectProducer
}<|MERGE_RESOLUTION|>--- conflicted
+++ resolved
@@ -36,12 +36,6 @@
   /// Return this value from the view's `prefersStatusBarHidden` method.
   var prefersStatusBarHidden: Bool { get }
 
-<<<<<<< HEAD
-  /// Emits a project
-  var project: Signal<Project, Never> { get }
-
-=======
->>>>>>> 139fe019
   /// Emits two booleans that determine if the navigation bar should be hidden, and if it should be animated.
   var setNavigationBarHiddenAnimated: Signal<(Bool, Bool), Never> { get }
 
@@ -82,12 +76,8 @@
     let project = freshProjectAndRefTag
       .map { project, _ in project }
 
-<<<<<<< HEAD
-    self.project = project.map { $0 }
-=======
     self.configurePledgeCTAView = project
       .filter { _ in featureNativeCheckoutEnabled() }
->>>>>>> 139fe019
 
     self.configureChildViewControllersWithProject = freshProjectAndRefTag
       .map { project, refTag in (project, refTag) }
@@ -181,10 +171,6 @@
   }
 
   public let goToRewards: Signal<(Project, RefTag?), Never>
-<<<<<<< HEAD
-  public let project: Signal<Project, Never>
-=======
->>>>>>> 139fe019
   public let setNavigationBarHiddenAnimated: Signal<(Bool, Bool), Never>
   public let setNeedsStatusBarAppearanceUpdate: Signal<(), Never>
   public let topLayoutConstraintConstant: Signal<CGFloat, Never>
