--- conflicted
+++ resolved
@@ -73,35 +73,32 @@
     self.vm.inputs.didSelectShippingRule(at: 0)
 
     self.flashScrollIndicators.assertValueCount(1)
-<<<<<<< HEAD
     self.notifyDelegateOfSelectedShippingRule.assertValues([shippingRule1])
-    self.reloadDataWithShippingRulesData.assertValueCount(2)
-=======
-    self.reloadDataWithShippingRulesData.assertValues([
-      [
-        ShippingRuleData(
-          project: project, selectedShippingRule: shippingRule2, shippingRule: shippingRule1
-        ),
-        ShippingRuleData(
-          project: project, selectedShippingRule: shippingRule2, shippingRule: shippingRule2
-        ),
-        ShippingRuleData(
-          project: project, selectedShippingRule: shippingRule2, shippingRule: shippingRule3
-        )
-      ],
-      [
-        ShippingRuleData(
-          project: project, selectedShippingRule: shippingRule1, shippingRule: shippingRule1
-        ),
-        ShippingRuleData(
-          project: project, selectedShippingRule: shippingRule1, shippingRule: shippingRule2
-        ),
-        ShippingRuleData(
-          project: project, selectedShippingRule: shippingRule1, shippingRule: shippingRule3
-        )
-      ]
-    ])
->>>>>>> fca469b0
+    self.reloadDataWithShippingRulesData.assertValues([
+      [
+        ShippingRuleData(
+          project: project, selectedShippingRule: shippingRule2, shippingRule: shippingRule1
+        ),
+        ShippingRuleData(
+          project: project, selectedShippingRule: shippingRule2, shippingRule: shippingRule2
+        ),
+        ShippingRuleData(
+          project: project, selectedShippingRule: shippingRule2, shippingRule: shippingRule3
+        )
+      ],
+      [
+        ShippingRuleData(
+          project: project, selectedShippingRule: shippingRule1, shippingRule: shippingRule1
+        ),
+        ShippingRuleData(
+          project: project, selectedShippingRule: shippingRule1, shippingRule: shippingRule2
+        ),
+        ShippingRuleData(
+          project: project, selectedShippingRule: shippingRule1, shippingRule: shippingRule3
+        )
+      ]
+    ])
+
     self.reloadDataWithShippingRulesReload.assertValues([true, false])
     self.scrollToCellAtIndex.assertValues([1])
 
@@ -170,9 +167,42 @@
     self.vm.inputs.didSelectShippingRule(at: 2)
 
     self.flashScrollIndicators.assertValueCount(1)
-<<<<<<< HEAD
     self.notifyDelegateOfSelectedShippingRule.assertValues([shippingRule1, shippingRule3])
-    self.reloadDataWithShippingRulesData.assertValueCount(3)
+    self.reloadDataWithShippingRulesData.assertValues([
+      [
+        ShippingRuleData(
+          project: project, selectedShippingRule: shippingRule2, shippingRule: shippingRule1
+        ),
+        ShippingRuleData(
+          project: project, selectedShippingRule: shippingRule2, shippingRule: shippingRule2
+        ),
+        ShippingRuleData(
+          project: project, selectedShippingRule: shippingRule2, shippingRule: shippingRule3
+        )
+      ],
+      [
+        ShippingRuleData(
+          project: project, selectedShippingRule: shippingRule1, shippingRule: shippingRule1
+        ),
+        ShippingRuleData(
+          project: project, selectedShippingRule: shippingRule1, shippingRule: shippingRule2
+        ),
+        ShippingRuleData(
+          project: project, selectedShippingRule: shippingRule1, shippingRule: shippingRule3
+        )
+      ],
+      [
+        ShippingRuleData(
+          project: project, selectedShippingRule: shippingRule3, shippingRule: shippingRule1
+        ),
+        ShippingRuleData(
+          project: project, selectedShippingRule: shippingRule3, shippingRule: shippingRule2
+        ),
+        ShippingRuleData(
+          project: project, selectedShippingRule: shippingRule3, shippingRule: shippingRule3
+        )
+      ]
+      ])
     self.reloadDataWithShippingRulesReload.assertValues([true, false, false])
     self.scrollToCellAtIndex.assertValues([1])
 
@@ -181,8 +211,6 @@
 
     self.flashScrollIndicators.assertValueCount(1)
     self.notifyDelegateOfSelectedShippingRule.assertValues([shippingRule1, shippingRule3])
-    self.reloadDataWithShippingRulesData.assertValueCount(3)
-=======
     self.reloadDataWithShippingRulesData.assertValues([
       [
         ShippingRuleData(
@@ -218,7 +246,6 @@
         )
       ]
     ])
->>>>>>> fca469b0
     self.reloadDataWithShippingRulesReload.assertValues([true, false, false])
     self.scrollToCellAtIndex.assertValues([1])
   }
