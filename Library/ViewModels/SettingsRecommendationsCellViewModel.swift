--- conflicted
+++ resolved
@@ -10,16 +10,10 @@
 }
 
 public protocol SettingsRecommendationsCellViewModelOutputs {
-<<<<<<< HEAD
+  var postNotification: Signal<Notification, Never> { get }
   var recommendationsOn: Signal<Bool, Never> { get }
   var unableToSaveError: Signal<String, Never> { get }
   var updateCurrentUser: Signal<User, Never> { get }
-=======
-  var postNotification: Signal<Notification, NoError> { get }
-  var recommendationsOn: Signal<Bool, NoError> { get }
-  var unableToSaveError: Signal<String, NoError> { get }
-  var updateCurrentUser: Signal<User, NoError> { get }
->>>>>>> f1d050a0
 }
 
 public protocol SettingsRecommendationsCellViewModelType {
@@ -90,16 +84,10 @@
     self.recommendationsTappedProperty.value = on
   }
 
-<<<<<<< HEAD
+  public let postNotification: Signal<Notification, Never>
   public let recommendationsOn: Signal<Bool, Never>
   public let unableToSaveError: Signal<String, Never>
   public let updateCurrentUser: Signal<User, Never>
-=======
-  public let postNotification: Signal<Notification, NoError>
-  public let recommendationsOn: Signal<Bool, NoError>
-  public let unableToSaveError: Signal<String, NoError>
-  public let updateCurrentUser: Signal<User, NoError>
->>>>>>> f1d050a0
 
   public var inputs: SettingsRecommendationsCellViewModelInputs { return self }
   public var outputs: SettingsRecommendationsCellViewModelOutputs { return self }
