--- conflicted
+++ resolved
@@ -11,13 +11,9 @@
 
 public protocol CuratedProjectsViewModelOutputs {
   var dismissViewController: Signal<Void, Never> { get }
-<<<<<<< HEAD
+  var isLoading: Signal<Bool, Never> { get }
   var loadProjects: Signal<[Project], Never> { get }
   var showErrorMessage: Signal<String, Never> { get }
-=======
-  var isLoading: Signal<Bool, Never> { get }
-  var loadProjects: Signal<[Project], Never> { get }
->>>>>>> a26bab94
 }
 
 public protocol CuratedProjectsViewModelType {
