--- conflicted
+++ resolved
@@ -3,20 +3,6 @@
 import ReactiveSwift
 
 public struct PledgePaymentPlanOptionData: Equatable {
-<<<<<<< HEAD
-  public let type: PledgePaymentPlansType
-  public var selectedType: PledgePaymentPlansType
-  // TODO: replece with API model in [MBL-1838](https://kickstarter.atlassian.net/browse/MBL-1838)
-  public let paymentIncrements: [PledgePaymentIncrement]
-  public let project: Project
-
-  public init(
-    type: PledgePaymentPlansType,
-    selectedType: PledgePaymentPlansType,
-    paymentIncrements: [PledgePaymentIncrement],
-    project: Project
-  ) {
-=======
   public var ineligible: Bool = false
   public var type: PledgePaymentPlansType
   public var selectedType: PledgePaymentPlansType
@@ -34,15 +20,11 @@
     thresholdAmount: Double
   ) {
     self.ineligible = ineligible
->>>>>>> bbbc526c
     self.type = type
     self.selectedType = selectedType
     self.paymentIncrements = paymentIncrements
     self.project = project
-<<<<<<< HEAD
-=======
     self.thresholdAmount = thresholdAmount
->>>>>>> bbbc526c
   }
 }
 
@@ -79,10 +61,7 @@
   var notifyDelegatePaymentPlanOptionSelected: Signal<PledgePaymentPlansType, Never> { get }
   var notifyDelegateTermsOfUseTapped: Signal<HelpType, Never> { get }
   var termsOfUseButtonHidden: Signal<Bool, Never> { get }
-<<<<<<< HEAD
-=======
   var optionViewEnabled: Signal<Bool, Never> { get }
->>>>>>> bbbc526c
   var paymentIncrementsHidden: Signal<Bool, Never> { get }
   var paymentIncrements: Signal<[PledgePaymentIncrementFormatted], Never> { get }
 }
@@ -110,26 +89,18 @@
     self.titleText = configData.map { getTitleText(by: $0.type) }
     self.subtitleText = configData
       .map { getSubtitleText(by: $0.type, isSelected: $0.selectedType == $0.type) }
-<<<<<<< HEAD
-    self.subtitleLabelHidden = self.subtitleText.map { $0.isEmpty }
-=======
     self.subtitleLabelHidden = self.subtitleText
       .combineLatest(with: ineligible)
       .map { subtitle, ineligible in
         ineligible || subtitle.isEmpty
       }
->>>>>>> bbbc526c
 
     self.notifyDelegatePaymentPlanOptionSelected = self.optionTappedProperty
       .signal
       .withLatest(from: configData)
       .map { $1.type }
 
-<<<<<<< HEAD
-    let isPledgeOverTimeAndSelected = configData.map {
-=======
     let isPledgeOverTimeAndSelected: Signal<Bool, Never> = configData.map {
->>>>>>> bbbc526c
       $0.type == .pledgeOverTime && $0.type == $0.selectedType
     }
 
@@ -138,11 +109,7 @@
     self.paymentIncrementsHidden = isPledgeOverTimeAndSelected.negate()
 
     self.paymentIncrements = configData
-<<<<<<< HEAD
-      .filter { $0.type == .pledgeOverTime && $0.selectedType == $0.type }
-=======
       .filter { !$0.ineligible && $0.type == .pledgeOverTime && $0.selectedType == $0.type }
->>>>>>> bbbc526c
       .map { data in
         data.paymentIncrements
           .enumerated()
@@ -153,9 +120,6 @@
       .filter { !$0.isEmpty }
       .take(first: 1)
 
-<<<<<<< HEAD
-    self.notifyDelegateTermsOfUseTapped = self.termsOfUseTappedProperty.signal.skipNil()
-=======
     self.ineligibleBadgeHidden = ineligible.negate()
 
     self.optionViewEnabled = self.ineligibleBadgeHidden
@@ -165,7 +129,6 @@
     self.ineligibleBadgeText = configData
       .filterWhenLatestFrom(ineligible, satisfies: { $0 == true })
       .map { getIneligibleBadgeText(with: $0.project, thresholdAmount: $0.thresholdAmount) }
->>>>>>> bbbc526c
   }
 
   fileprivate let configData = MutableProperty<PledgePaymentPlanOptionData?>(nil)
@@ -196,10 +159,7 @@
   public var notifyDelegatePaymentPlanOptionSelected: Signal<PledgePaymentPlansType, Never>
   public var notifyDelegateTermsOfUseTapped: Signal<HelpType, Never>
   public var termsOfUseButtonHidden: Signal<Bool, Never>
-<<<<<<< HEAD
-=======
   public var optionViewEnabled: Signal<Bool, Never>
->>>>>>> bbbc526c
   public var paymentIncrementsHidden: Signal<Bool, Never>
   public var paymentIncrements: Signal<[PledgePaymentIncrementFormatted], Never>
 
@@ -244,8 +204,6 @@
   )
 }
 
-<<<<<<< HEAD
-=======
 private func getIneligibleBadgeText(with project: Project, thresholdAmount: Double) -> String {
   let projectCurrencyCountry = projectCountry(forCurrency: project.stats.currency) ?? project.country
   let thresholdAmountFormatted = Format.currency(
@@ -258,7 +216,6 @@
   return "Available for pledges over \(thresholdAmountFormatted)"
 }
 
->>>>>>> bbbc526c
 extension PledgePaymentIncrementFormatted {
   init(from increment: PledgePaymentIncrement, index: Int, project: Project) {
     let projectCurrencyCountry = projectCountry(forCurrency: project.stats.currency) ?? project.country
