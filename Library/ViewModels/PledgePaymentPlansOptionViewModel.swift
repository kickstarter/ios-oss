import Foundation
import KsApi
import ReactiveSwift

<<<<<<< HEAD
private let thresholdAmount: Double = 150.0

public typealias PledgePaymentPlanOptionData = (
  ineligible: Bool,
  type: PledgePaymentPlansType,
  selectedType: PledgePaymentPlansType,
  paymentIncrements: [PledgePaymentIncrement],
=======
public struct PledgePaymentPlanOptionData: Equatable {
  public let type: PledgePaymentPlansType
  public var selectedType: PledgePaymentPlansType
>>>>>>> 88934983
  // TODO: replece with API model in [MBL-1838](https://kickstarter.atlassian.net/browse/MBL-1838)
  public let paymentIncrements: [PledgePaymentIncrement]
  public let project: Project

  public init(
    type: PledgePaymentPlansType,
    selectedType: PledgePaymentPlansType,
    paymentIncrements: [PledgePaymentIncrement],
    project: Project
  ) {
    self.type = type
    self.selectedType = selectedType
    self.paymentIncrements = paymentIncrements
    self.project = project
  }
}

public struct PledgePaymentIncrement: Equatable {
  public let amount: PledgePaymentIncrementAmount
  public let scheduledCollection: TimeInterval
}

public struct PledgePaymentIncrementAmount: Equatable {
  public let amount: Double
  public let currency: String
}

public struct PledgePaymentIncrementFormatted: Equatable {
  public var incrementChargeNumber: String
  public var amount: String
  public var scheduledCollection: String
}

public protocol PledgePaymentPlansOptionViewModelInputs {
  func configureWith(data: PledgePaymentPlanOptionData)
  func optionTapped()
  func termsOfUseTapped()
  func refreshSelectedType(_ selectedType: PledgePaymentPlansType)
}

public protocol PledgePaymentPlansOptionViewModelOutputs {
  var titleText: Signal<String, Never> { get }
  var subtitleText: Signal<String, Never> { get }
  var subtitleLabelHidden: Signal<Bool, Never> { get }
  var selectionIndicatorImageName: Signal<String, Never> { get }
  var ineligibleBadgeHidden: Signal<Bool, Never> { get }
  var ineligibleBadgeText: Signal<String, Never> { get }
  var notifyDelegatePaymentPlanOptionSelected: Signal<PledgePaymentPlansType, Never> { get }
  var notifyDelegateTermsOfUseTapped: Signal<HelpType, Never> { get }
  var termsOfUseButtonHidden: Signal<Bool, Never> { get }
  var optionViewEnabled: Signal<Bool, Never> { get }
  var paymentIncrementsHidden: Signal<Bool, Never> { get }
  var paymentIncrements: Signal<[PledgePaymentIncrementFormatted], Never> { get }
}

public protocol PledgePaymentPlansOptionViewModelType {
  var inputs: PledgePaymentPlansOptionViewModelInputs { get }
  var outputs: PledgePaymentPlansOptionViewModelOutputs { get }
}

public final class PledgePaymentPlansOptionViewModel:
  PledgePaymentPlansOptionViewModelType,
  PledgePaymentPlansOptionViewModelInputs,
  PledgePaymentPlansOptionViewModelOutputs {
  public init() {
    let configData = self.configData.signal.skipNil()

    let ineligible = configData.map { $0.type == .pledgeOverTime && $0.ineligible }

    self.selectionIndicatorImageName = configData
      .map {
        $0.selectedType == $0.type ?
          "icon-payment-method-selected" : "icon-payment-method-unselected"
      }

    self.titleText = configData.map { getTitleText(by: $0.type) }
    self.subtitleText = configData
      .map { getSubtitleText(by: $0.type, isSelected: $0.selectedType == $0.type) }
    self.subtitleLabelHidden = self.subtitleText
      .combineLatest(with: ineligible)
      .map { subtitle, ineligible in
        ineligible || subtitle.isEmpty
      }

    self.notifyDelegatePaymentPlanOptionSelected = self.optionTappedProperty
      .signal
      .withLatest(from: configData)
      .map { $1.type }

    let isPledgeOverTimeAndSelected = configData.map {
      $0.type == .pledgeOverTime && $0.type == $0.selectedType
    }

    self.termsOfUseButtonHidden = isPledgeOverTimeAndSelected.negate()

    self.paymentIncrementsHidden = isPledgeOverTimeAndSelected.negate()

    self.paymentIncrements = configData
      .filter { !$0.ineligible && $0.type == .pledgeOverTime && $0.selectedType == $0.type }
      .map { data in
        data.paymentIncrements
          .enumerated()
          .map { index, increment in
            formattedPledgePaymentIncrement(increment, at: index, project: data.project)
          }
      }
      .filter { !$0.isEmpty }
      .take(first: 1)

    self.ineligibleBadgeHidden = configData
      .map { $0.type == .pledgeOverTime && $0.ineligible }.negate()

    self.optionViewEnabled = self.ineligibleBadgeHidden

    self.notifyDelegateTermsOfUseTapped = self.termsOfUseTappedProperty.signal.skipNil()

    self.ineligibleBadgeText = configData
      .filter { $0.type == .pledgeOverTime && $0.ineligible }
      .map { getIneligibleBadgeText(with: $0.project) }
  }

  fileprivate let configData = MutableProperty<PledgePaymentPlanOptionData?>(nil)
  public func configureWith(data: PledgePaymentPlanOptionData) {
    self.configData.value = data
  }

  public func refreshSelectedType(_ selectedType: PledgePaymentPlansType) {
    self.configData.value?.selectedType = selectedType
  }

  private let optionTappedProperty = MutableProperty<Void>(())
  public func optionTapped() {
    self.optionTappedProperty.value = ()
  }

  private let termsOfUseTappedProperty = MutableProperty<HelpType?>(nil)
  public func termsOfUseTapped() {
    self.termsOfUseTappedProperty.value = .terms
  }

  public let selectionIndicatorImageName: Signal<String, Never>
  public var titleText: ReactiveSwift.Signal<String, Never>
  public var subtitleText: ReactiveSwift.Signal<String, Never>
  public var subtitleLabelHidden: Signal<Bool, Never>
  public var ineligibleBadgeHidden: Signal<Bool, Never>
  public var ineligibleBadgeText: Signal<String, Never>
  public var notifyDelegatePaymentPlanOptionSelected: Signal<PledgePaymentPlansType, Never>
  public var notifyDelegateTermsOfUseTapped: Signal<HelpType, Never>
  public var termsOfUseButtonHidden: Signal<Bool, Never>
  public var optionViewEnabled: Signal<Bool, Never>
  public var paymentIncrementsHidden: Signal<Bool, Never>
  public var paymentIncrements: Signal<[PledgePaymentIncrementFormatted], Never>

  public var inputs: PledgePaymentPlansOptionViewModelInputs { return self }
  public var outputs: PledgePaymentPlansOptionViewModelOutputs { return self }
}

// TODO: add strings translations [MBL-1860](https://kickstarter.atlassian.net/browse/MBL-1860)
private func getTitleText(by type: PledgePaymentPlansType) -> String {
  switch type {
  case .pledgeInFull: "Pledge in full"
  case .pledgeOverTime: "Pledge Over Time"
  }
}

// TODO: add strings translations [MBL-1860](https://kickstarter.atlassian.net/browse/MBL-1860)
private func getSubtitleText(by type: PledgePaymentPlansType, isSelected: Bool) -> String {
  switch type {
  case .pledgeInFull: ""
  case .pledgeOverTime: {
      let subtitle = "You will be charged for your pledge over four payments, at no extra cost."
      guard isSelected else { return subtitle }

      return "\(subtitle)\n\nThe first charge will be 24 hours after the project ends successfully, then every 2 weeks until fully paid. When this option is selected no further edits can be made to your pledge."
    }()
  }
}

private func formattedPledgePaymentIncrement(
  _ increment: PledgePaymentIncrement,
  at index: Int,
  project: Project
) -> PledgePaymentIncrementFormatted {
  PledgePaymentIncrementFormatted(from: increment, index: index, project: project)
}

private func getDateFormatted(_ timeStamp: TimeInterval) -> String {
  Format.date(
    secondsInUTC: timeStamp,
    dateStyle: .medium,
    timeStyle: .none
  )
}

private func getIneligibleBadgeText(with project: Project) -> String {
  let projectCurrencyCountry = projectCountry(forCurrency: project.stats.currency) ?? project.country
  let thresholdAmountFormatted = Format.currency(
    thresholdAmount,
    country: projectCurrencyCountry,
    omitCurrencyCode: project.stats.omitUSCurrencyCode
  )

  // TODO: add strings translations [MBL-1860](https://kickstarter.atlassian.net/browse/MBL-1860)
  return "Available for pledges over \(thresholdAmountFormatted)"
}

extension PledgePaymentIncrementFormatted {
  init(from increment: PledgePaymentIncrement, index: Int, project: Project) {
    let projectCurrencyCountry = projectCountry(forCurrency: project.stats.currency) ?? project.country

    // TODO: add strings translations [MBL-1860](https://kickstarter.atlassian.net/browse/MBL-1860)
    self.incrementChargeNumber = "Charge \(index + 1)"
    self.amount = Format.currency(
      increment.amount.amount,
      country: projectCurrencyCountry,
      omitCurrencyCode: project.stats.omitUSCurrencyCode
    )
    self.scheduledCollection = getDateFormatted(increment.scheduledCollection)
  }
}<|MERGE_RESOLUTION|>--- conflicted
+++ resolved
@@ -2,33 +2,29 @@
 import KsApi
 import ReactiveSwift
 
-<<<<<<< HEAD
-private let thresholdAmount: Double = 150.0
-
-public typealias PledgePaymentPlanOptionData = (
-  ineligible: Bool,
-  type: PledgePaymentPlansType,
-  selectedType: PledgePaymentPlansType,
-  paymentIncrements: [PledgePaymentIncrement],
-=======
 public struct PledgePaymentPlanOptionData: Equatable {
-  public let type: PledgePaymentPlansType
+  public var ineligible: Bool = false
+  public var type: PledgePaymentPlansType
   public var selectedType: PledgePaymentPlansType
->>>>>>> 88934983
   // TODO: replece with API model in [MBL-1838](https://kickstarter.atlassian.net/browse/MBL-1838)
-  public let paymentIncrements: [PledgePaymentIncrement]
-  public let project: Project
+  public var paymentIncrements: [PledgePaymentIncrement]
+  public var project: Project
+  public var thresholdAmount: Double
 
   public init(
+    ineligible: Bool,
     type: PledgePaymentPlansType,
     selectedType: PledgePaymentPlansType,
     paymentIncrements: [PledgePaymentIncrement],
-    project: Project
+    project: Project,
+    thresholdAmount: Double
   ) {
+    self.ineligible = ineligible
     self.type = type
     self.selectedType = selectedType
     self.paymentIncrements = paymentIncrements
     self.project = project
+    self.thresholdAmount = thresholdAmount
   }
 }
 
@@ -82,7 +78,7 @@
   public init() {
     let configData = self.configData.signal.skipNil()
 
-    let ineligible = configData.map { $0.type == .pledgeOverTime && $0.ineligible }
+    let ineligible: Signal<Bool, Never> = configData.map { $0.type == .pledgeOverTime && $0.ineligible }
 
     self.selectionIndicatorImageName = configData
       .map {
@@ -104,7 +100,7 @@
       .withLatest(from: configData)
       .map { $1.type }
 
-    let isPledgeOverTimeAndSelected = configData.map {
+    let isPledgeOverTimeAndSelected: Signal<Bool, Never> = configData.map {
       $0.type == .pledgeOverTime && $0.type == $0.selectedType
     }
 
@@ -124,16 +120,15 @@
       .filter { !$0.isEmpty }
       .take(first: 1)
 
-    self.ineligibleBadgeHidden = configData
-      .map { $0.type == .pledgeOverTime && $0.ineligible }.negate()
+    self.ineligibleBadgeHidden = ineligible.negate()
 
     self.optionViewEnabled = self.ineligibleBadgeHidden
 
     self.notifyDelegateTermsOfUseTapped = self.termsOfUseTappedProperty.signal.skipNil()
 
     self.ineligibleBadgeText = configData
-      .filter { $0.type == .pledgeOverTime && $0.ineligible }
-      .map { getIneligibleBadgeText(with: $0.project) }
+      .filterWhenLatestFrom(ineligible, satisfies: { $0 == true })
+      .map { getIneligibleBadgeText(with: $0.project, thresholdAmount: $0.thresholdAmount) }
   }
 
   fileprivate let configData = MutableProperty<PledgePaymentPlanOptionData?>(nil)
@@ -209,7 +204,7 @@
   )
 }
 
-private func getIneligibleBadgeText(with project: Project) -> String {
+private func getIneligibleBadgeText(with project: Project, thresholdAmount: Double) -> String {
   let projectCurrencyCountry = projectCountry(forCurrency: project.stats.currency) ?? project.country
   let thresholdAmountFormatted = Format.currency(
     thresholdAmount,
