--- conflicted
+++ resolved
@@ -204,20 +204,6 @@
   )
 }
 
-<<<<<<< HEAD
-private func getIneligibleBadgeText(with project: Project, thresholdAmount: Double) -> String {
-  let projectCurrencyCountry = projectCountry(forCurrency: project.stats.currency) ?? project.country
-  let thresholdAmountFormatted = Format.currency(
-    thresholdAmount,
-    country: projectCurrencyCountry,
-    omitCurrencyCode: project.stats.omitUSCurrencyCode
-  )
-
-  return Strings.Available_for_pledges_over(amount: thresholdAmountFormatted)
-}
-
-=======
->>>>>>> 70c33092
 extension PledgePaymentIncrementFormatted {
   init(from increment: PledgePaymentIncrement, index: Int, project: Project) {
     let projectCurrencyCountry = projectCountry(forCurrency: project.stats.currency) ?? project.country
