--- conflicted
+++ resolved
@@ -8,25 +8,17 @@
 
 final class CuratedProjectsViewModelTests: TestCase {
   private let dismissViewController = TestObserver<Void, Never>()
-<<<<<<< HEAD
-  private let loadProjects = TestObserver<[Project], Never>()
-  private let showErrorMessage = TestObserver<String, Never>()
-=======
   private let isLoading = TestObserver<Bool, Never>()
   private let loadProjectsCount = TestObserver<Int, Never>()
->>>>>>> a26bab94
+  private let showErrorMessage = TestObserver<String, Never>()
   private let viewModel: CuratedProjectsViewModelType = CuratedProjectsViewModel()
 
   override func setUp() {
     super.setUp()
     self.viewModel.outputs.dismissViewController.observe(self.dismissViewController.observer)
-<<<<<<< HEAD
-    self.viewModel.outputs.loadProjects.observe(self.loadProjects.observer)
-    self.viewModel.outputs.showErrorMessage.observe(self.showErrorMessage.observer)
-=======
     self.viewModel.outputs.isLoading.observe(self.isLoading.observer)
     self.viewModel.outputs.loadProjects.map { $0.count }.observe(self.loadProjectsCount.observer)
->>>>>>> a26bab94
+    self.viewModel.outputs.showErrorMessage.observe(self.showErrorMessage.observer)
   }
 
   func testDismissViewController_OnButtonTap() {
