--- conflicted
+++ resolved
@@ -34,13 +34,21 @@
   func testAmountAndCurrency() {
     self.vm.inputs.configureWith(project: .template, reward: .template)
 
-<<<<<<< HEAD
-    self.amount.assertValues(["10"])
+    self.amount.assertValues(["15"])
     self.amountPrimitive.assertValues([10])
-=======
-    self.amount.assertValues(["15"])
->>>>>>> 41f61ca3
     self.currency.assertValues(["$"])
+
+    let project = Project.template
+      |> Project.lens.country .~ .jp
+
+    let reward = Reward.template
+      |> Reward.lens.minimum .~ 200
+
+    self.vm.inputs.configureWith(project: project, reward: reward)
+
+    self.amount.assertValues(["15", "15", "15"])
+    self.amountPrimitive.assertValues([10, 200])
+    self.currency.assertValues(["$", "¥"])
   }
 
   func testGenerateSelectionFeedback() {
@@ -98,12 +106,6 @@
   func testStepperMaxValue() {
     self.vm.inputs.configureWith(project: .template, reward: .template)
 
-<<<<<<< HEAD
-    self.amount.assertValues(["10", "200"])
-    self.amountPrimitive.assertValues([10, 200])
-    self.currency.assertValues(["$", "¥"])
-=======
     self.stepperMaxValue.assertValue(20)
->>>>>>> 41f61ca3
   }
 }