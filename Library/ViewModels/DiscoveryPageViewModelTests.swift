--- conflicted
+++ resolved
@@ -568,22 +568,13 @@
 
       self.scheduler.advance(by: .seconds(1))
 
-<<<<<<< HEAD
       self.showEditorialHeader.assertValueCount(1)
       self.showEditorialHeaderTitle.assertValues(["Introducing Lights On"])
       self.showEditorialHeaderSubtitle
         .assertValues(["Support creative spaces and businesses affected by COVID-19. See projects near you. ▸"])
-      self.showEditorialHeaderImageName.assertValues(["lights-on-home"])
+      self.showEditorialHeaderImageName.assertValues(["lights-on"])
       self.showEditorialHeaderTagId.assertValues([.lightsOn])
     }
-=======
-    self.showEditorialHeader.assertValueCount(1)
-    self.showEditorialHeaderTitle.assertValues(["Introducing Lights On"])
-    self.showEditorialHeaderSubtitle
-      .assertValues(["Support creative spaces and businesses affected by COVID-19. See projects near you. ▸"])
-    self.showEditorialHeaderImageName.assertValues(["lights-on"])
-    self.showEditorialHeaderTagId.assertValues([.lightsOn])
->>>>>>> f4f6ca87
   }
 
   func testShowLightsOnEditorialHeader_PopularSort_LoggedIn() {
@@ -619,11 +610,7 @@
       self.showEditorialHeaderTitle.assertValues(["Introducing Lights On"])
       self.showEditorialHeaderSubtitle
         .assertValues(["Support creative spaces and businesses affected by COVID-19. See projects near you. ▸"])
-<<<<<<< HEAD
-      self.showEditorialHeaderImageName.assertValues(["lights-on-home"])
-=======
       self.showEditorialHeaderImageName.assertValues(["lights-on"])
->>>>>>> f4f6ca87
       self.showEditorialHeaderTagId.assertValues([.lightsOn])
     }
   }
@@ -1000,11 +987,7 @@
       self.showEditorialHeaderTitle.assertValues(["Introducing Lights On"])
       self.showEditorialHeaderSubtitle
         .assertValues(["Support creative spaces and businesses affected by COVID-19. See projects near you. ▸"])
-<<<<<<< HEAD
-      self.showEditorialHeaderImageName.assertValues(["lights-on-home"])
-=======
       self.showEditorialHeaderImageName.assertValues(["lights-on"])
->>>>>>> f4f6ca87
       self.showEditorialHeaderTagId.assertValues([.lightsOn])
       self.goToEditorialProjectList.assertDidNotEmitValue()
 
@@ -1046,7 +1029,7 @@
 
     XCTAssertEqual(["Editorial Card Clicked"], self.trackingClient.events)
     XCTAssertEqual(
-      ["ios_project_collection_tag_250"],
+      ["ios_project_collection_tag_557"],
       self.trackingClient.properties(forKey: "session_ref_tag", as: String.self)
     )
 
@@ -1054,7 +1037,7 @@
 
     XCTAssertEqual(["Editorial Card Clicked", "Editorial Card Clicked"], self.trackingClient.events)
     XCTAssertEqual(
-      ["ios_project_collection_tag_250", "ios_project_collection_tag_250"],
+      ["ios_project_collection_tag_557", "ios_project_collection_tag_557"],
       self.trackingClient.properties(forKey: "session_ref_tag")
     )
   }
