--- conflicted
+++ resolved
@@ -459,13 +459,8 @@
         "Go to the project with discovery ref tag."
       )
 
-<<<<<<< HEAD
       XCTAssertEqual(["Page Viewed", "Project Card Clicked"], self.dataLakeTrackingClient.events)
       XCTAssertEqual(["Page Viewed", "Project Card Clicked"], self.segmentTrackingClient.events)
-=======
-      XCTAssertEqual(["Explore Page Viewed", "Card Clicked"], self.dataLakeTrackingClient.events)
-      XCTAssertEqual(["Explore Page Viewed", "Card Clicked"], self.segmentTrackingClient.events)
->>>>>>> 48f5f804
       XCTAssertEqual("Project Card Clicked", mockOptimizelyClient.trackedEventKey)
 
       self.vm.inputs.selectedFilter(.defaults
@@ -480,7 +475,6 @@
       )
 
       XCTAssertEqual([
-<<<<<<< HEAD
         "Page Viewed",
         "Project Card Clicked",
         "Page Viewed",
@@ -491,25 +485,12 @@
         "Project Card Clicked",
         "Page Viewed",
         "Project Card Clicked"
-=======
-        "Explore Page Viewed",
-        "Card Clicked",
-        "Explore Page Viewed",
-        "Card Clicked"
-      ], self.dataLakeTrackingClient.events)
-      XCTAssertEqual([
-        "Explore Page Viewed",
-        "Card Clicked",
-        "Explore Page Viewed",
-        "Card Clicked"
->>>>>>> 48f5f804
       ], self.segmentTrackingClient.events)
 
       self.vm.inputs.selectedFilter(.defaults |> DiscoveryParams.lens.staffPicks .~ true)
       self.vm.inputs.tapped(project: project)
 
       XCTAssertEqual([
-<<<<<<< HEAD
         "Page Viewed",
         "Project Card Clicked",
         "Page Viewed",
@@ -524,22 +505,6 @@
         "Project Card Clicked",
         "Page Viewed",
         "Project Card Clicked"
-=======
-        "Explore Page Viewed",
-        "Card Clicked",
-        "Explore Page Viewed",
-        "Card Clicked",
-        "Explore Page Viewed",
-        "Card Clicked"
-      ], self.dataLakeTrackingClient.events)
-      XCTAssertEqual([
-        "Explore Page Viewed",
-        "Card Clicked",
-        "Explore Page Viewed",
-        "Card Clicked",
-        "Explore Page Viewed",
-        "Card Clicked"
->>>>>>> 48f5f804
       ], self.segmentTrackingClient.events)
 
       self.goToPlaylist.assertValueCount(3, "New playlist for project emits.")
@@ -553,7 +518,6 @@
       self.vm.inputs.tapped(project: project)
 
       XCTAssertEqual([
-<<<<<<< HEAD
         "Page Viewed",
         "Project Card Clicked",
         "Page Viewed",
@@ -562,20 +526,9 @@
         "Project Card Clicked",
         "Page Viewed",
         "Project Card Clicked"
-=======
-        "Explore Page Viewed",
-        "Card Clicked",
-        "Explore Page Viewed",
-        "Card Clicked",
-        "Explore Page Viewed",
-        "Card Clicked",
-        "Explore Page Viewed",
-        "Card Clicked"
->>>>>>> 48f5f804
       ], self.dataLakeTrackingClient.events)
 
       XCTAssertEqual([
-<<<<<<< HEAD
         "Page Viewed",
         "Project Card Clicked",
         "Page Viewed",
@@ -584,16 +537,6 @@
         "Project Card Clicked",
         "Page Viewed",
         "Project Card Clicked"
-=======
-        "Explore Page Viewed",
-        "Card Clicked",
-        "Explore Page Viewed",
-        "Card Clicked",
-        "Explore Page Viewed",
-        "Card Clicked",
-        "Explore Page Viewed",
-        "Card Clicked"
->>>>>>> 48f5f804
       ], self.segmentTrackingClient.events)
 
       self.goToPlaylist.assertValueCount(4, "New playlist for project emits.")
@@ -618,7 +561,6 @@
       self.vm.inputs.tapped(project: project)
 
       XCTAssertEqual([
-<<<<<<< HEAD
         "Page Viewed",
         "Project Card Clicked",
         "Page Viewed",
@@ -641,30 +583,6 @@
         "Project Card Clicked",
         "Page Viewed",
         "Project Card Clicked"
-=======
-        "Explore Page Viewed",
-        "Card Clicked",
-        "Explore Page Viewed",
-        "Card Clicked",
-        "Explore Page Viewed",
-        "Card Clicked",
-        "Explore Page Viewed",
-        "Card Clicked",
-        "Explore Page Viewed",
-        "Card Clicked"
-      ], self.dataLakeTrackingClient.events)
-      XCTAssertEqual([
-        "Explore Page Viewed",
-        "Card Clicked",
-        "Explore Page Viewed",
-        "Card Clicked",
-        "Explore Page Viewed",
-        "Card Clicked",
-        "Explore Page Viewed",
-        "Card Clicked",
-        "Explore Page Viewed",
-        "Card Clicked"
->>>>>>> 48f5f804
       ], self.segmentTrackingClient.events)
 
       self.goToPlaylistProject.assertValues([project, project, project, project, project])
@@ -1335,20 +1253,12 @@
 
       self.vm.inputs.discoveryEditorialCellTapped(with: .lightsOn)
 
-<<<<<<< HEAD
       XCTAssertEqual(["Page Viewed", "Editorial Card Clicked"], self.dataLakeTrackingClient.events)
-=======
-      XCTAssertEqual(["Explore Page Viewed", "Card Clicked"], self.dataLakeTrackingClient.events)
->>>>>>> 48f5f804
       XCTAssertEqual(
         [nil, "ios_project_collection_tag_557"],
         self.dataLakeTrackingClient.properties(forKey: "session_ref_tag", as: String.self)
       )
-<<<<<<< HEAD
       XCTAssertEqual(["Page Viewed", "Editorial Card Clicked"], self.segmentTrackingClient.events)
-=======
-      XCTAssertEqual(["Explore Page Viewed", "Card Clicked"], self.segmentTrackingClient.events)
->>>>>>> 48f5f804
       XCTAssertEqual(
         [nil, "ios_project_collection_tag_557"],
         self.segmentTrackingClient.properties(forKey: "session_ref_tag", as: String.self)
@@ -1687,13 +1597,8 @@
 
       self.vm.inputs.personalizationCellTapped()
 
-<<<<<<< HEAD
       XCTAssertEqual(["Page Viewed", "Editorial Card Clicked"], self.dataLakeTrackingClient.events)
       XCTAssertEqual(["Page Viewed", "Editorial Card Clicked"], self.segmentTrackingClient.events)
-=======
-      XCTAssertEqual(["Explore Page Viewed", "Card Clicked"], self.dataLakeTrackingClient.events)
-      XCTAssertEqual(["Explore Page Viewed", "Card Clicked"], self.segmentTrackingClient.events)
->>>>>>> 48f5f804
       XCTAssertEqual("Editorial Card Clicked", mockOpClient.trackedEventKey)
 
       XCTAssertEqual(
