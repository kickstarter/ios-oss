--- conflicted
+++ resolved
@@ -1262,7 +1262,26 @@
     }
   }
 
-<<<<<<< HEAD
+  func testTrackEditorialHeaderTapped() {
+    XCTAssertEqual([], self.trackingClient.events)
+
+    self.vm.inputs.discoveryEditorialCellTapped(with: .goRewardless)
+
+    XCTAssertEqual(["Editorial Card Clicked"], self.trackingClient.events)
+    XCTAssertEqual(
+      ["ios_project_collection_tag_518"],
+      self.trackingClient.properties(forKey: "refTag", as: String.self)
+    )
+
+    self.vm.inputs.discoveryEditorialCellTapped(with: .goRewardless)
+
+    XCTAssertEqual(["Editorial Card Clicked", "Editorial Card Clicked"], self.trackingClient.events)
+    XCTAssertEqual(
+      ["ios_project_collection_tag_518", "ios_project_collection_tag_518"],
+      self.trackingClient.properties(forKey: "refTag")
+    )
+  }
+
   func testNotifyDelegateContentOffsetChanged() {
     self.notifyDelegateContentOffsetChanged.assertDidNotEmitValue()
 
@@ -1295,25 +1314,5 @@
         .init(x: 0, y: 250)
       ])
     }
-=======
-  func testTrackEditorialHeaderTapped() {
-    XCTAssertEqual([], self.trackingClient.events)
-
-    self.vm.inputs.discoveryEditorialCellTapped(with: .goRewardless)
-
-    XCTAssertEqual(["Editorial Card Clicked"], self.trackingClient.events)
-    XCTAssertEqual(
-      ["ios_project_collection_tag_518"],
-      self.trackingClient.properties(forKey: "refTag", as: String.self)
-    )
-
-    self.vm.inputs.discoveryEditorialCellTapped(with: .goRewardless)
-
-    XCTAssertEqual(["Editorial Card Clicked", "Editorial Card Clicked"], self.trackingClient.events)
-    XCTAssertEqual(
-      ["ios_project_collection_tag_518", "ios_project_collection_tag_518"],
-      self.trackingClient.properties(forKey: "refTag")
-    )
->>>>>>> 06af9eb8
   }
 }