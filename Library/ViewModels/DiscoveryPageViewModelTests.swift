@testable import KsApi
@testable import Library
import Prelude
import ReactiveExtensions_TestHelpers
import ReactiveSwift
import UIKit
import XCTest

internal final class DiscoveryPageViewModelTests: TestCase {
  fileprivate var vm: DiscoveryPageViewModelType = DiscoveryPageViewModel()

  fileprivate let activitiesForSample = TestObserver<[Activity], Never>()
  fileprivate let asyncReloadData = TestObserver<(), Never>()
  fileprivate let dismissPersonalizationCell = TestObserver<Void, Never>()
  fileprivate let goToActivityProject = TestObserver<Project, Never>()
  fileprivate let goToActivityProjectRefTag = TestObserver<RefTag, Never>()
  fileprivate let goToCuratedProjects = TestObserver<[KsApi.Category], Never>()
  fileprivate let goToEditorialProjectList = TestObserver<DiscoveryParams.TagID, Never>()
  fileprivate let goToPlaylist = TestObserver<[Project], Never>()
  fileprivate let goToPlaylistProject = TestObserver<Project, Never>()
  fileprivate let goToPlaylistRefTag = TestObserver<RefTag, Never>()
  fileprivate let goToProjectUpdate = TestObserver<Update, Never>()
  fileprivate let hasAddedProjects = TestObserver<Bool, Never>()
  fileprivate let hasLoadedProjects = TestObserver<(), Never>()
  fileprivate let hasRemovedProjects = TestObserver<Bool, Never>()
  fileprivate let hideEmptyState = TestObserver<(), Never>()
  fileprivate let notifyDelegateContentOffsetChanged = TestObserver<CGPoint, Never>()
  fileprivate let projectsAreLoading = TestObserver<Bool, Never>()
  fileprivate let projectsAreLoadingAnimated = TestObserver<(Bool, Bool), Never>()
  fileprivate let setScrollsToTop = TestObserver<Bool, Never>()
  private let scrollToProjectRow = TestObserver<Int, Never>()
  fileprivate let showEditorialHeader = TestObserver<DiscoveryEditorialCellValue?, Never>()
  fileprivate let showEditorialHeaderImageName = TestObserver<String?, Never>()
  fileprivate let showEditorialHeaderSubtitle = TestObserver<String?, Never>()
  fileprivate let showEditorialHeaderTagId = TestObserver<DiscoveryParams.TagID?, Never>()
  fileprivate let showEditorialHeaderTitle = TestObserver<String?, Never>()
  fileprivate let showEmptyState = TestObserver<EmptyState, Never>()
  fileprivate let showOnboarding = TestObserver<Bool, Never>()
  fileprivate let showPersonalization = TestObserver<Bool, Never>()

  internal override func setUp() {
    super.setUp()

    self.vm.outputs.activitiesForSample.observe(self.activitiesForSample.observer)
    self.vm.outputs.asyncReloadData.observe(self.asyncReloadData.observer)
    self.vm.outputs.dismissPersonalizationCell.observe(self.dismissPersonalizationCell.observer)
    self.vm.outputs.hideEmptyState.observe(self.hideEmptyState.observer)
    self.vm.outputs.goToActivityProject.map(first).observe(self.goToActivityProject.observer)
    self.vm.outputs.goToActivityProject.map(second).observe(self.goToActivityProjectRefTag.observer)
    self.vm.outputs.goToCuratedProjects.observe(self.goToCuratedProjects.observer)
    self.vm.outputs.goToEditorialProjectList.observe(self.goToEditorialProjectList.observer)
    self.vm.outputs.goToProjectPlaylist.map(first).observe(self.goToPlaylistProject.observer)
    self.vm.outputs.goToProjectPlaylist.map(second).observe(self.goToPlaylist.observer)
    self.vm.outputs.goToProjectPlaylist.map(third).observe(self.goToPlaylistRefTag.observer)
    self.vm.outputs.goToProjectUpdate.map { $0.1 }.observe(self.goToProjectUpdate.observer)
    self.vm.outputs.notifyDelegateContentOffsetChanged
      .observe(self.notifyDelegateContentOffsetChanged.observer)
    self.vm.outputs.projectsAreLoadingAnimated.observe(self.projectsAreLoadingAnimated.observer)
    self.vm.outputs.projectsLoaded.ignoreValues().observe(self.hasLoadedProjects.observer)
    self.vm.outputs.scrollToProjectRow.observe(self.scrollToProjectRow.observer)
    self.vm.outputs.setScrollsToTop.observe(self.setScrollsToTop.observer)
    self.vm.outputs.showEditorialHeader.observe(self.showEditorialHeader.observer)
    self.vm.outputs.showEditorialHeader.map { $0?.title }.observe(self.showEditorialHeaderTitle.observer)
    self.vm.outputs.showEditorialHeader.map { $0?.subtitle }
      .observe(self.showEditorialHeaderSubtitle.observer)
    self.vm.outputs.showEditorialHeader.map { $0?.imageName }
      .observe(self.showEditorialHeaderImageName.observer)
    self.vm.outputs.showEditorialHeader.map { $0?.tagId }.observe(self.showEditorialHeaderTagId.observer)
    self.vm.outputs.showEmptyState.observe(self.showEmptyState.observer)
    self.vm.outputs.showOnboarding.observe(self.showOnboarding.observer)
    self.vm.outputs.showPersonalization.observe(self.showPersonalization.observer)

    self.vm.outputs.projectsLoaded
      .map { $0.0.count }
      .combinePrevious(0)
      .map { prev, next in next > prev }
      .observe(self.hasAddedProjects.observer)
    self.vm.outputs.projectsLoaded
      .map { $0.0.count }
      .combinePrevious(0)
      .map { prev, next in next < prev }
      .observe(self.hasRemovedProjects.observer)
    self.vm.outputs.projectsAreLoadingAnimated.map { $0.0 }.observe(self.projectsAreLoading.observer)
  }

  func testPaginating() {
    self.vm.inputs.configureWith(sort: .magic)
    self.scheduler.advance()

    self.hasAddedProjects.assertDidNotEmitValue("No projects load at first.")
    self.hasRemovedProjects.assertDidNotEmitValue("No projects load at first.")
    XCTAssertEqual([], self.trackingClient.events, "No events tracked at first.")

    self.vm.inputs.selectedFilter(.defaults)

    self.projectsAreLoading.assertValues([])
    self.vm.inputs.viewWillAppear()

    self.projectsAreLoading.assertValues([true], "Projects start loading on viewWillAppear")

    self.vm.inputs.viewDidAppear()
    self.scheduler.advance()

    self.asyncReloadData.assertValueCount(1, "Reload data when projects are first added.")
    self.hasAddedProjects.assertValues([true], "Projects are added.")
    self.hasRemovedProjects.assertValues([false], "Projects are not removed.")
    self.projectsAreLoading.assertValues([true, false], "Loading indicator toggles on/off.")
    XCTAssertEqual(
      ["Explore Page Viewed"],
      self.trackingClient.events,
      "Impression is tracked."
    )

    let props = self.trackingClient.properties.last

    XCTAssertNotNil(props?["optimizely_api_key"], "Event includes Optimizely properties")
    XCTAssertNotNil(props?["optimizely_environment"], "Event includes Optimizely properties")
    XCTAssertNotNil(props?["optimizely_experiments"], "Event includes Optimizely properties")

    // Scroll down a bit and advance scheduler
    self.vm.inputs.willDisplayRow(2, outOf: 10)
    self.scheduler.advance()

    self.hasAddedProjects.assertValues([true], "No projects are added.")
    self.hasRemovedProjects.assertValues([false], "No projects are removed.")
    XCTAssertEqual(
      ["Explore Page Viewed"],
      self.trackingClient.events,
      "No new events are tracked."
    )

    // Scroll down to the bottom of the view and advanced scheduler
    self.vm.inputs.willDisplayRow(9, outOf: 10)
    self.scheduler.advance()

    self.hasAddedProjects.assertValues([true, true], "More projects are added from pagination.")
    self.hasRemovedProjects.assertValues([false, false], "No projects are removed.")
    self.projectsAreLoading.assertValues(
      [true, false, true, false], "Loading indicator toggles on/off."
    )
    XCTAssertEqual(
      ["Explore Page Viewed"],
      self.trackingClient.events,
      "No new events are tracked"
    )

    // Make scroll area increase in size, advanced scheduler
    self.vm.inputs.willDisplayRow(9, outOf: 20)
    self.scheduler.advance()

    self.hasAddedProjects.assertValues([true, true], "No projects are added.")
    self.hasRemovedProjects.assertValues([false, false], "No projects are removed.")
    XCTAssertEqual(
      ["Explore Page Viewed"],
      self.trackingClient.events,
      "No new events are tracked."
    )

    // Change the filter params used
    self.vm.inputs.viewDidDisappear(animated: true)
    self.vm.inputs.selectedFilter(
      .defaults |> DiscoveryParams.lens.category .~ Category.art
    )
    self.vm.inputs.viewDidAppear()

    self.hasAddedProjects.assertValues([true, true, false], "No projects are added.")
    self.hasRemovedProjects.assertValues([false, false, true], "Projects are removed right away.")

    // Advance scheduler so that the API request is made
    self.scheduler.advance()

    self.hasAddedProjects.assertValues([true, true, false, true], "Projects are added.")
    self.hasRemovedProjects.assertValues([false, false, true, false], "Projects are not removed.")
    self.projectsAreLoading.assertValues(
      [true, false, true, false, true, false],
      "Loading indicator toggles on/off."
    )
    XCTAssertEqual(
      ["Explore Page Viewed", "Explore Page Viewed"],
      self.trackingClient.events,
      "Another event is tracked when the filters are updated."
    )
    XCTAssertEqual(
      [nil, 1],
      self.trackingClient.properties(forKey: "discover_subcategory_id", as: Int.self),
      "The updated category is tracked."
    )

    // Scroll to the end of the list and advance the scheduler.
    self.vm.inputs.willDisplayRow(18, outOf: 20)
    self.vm.inputs.willDisplayRow(19, outOf: 20)
    self.vm.inputs.willDisplayRow(20, outOf: 20)
    self.scheduler.advance()

    self.asyncReloadData.assertValueCount(1, "View is only reloaded once in the beginning.")
    self.hasAddedProjects.assertValues(
      [true, true, false, true, true],
      "Projects are added."
    )
    self.hasRemovedProjects.assertValues(
      [false, false, true, false, false],
      "Projects are not removed."
    )
    self.projectsAreLoading.assertValues(
      [true, false, true, false, true, false, true, false],
      "Loading indicator toggles on/off."
    )
    XCTAssertEqual(
      ["Explore Page Viewed", "Explore Page Viewed"],
      self.trackingClient.events,
      "No new events are tracked."
    )
  }

  /**
   Tests how changing filters affects loading projects when the view is visible and hidden.
   */
  func testViewLifecycle() {
    // Configure and load up view model
    self.vm.inputs.configureWith(sort: .magic)
    self.vm.inputs.viewWillAppear()
    self.vm.inputs.viewDidAppear()
    self.scheduler.advance()

    self.hasAddedProjects.assertValues([])

    // Select initial filter
    self.vm.inputs.selectedFilter(.defaults)
    self.scheduler.advance()

    self.hasAddedProjects.assertValues([true], "Projects load after the filter is changed.")

    // Navigate away from page
    self.vm.inputs.viewDidDisappear(animated: true)
    self.scheduler.advance()

    self.hasAddedProjects.assertValues([true], "Nothing changes when navigating away from view.")

    // Change filter
    self.vm.inputs.selectedFilter(.defaults |> DiscoveryParams.lens.staffPicks .~ true)
    self.scheduler.advance()

    self.hasAddedProjects.assertValues(
      [true, false],
      "Changing filters while away from view clears projects immediately."
    )

    // Change filter again
    self.vm.inputs.selectedFilter(.defaults |> DiscoveryParams.lens.starred .~ true)
    self.scheduler.advance()

    self.hasAddedProjects.assertValues(
      [true, false],
      "Changing filter again does not do anything."
    )

    // Come back to page
    self.vm.inputs.viewDidAppear()
    self.scheduler.advance()

    self.hasAddedProjects.assertValues(
      [true, false, true], "Projects load once the view appears again."
    )

    // Navigate away and back
    self.vm.inputs.viewDidDisappear(animated: true)
    self.vm.inputs.viewDidAppear()
    self.scheduler.advance()

    self.hasAddedProjects.assertValues(
      [true, false, true],
      "Switch away from the view and coming back doesn't do anything"
    )
  }

  func testGoToProject() {
    let project = Project.template
    let discoveryEnvelope = .template
      |> DiscoveryEnvelope.lens.projects .~ (
        (0...2).map { id in .template |> Project.lens.id .~ (100 + id) }
      )

    withEnvironment(apiService: MockService(fetchDiscoveryResponse: discoveryEnvelope)) {
      self.vm.inputs.configureWith(sort: .magic)
      self.vm.inputs.viewWillAppear()
      self.vm.inputs.viewDidAppear()
      self.vm.inputs.selectedFilter(.defaults)
      self.scheduler.advance()

      self.vm.inputs.tapped(project: project)

      self.goToPlaylist.assertValues([discoveryEnvelope.projects], "Project playlist emits.")
      self.goToPlaylistProject.assertValues([project])
      self.goToPlaylistRefTag.assertValues(
        [.discoveryWithSort(.magic)],
        "Go to the project with discovery ref tag."
      )

      self.vm.inputs.selectedFilter(.defaults
        |> DiscoveryParams.lens.category .~ Category.art)
      self.vm.inputs.tapped(project: project)

      self.goToPlaylist.assertValueCount(2, "New playlist for project emits.")
      self.goToPlaylistProject.assertValues([project, project])
      self.goToPlaylistRefTag.assertValues(
        [.discoveryWithSort(.magic), .categoryWithSort(.magic)],
        "Go to the project with the category sort ref tag."
      )

      self.vm.inputs.selectedFilter(.defaults |> DiscoveryParams.lens.staffPicks .~ true)
      self.vm.inputs.tapped(project: project)

      self.goToPlaylist.assertValueCount(3, "New playlist for project emits.")
      self.goToPlaylistProject.assertValues([project, project, project])
      self.goToPlaylistRefTag.assertValues(
        [.discoveryWithSort(.magic), .categoryWithSort(.magic), .recommendedWithSort(.magic)],
        "Go to the project with the recommended sort ref tag."
      )

      self.vm.inputs.selectedFilter(.defaults |> DiscoveryParams.lens.social .~ true)
      self.vm.inputs.tapped(project: project)

      self.goToPlaylist.assertValueCount(4, "New playlist for project emits.")
      self.goToPlaylistProject.assertValues([project, project, project, project])
      self.goToPlaylistRefTag.assertValues(
        [
          .discoveryWithSort(.magic), .categoryWithSort(.magic), .recommendedWithSort(.magic),
          .socialWithSort(.magic)
        ], "Go to the project with the social ref tag."
      )

      let activityProject = Project.template
      let activity = .template |> Activity.lens.project .~ activityProject

      self.vm.inputs.tapped(activity: activity)
      self.goToActivityProject.assertValues([activityProject], "Activity sample project emits.")
      self.goToActivityProjectRefTag.assertValues(
        [.activitySample], "Go to the project with the activity sample ref tag."
      )

      self.vm.inputs.configureWith(sort: .endingSoon)
      self.vm.inputs.tapped(project: project)
      self.goToPlaylistProject.assertValues([project, project, project, project, project])
      self.goToPlaylistRefTag.assertValues(
        [
          .discoveryWithSort(.magic), .categoryWithSort(.magic), .recommendedWithSort(.magic),
          .socialWithSort(.magic), .socialWithSort(.endingSoon)
        ], "Sort changes on ref tag."
      )
    }
  }

  func testGoToProjectUpdate() {
    let update = Update.template

    let activity = .template
      |> Activity.lens.category .~ .update
      |> Activity.lens.project .~ Project.template
      |> Activity.lens.update .~ update

    self.vm.inputs.tapped(activity: activity)
    self.goToProjectUpdate.assertValues([update])
  }

  func testShowActivitySample() {
    let activity1 = .template
      |> Activity.lens.id .~ 111

    let activity2 = .template
      |> Activity.lens.id .~ 222

    AppEnvironment.login(AccessTokenEnvelope(accessToken: "deadbeef", user: User.template))

    withEnvironment(apiService: MockService(fetchActivitiesResponse: [activity1])) {
      self.vm.inputs.configureWith(sort: .magic)
      self.vm.inputs.viewWillAppear()
      self.vm.inputs.viewDidAppear()
      self.scheduler.advance()

      self.activitiesForSample.assertValues([[activity1]], "Activity sample is shown.")

      // Change the filter.
      self.vm.inputs.selectedFilter(.defaults
        |> DiscoveryParams.lens.category .~ Category.art)
      self.vm.inputs.viewDidDisappear(animated: true)
      self.vm.inputs.viewWillAppear()
      self.vm.inputs.viewDidAppear()

      self.activitiesForSample.assertValues([[activity1], []], "Activity sample is hidden.")

      // Change the filter again.
      self.vm.inputs.selectedFilter(.defaults |> DiscoveryParams.lens.starred .~ true)
      self.vm.inputs.viewDidDisappear(animated: true)
      self.vm.inputs.viewWillAppear()
      self.vm.inputs.viewDidAppear()

      self.activitiesForSample.assertValues([[activity1], []], "Activity sample is still hidden.")

      withEnvironment(apiService: MockService(fetchActivitiesResponse: [activity2])) {
        self.vm.inputs.viewWillAppear()
        self.vm.inputs.viewDidAppear()
        self.scheduler.advance()

        self.activitiesForSample.assertValues(
          [[activity1], [], [activity2]],
          "New activity sample is shown."
        )
      }
    }
  }

  func testActivitySampleWithLifecycle() {
    let activity = Activity.template

    AppEnvironment.login(AccessTokenEnvelope(accessToken: "deadbeef", user: User.template))

    withEnvironment(apiService: MockService(fetchActivitiesResponse: [activity])) {
      self.vm.inputs.configureWith(sort: .magic)
      self.vm.inputs.viewWillAppear()
      self.vm.inputs.viewDidAppear()
      self.vm.inputs.selectedFilter(.defaults)
      self.scheduler.advance()

      self.activitiesForSample.assertValues([[activity]], "Activity sample is shown.")

      // Tap on activity to go to project screen, then close project screen.
      self.vm.inputs.tapped(activity: activity)
      self.vm.inputs.viewDidDisappear(animated: true)
      self.vm.inputs.viewWillAppear()
      self.vm.inputs.viewDidAppear()

      self.activitiesForSample.assertValues([[activity]], "Activity sample is still shown.")

      // Change tab.
      self.vm.inputs.viewDidDisappear(animated: false)
      self.vm.inputs.viewWillAppear()
      self.vm.inputs.viewDidAppear()

      self.activitiesForSample.assertValues([[activity]], "Activity sample is still shown.")

      // Swipe half way to new sort, but return to same sort.
      self.vm.inputs.viewWillAppear()
      self.vm.inputs.viewDidAppear()

      self.activitiesForSample.assertValues([[activity]], "Activity sample is still shown.")

      // Swipe to new sort, swipe back.
      self.vm.inputs.viewDidDisappear(animated: true)
      self.vm.inputs.viewWillAppear()
      self.vm.inputs.viewDidAppear()

      self.activitiesForSample.assertValues([[activity], []], "Activity sample is cleared.")
    }
  }

  func testClearActivitiesWhenLoggedOut() {
    let activity = .template
      |> Activity.lens.id .~ 111

    AppEnvironment.login(AccessTokenEnvelope(accessToken: "deadbeef", user: User.template))

    withEnvironment(apiService: MockService(fetchActivitiesResponse: [activity])) {
      self.vm.inputs.configureWith(sort: .magic)
      self.vm.inputs.viewWillAppear()
      self.vm.inputs.viewDidAppear()
      self.scheduler.advance()

      self.activitiesForSample.assertValues([[activity]], "Activity sample is shown.")
    }

    // Switch to profile tab to log out.
    self.vm.inputs.viewDidDisappear(animated: false)
    AppEnvironment.logout()
    self.vm.inputs.viewWillAppear()
    self.vm.inputs.viewDidAppear()

    self.activitiesForSample.assertValues(
      [[activity], []],
      "Activities are cleared out when logging out."
    )
  }

  func testRefreshProjects_ModalLogin() {
    let projectEnv = .template
      |> DiscoveryEnvelope.lens.projects .~ (1...7).map { .template |> Project.lens.id .~ $0 }

    self.vm.inputs.configureWith(sort: .magic)
    self.vm.inputs.viewWillAppear()
    self.vm.inputs.viewDidAppear()
    self.vm.inputs.selectedFilter(.defaults)

    self.scheduler.advance()
    self.hasAddedProjects.assertValues([true], "Projects added for logged out user.")

    withEnvironment(apiService: MockService(fetchDiscoveryResponse: projectEnv)) {
      AppEnvironment.login(AccessTokenEnvelope(accessToken: "cafebeef", user: User.template))
      self.vm.inputs.userSessionStarted()
      self.hasAddedProjects.assertValues([true], "Previous projects not cleared.")

      self.scheduler.advance()
      self.hasAddedProjects.assertValues([true, true], "New projects added for logged in user.")
    }
  }

  func testRefreshProjects_TabLogin() {
    let projectEnv = .template
      |> DiscoveryEnvelope.lens.projects .~ (1...7).map { .template |> Project.lens.id .~ $0 }

    self.vm.inputs.configureWith(sort: .magic)
    self.vm.inputs.viewWillAppear()
    self.vm.inputs.viewDidAppear()
    self.vm.inputs.selectedFilter(.defaults)

    self.scheduler.advance()

    self.hasAddedProjects.assertValues([true], "Projects added for logged out user.")

    self.vm.inputs.viewDidDisappear(animated: false)

    withEnvironment(apiService: MockService(fetchDiscoveryResponse: projectEnv)) {
      AppEnvironment.login(AccessTokenEnvelope(accessToken: "cafebeef", user: User.template))
      self.vm.inputs.viewWillAppear()
      self.vm.inputs.viewDidAppear()
      self.vm.inputs.userSessionStarted()
      self.hasAddedProjects.assertValues([true], "Previous projects not cleared.")

      self.scheduler.advance()

      self.hasAddedProjects.assertValues([true, true], "New projects added for logged in user.")
    }
  }

  // MARK: - Editorial Header

  func testShowLightsOnEditorialHeader_LoggedOut() {
    let mockOptimizelyClient = MockOptimizelyClient()
      |> \.features .~ [OptimizelyFeature.Key.lightsOn.rawValue: true]

    withEnvironment(optimizelyClient: mockOptimizelyClient) {
      self.vm.inputs.configureWith(sort: .magic)
      self.vm.inputs.viewWillAppear()
      self.vm.inputs.viewDidAppear()
      self.vm.inputs.selectedFilter(.defaults)

      self.scheduler.advance(by: .seconds(1))

      self.showEditorialHeader.assertValueCount(1)
      self.showEditorialHeaderTitle.assertValues(["Introducing Lights On"])
      self.showEditorialHeaderSubtitle
        .assertValues(["Support creative spaces and businesses affected by COVID-19. See projects near you. ▸"])
      self.showEditorialHeaderImageName.assertValues(["lights-on"])
      self.showEditorialHeaderTagId.assertValues([.lightsOn])
    }
  }

  func testShowLightsOnEditorialHeader_PopularSort_LoggedIn() {
    withEnvironment(currentUser: .template) {
      self.vm.inputs.configureWith(sort: .popular)
      self.vm.inputs.viewWillAppear()
      self.vm.inputs.viewDidAppear()
      self.vm.inputs.selectedFilter(DiscoveryParams.recommendedDefaults)

      self.scheduler.advance(by: .seconds(1))

      self.showEditorialHeader.assertDidNotEmitValue()
      self.showEditorialHeaderTitle.assertDidNotEmitValue()
      self.showEditorialHeaderSubtitle.assertDidNotEmitValue()
      self.showEditorialHeaderImageName.assertDidNotEmitValue()
      self.showEditorialHeaderTagId.assertDidNotEmitValue()
    }
  }

  func testShowLightsOnEditorialHeader_LoggedIn() {
    let mockOptimizelyClient = MockOptimizelyClient()
      |> \.features .~ [OptimizelyFeature.Key.lightsOn.rawValue: true]

    withEnvironment(currentUser: .template, optimizelyClient: mockOptimizelyClient) {
      self.vm.inputs.configureWith(sort: .magic)
      self.vm.inputs.viewWillAppear()
      self.vm.inputs.viewDidAppear()
      self.vm.inputs.selectedFilter(DiscoveryParams.recommendedDefaults)

      self.scheduler.advance(by: .seconds(1))

      self.showEditorialHeader.assertValueCount(1)
      self.showEditorialHeaderTitle.assertValues(["Introducing Lights On"])
      self.showEditorialHeaderSubtitle
        .assertValues(["Support creative spaces and businesses affected by COVID-19. See projects near you. ▸"])
      self.showEditorialHeaderImageName.assertValues(["lights-on"])
      self.showEditorialHeaderTagId.assertValues([.lightsOn])
    }
  }

  // MARK: - Onboarding

  func testShowOnboarding_LoggedOutOnMagic() {
    self.vm.inputs.configureWith(sort: .magic)
    self.vm.inputs.viewWillAppear()
    self.vm.inputs.viewDidAppear()
    self.vm.inputs.selectedFilter(.defaults)

    self.showOnboarding.assertValues([true])
  }

  func testShowOnboarding_LoggedOutOnNonMagic() {
    self.vm.inputs.configureWith(sort: .popular)
    self.vm.inputs.viewWillAppear()
    self.vm.inputs.viewDidAppear()
    self.vm.inputs.selectedFilter(.defaults)

    self.showOnboarding.assertValues([false])
  }

  func testShowOnboarding_LoggedIn() {
    withEnvironment(currentUser: .template) {
      self.vm.inputs.configureWith(sort: .magic)
      self.vm.inputs.viewWillAppear()
      self.vm.inputs.viewDidAppear()
      self.vm.inputs.selectedFilter(.defaults)

      self.showOnboarding.assertValues([false])
    }
  }

  func testShowOnboarding_LoggedOut_OnMagic_HasTagId() {
    self.vm.inputs.configureWith(sort: .magic)
    self.vm.inputs.viewWillAppear()
    self.vm.inputs.viewDidAppear()

    let params = DiscoveryParams.defaults
      |> \.tagId .~ .lightsOn

    self.vm.inputs.selectedFilter(params)

    self.showOnboarding.assertValues([false])
  }

  // MARK: - Scroll to top

  func testScrollsToTop() {
    self.vm.inputs.configureWith(sort: .magic)

    self.setScrollsToTop.assertValueCount(0)

    self.vm.inputs.viewDidAppear()

    self.setScrollsToTop.assertValues([true])

    self.vm.inputs.viewDidDisappear(animated: true)

    self.setScrollsToTop.assertValues([true, false])
  }

  func testEmptyStates() {
    let projectEnv = .template
      |> DiscoveryEnvelope.lens.projects .~ [Project]()

    let projectEnvWithProjects = .template
      |> DiscoveryEnvelope.lens.projects .~ (1...4).map { .template |> Project.lens.id .~ $0 }

    self.vm.inputs.configureWith(sort: .magic)
    self.vm.inputs.viewWillAppear()
    self.vm.inputs.viewDidAppear()
    self.scheduler.advance()

    withEnvironment(apiService: MockService(fetchDiscoveryResponse: projectEnv)) {
      self.vm.inputs.selectedFilter(.defaults |> DiscoveryParams.lens.starred .~ true)

      self.showEmptyState.assertValueCount(0)

      self.scheduler.advance()

      self.showEmptyState.assertValues([.starred])
      self.hideEmptyState.assertValueCount(1)

      // switch to another empty state
      self.vm.inputs.selectedFilter(.defaults |> DiscoveryParams.lens.recommended .~ true)

      self.hideEmptyState.assertValueCount(2)

      self.scheduler.advance()

      self.showEmptyState.assertValues([.starred, .recommended])

      // switch to non-empty state
      withEnvironment(apiService: MockService(fetchDiscoveryResponse: projectEnvWithProjects)) {
        self.vm.inputs.selectedFilter(.defaults |> DiscoveryParams.lens.social .~ true)

        self.hideEmptyState.assertValueCount(3)

        self.scheduler.advance()

        self.showEmptyState.assertValues(
          [.starred, .recommended], "Show empty state does not emit."
        )

        // switch back to empty state
        withEnvironment(apiService: MockService(fetchDiscoveryResponse: projectEnv)) {
          self.vm.inputs.selectedFilter(.defaults |> DiscoveryParams.lens.social .~ false)

          self.hideEmptyState.assertValueCount(6)

          self.scheduler.advance()

          self.showEmptyState.assertValues([.starred, .recommended])

          self.vm.inputs.selectedFilter(.defaults |> DiscoveryParams.lens.social .~ true)

          self.hideEmptyState.assertValueCount(7)

          self.scheduler.advance()

          self.showEmptyState.assertValues([.starred, .recommended, .socialDisabled])
        }
      }
    }
  }

  func testEmptyStates_Social() {
    let projectEnv = .template
      |> DiscoveryEnvelope.lens.projects .~ [Project]()

    let antisocialUser = User.template |> \.social .~ false
    let socialUser = User.template |> \.social .~ true

    self.vm.inputs.configureWith(sort: .magic)
    self.vm.inputs.viewWillAppear()
    self.vm.inputs.viewDidAppear()
    self.scheduler.advance()

    withEnvironment(apiService: MockService(fetchDiscoveryResponse: projectEnv)) {
      AppEnvironment.login(AccessTokenEnvelope(accessToken: "deadbeef", user: User.template))

      self.vm.inputs.selectedFilter(.defaults |> DiscoveryParams.lens.social .~ true)

      self.showEmptyState.assertValueCount(0)

      self.scheduler.advance()

      self.showEmptyState.assertValues([.socialDisabled], "Emits .socialDisabled for nil social.")
      self.hideEmptyState.assertValueCount(1)

      withEnvironment(currentUser: antisocialUser) {
        self.vm.inputs.selectedFilter(.defaults |> DiscoveryParams.lens.recommended .~ true)
        self.scheduler.advance()

        self.hideEmptyState.assertValueCount(2)

        self.vm.inputs.selectedFilter(.defaults |> DiscoveryParams.lens.social .~ true)
        self.scheduler.advance()

        self.showEmptyState.assertValues(
          [.socialDisabled, .recommended, .socialDisabled],
          "Emits .socialDisabled for false social."
        )
        self.hideEmptyState.assertValueCount(3)

        self.vm.inputs.viewDidDisappear(animated: true)

        // User enables social on the pushed Friends screen, then navigates back.
        withEnvironment(currentUser: socialUser) {
          self.vm.inputs.viewWillAppear()
          self.vm.inputs.viewDidAppear()
          self.scheduler.advance()

          self.showEmptyState.assertValues(
            [.socialDisabled, .recommended, .socialDisabled, .socialNoPledges],
            "Emits .socialNoPledges for true social."
          )
          self.hideEmptyState.assertValueCount(3)
        }
      }
    }
  }

  func testScrollAndUpdateProjects_ViaProjectNavigator() {
    let playlist = (0...10).map { idx in .template |> Project.lens.id .~ (idx + 42) }
    let projectEnv = .template
      |> DiscoveryEnvelope.lens.projects .~ playlist

    let playlist2 = (0...20).map { idx in .template |> Project.lens.id .~ (idx + 72) }
    let projectEnv2 = .template
      |> DiscoveryEnvelope.lens.projects .~ playlist2

    withEnvironment(apiService: MockService(fetchDiscoveryResponse: projectEnv)) {
      self.vm.inputs.configureWith(sort: .magic)
      self.vm.inputs.viewWillAppear()
      self.vm.inputs.viewDidAppear()
      self.vm.inputs.selectedFilter(.defaults)

      self.scheduler.advance()

      self.hasAddedProjects.assertValues([true], "Projects are loaded.")

      self.vm.inputs.tapped(project: playlist[4])
      self.vm.inputs.viewDidDisappear(animated: true)
      self.vm.inputs.transitionedToProject(at: 5, outOf: playlist.count)

      self.scrollToProjectRow.assertValues([5])

      self.vm.inputs.transitionedToProject(at: 6, outOf: playlist.count)

      self.scrollToProjectRow.assertValues([5, 6])

      self.vm.inputs.transitionedToProject(at: 7, outOf: playlist.count)

      self.scrollToProjectRow.assertValues([5, 6, 7])

      withEnvironment(apiService: MockService(fetchDiscoveryResponse: projectEnv2)) {
        self.vm.inputs.transitionedToProject(at: 8, outOf: playlist.count)

        self.scheduler.advance()

        self.scrollToProjectRow.assertValues([5, 6, 7, 8])
        self.hasAddedProjects.assertValues([true, true], "More projects are loaded.")

        self.vm.inputs.transitionedToProject(at: 7, outOf: playlist2.count)

        self.scrollToProjectRow.assertValues([5, 6, 7, 8, 7])
      }
    }
  }

  func testProjectsLoad_IfPulledToRefresh() {
    let playlist = (0...10).map { idx in .template |> Project.lens.id .~ (idx + 42) }
    let projectEnv = .template
      |> DiscoveryEnvelope.lens.projects .~ playlist

    withEnvironment(apiService: MockService(fetchDiscoveryResponse: projectEnv)) {
      self.vm.inputs.configureWith(sort: .magic)
      self.vm.inputs.viewWillAppear()
      self.vm.inputs.viewDidAppear()
      self.vm.inputs.selectedFilter(.defaults)

      self.projectsAreLoading.assertValueCount(1)

      self.scheduler.advance()

      self.projectsAreLoading.assertValueCount(2)

      self.vm.inputs.pulledToRefresh()

      self.scheduler.advance()

      self.projectsAreLoading.assertValueCount(6)
    }
  }

  func testProjectsDontLoad_IfPulledToRefreshWithError() {
    withEnvironment(apiService: MockService(fetchDiscoveryError: .couldNotParseErrorEnvelopeJSON)) {
      self.vm.inputs.configureWith(sort: .magic)
      self.vm.inputs.viewWillAppear()
      self.vm.inputs.selectedFilter(.defaults)

      self.scheduler.advance()

      self.projectsAreLoading.assertValueCount(1)

      self.vm.inputs.pulledToRefresh()

      self.scheduler.advance()

      self.projectsAreLoading.assertValueCount(1)
    }
  }

  func testProjectAreLoadingAnimated() {
    let playlist = (0...10).map { idx in .template |> Project.lens.id .~ (idx + 42) }
    let projectEnv = .template
      |> DiscoveryEnvelope.lens.projects .~ playlist

    let playlist2 = (0...20).map { idx in .template |> Project.lens.id .~ (idx + 72) }
    let projectEnv2 = .template
      |> DiscoveryEnvelope.lens.projects .~ playlist2

    withEnvironment(apiService: MockService(fetchDiscoveryResponse: projectEnv)) {
      self.vm.inputs.configureWith(sort: .magic)
      self.vm.inputs.viewWillAppear()
      self.vm.inputs.viewDidAppear()
      self.vm.inputs.selectedFilter(.defaults)

      XCTAssertEqual(
        true, self.projectsAreLoadingAnimated.values.last?.0,
        "Start loading on viewWillAppear."
      )
      XCTAssertEqual(
        false, self.projectsAreLoadingAnimated.values.last?.1,
        "Shouldn't animate on first load."
      )

      self.scheduler.advance()

      XCTAssertEqual(
        false, self.projectsAreLoadingAnimated.values.last?.0,
        "Projects should stop loading after server returns."
      )
      XCTAssertEqual(
        false, self.projectsAreLoadingAnimated.values.last?.1,
        "Shouldn't animate on first load."
      )

      withEnvironment(apiService: MockService(fetchDiscoveryResponse: projectEnv2)) {
        self.scheduler.advance()

        self.vm.inputs.pulledToRefresh()

        XCTAssertEqual(
          true, self.projectsAreLoadingAnimated.values.last?.0,
          "Should start loading on pullToRefresh event."
        )
        XCTAssertEqual(
          true, self.projectsAreLoadingAnimated.values.last?.1,
          "Should animate if projects are loading after pulling to refresh."
        )

        self.scheduler.advance()

        XCTAssertEqual(
          false, self.projectsAreLoadingAnimated.values.last?.0,
          "Should stop loading after server returns."
        )
        XCTAssertEqual(
          true, self.projectsAreLoadingAnimated.values.last?.1,
          "Should animate if projects are loading after pulling to refresh."
        )
      }
    }
  }

  func testGoToEditorialProjectList() {
    let discoveryEnvelope = .template
      |> DiscoveryEnvelope.lens.projects .~ (
        (0...2).map { id in .template |> Project.lens.id .~ (100 + id) }
      )

    let loggedOutFilters = DiscoveryParams.defaults
      |> \.includePOTD .~ true

    self.showEditorialHeader.assertDidNotEmitValue()
    self.showEditorialHeaderTitle.assertDidNotEmitValue()
    self.showEditorialHeaderSubtitle.assertDidNotEmitValue()
    self.showEditorialHeaderImageName.assertDidNotEmitValue()
    self.showEditorialHeaderTagId.assertDidNotEmitValue()
    self.goToEditorialProjectList.assertDidNotEmitValue()

    let mockOptimizelyClient = MockOptimizelyClient()
      |> \.features .~ [OptimizelyFeature.Key.lightsOn.rawValue: true]

    withEnvironment(
      apiService: MockService(fetchDiscoveryResponse: discoveryEnvelope),
      optimizelyClient: mockOptimizelyClient
    ) {
      self.vm.inputs.configureWith(sort: .magic)
      self.vm.inputs.viewWillAppear()
      self.vm.inputs.viewDidAppear()
      self.vm.inputs.selectedFilter(loggedOutFilters)

      self.scheduler.advance()

      self.scheduler.advance(by: .seconds(1))

      self.showEditorialHeader.assertValueCount(1)
      self.showEditorialHeaderTitle.assertValues(["Introducing Lights On"])
      self.showEditorialHeaderSubtitle
        .assertValues(["Support creative spaces and businesses affected by COVID-19. See projects near you. ▸"])
      self.showEditorialHeaderImageName.assertValues(["lights-on"])
      self.showEditorialHeaderTagId.assertValues([.lightsOn])
      self.goToEditorialProjectList.assertDidNotEmitValue()

      self.vm.inputs.discoveryEditorialCellTapped(with: .lightsOn)

      self.goToEditorialProjectList.assertValues([.lightsOn])
    }
  }

  func testGoToEditorialProject() {
    let project = Project.template
    let discoveryEnvelope = .template
      |> DiscoveryEnvelope.lens.projects .~ (
        (0...2).map { id in .template |> Project.lens.id .~ (100 + id) }
      )

    withEnvironment(apiService: MockService(fetchDiscoveryResponse: discoveryEnvelope)) {
      self.vm.inputs.configureWith(sort: .magic)
      self.vm.inputs.viewWillAppear()
      self.vm.inputs.viewDidAppear()
      self.vm.inputs.selectedFilter(.defaults |> DiscoveryParams.lens.tagId .~ .lightsOn)
      self.scheduler.advance()

      self.vm.inputs.tapped(project: project)

      self.goToPlaylist.assertValues([discoveryEnvelope.projects], "Project playlist emits.")
      self.goToPlaylistProject.assertValues([project])
      self.goToPlaylistRefTag.assertValues(
        [.projectCollection(DiscoveryParams.TagID.lightsOn)],
        "Go to the project with Editorial ref tag."
      )
    }
  }

  func testTrackEditorialHeaderTapped() {
<<<<<<< HEAD
    XCTAssertEqual([], self.trackingClient.events)

    self.vm.inputs.discoveryEditorialCellTapped(with: .lightsOn)

    XCTAssertEqual(["Editorial Card Clicked"], self.trackingClient.events)
    XCTAssertEqual(
      ["ios_project_collection_tag_557"],
      self.trackingClient.properties(forKey: "session_ref_tag", as: String.self)
    )

    self.vm.inputs.discoveryEditorialCellTapped(with: .lightsOn)

    XCTAssertEqual(["Editorial Card Clicked", "Editorial Card Clicked"], self.trackingClient.events)
    XCTAssertEqual(
      ["ios_project_collection_tag_557", "ios_project_collection_tag_557"],
      self.trackingClient.properties(forKey: "session_ref_tag")
    )
=======
    withEnvironment(apiService: MockService(fetchDiscoveryResponse: .template)) {
      self.vm.inputs.configureWith(sort: .magic)
      self.vm.inputs.viewWillAppear()
      self.vm.inputs.viewDidAppear()
      self.vm.inputs.selectedFilter(.defaults)
      self.scheduler.advance()

      self.vm.inputs.discoveryEditorialCellTapped(with: .lightsOn)

      XCTAssertEqual(["Explore Page Viewed", "Editorial Card Clicked"], self.trackingClient.events)
      XCTAssertEqual(
        [nil, "ios_project_collection_tag_557"],
        self.trackingClient.properties(forKey: "session_ref_tag", as: String.self)
      )

      let props = self.trackingClient.properties.last

      XCTAssertEqual(true, props?["discover_everything"] as? Bool)
      XCTAssertEqual("discovery_home", props?["discover_ref_tag"] as? String)
      XCTAssertEqual("magic", props?["discover_sort"] as? String)

      XCTAssertNil(props?["discover_recommended"] as? Bool)
      XCTAssertNil(props?["discover_pwl"] as? Bool)
      XCTAssertNil(props?["discover_social"] as? Bool)
      XCTAssertNil(props?["discover_watched"] as? Bool)
      XCTAssertNil(props?["discover_subcategory_id"] as? Int)
      XCTAssertNil(props?["discover_subcategory_name"] as? String)
      XCTAssertNil(props?["discover_category_id"] as? Int)
      XCTAssertNil(props?["discover_category_name"] as? String)
      XCTAssertNil(props?["discover_search_term"] as? String)

      XCTAssertNil(props?["optimizely_api_key"], "Event does not include Optimizely properties")
      XCTAssertNil(props?["optimizely_environment"], "Event does not include Optimizely properties")
      XCTAssertNil(props?["optimizely_experiments"], "Event does not include Optimizely properties")
    }
>>>>>>> ca614ff0
  }

  func testNotifyDelegateContentOffsetChanged() {
    self.notifyDelegateContentOffsetChanged.assertDidNotEmitValue()

    let discoveryEnvelope = .template
      |> DiscoveryEnvelope.lens.projects .~ (
        (0...2).map { id in .template |> Project.lens.id .~ (100 + id) }
      )

    withEnvironment(apiService: MockService(fetchDiscoveryResponse: discoveryEnvelope)) {
      self.vm.inputs.configureWith(sort: .magic)
      self.vm.inputs.viewWillAppear()
      self.vm.inputs.viewDidAppear()
      self.vm.inputs.selectedFilter(.defaults)

      self.vm.inputs.scrollViewDidScroll(toContentOffset: .init(x: 0, y: 100))

      self.notifyDelegateContentOffsetChanged.assertValues(
        [],
        "Does not emit while projects are loading"
      )

      self.scheduler.advance()

      self.notifyDelegateContentOffsetChanged.assertValues([.init(x: 0, y: 100)])

      self.vm.inputs.scrollViewDidScroll(toContentOffset: .init(x: 0, y: 250))

      self.notifyDelegateContentOffsetChanged.assertValues([
        .init(x: 0, y: 100),
        .init(x: 0, y: 250)
      ])
    }
  }

  // MARK: Personalization Section

  func testShowPersonalization_LoggedOut() {
    let mockKeyValueStore = MockKeyValueStore()
      |> \.hasCompletedCategoryPersonalizationFlow .~ true
      |> \.hasDismissedPersonalizationCard .~ false

    let mockOpClient = MockOptimizelyClient()
      |> \.experiments .~ [
        OptimizelyExperiment.Key.onboardingCategoryPersonalizationFlow.rawValue:
          OptimizelyExperiment.Variant.variant1.rawValue
      ]

    let defaultFilter = DiscoveryParams.defaults
      |> DiscoveryParams.lens.includePOTD .~ true

    withEnvironment(
      currentUser: nil,
      optimizelyClient: mockOpClient,
      userDefaults: mockKeyValueStore
    ) {
      self.vm.inputs.configureWith(sort: .magic)
      self.vm.inputs.viewWillAppear()
      self.vm.inputs.viewDidAppear()
      self.vm.inputs.selectedFilter(defaultFilter)

      self.showPersonalization.assertValues([true])

      // Change the filter
      self.vm.inputs.selectedFilter(.defaults |> DiscoveryParams.lens.category .~ Category.art)
      self.showPersonalization.assertValues([true, false], "Section hides on non-default filters")
    }
  }

  func testShowPersonalization_LoggedIn() {
    let mockKeyValueStore = MockKeyValueStore()
      |> \.hasCompletedCategoryPersonalizationFlow .~ true
      |> \.hasDismissedPersonalizationCard .~ false

    let mockOpClient = MockOptimizelyClient()
      |> \.experiments .~ [
        OptimizelyExperiment.Key.onboardingCategoryPersonalizationFlow.rawValue:
          OptimizelyExperiment.Variant.variant1.rawValue
      ]

    let defaultFilter = DiscoveryParams.recommendedDefaults

    withEnvironment(
      currentUser: User.template,
      optimizelyClient: mockOpClient,
      userDefaults: mockKeyValueStore
    ) {
      self.vm.inputs.configureWith(sort: .magic)
      self.vm.inputs.viewWillAppear()
      self.vm.inputs.viewDidAppear()
      self.vm.inputs.selectedFilter(defaultFilter)

      self.showPersonalization.assertValues([true])

      XCTAssertTrue(mockOpClient.getVariantPathCalled)

      // Change the filter
      self.vm.inputs.selectedFilter(.defaults |> DiscoveryParams.lens.category .~ Category.art)
      self.showPersonalization.assertValues([true, false], "Section hides on non-default filters")
    }
  }

  func testShowPersonalization_When_HasCompletedCategorySelection_IsFalse() {
    let mockKeyValueStore = MockKeyValueStore()
      |> \.hasCompletedCategoryPersonalizationFlow .~ false
      |> \.hasDismissedPersonalizationCard .~ false

    let mockOpClient = MockOptimizelyClient()
      |> \.experiments .~ [
        OptimizelyExperiment.Key.onboardingCategoryPersonalizationFlow.rawValue:
          OptimizelyExperiment.Variant.variant1.rawValue
      ]

    let defaultFilter = DiscoveryParams.recommendedDefaults

    withEnvironment(
      currentUser: User.template,
      optimizelyClient: mockOpClient,
      userDefaults: mockKeyValueStore
    ) {
      self.vm.inputs.configureWith(sort: .magic)
      self.vm.inputs.viewWillAppear()
      self.vm.inputs.viewDidAppear()
      self.vm.inputs.selectedFilter(defaultFilter)

      self.showPersonalization.assertValues([false], "Does not show personalization section")
    }
  }

  func testShowPersonalization_When_HasDismissedPersonalizationCell_IsTrue() {
    let mockKeyValueStore = MockKeyValueStore()
      |> \.hasCompletedCategoryPersonalizationFlow .~ true
      |> \.hasDismissedPersonalizationCard .~ true

    let mockOpClient = MockOptimizelyClient()
      |> \.experiments .~ [
        OptimizelyExperiment.Key.onboardingCategoryPersonalizationFlow.rawValue:
          OptimizelyExperiment.Variant.variant1.rawValue
      ]

    let defaultFilter = DiscoveryParams.recommendedDefaults

    withEnvironment(
      currentUser: User.template,
      optimizelyClient: mockOpClient,
      userDefaults: mockKeyValueStore
    ) {
      self.vm.inputs.configureWith(sort: .magic)
      self.vm.inputs.viewWillAppear()
      self.vm.inputs.viewDidAppear()
      self.vm.inputs.selectedFilter(defaultFilter)

      self.showPersonalization.assertValues([false], "Does not show personalization section")
    }
  }

  func testShowPersonalization_Variant2() {
    let mockKeyValueStore = MockKeyValueStore()
      |> \.hasCompletedCategoryPersonalizationFlow .~ true
      |> \.hasDismissedPersonalizationCard .~ false

    let mockOpClient = MockOptimizelyClient()
      |> \.experiments .~ [
        OptimizelyExperiment.Key.onboardingCategoryPersonalizationFlow.rawValue:
          OptimizelyExperiment.Variant.variant2.rawValue
      ]

    let defaultFilter = DiscoveryParams.recommendedDefaults

    withEnvironment(
      currentUser: User.template,
      optimizelyClient: mockOpClient,
      userDefaults: mockKeyValueStore
    ) {
      self.vm.inputs.configureWith(sort: .magic)
      self.vm.inputs.viewWillAppear()
      self.vm.inputs.viewDidAppear()
      self.vm.inputs.selectedFilter(defaultFilter)

      self.showPersonalization.assertValues([false], "Does not show personalization section")
    }
  }

  func testShowPersonalization_Control() {
    let mockKeyValueStore = MockKeyValueStore()
      |> \.hasCompletedCategoryPersonalizationFlow .~ true
      |> \.hasDismissedPersonalizationCard .~ false

    let mockOpClient = MockOptimizelyClient()
      |> \.experiments .~ [
        OptimizelyExperiment.Key.onboardingCategoryPersonalizationFlow.rawValue:
          OptimizelyExperiment.Variant.control.rawValue
      ]

    let defaultFilter = DiscoveryParams.recommendedDefaults

    withEnvironment(
      currentUser: User.template,
      optimizelyClient: mockOpClient,
      userDefaults: mockKeyValueStore
    ) {
      self.vm.inputs.configureWith(sort: .magic)
      self.vm.inputs.viewWillAppear()
      self.vm.inputs.viewDidAppear()
      self.vm.inputs.selectedFilter(defaultFilter)

      self.showPersonalization.assertValues([false], "Does not show personalization section")
    }
  }

  func testDismissPersonalizationCell() {
    let mockKeyValueStore = MockKeyValueStore()
      |> \.hasCompletedCategoryPersonalizationFlow .~ true
      |> \.hasDismissedPersonalizationCard .~ false

    let mockOpClient = MockOptimizelyClient()
      |> \.experiments .~ [
        OptimizelyExperiment.Key.onboardingCategoryPersonalizationFlow.rawValue:
          OptimizelyExperiment.Variant.variant1.rawValue
      ]

    let defaultFilter = DiscoveryParams.recommendedDefaults

    withEnvironment(
      currentUser: User.template,
      optimizelyClient: mockOpClient,
      userDefaults: mockKeyValueStore
    ) {
      self.vm.inputs.configureWith(sort: .magic)
      self.vm.inputs.viewWillAppear()
      self.vm.inputs.viewDidAppear()
      self.vm.inputs.selectedFilter(defaultFilter)
      self.vm.inputs.optimizelyClientConfigured()

      self.dismissPersonalizationCell.assertDidNotEmitValue()

      self.vm.inputs.personalizationCellDismissTapped()

      self.dismissPersonalizationCell.assertValueCount(1)

      XCTAssertTrue(mockKeyValueStore.hasDismissedPersonalizationCard)
    }
  }

  func testGoToCuratedProjects() {
    let mockKeyValueStore = MockKeyValueStore()
      |> \.hasCompletedCategoryPersonalizationFlow .~ true
      |> \.hasDismissedPersonalizationCard .~ false

    let mockOpClient = MockOptimizelyClient()
      |> \.experiments .~ [
        OptimizelyExperiment.Key.onboardingCategoryPersonalizationFlow.rawValue:
          OptimizelyExperiment.Variant.variant1.rawValue
      ]

    let categories = [KsApi.Category.art, KsApi.Category.illustration]
    mockKeyValueStore.onboardingCategories = try? JSONEncoder().encode(categories)

    let defaultFilter = DiscoveryParams.recommendedDefaults

    withEnvironment(
      currentUser: User.template,
      optimizelyClient: mockOpClient,
      userDefaults: mockKeyValueStore
    ) {
      self.vm.inputs.configureWith(sort: .magic)
      self.vm.inputs.viewWillAppear()
      self.vm.inputs.viewDidAppear()
      self.vm.inputs.selectedFilter(defaultFilter)
      self.vm.inputs.optimizelyClientConfigured()

      self.goToCuratedProjects.assertDidNotEmitValue()
      XCTAssertEqual(["Explore Page Viewed"], self.trackingClient.events)

      self.vm.inputs.personalizationCellTapped()

      XCTAssertEqual(["Explore Page Viewed", "Editorial Card Clicked"], self.trackingClient.events)
      XCTAssertEqual(
        [nil, "ios_experiment_onboarding_1"],
        self.trackingClient.properties(forKey: "session_ref_tag")
      )
      self.goToCuratedProjects.assertValues([[.art, .illustration]])

      let properties = self.trackingClient.properties.last

      XCTAssertNotNil(properties?["optimizely_api_key"], "Event includes Optimizely properties")
      XCTAssertNotNil(properties?["optimizely_environment"], "Event includes Optimizely properties")
      XCTAssertNotNil(properties?["optimizely_experiments"], "Event includes Optimizely properties")
    }
  }

  func testShowPersonalization_WhenOnboardingCompleted() {
    let mockKeyValueStore = MockKeyValueStore()
      |> \.hasCompletedCategoryPersonalizationFlow .~ false // Hasn't completed personalization flow yet
      |> \.hasDismissedPersonalizationCard .~ false

    let mockOpClient = MockOptimizelyClient()
      |> \.experiments .~ [
        OptimizelyExperiment.Key.onboardingCategoryPersonalizationFlow.rawValue:
          OptimizelyExperiment.Variant.variant1.rawValue
      ]

    let defaultFilter = DiscoveryParams.defaults
      |> DiscoveryParams.lens.includePOTD .~ true

    withEnvironment(
      currentUser: nil,
      optimizelyClient: mockOpClient,
      userDefaults: mockKeyValueStore
    ) {
      self.vm.inputs.configureWith(sort: .magic)
      self.vm.inputs.viewWillAppear()
      self.vm.inputs.viewDidAppear()
      self.vm.inputs.selectedFilter(defaultFilter)

      self.showPersonalization.assertValues([false])

      mockKeyValueStore.hasCompletedCategoryPersonalizationFlow = true

      self.vm.inputs.onboardingCompleted()

      self.showPersonalization.assertValues([false, true])
    }
  }

  func testShowPersonalization_WaitsForOptimizelyConfiguration() {
    let mockKeyValueStore = MockKeyValueStore()
      |> \.hasCompletedCategoryPersonalizationFlow .~ true
      |> \.hasDismissedPersonalizationCard .~ false

    let mockOpClient = MockOptimizelyClient()
      |> \.experiments .~ [
        OptimizelyExperiment.Key.onboardingCategoryPersonalizationFlow.rawValue:
          OptimizelyExperiment.Variant.control.rawValue
      ]

    let defaultFilter = DiscoveryParams.recommendedDefaults

    withEnvironment(
      currentUser: User.template,
      optimizelyClient: nil,
      userDefaults: mockKeyValueStore
    ) {
      self.vm.inputs.configureWith(sort: .magic)
      self.vm.inputs.viewWillAppear()
      self.vm.inputs.viewDidAppear()
      self.vm.inputs.selectedFilter(defaultFilter)

      self.showPersonalization.assertDidNotEmitValue("Waits for OptimizelyClient configuration")

      withEnvironment(optimizelyClient: mockOpClient) {
        self.vm.inputs.optimizelyClientConfigured()

        self.showPersonalization.assertValues([false], "Does not show personalization section")
      }
    }
  }
}<|MERGE_RESOLUTION|>--- conflicted
+++ resolved
@@ -999,25 +999,6 @@
   }
 
   func testTrackEditorialHeaderTapped() {
-<<<<<<< HEAD
-    XCTAssertEqual([], self.trackingClient.events)
-
-    self.vm.inputs.discoveryEditorialCellTapped(with: .lightsOn)
-
-    XCTAssertEqual(["Editorial Card Clicked"], self.trackingClient.events)
-    XCTAssertEqual(
-      ["ios_project_collection_tag_557"],
-      self.trackingClient.properties(forKey: "session_ref_tag", as: String.self)
-    )
-
-    self.vm.inputs.discoveryEditorialCellTapped(with: .lightsOn)
-
-    XCTAssertEqual(["Editorial Card Clicked", "Editorial Card Clicked"], self.trackingClient.events)
-    XCTAssertEqual(
-      ["ios_project_collection_tag_557", "ios_project_collection_tag_557"],
-      self.trackingClient.properties(forKey: "session_ref_tag")
-    )
-=======
     withEnvironment(apiService: MockService(fetchDiscoveryResponse: .template)) {
       self.vm.inputs.configureWith(sort: .magic)
       self.vm.inputs.viewWillAppear()
@@ -1053,7 +1034,6 @@
       XCTAssertNil(props?["optimizely_environment"], "Event does not include Optimizely properties")
       XCTAssertNil(props?["optimizely_experiments"], "Event does not include Optimizely properties")
     }
->>>>>>> ca614ff0
   }
 
   func testNotifyDelegateContentOffsetChanged() {
