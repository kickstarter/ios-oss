@testable import KsApi
@testable import Library
import Prelude
import ReactiveExtensions_TestHelpers
import ReactiveSwift
import UIKit
import XCTest

internal final class DiscoveryPageViewModelTests: TestCase {
  fileprivate var vm: DiscoveryPageViewModelType!

  fileprivate let activitiesForSample = TestObserver<[Activity], Never>()
  fileprivate let asyncReloadData = TestObserver<(), Never>()
  fileprivate let goToActivityProject = TestObserver<Project, Never>()
  fileprivate let goToActivityProjectRefTag = TestObserver<RefTag, Never>()
  fileprivate let goToEditorialProjectList = TestObserver<DiscoveryParams.TagID, Never>()
  fileprivate let goToPlaylist = TestObserver<[Project], Never>()
  fileprivate let goToPlaylistProject = TestObserver<Project, Never>()
  fileprivate let goToPlaylistRefTag = TestObserver<RefTag, Never>()
  fileprivate let goToProjectUpdate = TestObserver<Update, Never>()
  fileprivate let hasAddedProjects = TestObserver<Bool, Never>()
  fileprivate let hasLoadedProjects = TestObserver<(), Never>()
  fileprivate let hasRemovedProjects = TestObserver<Bool, Never>()
  fileprivate let hideEmptyState = TestObserver<(), Never>()
  fileprivate let projectsAreLoading = TestObserver<Bool, Never>()
  fileprivate let projectsAreLoadingAnimated = TestObserver<(Bool, Bool), Never>()
  fileprivate let setScrollsToTop = TestObserver<Bool, Never>()
  private let scrollToProjectRow = TestObserver<Int, Never>()
<<<<<<< HEAD
  fileprivate let showEditorialHeader = TestObserver<Void, Never>()
  fileprivate let showEditorialHeaderImageName = TestObserver<String, Never>()
  fileprivate let showEditorialHeaderSubtitle = TestObserver<String, Never>()
  fileprivate let showEditorialHeaderTagId = TestObserver<DiscoveryParams.TagID, Never>()
  fileprivate let showEditorialHeaderTitle = TestObserver<String, Never>()
=======
  fileprivate let showEditorialHeader = TestObserver<DiscoveryEditorialCellValue?, Never>()
  fileprivate let showEditorialHeaderImageName = TestObserver<String?, Never>()
  fileprivate let showEditorialHeaderRefTag = TestObserver<RefTag?, Never>()
  fileprivate let showEditorialHeaderSubtitle = TestObserver<String?, Never>()
  fileprivate let showEditorialHeaderTag = TestObserver<String?, Never>()
  fileprivate let showEditorialHeaderTitle = TestObserver<String?, Never>()
>>>>>>> f8baea38
  fileprivate let showEmptyState = TestObserver<EmptyState, Never>()
  fileprivate let showOnboarding = TestObserver<Bool, Never>()

  internal override func setUp() {
    super.setUp()

    self.vm = DiscoveryPageViewModel()

    self.vm.outputs.activitiesForSample.observe(self.activitiesForSample.observer)
    self.vm.outputs.asyncReloadData.observe(self.asyncReloadData.observer)
    self.vm.outputs.hideEmptyState.observe(self.hideEmptyState.observer)
    self.vm.outputs.goToActivityProject.map(first).observe(self.goToActivityProject.observer)
    self.vm.outputs.goToActivityProject.map(second).observe(self.goToActivityProjectRefTag.observer)
    self.vm.outputs.goToEditorialProjectList.observe(self.goToEditorialProjectList.observer)
    self.vm.outputs.goToProjectPlaylist.map(first).observe(self.goToPlaylistProject.observer)
    self.vm.outputs.goToProjectPlaylist.map(second).observe(self.goToPlaylist.observer)
    self.vm.outputs.goToProjectPlaylist.map(third).observe(self.goToPlaylistRefTag.observer)
    self.vm.outputs.goToProjectUpdate.map { $0.1 }.observe(self.goToProjectUpdate.observer)
    self.vm.outputs.projectsAreLoadingAnimated.observe(self.projectsAreLoadingAnimated.observer)
    self.vm.outputs.projectsLoaded.ignoreValues().observe(self.hasLoadedProjects.observer)
    self.vm.outputs.scrollToProjectRow.observe(self.scrollToProjectRow.observer)
    self.vm.outputs.setScrollsToTop.observe(self.setScrollsToTop.observer)
<<<<<<< HEAD
    self.vm.outputs.showEditorialHeader.ignoreValues().observe(self.showEditorialHeader.observer)
    self.vm.outputs.showEditorialHeader.map { $0.title }.observe(self.showEditorialHeaderTitle.observer)
    self.vm.outputs.showEditorialHeader.map { $0.subtitle }.observe(self.showEditorialHeaderSubtitle.observer)
    self.vm.outputs.showEditorialHeader.map { $0.imageName }
      .observe(self.showEditorialHeaderImageName.observer)
    self.vm.outputs.showEditorialHeader.map { $0.tagId }.observe(self.showEditorialHeaderTagId.observer)
=======
    self.vm.outputs.showEditorialHeader.observe(self.showEditorialHeader.observer)
    self.vm.outputs.showEditorialHeader.map { $0?.refTag }.observe(self.showEditorialHeaderRefTag.observer)
    self.vm.outputs.showEditorialHeader.map { $0?.title }.observe(self.showEditorialHeaderTitle.observer)
    self.vm.outputs.showEditorialHeader.map { $0?.subtitle }
      .observe(self.showEditorialHeaderSubtitle.observer)
    self.vm.outputs.showEditorialHeader.map { $0?.imageName }
      .observe(self.showEditorialHeaderImageName.observer)
    self.vm.outputs.showEditorialHeader.map { $0?.tag }.observe(self.showEditorialHeaderTag.observer)
>>>>>>> f8baea38
    self.vm.outputs.showEmptyState.observe(self.showEmptyState.observer)
    self.vm.outputs.showOnboarding.observe(self.showOnboarding.observer)

    self.vm.outputs.projectsLoaded
      .map { $0.0.count }
      .combinePrevious(0)
      .map { prev, next in next > prev }
      .observe(self.hasAddedProjects.observer)
    self.vm.outputs.projectsLoaded
      .map { $0.0.count }
      .combinePrevious(0)
      .map { prev, next in next < prev }
      .observe(self.hasRemovedProjects.observer)
    self.vm.outputs.projectsAreLoadingAnimated.map { $0.0 }.observe(self.projectsAreLoading.observer)
  }

  func testPaginating() {
    self.vm.inputs.configureWith(sort: .magic)
    self.scheduler.advance()

    self.hasAddedProjects.assertDidNotEmitValue("No projects load at first.")
    self.hasRemovedProjects.assertDidNotEmitValue("No projects load at first.")
    XCTAssertEqual([], self.trackingClient.events, "No events tracked at first.")

    self.vm.inputs.selectedFilter(.defaults)

    self.projectsAreLoading.assertValues([])
    self.vm.inputs.viewWillAppear()

    self.scheduler.advance()

    self.projectsAreLoading.assertValues([true], "Projects start loading on viewWillAppear")

    self.vm.inputs.viewDidAppear()
    self.scheduler.advance()

    self.asyncReloadData.assertValueCount(1, "Reload data when projects are first added.")
    self.hasAddedProjects.assertValues([true], "Projects are added.")
    self.hasRemovedProjects.assertValues([false], "Projects are not removed.")
    self.projectsAreLoading.assertValues([true, false], "Loading indicator toggles on/off.")
    XCTAssertEqual(
      ["Loaded Discovery Results", "Discover List View"],
      self.trackingClient.events,
      "Event is tracked once projects load."
    )
    XCTAssertEqual(
      [1, 1],
      self.trackingClient.properties(forKey: "page", as: Int.self),
      "First page property tracks."
    )

    // Scroll down a bit and advance scheduler
    self.vm.inputs.willDisplayRow(2, outOf: 10)
    self.scheduler.advance()

    self.hasAddedProjects.assertValues([true], "No projects are added.")
    self.hasRemovedProjects.assertValues([false], "No projects are removed.")
    XCTAssertEqual(
      ["Loaded Discovery Results", "Discover List View"],
      self.trackingClient.events,
      "No new events are tracked."
    )
    XCTAssertEqual(
      [1, 1],
      self.trackingClient.properties(forKey: "page", as: Int.self),
      "No new properties are tracked."
    )

    // Scroll down to the bottom of the view and advanced scheduler
    self.vm.inputs.willDisplayRow(9, outOf: 10)
    self.scheduler.advance()

    self.hasAddedProjects.assertValues([true, true], "More projects are added from pagination.")
    self.hasRemovedProjects.assertValues([false, false], "No projects are removed.")
    self.projectsAreLoading.assertValues(
      [true, false, true, false], "Loading indicator toggles on/off."
    )
    XCTAssertEqual(
      [
        "Loaded Discovery Results", "Discover List View", "Loaded Discovery Results",
        "Discover List View"
      ],
      self.trackingClient.events,
      "Another event is tracked."
    )
    XCTAssertEqual(
      [1, 1, 2, 2],
      self.trackingClient.properties(forKey: "page", as: Int.self),
      "The second page property is tracked."
    )

    // Make scroll area increase in size, advanced scheduler
    self.vm.inputs.willDisplayRow(9, outOf: 20)
    self.scheduler.advance()

    self.hasAddedProjects.assertValues([true, true], "No projects are added.")
    self.hasRemovedProjects.assertValues([false, false], "No projects are removed.")
    XCTAssertEqual(
      [
        "Loaded Discovery Results", "Discover List View", "Loaded Discovery Results",
        "Discover List View"
      ],
      self.trackingClient.events,
      "No new events are tracked."
    )
    XCTAssertEqual(
      [1, 1, 2, 2],
      self.trackingClient.properties(forKey: "page", as: Int.self),
      "No new properties are tracked."
    )

    // Change the filter params used
    self.vm.inputs.viewDidDisappear(animated: true)
    self.vm.inputs.selectedFilter(
      .defaults |> DiscoveryParams.lens.category .~ Category.art
    )
    self.vm.inputs.viewDidAppear()

    self.hasAddedProjects.assertValues([true, true, false], "No projects are added.")
    self.hasRemovedProjects.assertValues([false, false, true], "Projects are removed right away.")

    // Advance scheduler so that the API request is made
    self.scheduler.advance()

    self.hasAddedProjects.assertValues([true, true, false, true], "Projects are added.")
    self.hasRemovedProjects.assertValues([false, false, true, false], "Projects are not removed.")
    self.projectsAreLoading.assertValues(
      [true, false, true, false, true, false],
      "Loading indicator toggles on/off."
    )
    XCTAssertEqual(
      [
        "Loaded Discovery Results", "Discover List View", "Loaded Discovery Results",
        "Discover List View", "Loaded Discovery Results", "Discover List View"
      ],
      self.trackingClient.events,
      "Another event is tracked."
    )
    XCTAssertEqual(
      [1, 1, 2, 2, 1, 1],
      self.trackingClient.properties(forKey: "page", as: Int.self),
      "The first page property is tracked."
    )

    // Scroll to the end of the list and advance the scheduler.
    self.vm.inputs.willDisplayRow(18, outOf: 20)
    self.vm.inputs.willDisplayRow(19, outOf: 20)
    self.vm.inputs.willDisplayRow(20, outOf: 20)
    self.scheduler.advance()

    self.asyncReloadData.assertValueCount(1, "View is only reloaded once in the beginning.")
    self.hasAddedProjects.assertValues(
      [true, true, false, true, true],
      "Projects are added."
    )
    self.hasRemovedProjects.assertValues(
      [false, false, true, false, false],
      "Projects are not removed."
    )
    self.projectsAreLoading.assertValues(
      [true, false, true, false, true, false, true, false],
      "Loading indicator toggles on/off."
    )
    XCTAssertEqual(
      [
        "Loaded Discovery Results", "Discover List View", "Loaded Discovery Results",
        "Discover List View", "Loaded Discovery Results", "Discover List View", "Loaded Discovery Results",
        "Discover List View"
      ],
      self.trackingClient.events,
      "Another event is tracked."
    )
    XCTAssertEqual(
      [1, 1, 2, 2, 1, 1, 2, 2],
      self.trackingClient.properties(forKey: "page", as: Int.self),
      "The second page property is tracked."
    )
  }

  /**
   Tests how changing filters affects loading projects when the view is visible and hidden.
   */
  func testViewLifecycle() {
    // Configure and load up view model
    self.vm.inputs.configureWith(sort: .magic)
    self.vm.inputs.viewWillAppear()
    self.vm.inputs.viewDidAppear()
    self.scheduler.advance()

    self.hasAddedProjects.assertValues([])

    // Select initial filter
    self.vm.inputs.selectedFilter(.defaults)
    self.scheduler.advance()

    self.hasAddedProjects.assertValues([true], "Projects load after the filter is changed.")

    // Navigate away from page
    self.vm.inputs.viewDidDisappear(animated: true)
    self.scheduler.advance()

    self.hasAddedProjects.assertValues([true], "Nothing changes when navigating away from view.")

    // Change filter
    self.vm.inputs.selectedFilter(.defaults |> DiscoveryParams.lens.staffPicks .~ true)
    self.scheduler.advance()

    self.hasAddedProjects.assertValues(
      [true, false],
      "Changing filters while away from view clears projects immediately."
    )

    // Change filter again
    self.vm.inputs.selectedFilter(.defaults |> DiscoveryParams.lens.starred .~ true)
    self.scheduler.advance()

    self.hasAddedProjects.assertValues(
      [true, false],
      "Changing filter again does not do anything."
    )

    // Come back to page
    self.vm.inputs.viewDidAppear()
    self.scheduler.advance()

    self.hasAddedProjects.assertValues(
      [true, false, true], "Projects load once the view appears again."
    )

    // Navigate away and back
    self.vm.inputs.viewDidDisappear(animated: true)
    self.vm.inputs.viewDidAppear()
    self.scheduler.advance()

    self.hasAddedProjects.assertValues(
      [true, false, true],
      "Switch away from the view and coming back doesn't do anything"
    )
  }

  func testGoToProject() {
    let project = Project.template
    let discoveryEnvelope = .template
      |> DiscoveryEnvelope.lens.projects .~ (
        (0...2).map { id in .template |> Project.lens.id .~ (100 + id) }
      )

    withEnvironment(apiService: MockService(fetchDiscoveryResponse: discoveryEnvelope)) {
      self.vm.inputs.configureWith(sort: .magic)
      self.vm.inputs.viewWillAppear()
      self.vm.inputs.viewDidAppear()
      self.vm.inputs.selectedFilter(.defaults)
      self.scheduler.advance()

      self.vm.inputs.tapped(project: project)

      self.goToPlaylist.assertValues([discoveryEnvelope.projects], "Project playlist emits.")
      self.goToPlaylistProject.assertValues([project])
      self.goToPlaylistRefTag.assertValues(
        [.discoveryWithSort(.magic)],
        "Go to the project with discovery ref tag."
      )

      self.vm.inputs.selectedFilter(.defaults
        |> DiscoveryParams.lens.category .~ Category.art)
      self.vm.inputs.tapped(project: project)

      self.goToPlaylist.assertValueCount(2, "New playlist for project emits.")
      self.goToPlaylistProject.assertValues([project, project])
      self.goToPlaylistRefTag.assertValues(
        [.discoveryWithSort(.magic), .categoryWithSort(.magic)],
        "Go to the project with the category sort ref tag."
      )

      self.vm.inputs.selectedFilter(.defaults |> DiscoveryParams.lens.staffPicks .~ true)
      self.vm.inputs.tapped(project: project)

      self.goToPlaylist.assertValueCount(3, "New playlist for project emits.")
      self.goToPlaylistProject.assertValues([project, project, project])
      self.goToPlaylistRefTag.assertValues(
        [.discoveryWithSort(.magic), .categoryWithSort(.magic), .recommendedWithSort(.magic)],
        "Go to the project with the recommended sort ref tag."
      )

      self.vm.inputs.selectedFilter(.defaults |> DiscoveryParams.lens.social .~ true)
      self.vm.inputs.tapped(project: project)

      self.goToPlaylist.assertValueCount(4, "New playlist for project emits.")
      self.goToPlaylistProject.assertValues([project, project, project, project])
      self.goToPlaylistRefTag.assertValues(
        [
          .discoveryWithSort(.magic), .categoryWithSort(.magic), .recommendedWithSort(.magic),
          .socialWithSort(.magic)
        ], "Go to the project with the social ref tag."
      )

      let activityProject = Project.template
      let activity = .template |> Activity.lens.project .~ activityProject

      self.vm.inputs.tapped(activity: activity)
      self.goToActivityProject.assertValues([activityProject], "Activity sample project emits.")
      self.goToActivityProjectRefTag.assertValues(
        [.activitySample], "Go to the project with the activity sample ref tag."
      )

      self.vm.inputs.configureWith(sort: .endingSoon)
      self.vm.inputs.tapped(project: project)
      self.goToPlaylistProject.assertValues([project, project, project, project, project])
      self.goToPlaylistRefTag.assertValues(
        [
          .discoveryWithSort(.magic), .categoryWithSort(.magic), .recommendedWithSort(.magic),
          .socialWithSort(.magic), .socialWithSort(.endingSoon)
        ], "Sort changes on ref tag."
      )
    }
  }

  func testGoToProjectUpdate() {
    let update = Update.template

    let activity = .template
      |> Activity.lens.category .~ .update
      |> Activity.lens.project .~ Project.template
      |> Activity.lens.update .~ update

    self.vm.inputs.tapped(activity: activity)
    self.goToProjectUpdate.assertValues([update])
  }

  func testShowActivitySample() {
    let activity1 = .template
      |> Activity.lens.id .~ 111

    let activity2 = .template
      |> Activity.lens.id .~ 222

    AppEnvironment.login(AccessTokenEnvelope(accessToken: "deadbeef", user: User.template))

    withEnvironment(apiService: MockService(fetchActivitiesResponse: [activity1])) {
      self.vm.inputs.configureWith(sort: .magic)
      self.vm.inputs.viewWillAppear()
      self.vm.inputs.viewDidAppear()
      self.scheduler.advance()

      self.activitiesForSample.assertValues([[activity1]], "Activity sample is shown.")

      // Change the filter.
      self.vm.inputs.selectedFilter(.defaults
        |> DiscoveryParams.lens.category .~ Category.art)
      self.vm.inputs.viewDidDisappear(animated: true)
      self.vm.inputs.viewWillAppear()
      self.vm.inputs.viewDidAppear()

      self.activitiesForSample.assertValues([[activity1], []], "Activity sample is hidden.")

      // Change the filter again.
      self.vm.inputs.selectedFilter(.defaults |> DiscoveryParams.lens.starred .~ true)
      self.vm.inputs.viewDidDisappear(animated: true)
      self.vm.inputs.viewWillAppear()
      self.vm.inputs.viewDidAppear()

      self.activitiesForSample.assertValues([[activity1], []], "Activity sample is still hidden.")

      withEnvironment(apiService: MockService(fetchActivitiesResponse: [activity2])) {
        self.vm.inputs.viewWillAppear()
        self.vm.inputs.viewDidAppear()
        self.scheduler.advance()

        self.activitiesForSample.assertValues(
          [[activity1], [], [activity2]],
          "New activity sample is shown."
        )
      }
    }
  }

  func testActivitySampleWithLifecycle() {
    let activity = Activity.template

    AppEnvironment.login(AccessTokenEnvelope(accessToken: "deadbeef", user: User.template))

    withEnvironment(apiService: MockService(fetchActivitiesResponse: [activity])) {
      self.vm.inputs.configureWith(sort: .magic)
      self.vm.inputs.viewWillAppear()
      self.vm.inputs.viewDidAppear()
      self.vm.inputs.selectedFilter(.defaults)
      self.scheduler.advance()

      self.activitiesForSample.assertValues([[activity]], "Activity sample is shown.")

      // Tap on activity to go to project screen, then close project screen.
      self.vm.inputs.tapped(activity: activity)
      self.vm.inputs.viewDidDisappear(animated: true)
      self.vm.inputs.viewWillAppear()
      self.vm.inputs.viewDidAppear()

      self.activitiesForSample.assertValues([[activity]], "Activity sample is still shown.")

      // Change tab.
      self.vm.inputs.viewDidDisappear(animated: false)
      self.vm.inputs.viewWillAppear()
      self.vm.inputs.viewDidAppear()

      self.activitiesForSample.assertValues([[activity]], "Activity sample is still shown.")

      // Swipe half way to new sort, but return to same sort.
      self.vm.inputs.viewWillAppear()
      self.vm.inputs.viewDidAppear()

      self.activitiesForSample.assertValues([[activity]], "Activity sample is still shown.")

      // Swipe to new sort, swipe back.
      self.vm.inputs.viewDidDisappear(animated: true)
      self.vm.inputs.viewWillAppear()
      self.vm.inputs.viewDidAppear()

      self.activitiesForSample.assertValues([[activity], []], "Activity sample is cleared.")
    }
  }

  func testClearActivitiesWhenLoggedOut() {
    let activity = .template
      |> Activity.lens.id .~ 111

    AppEnvironment.login(AccessTokenEnvelope(accessToken: "deadbeef", user: User.template))

    withEnvironment(apiService: MockService(fetchActivitiesResponse: [activity])) {
      self.vm.inputs.configureWith(sort: .magic)
      self.vm.inputs.viewWillAppear()
      self.vm.inputs.viewDidAppear()
      self.scheduler.advance()

      self.activitiesForSample.assertValues([[activity]], "Activity sample is shown.")
    }

    // Switch to profile tab to log out.
    self.vm.inputs.viewDidDisappear(animated: false)
    AppEnvironment.logout()
    self.vm.inputs.viewWillAppear()
    self.vm.inputs.viewDidAppear()

    self.activitiesForSample.assertValues(
      [[activity], []],
      "Activities are cleared out when logging out."
    )
  }

  func testRefreshProjects_ModalLogin() {
    let projectEnv = .template
      |> DiscoveryEnvelope.lens.projects .~ (1...7).map { .template |> Project.lens.id .~ $0 }

    self.vm.inputs.configureWith(sort: .magic)
    self.vm.inputs.viewWillAppear()
    self.vm.inputs.viewDidAppear()
    self.vm.inputs.selectedFilter(.defaults)

    self.scheduler.advance()
    self.hasAddedProjects.assertValues([true], "Projects added for logged out user.")

    withEnvironment(apiService: MockService(fetchDiscoveryResponse: projectEnv)) {
      AppEnvironment.login(AccessTokenEnvelope(accessToken: "cafebeef", user: User.template))
      self.vm.inputs.userSessionStarted()
      self.hasAddedProjects.assertValues([true], "Previous projects not cleared.")

      self.scheduler.advance()
      self.hasAddedProjects.assertValues([true, true], "New projects added for logged in user.")
    }
  }

  func testRefreshProjects_TabLogin() {
    let projectEnv = .template
      |> DiscoveryEnvelope.lens.projects .~ (1...7).map { .template |> Project.lens.id .~ $0 }

    self.vm.inputs.configureWith(sort: .magic)
    self.vm.inputs.viewWillAppear()
    self.vm.inputs.viewDidAppear()
    self.vm.inputs.selectedFilter(.defaults)

    self.scheduler.advance()

    self.hasAddedProjects.assertValues([true], "Projects added for logged out user.")

    self.vm.inputs.viewDidDisappear(animated: false)

    withEnvironment(apiService: MockService(fetchDiscoveryResponse: projectEnv)) {
      AppEnvironment.login(AccessTokenEnvelope(accessToken: "cafebeef", user: User.template))
      self.vm.inputs.viewWillAppear()
      self.vm.inputs.viewDidAppear()
      self.vm.inputs.userSessionStarted()
      self.hasAddedProjects.assertValues([true], "Previous projects not cleared.")

      self.scheduler.advance()

      self.hasAddedProjects.assertValues([true, true], "New projects added for logged in user.")
    }
  }

  // MARK: - Editorial Header

  func testShowEditorialHeader_LoggedOut_OnMagic_DefaultFilters_FeatureFlag_IsOn() {
    let mockConfig = Config.template
      |> \.features .~ [Feature.goRewardless.rawValue: true]
    let defaultFilters = DiscoveryParams.defaults
      |> DiscoveryParams.lens.includePOTD .~ true

    withEnvironment(config: mockConfig, currentUser: nil) {
      self.vm.inputs.configureWith(sort: .magic)
      self.vm.inputs.viewWillAppear()
      self.vm.inputs.viewDidAppear()
      self.vm.inputs.selectedFilter(defaultFilters)

      self.vm.inputs.configUpdated(config: mockConfig)

      self.scheduler.advance(by: .seconds(1))

      self.showEditorialHeader.assertValueCount(1)
      self.showEditorialHeaderTitle.assertValues(["Back it because you believe in it."])
      self.showEditorialHeaderSubtitle.assertValues(["Find projects that speak to you ▶"])
      self.showEditorialHeaderImageName.assertValues(["go-rewardless-home"])
      self.showEditorialHeaderTagId.assertValues([.goRewardless])
    }
  }

  func testShowEditorialHeader_LoggedOut_NonMagic_FeatureFlag_IsOn() {
    let mockConfig = Config.template
      |> \.features .~ [Feature.goRewardless.rawValue: true]

    withEnvironment(config: mockConfig, currentUser: nil) {
      self.vm.inputs.configureWith(sort: .popular)
      self.vm.inputs.viewWillAppear()
      self.vm.inputs.viewDidAppear()
      self.vm.inputs.selectedFilter(.defaults)

      self.vm.inputs.configUpdated(config: mockConfig)

      self.scheduler.advance(by: .seconds(1))

      self.showEditorialHeader.assertDidNotEmitValue()
    }
  }

  func testShowEditorialHeader_LoggedOut_OnMagic_OtherFilters_FeatureFlag_IsOn() {
    let mockConfig = Config.template
      |> \.features .~ [Feature.goRewardless.rawValue: true]
    let otherFilter = DiscoveryParams.defaults
      |> \.category .~ Category.tabletopGames

    withEnvironment(config: mockConfig, currentUser: nil) {
      self.vm.inputs.configureWith(sort: .magic)
      self.vm.inputs.viewWillAppear()
      self.vm.inputs.viewDidAppear()
      self.vm.inputs.selectedFilter(otherFilter)

      self.vm.inputs.configUpdated(config: mockConfig)

      self.scheduler.advance(by: .seconds(1))

      self.showEditorialHeader.assertValueCount(1)
      self.showEditorialHeaderTitle.assertValues([nil])
      self.showEditorialHeaderSubtitle.assertValues([nil])
      self.showEditorialHeaderImageName.assertValues([nil])
      self.showEditorialHeaderTag.assertValues([nil])
      self.showEditorialHeaderRefTag.assertValues([nil])
    }
  }

  func testShowEditorialHeader_LoggedOut_OnMagic_DefaultFilters_FeatureFlag_IsOff() {
    let mockConfig = Config.template
      |> \.features .~ [Feature.goRewardless.rawValue: false]
    let loggedOutDefaults = DiscoveryParams.defaults
      |> DiscoveryParams.lens.includePOTD .~ true

    withEnvironment(config: mockConfig, currentUser: nil) {
      self.vm.inputs.configureWith(sort: .magic)
      self.vm.inputs.viewWillAppear()
      self.vm.inputs.viewDidAppear()
      self.vm.inputs.selectedFilter(loggedOutDefaults)

      self.vm.inputs.configUpdated(config: mockConfig)

      self.scheduler.advance(by: .seconds(1))

      self.showEditorialHeader.assertValueCount(1)
      self.showEditorialHeaderTitle.assertValues([nil])
      self.showEditorialHeaderSubtitle.assertValues([nil])
      self.showEditorialHeaderImageName.assertValues([nil])
      self.showEditorialHeaderTag.assertValues([nil])
      self.showEditorialHeaderRefTag.assertValues([nil])
    }
  }

  func testShowEditorialHeader_LoggedIn_OnMagic_DefaultFilters_FeatureFlag_IsOn() {
    let mockConfig = Config.template
      |> \.features .~ [Feature.goRewardless.rawValue: true]
    let defaultFilters = DiscoveryParams.recommendedDefaults

    withEnvironment(config: mockConfig, currentUser: User.template) {
      self.vm.inputs.configureWith(sort: .magic)
      self.vm.inputs.viewWillAppear()
      self.vm.inputs.viewDidAppear()
      self.vm.inputs.selectedFilter(defaultFilters)

      self.vm.inputs.configUpdated(config: mockConfig)

      self.scheduler.advance(by: .seconds(1))

      self.showEditorialHeader.assertValueCount(1)
      self.showEditorialHeaderTitle.assertValues(["Back it because you believe in it."])
      self.showEditorialHeaderSubtitle.assertValues(["Find projects that speak to you ▶"])
      self.showEditorialHeaderImageName.assertValues(["go-rewardless-home"])
      self.showEditorialHeaderTag.assertValues(["250"])
      self.showEditorialHeaderRefTag.assertValues([RefTag.editorial(.goRewardless)])
    }
  }

  func testShowEditorialHeader_LoggedIn_NonMagic_FeatureFlag_IsOn() {
    let mockConfig = Config.template
      |> \.features .~ [Feature.goRewardless.rawValue: true]

    withEnvironment(config: mockConfig, currentUser: .template) {
      self.vm.inputs.configureWith(sort: .popular)
      self.vm.inputs.viewWillAppear()
      self.vm.inputs.viewDidAppear()
      self.vm.inputs.selectedFilter(DiscoveryParams.recommendedDefaults)

      self.vm.inputs.configUpdated(config: mockConfig)

      self.showEditorialHeader.assertDidNotEmitValue()
    }
  }

  func testShowEditorialHeader_LoggedIn_OnMagic_OtherFilters_FeatureFlag_IsOn() {
    let mockConfig = Config.template
      |> \.features .~ [Feature.goRewardless.rawValue: true]
    let otherFilter = DiscoveryParams.defaults
      |> \.category .~ Category.filmAndVideo

    withEnvironment(config: mockConfig, currentUser: .template) {
      self.vm.inputs.configureWith(sort: .magic)
      self.vm.inputs.viewWillAppear()
      self.vm.inputs.viewDidAppear()
      self.vm.inputs.selectedFilter(otherFilter)

      self.vm.inputs.configUpdated(config: mockConfig)

      self.scheduler.advance(by: .seconds(1))

      self.showEditorialHeader.assertValueCount(1)
      self.showEditorialHeaderTitle.assertValues([nil])
      self.showEditorialHeaderSubtitle.assertValues([nil])
      self.showEditorialHeaderImageName.assertValues([nil])
      self.showEditorialHeaderTag.assertValues([nil])
      self.showEditorialHeaderRefTag.assertValues([nil])
    }
  }

  func testShowEditorialHeader_LoggedIn_OnMagic_ChangingFilters_FeatureFlag_IsOn() {
    let mockConfig = Config.template
      |> \.features .~ [Feature.goRewardless.rawValue: true]
    let otherFilter = DiscoveryParams.defaults
      |> \.category .~ Category.filmAndVideo
    let defaultFilters = DiscoveryParams.recommendedDefaults

    withEnvironment(config: mockConfig, currentUser: .template) {
      self.vm.inputs.configureWith(sort: .magic)
      self.vm.inputs.viewWillAppear()
      self.vm.inputs.viewDidAppear()
      self.vm.inputs.selectedFilter(defaultFilters)

      self.vm.inputs.configUpdated(config: mockConfig)

      self.scheduler.advance(by: .seconds(1))

      self.showEditorialHeader.assertValueCount(1)
      self.showEditorialHeaderTitle.assertValues(["Back it because you believe in it."])
      self.showEditorialHeaderSubtitle.assertValues(["Find projects that speak to you ▶"])
      self.showEditorialHeaderImageName.assertValues(["go-rewardless-home"])
<<<<<<< HEAD
      self.showEditorialHeaderTagId.assertValues([.goRewardless])
=======
      self.showEditorialHeaderTag.assertValues(["250"])
      self.showEditorialHeaderRefTag.assertValues([RefTag.editorial(.goRewardless)])

      self.vm.inputs.selectedFilter(otherFilter)

      self.showEditorialHeader.assertValueCount(2)
      self.showEditorialHeaderTitle.assertValues([
        "Back it because you believe in it.",
        nil
      ])
      self.showEditorialHeaderSubtitle.assertValues([
        "Find projects that speak to you ▶",
        nil
      ])
      self.showEditorialHeaderImageName.assertValues([
        "go-rewardless-home",
        nil
      ])
      self.showEditorialHeaderTag.assertValues(["250", nil])
      self.showEditorialHeaderRefTag.assertValues([
        RefTag.editorial(.goRewardless),
        nil
      ])

      self.vm.inputs.selectedFilter(defaultFilters)

      self.showEditorialHeaderTitle.assertValues([
        "Back it because you believe in it.",
        nil,
        "Back it because you believe in it."
      ])
      self.showEditorialHeaderSubtitle.assertValues([
        "Find projects that speak to you ▶",
        nil,
        "Find projects that speak to you ▶"
      ])
      self.showEditorialHeaderImageName.assertValues([
        "go-rewardless-home",
        nil,
        "go-rewardless-home"
      ])
      self.showEditorialHeaderTag.assertValues(["250", nil, "250"])
      self.showEditorialHeaderRefTag.assertValues([
        RefTag.editorial(.goRewardless),
        nil,
        RefTag.editorial(.goRewardless)
      ])
>>>>>>> f8baea38
    }
  }

  func testShowEditorialHeader_LoggedIn_OnMagic_DefaultFilters_FeatureFlag_IsToggled() {
    let mockConfig = Config.template
      |> \.features .~ [Feature.goRewardless.rawValue: true]
    let defaultFilters = DiscoveryParams.recommendedDefaults

    withEnvironment(config: mockConfig, currentUser: .template) {
      self.vm.inputs.configureWith(sort: .magic)
      self.vm.inputs.viewWillAppear()
      self.vm.inputs.viewDidAppear()
      self.vm.inputs.selectedFilter(defaultFilters)

      self.vm.inputs.configUpdated(config: mockConfig)

      self.scheduler.advance(by: .seconds(1))

      self.showEditorialHeader.assertValueCount(1)
      self.showEditorialHeaderTitle.assertValues(["Back it because you believe in it."])
      self.showEditorialHeaderSubtitle.assertValues(["Find projects that speak to you ▶"])
      self.showEditorialHeaderImageName.assertValues(["go-rewardless-home"])
      self.showEditorialHeaderTag.assertValues(["250"])
      self.showEditorialHeaderRefTag.assertValues([RefTag.editorial(.goRewardless)])

      let updatedConfig = Config.template
        |> \.features .~ [Feature.goRewardless.rawValue: false]

      withEnvironment(config: updatedConfig) {
        self.vm.inputs.configUpdated(config: updatedConfig)

        self.scheduler.advance(by: .seconds(1))

        self.showEditorialHeader.assertValueCount(2)
        self.showEditorialHeaderTitle.assertValues([
          "Back it because you believe in it.",
          nil
        ])
        self.showEditorialHeaderSubtitle.assertValues([
          "Find projects that speak to you ▶",
          nil
        ])
        self.showEditorialHeaderImageName.assertValues([
          "go-rewardless-home",
          nil
        ])
        self.showEditorialHeaderTag.assertValues(["250", nil])
        self.showEditorialHeaderRefTag.assertValues([
          RefTag.editorial(.goRewardless),
          nil
        ])

        self.vm.inputs.configUpdated(config: updatedConfig)

        self.showEditorialHeader.assertValueCount(2, "Doesn't repeat if value is the same")
      }
    }
  }

  func testShowEditorialHeader_LoggedIn_OnMagic_DefaultFilters_FeatureFlag_IsOff() {
    let mockConfig = Config.template
      |> \.features .~ [Feature.goRewardless.rawValue: false]

    withEnvironment(config: mockConfig, currentUser: .template) {
      self.vm.inputs.configureWith(sort: .magic)
      self.vm.inputs.viewWillAppear()
      self.vm.inputs.viewDidAppear()
      self.vm.inputs.selectedFilter(DiscoveryParams.recommendedDefaults)

      self.vm.inputs.configUpdated(config: mockConfig)

      self.scheduler.advance(by: .seconds(1))

      self.showEditorialHeader.assertValueCount(1)
      self.showEditorialHeaderTitle.assertValues([nil])
      self.showEditorialHeaderSubtitle.assertValues([nil])
      self.showEditorialHeaderImageName.assertValues([nil])
      self.showEditorialHeaderTag.assertValues([nil])
      self.showEditorialHeaderRefTag.assertValues([nil])
    }
  }

  func testShowEditorialHeader_LoggedIn_OnMagic_DefaultFilters_FeatureFlag_IsOn_UsesCachedConfig() {
    let mockConfig = Config.template
      |> \.features .~ [Feature.goRewardless.rawValue: false]

    withEnvironment(config: mockConfig, currentUser: .template) {
      self.vm.inputs.configureWith(sort: .magic)
      self.vm.inputs.viewWillAppear()
      self.vm.inputs.viewDidAppear()
      self.vm.inputs.selectedFilter(DiscoveryParams.recommendedDefaults)

      self.scheduler.advance(by: .seconds(1))

      self.showEditorialHeader.assertValueCount(1)
      self.showEditorialHeaderTitle.assertValues([nil])
      self.showEditorialHeaderSubtitle.assertValues([nil])
      self.showEditorialHeaderImageName.assertValues([nil])
      self.showEditorialHeaderTag.assertValues([nil])
      self.showEditorialHeaderRefTag.assertValues([nil])
    }
  }

  // MARK: - Onboarding

  func testShowOnboarding_LoggedOutOnMagic() {
    self.vm.inputs.configureWith(sort: .magic)
    self.vm.inputs.viewWillAppear()
    self.vm.inputs.viewDidAppear()
    self.vm.inputs.selectedFilter(.defaults)

    self.showOnboarding.assertValues([true])
  }

  func testShowOnboarding_LoggedOutOnNonMagic() {
    self.vm.inputs.configureWith(sort: .popular)
    self.vm.inputs.viewWillAppear()
    self.vm.inputs.viewDidAppear()
    self.vm.inputs.selectedFilter(.defaults)

    self.showOnboarding.assertValues([false])
  }

  func testShowOnboarding_LoggedIn() {
    withEnvironment(currentUser: .template) {
      self.vm.inputs.configureWith(sort: .magic)
      self.vm.inputs.viewWillAppear()
      self.vm.inputs.viewDidAppear()
      self.vm.inputs.selectedFilter(.defaults)

      self.showOnboarding.assertValues([false])
    }
  }

  func testScrollsToTop() {
    self.vm.inputs.configureWith(sort: .magic)

    self.setScrollsToTop.assertValueCount(0)

    self.vm.inputs.viewDidAppear()

    self.setScrollsToTop.assertValues([true])

    self.vm.inputs.viewDidDisappear(animated: true)

    self.setScrollsToTop.assertValues([true, false])
  }

  func testEmptyStates() {
    let projectEnv = .template
      |> DiscoveryEnvelope.lens.projects .~ [Project]()

    let projectEnvWithProjects = .template
      |> DiscoveryEnvelope.lens.projects .~ (1...4).map { .template |> Project.lens.id .~ $0 }

    self.vm.inputs.configureWith(sort: .magic)
    self.vm.inputs.viewWillAppear()
    self.vm.inputs.viewDidAppear()
    self.scheduler.advance()

    withEnvironment(apiService: MockService(fetchDiscoveryResponse: projectEnv)) {
      self.vm.inputs.selectedFilter(.defaults |> DiscoveryParams.lens.starred .~ true)

      self.showEmptyState.assertValueCount(0)

      self.scheduler.advance()

      self.showEmptyState.assertValues([.starred])
      self.hideEmptyState.assertValueCount(1)

      // switch to another empty state
      self.vm.inputs.selectedFilter(.defaults |> DiscoveryParams.lens.recommended .~ true)

      self.hideEmptyState.assertValueCount(2)

      self.scheduler.advance()

      self.showEmptyState.assertValues([.starred, .recommended])

      // switch to non-empty state
      withEnvironment(apiService: MockService(fetchDiscoveryResponse: projectEnvWithProjects)) {
        self.vm.inputs.selectedFilter(.defaults |> DiscoveryParams.lens.social .~ true)

        self.hideEmptyState.assertValueCount(3)

        self.scheduler.advance()

        self.showEmptyState.assertValues(
          [.starred, .recommended], "Show empty state does not emit."
        )

        // switch back to empty state
        withEnvironment(apiService: MockService(fetchDiscoveryResponse: projectEnv)) {
          self.vm.inputs.selectedFilter(.defaults |> DiscoveryParams.lens.social .~ false)

          self.hideEmptyState.assertValueCount(6)

          self.scheduler.advance()

          self.showEmptyState.assertValues([.starred, .recommended])

          self.vm.inputs.selectedFilter(.defaults |> DiscoveryParams.lens.social .~ true)

          self.hideEmptyState.assertValueCount(7)

          self.scheduler.advance()

          self.showEmptyState.assertValues([.starred, .recommended, .socialDisabled])
        }
      }
    }
  }

  func testEmptyStates_Social() {
    let projectEnv = .template
      |> DiscoveryEnvelope.lens.projects .~ [Project]()

    let antisocialUser = User.template |> \.social .~ false
    let socialUser = User.template |> \.social .~ true

    self.vm.inputs.configureWith(sort: .magic)
    self.vm.inputs.viewWillAppear()
    self.vm.inputs.viewDidAppear()
    self.scheduler.advance()

    withEnvironment(apiService: MockService(fetchDiscoveryResponse: projectEnv)) {
      AppEnvironment.login(AccessTokenEnvelope(accessToken: "deadbeef", user: User.template))

      self.vm.inputs.selectedFilter(.defaults |> DiscoveryParams.lens.social .~ true)

      self.showEmptyState.assertValueCount(0)

      self.scheduler.advance()

      self.showEmptyState.assertValues([.socialDisabled], "Emits .socialDisabled for nil social.")
      self.hideEmptyState.assertValueCount(1)

      withEnvironment(currentUser: antisocialUser) {
        self.vm.inputs.selectedFilter(.defaults |> DiscoveryParams.lens.recommended .~ true)
        self.scheduler.advance()

        self.hideEmptyState.assertValueCount(2)

        self.vm.inputs.selectedFilter(.defaults |> DiscoveryParams.lens.social .~ true)
        self.scheduler.advance()

        self.showEmptyState.assertValues(
          [.socialDisabled, .recommended, .socialDisabled],
          "Emits .socialDisabled for false social."
        )
        self.hideEmptyState.assertValueCount(3)

        self.vm.inputs.viewDidDisappear(animated: true)

        // User enables social on the pushed Friends screen, then navigates back.
        withEnvironment(currentUser: socialUser) {
          self.vm.inputs.viewWillAppear()
          self.vm.inputs.viewDidAppear()
          self.scheduler.advance()

          self.showEmptyState.assertValues(
            [.socialDisabled, .recommended, .socialDisabled, .socialNoPledges],
            "Emits .socialNoPledges for true social."
          )
          self.hideEmptyState.assertValueCount(3)
        }
      }
    }
  }

  func testScrollAndUpdateProjects_ViaProjectNavigator() {
    let playlist = (0...10).map { idx in .template |> Project.lens.id .~ (idx + 42) }
    let projectEnv = .template
      |> DiscoveryEnvelope.lens.projects .~ playlist

    let playlist2 = (0...20).map { idx in .template |> Project.lens.id .~ (idx + 72) }
    let projectEnv2 = .template
      |> DiscoveryEnvelope.lens.projects .~ playlist2

    withEnvironment(apiService: MockService(fetchDiscoveryResponse: projectEnv)) {
      self.vm.inputs.configureWith(sort: .magic)
      self.vm.inputs.viewWillAppear()
      self.vm.inputs.viewDidAppear()
      self.vm.inputs.selectedFilter(.defaults)

      self.scheduler.advance()

      self.hasAddedProjects.assertValues([true], "Projects are loaded.")

      self.vm.inputs.tapped(project: playlist[4])
      self.vm.inputs.viewDidDisappear(animated: true)
      self.vm.inputs.transitionedToProject(at: 5, outOf: playlist.count)

      self.scrollToProjectRow.assertValues([5])

      self.vm.inputs.transitionedToProject(at: 6, outOf: playlist.count)

      self.scrollToProjectRow.assertValues([5, 6])

      self.vm.inputs.transitionedToProject(at: 7, outOf: playlist.count)

      self.scrollToProjectRow.assertValues([5, 6, 7])

      withEnvironment(apiService: MockService(fetchDiscoveryResponse: projectEnv2)) {
        self.vm.inputs.transitionedToProject(at: 8, outOf: playlist.count)

        self.scheduler.advance()

        self.scrollToProjectRow.assertValues([5, 6, 7, 8])
        self.hasAddedProjects.assertValues([true, true], "More projects are loaded.")

        self.vm.inputs.transitionedToProject(at: 7, outOf: playlist2.count)

        self.scrollToProjectRow.assertValues([5, 6, 7, 8, 7])
      }
    }
  }

  func testProjectsLoad_IfPulledToRefresh() {
    let playlist = (0...10).map { idx in .template |> Project.lens.id .~ (idx + 42) }
    let projectEnv = .template
      |> DiscoveryEnvelope.lens.projects .~ playlist

    withEnvironment(apiService: MockService(fetchDiscoveryResponse: projectEnv)) {
      self.vm.inputs.configureWith(sort: .magic)
      self.vm.inputs.viewWillAppear()
      self.vm.inputs.viewDidAppear()
      self.vm.inputs.selectedFilter(.defaults)

      self.projectsAreLoading.assertValueCount(1)

      self.scheduler.advance()

      self.projectsAreLoading.assertValueCount(2)

      self.vm.inputs.pulledToRefresh()

      self.scheduler.advance()

      self.projectsAreLoading.assertValueCount(6)
    }
  }

  func testProjectsDontLoad_IfPulledToRefreshWithError() {
    withEnvironment(apiService: MockService(fetchDiscoveryError: .couldNotParseErrorEnvelopeJSON)) {
      self.vm.inputs.configureWith(sort: .magic)
      self.vm.inputs.viewWillAppear()
      self.vm.inputs.selectedFilter(.defaults)

      self.scheduler.advance()

      self.projectsAreLoading.assertValueCount(1)

      self.vm.inputs.pulledToRefresh()

      self.scheduler.advance()

      self.projectsAreLoading.assertValueCount(1)
    }
  }

  func testPullToRefreshEvent() {
    XCTAssertEqual([], self.trackingClient.events)
    self.vm.inputs.pulledToRefresh()
    XCTAssertEqual(["Triggered Refresh"], self.trackingClient.events)
  }

  func testProjectAreLoadingAnimated() {
    let playlist = (0...10).map { idx in .template |> Project.lens.id .~ (idx + 42) }
    let projectEnv = .template
      |> DiscoveryEnvelope.lens.projects .~ playlist

    let playlist2 = (0...20).map { idx in .template |> Project.lens.id .~ (idx + 72) }
    let projectEnv2 = .template
      |> DiscoveryEnvelope.lens.projects .~ playlist2

    withEnvironment(apiService: MockService(fetchDiscoveryResponse: projectEnv)) {
      self.vm.inputs.configureWith(sort: .magic)
      self.vm.inputs.viewWillAppear()
      self.vm.inputs.viewDidAppear()
      self.vm.inputs.selectedFilter(.defaults)

      XCTAssertEqual(
        true, self.projectsAreLoadingAnimated.values.last?.0,
        "Start loading on viewWillAppear."
      )
      XCTAssertEqual(
        false, self.projectsAreLoadingAnimated.values.last?.1,
        "Shouldn't animate on first load."
      )

      self.scheduler.advance()

      XCTAssertEqual(
        false, self.projectsAreLoadingAnimated.values.last?.0,
        "Projects should stop loading after server returns."
      )
      XCTAssertEqual(
        false, self.projectsAreLoadingAnimated.values.last?.1,
        "Shouldn't animate on first load."
      )

      withEnvironment(apiService: MockService(fetchDiscoveryResponse: projectEnv2)) {
        self.scheduler.advance()

        self.vm.inputs.pulledToRefresh()

        XCTAssertEqual(
          true, self.projectsAreLoadingAnimated.values.last?.0,
          "Should start loading on pullToRefresh event."
        )
        XCTAssertEqual(
          true, self.projectsAreLoadingAnimated.values.last?.1,
          "Should animate if projects are loading after pulling to refresh."
        )

        self.scheduler.advance()

        XCTAssertEqual(
          false, self.projectsAreLoadingAnimated.values.last?.0,
          "Should stop loading after server returns."
        )
        XCTAssertEqual(
          true, self.projectsAreLoadingAnimated.values.last?.1,
          "Should animate if projects are loading after pulling to refresh."
        )
      }
    }
  }

  func testGoToEditorialProjectList() {
    let discoveryEnvelope = .template
      |> DiscoveryEnvelope.lens.projects .~ (
        (0...2).map { id in .template |> Project.lens.id .~ (100 + id) }
      )
    let mockConfig = Config.template
      |> \.features .~ [Feature.goRewardless.rawValue: true]
    let loggedOutFilters = DiscoveryParams.defaults
      |> \.includePOTD .~ true

    withEnvironment(
      apiService: MockService(fetchDiscoveryResponse: discoveryEnvelope),
      config: mockConfig
    ) {
      self.vm.inputs.configureWith(sort: .magic)
      self.vm.inputs.viewWillAppear()
      self.vm.inputs.viewDidAppear()
      self.vm.inputs.selectedFilter(loggedOutFilters)

      self.vm.inputs.configUpdated(config: mockConfig)

      self.scheduler.advance()

      self.scheduler.advance(by: .seconds(1))

      self.showEditorialHeader.assertValueCount(1)
<<<<<<< HEAD
      self.goToEditorialProjectList.assertDidNotEmitValue()
=======
      self.showEditorialHeaderTitle.assertValues(["Back it because you believe in it."])
      self.showEditorialHeaderSubtitle.assertValues(["Find projects that speak to you ▶"])
      self.showEditorialHeaderImageName.assertValues(["go-rewardless-home"])
      self.showEditorialHeaderTag.assertValues(["250"])
      self.showEditorialHeaderRefTag.assertValues([RefTag.editorial(.goRewardless)])
      self.goToEditorialProjectListTag.assertDidNotEmitValue()
>>>>>>> f8baea38

      self.vm.inputs.discoveryEditorialCellTapped(with: .goRewardless)

      self.goToEditorialProjectList.assertValues([.goRewardless])
    }
  }

  func testGoToEditorialProject() {
    let project = Project.template
    let discoveryEnvelope = .template
      |> DiscoveryEnvelope.lens.projects .~ (
        (0...2).map { id in .template |> Project.lens.id .~ (100 + id) }
      )

    withEnvironment(apiService: MockService(fetchDiscoveryResponse: discoveryEnvelope)) {
      self.vm.inputs.configureWith(sort: .magic)
      self.vm.inputs.viewWillAppear()
      self.vm.inputs.viewDidAppear()
      self.vm.inputs.selectedFilter(.defaults |> DiscoveryParams.lens.tagId .~ .goRewardless)
      self.scheduler.advance()

      self.vm.inputs.tapped(project: project)

      self.goToPlaylist.assertValues([discoveryEnvelope.projects], "Project playlist emits.")
      self.goToPlaylistProject.assertValues([project])
      self.goToPlaylistRefTag.assertValues(
        [.projectCollection(DiscoveryParams.TagID.goRewardless)],
        "Go to the project with Go Rewardless Editorial ref tag."
      )
    }
  }
}<|MERGE_RESOLUTION|>--- conflicted
+++ resolved
@@ -26,20 +26,11 @@
   fileprivate let projectsAreLoadingAnimated = TestObserver<(Bool, Bool), Never>()
   fileprivate let setScrollsToTop = TestObserver<Bool, Never>()
   private let scrollToProjectRow = TestObserver<Int, Never>()
-<<<<<<< HEAD
-  fileprivate let showEditorialHeader = TestObserver<Void, Never>()
-  fileprivate let showEditorialHeaderImageName = TestObserver<String, Never>()
-  fileprivate let showEditorialHeaderSubtitle = TestObserver<String, Never>()
-  fileprivate let showEditorialHeaderTagId = TestObserver<DiscoveryParams.TagID, Never>()
-  fileprivate let showEditorialHeaderTitle = TestObserver<String, Never>()
-=======
   fileprivate let showEditorialHeader = TestObserver<DiscoveryEditorialCellValue?, Never>()
   fileprivate let showEditorialHeaderImageName = TestObserver<String?, Never>()
-  fileprivate let showEditorialHeaderRefTag = TestObserver<RefTag?, Never>()
   fileprivate let showEditorialHeaderSubtitle = TestObserver<String?, Never>()
-  fileprivate let showEditorialHeaderTag = TestObserver<String?, Never>()
+  fileprivate let showEditorialHeaderTagId = TestObserver<DiscoveryParams.TagID?, Never>()
   fileprivate let showEditorialHeaderTitle = TestObserver<String?, Never>()
->>>>>>> f8baea38
   fileprivate let showEmptyState = TestObserver<EmptyState, Never>()
   fileprivate let showOnboarding = TestObserver<Bool, Never>()
 
@@ -62,23 +53,13 @@
     self.vm.outputs.projectsLoaded.ignoreValues().observe(self.hasLoadedProjects.observer)
     self.vm.outputs.scrollToProjectRow.observe(self.scrollToProjectRow.observer)
     self.vm.outputs.setScrollsToTop.observe(self.setScrollsToTop.observer)
-<<<<<<< HEAD
-    self.vm.outputs.showEditorialHeader.ignoreValues().observe(self.showEditorialHeader.observer)
-    self.vm.outputs.showEditorialHeader.map { $0.title }.observe(self.showEditorialHeaderTitle.observer)
-    self.vm.outputs.showEditorialHeader.map { $0.subtitle }.observe(self.showEditorialHeaderSubtitle.observer)
-    self.vm.outputs.showEditorialHeader.map { $0.imageName }
-      .observe(self.showEditorialHeaderImageName.observer)
-    self.vm.outputs.showEditorialHeader.map { $0.tagId }.observe(self.showEditorialHeaderTagId.observer)
-=======
     self.vm.outputs.showEditorialHeader.observe(self.showEditorialHeader.observer)
-    self.vm.outputs.showEditorialHeader.map { $0?.refTag }.observe(self.showEditorialHeaderRefTag.observer)
     self.vm.outputs.showEditorialHeader.map { $0?.title }.observe(self.showEditorialHeaderTitle.observer)
     self.vm.outputs.showEditorialHeader.map { $0?.subtitle }
       .observe(self.showEditorialHeaderSubtitle.observer)
     self.vm.outputs.showEditorialHeader.map { $0?.imageName }
       .observe(self.showEditorialHeaderImageName.observer)
-    self.vm.outputs.showEditorialHeader.map { $0?.tag }.observe(self.showEditorialHeaderTag.observer)
->>>>>>> f8baea38
+    self.vm.outputs.showEditorialHeader.map { $0?.tagId }.observe(self.showEditorialHeaderTagId.observer)
     self.vm.outputs.showEmptyState.observe(self.showEmptyState.observer)
     self.vm.outputs.showOnboarding.observe(self.showOnboarding.observer)
 
@@ -640,8 +621,7 @@
       self.showEditorialHeaderTitle.assertValues([nil])
       self.showEditorialHeaderSubtitle.assertValues([nil])
       self.showEditorialHeaderImageName.assertValues([nil])
-      self.showEditorialHeaderTag.assertValues([nil])
-      self.showEditorialHeaderRefTag.assertValues([nil])
+      self.showEditorialHeaderTagId.assertValues([nil])
     }
   }
 
@@ -665,8 +645,7 @@
       self.showEditorialHeaderTitle.assertValues([nil])
       self.showEditorialHeaderSubtitle.assertValues([nil])
       self.showEditorialHeaderImageName.assertValues([nil])
-      self.showEditorialHeaderTag.assertValues([nil])
-      self.showEditorialHeaderRefTag.assertValues([nil])
+      self.showEditorialHeaderTagId.assertValues([nil])
     }
   }
 
@@ -689,8 +668,7 @@
       self.showEditorialHeaderTitle.assertValues(["Back it because you believe in it."])
       self.showEditorialHeaderSubtitle.assertValues(["Find projects that speak to you ▶"])
       self.showEditorialHeaderImageName.assertValues(["go-rewardless-home"])
-      self.showEditorialHeaderTag.assertValues(["250"])
-      self.showEditorialHeaderRefTag.assertValues([RefTag.editorial(.goRewardless)])
+      self.showEditorialHeaderTagId.assertValues([.goRewardless])
     }
   }
 
@@ -730,8 +708,7 @@
       self.showEditorialHeaderTitle.assertValues([nil])
       self.showEditorialHeaderSubtitle.assertValues([nil])
       self.showEditorialHeaderImageName.assertValues([nil])
-      self.showEditorialHeaderTag.assertValues([nil])
-      self.showEditorialHeaderRefTag.assertValues([nil])
+      self.showEditorialHeaderTagId.assertValues([nil])
     }
   }
 
@@ -756,11 +733,7 @@
       self.showEditorialHeaderTitle.assertValues(["Back it because you believe in it."])
       self.showEditorialHeaderSubtitle.assertValues(["Find projects that speak to you ▶"])
       self.showEditorialHeaderImageName.assertValues(["go-rewardless-home"])
-<<<<<<< HEAD
       self.showEditorialHeaderTagId.assertValues([.goRewardless])
-=======
-      self.showEditorialHeaderTag.assertValues(["250"])
-      self.showEditorialHeaderRefTag.assertValues([RefTag.editorial(.goRewardless)])
 
       self.vm.inputs.selectedFilter(otherFilter)
 
@@ -777,11 +750,7 @@
         "go-rewardless-home",
         nil
       ])
-      self.showEditorialHeaderTag.assertValues(["250", nil])
-      self.showEditorialHeaderRefTag.assertValues([
-        RefTag.editorial(.goRewardless),
-        nil
-      ])
+      self.showEditorialHeaderTagId.assertValues([.goRewardless, nil])
 
       self.vm.inputs.selectedFilter(defaultFilters)
 
@@ -800,13 +769,7 @@
         nil,
         "go-rewardless-home"
       ])
-      self.showEditorialHeaderTag.assertValues(["250", nil, "250"])
-      self.showEditorialHeaderRefTag.assertValues([
-        RefTag.editorial(.goRewardless),
-        nil,
-        RefTag.editorial(.goRewardless)
-      ])
->>>>>>> f8baea38
+      self.showEditorialHeaderTagId.assertValues([.goRewardless, nil, .goRewardless])
     }
   }
 
@@ -829,8 +792,7 @@
       self.showEditorialHeaderTitle.assertValues(["Back it because you believe in it."])
       self.showEditorialHeaderSubtitle.assertValues(["Find projects that speak to you ▶"])
       self.showEditorialHeaderImageName.assertValues(["go-rewardless-home"])
-      self.showEditorialHeaderTag.assertValues(["250"])
-      self.showEditorialHeaderRefTag.assertValues([RefTag.editorial(.goRewardless)])
+      self.showEditorialHeaderTagId.assertValues([.goRewardless])
 
       let updatedConfig = Config.template
         |> \.features .~ [Feature.goRewardless.rawValue: false]
@@ -853,11 +815,7 @@
           "go-rewardless-home",
           nil
         ])
-        self.showEditorialHeaderTag.assertValues(["250", nil])
-        self.showEditorialHeaderRefTag.assertValues([
-          RefTag.editorial(.goRewardless),
-          nil
-        ])
+        self.showEditorialHeaderTagId.assertValues([.goRewardless, nil])
 
         self.vm.inputs.configUpdated(config: updatedConfig)
 
@@ -884,8 +842,7 @@
       self.showEditorialHeaderTitle.assertValues([nil])
       self.showEditorialHeaderSubtitle.assertValues([nil])
       self.showEditorialHeaderImageName.assertValues([nil])
-      self.showEditorialHeaderTag.assertValues([nil])
-      self.showEditorialHeaderRefTag.assertValues([nil])
+      self.showEditorialHeaderTagId.assertValues([nil])
     }
   }
 
@@ -905,8 +862,7 @@
       self.showEditorialHeaderTitle.assertValues([nil])
       self.showEditorialHeaderSubtitle.assertValues([nil])
       self.showEditorialHeaderImageName.assertValues([nil])
-      self.showEditorialHeaderTag.assertValues([nil])
-      self.showEditorialHeaderRefTag.assertValues([nil])
+      self.showEditorialHeaderTagId.assertValues([nil])
     }
   }
 
@@ -1247,6 +1203,13 @@
     let loggedOutFilters = DiscoveryParams.defaults
       |> \.includePOTD .~ true
 
+    self.showEditorialHeader.assertDidNotEmitValue()
+    self.showEditorialHeaderTitle.assertDidNotEmitValue()
+    self.showEditorialHeaderSubtitle.assertDidNotEmitValue()
+    self.showEditorialHeaderImageName.assertDidNotEmitValue()
+    self.showEditorialHeaderTagId.assertDidNotEmitValue()
+    self.goToEditorialProjectList.assertDidNotEmitValue()
+
     withEnvironment(
       apiService: MockService(fetchDiscoveryResponse: discoveryEnvelope),
       config: mockConfig
@@ -1263,16 +1226,11 @@
       self.scheduler.advance(by: .seconds(1))
 
       self.showEditorialHeader.assertValueCount(1)
-<<<<<<< HEAD
-      self.goToEditorialProjectList.assertDidNotEmitValue()
-=======
       self.showEditorialHeaderTitle.assertValues(["Back it because you believe in it."])
       self.showEditorialHeaderSubtitle.assertValues(["Find projects that speak to you ▶"])
       self.showEditorialHeaderImageName.assertValues(["go-rewardless-home"])
-      self.showEditorialHeaderTag.assertValues(["250"])
-      self.showEditorialHeaderRefTag.assertValues([RefTag.editorial(.goRewardless)])
-      self.goToEditorialProjectListTag.assertDidNotEmitValue()
->>>>>>> f8baea38
+      self.showEditorialHeaderTagId.assertValues([.goRewardless])
+      self.goToEditorialProjectList.assertDidNotEmitValue()
 
       self.vm.inputs.discoveryEditorialCellTapped(with: .goRewardless)
 
