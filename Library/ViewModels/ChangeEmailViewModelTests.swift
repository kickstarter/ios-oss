--- conflicted
+++ resolved
@@ -21,16 +21,6 @@
   private let onePasswordFindLoginForURLString = TestObserver<String, NoError>()
   private let messageLabelViewHidden = TestObserver<Bool, NoError>()
   private let passwordFieldBecomeFirstResponder = TestObserver<Void, NoError>()
-<<<<<<< HEAD
-  private let resetFields = TestObserver<String, NoError>()
-  private let shouldSubmitForm = TestObserver<Void, NoError>()
-  private let messageLabelViewHiddenObserver = TestObserver<Bool, NoError>()
-  private let passwordText = TestObserver<String, NoError>()
-  private let resendVerificationEmailViewIsHiddenObserver = TestObserver<Bool, NoError>()
-  private let saveButtonIsEnabled = TestObserver<Bool, NoError>()
-  private let unverifiedEmailLabelHiddenObserver = TestObserver<Bool, NoError>()
-  private let warningMessageLabelHiddenObserver = TestObserver<Bool, NoError>()
-=======
   private let passwordText = TestObserver<String, NoError>()
   private let resendVerificationEmailViewIsHidden = TestObserver<Bool, NoError>()
   private let resetFields = TestObserver<String, NoError>()
@@ -38,7 +28,6 @@
   private let textFieldsAreEnabled = TestObserver<Bool, NoError>()
   private let unverifiedEmailLabelHidden = TestObserver<Bool, NoError>()
   private let warningMessageLabelHidden = TestObserver<Bool, NoError>()
->>>>>>> 82b03742
   private let verificationEmailButtonTitle = TestObserver<String, NoError>()
 
   override func setUp() {
@@ -48,24 +37,14 @@
     self.vm.outputs.didChangeEmail.observe(self.didChangeEmail.observer)
     self.vm.outputs.didFailToChangeEmail.observe(self.didFailToChangeEmail.observer)
     self.vm.outputs.emailText.observe(self.emailText.observer)
-
     self.vm.outputs.dismissKeyboard.observe(self.dismissKeyboard.observer)
-<<<<<<< HEAD
-    self.vm.outputs.messageLabelViewHidden.observe(self.messageLabelViewHiddenObserver.observer)
-    self.vm.outputs.onePasswordButtonIsHidden.observe(self.onePasswordButtonHidden.observer)
-=======
     self.vm.outputs.messageLabelViewHidden.observe(self.messageLabelViewHidden.observer)
     self.vm.outputs.onePasswordButtonIsHidden.observe(self.onePasswordButtonIsHidden.observer)
->>>>>>> 82b03742
     self.vm.outputs.onePasswordFindLoginForURLString.observe(self.onePasswordFindLoginForURLString.observer)
     self.vm.outputs.passwordFieldBecomeFirstResponder.observe(self.passwordFieldBecomeFirstResponder.observer)
     self.vm.outputs.passwordText.observe(self.passwordText.observer)
     self.vm.outputs.resendVerificationEmailViewIsHidden.observe(
-<<<<<<< HEAD
-      self.resendVerificationEmailViewIsHiddenObserver.observer
-=======
       self.resendVerificationEmailViewIsHidden.observer
->>>>>>> 82b03742
     )
     self.vm.outputs.didSendVerificationEmail.observe(
       self.didSendVerificationEmail.observer
@@ -75,15 +54,9 @@
     )
     self.vm.outputs.resetFields.observe(self.resetFields.observer)
     self.vm.outputs.saveButtonIsEnabled.observe(self.saveButtonIsEnabled.observer)
-<<<<<<< HEAD
-    self.vm.outputs.shouldSubmitForm.observe(self.shouldSubmitForm.observer)
-    self.vm.outputs.unverifiedEmailLabelHidden.observe(self.unverifiedEmailLabelHiddenObserver.observer)
-    self.vm.outputs.warningMessageLabelHidden.observe(self.warningMessageLabelHiddenObserver.observer)
-=======
     self.vm.outputs.textFieldsAreEnabled.observe(self.textFieldsAreEnabled.observer)
     self.vm.outputs.unverifiedEmailLabelHidden.observe(self.unverifiedEmailLabelHidden.observer)
     self.vm.outputs.warningMessageLabelHidden.observe(self.warningMessageLabelHidden.observer)
->>>>>>> 82b03742
     self.vm.outputs.verificationEmailButtonTitle.observe(self.verificationEmailButtonTitle.observer)
   }
 
@@ -230,18 +203,13 @@
     }
   }
 
-<<<<<<< HEAD
-  func testResendVerificationViewIsHidden_IfEmailIsVerified() {
-=======
   func testResendVerificationViewIsHidden_onViewDidLoad_andIfEmailIsVerified() {
->>>>>>> 82b03742
-    self.vm.inputs.viewDidLoad()
-
-    self.scheduler.advance()
-
-<<<<<<< HEAD
-    self.resendVerificationEmailViewIsHiddenObserver
-      .assertValues([true], "Email is deliverable and verified")
+    self.vm.inputs.viewDidLoad()
+
+    self.scheduler.advance()
+
+    self.resendVerificationEmailViewIsHidden
+      .assertValues([true, true], "Email is deliverable and verified")
   }
 
   func testResendVerificationViewIsNotHidden_IfEmailIsNotVerified() {
@@ -251,18 +219,6 @@
     let mockService = MockService(changeEmailResponse: UserEnvelope(me: userEmailFields))
 
     withEnvironment(apiService: mockService) {
-=======
-    self.resendVerificationEmailViewIsHidden
-      .assertValues([true, true], "Email is deliverable and verified")
-  }
-
-  func testResendVerificationViewIsNotHidden_IfEmailIsNotVerified() {
-    let userEmailFields = UserEmailFields.template
-      |> \.isEmailVerified .~ false
-
-    let mockService = MockService(changeEmailResponse: UserEnvelope(me: userEmailFields))
-
-    withEnvironment(apiService: mockService) {
       self.vm.inputs.viewDidLoad()
 
       self.scheduler.advance()
@@ -300,71 +256,21 @@
       |> \.isDeliverable .~ false
 
     withEnvironment(apiService: MockService(changeEmailResponse: UserEnvelope(me: userEmailFields))) {
->>>>>>> 82b03742
-      self.vm.inputs.viewDidLoad()
-
-      self.scheduler.advance()
-
-<<<<<<< HEAD
-      self.resendVerificationEmailViewIsHiddenObserver.assertValues([false], "Email is unverified")
-    }
-  }
-
-  func testResendVerificationViewIsNotHidden_IfEmailIsUndeliverable() {
-    let userEmailFields = UserEmailFields.template
-      |> \.isDeliverable .~ false
-
-    let mockService = MockService(changeEmailResponse: UserEnvelope(me: userEmailFields))
-
-    withEnvironment(apiService: mockService) {
-      self.vm.inputs.viewDidLoad()
-
-      self.scheduler.advance()
-
-      self.resendVerificationEmailViewIsHiddenObserver
-        .assertValues([false], "Email is undeliverable")
-    }
-  }
-
-  func testWarningMessageLabel_isHidden() {
-    self.vm.inputs.viewDidLoad()
-
-    self.scheduler.advance()
-
-    self.warningMessageLabelHiddenObserver.assertValues([true], "Email is deliverable")
-  }
-
-  func testWarningMessageLabel_isNotHidden_whenEmailIsNotDeliverable() {
-    let userEmailFields = UserEmailFields.template
-      |> \.isDeliverable .~ false
-
-    withEnvironment(apiService: MockService(changeEmailResponse: UserEnvelope(me: userEmailFields))) {
-      self.vm.inputs.viewDidLoad()
-
-      self.scheduler.advance()
-
-      self.warningMessageLabelHiddenObserver
-        .assertValues([false], "Email is not deliverable")
-    }
-  }
-
-=======
+      self.vm.inputs.viewDidLoad()
+
+      self.scheduler.advance()
+
       self.warningMessageLabelHidden
         .assertValues([false], "Email is not deliverable")
     }
   }
 
->>>>>>> 82b03742
   func testUnverifiedEmailLabel_isHidden_whenEmailIsVerified() {
     self.vm.inputs.viewDidLoad()
 
     self.scheduler.advance()
 
-<<<<<<< HEAD
-    self.unverifiedEmailLabelHiddenObserver.assertValues([true], "Email is verified & deliverable")
-=======
     self.unverifiedEmailLabelHidden.assertValues([true], "Email is verified & deliverable")
->>>>>>> 82b03742
   }
 
   func testUnverifiedEmailLabel_isNotHidden_whenEmailIsUnverified() {
@@ -376,11 +282,7 @@
 
       self.scheduler.advance()
 
-<<<<<<< HEAD
-      self.unverifiedEmailLabelHiddenObserver
-=======
       self.unverifiedEmailLabelHidden
->>>>>>> 82b03742
         .assertValues([false], "Email is not verified, but deliverable")
     }
   }
@@ -395,11 +297,7 @@
 
       self.scheduler.advance()
 
-<<<<<<< HEAD
-      self.unverifiedEmailLabelHiddenObserver
-=======
       self.unverifiedEmailLabelHidden
->>>>>>> 82b03742
         .assertValues([true], "Email is not verified, but deliverable message takes precendent")
     }
   }
@@ -480,14 +378,6 @@
     self.vm.inputs.submitForm(newEmail: "ksr@kickstarter.com", password: "123456")
     self.scheduler.advance()
 
-<<<<<<< HEAD
-    self.resetFields.assertValue("")
-  }
-
-  func testShouldSubmitFormEmits_WhenTappingSaveOrGo() {
-    self.vm.inputs.viewDidLoad()
-    self.shouldSubmitForm.assertValueCount(0)
-=======
     self.vm.inputs.emailFieldTextDidChange(text: "ksr@kickstarter.com")
     self.vm.inputs.passwordFieldTextDidChange(text: "123456")
 
@@ -555,7 +445,6 @@
 
     withEnvironment(koala: Koala(client: client)) {
       XCTAssertEqual([], client.events)
->>>>>>> 82b03742
 
       self.vm.inputs.resendVerificationEmailButtonTapped()
       self.scheduler.advance()
