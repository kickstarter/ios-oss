@testable import KsApi
@testable import Library
import Prelude
import ReactiveExtensions_TestHelpers
import ReactiveSwift
import XCTest

internal final class SignupViewModelTests: TestCase {
  fileprivate let vm: SignupViewModelType = SignupViewModel()
  fileprivate let emailTextFieldBecomeFirstResponder = TestObserver<(), Never>()
  fileprivate let isSignupButtonEnabled = TestObserver<Bool, Never>()
  fileprivate let logIntoEnvironment = TestObserver<AccessTokenEnvelope, Never>()
  fileprivate let nameTextFieldBecomeFirstResponder = TestObserver<(), Never>()
  fileprivate let passwordTextFieldBecomeFirstResponder = TestObserver<(), Never>()
  fileprivate let postNotification = TestObserver<Notification.Name, Never>()
  fileprivate let setWeeklyNewsletterState = TestObserver<Bool, Never>()
  fileprivate let showError = TestObserver<String, Never>()

  override func setUp() {
    super.setUp()

    self.vm.outputs.emailTextFieldBecomeFirstResponder
      .observe(self.emailTextFieldBecomeFirstResponder.observer)
    self.vm.outputs.isSignupButtonEnabled.observe(self.isSignupButtonEnabled.observer)
    self.vm.outputs.logIntoEnvironment.observe(self.logIntoEnvironment.observer)
    self.vm.outputs.nameTextFieldBecomeFirstResponder.observe(self.nameTextFieldBecomeFirstResponder.observer)
    self.vm.outputs.passwordTextFieldBecomeFirstResponder
      .observe(self.passwordTextFieldBecomeFirstResponder.observer)
    self.vm.outputs.postNotification.map { $0.name }.observe(self.postNotification.observer)
    self.vm.outputs.setWeeklyNewsletterState.observe(self.setWeeklyNewsletterState.observer)
    self.vm.outputs.showError.observe(self.showError.observer)
  }

  // Tests a standard flow for signing up.
  func testSignupFlow() {
    self.nameTextFieldBecomeFirstResponder.assertDidNotEmitValue()
    self.emailTextFieldBecomeFirstResponder.assertDidNotEmitValue()
    self.passwordTextFieldBecomeFirstResponder.assertDidNotEmitValue()

    self.vm.inputs.viewDidLoad()

    XCTAssertEqual(["Page Viewed"], self.dataLakeTrackingClient.events)
    XCTAssertEqual(["Page Viewed"], self.segmentTrackingClient.events)

    self.setWeeklyNewsletterState.assertValues([false], "Unselected when view loads.")
    self.isSignupButtonEnabled.assertValues([false], "Disabled when view loads.")
    self.nameTextFieldBecomeFirstResponder
      .assertValueCount(1, "Name field is first responder when view loads.")
    self.emailTextFieldBecomeFirstResponder.assertDidNotEmitValue("Not first responder when view loads.")
    self.passwordTextFieldBecomeFirstResponder.assertDidNotEmitValue("Not first responder when view loads.")

    self.vm.inputs.nameChanged("Native Squad")
    self.vm.inputs.nameTextFieldReturn()
    self.isSignupButtonEnabled.assertValues([false], "Disable while form is incomplete.")
    self.nameTextFieldBecomeFirstResponder.assertValueCount(1, "Does not emit again.")
    self.emailTextFieldBecomeFirstResponder.assertValueCount(1, "First responder after editing name.")
    self.passwordTextFieldBecomeFirstResponder
      .assertDidNotEmitValue("Not first responder after editing name.")

    self.vm.inputs.emailChanged("therealnativesquad@gmail.com")
    self.vm.inputs.emailTextFieldReturn()
    self.isSignupButtonEnabled.assertValues([false], "Disabled while form is incomplete.")
    self.nameTextFieldBecomeFirstResponder.assertValueCount(1, "Does not emit again.")
    self.emailTextFieldBecomeFirstResponder.assertValueCount(1, "Does not emit again.")
    self.passwordTextFieldBecomeFirstResponder.assertValueCount(1, "First responder after editing email.")

    self.vm.inputs.passwordChanged("0773rw473rm3l0n")
    self.isSignupButtonEnabled.assertValues([false, true], "Enabled when form is valid.")

    self.vm.inputs.signupButtonPressed()
    self.logIntoEnvironment.assertDidNotEmitValue("Does not immediately emit after signup button is pressed.")

<<<<<<< HEAD
    XCTAssertEqual(["CTA Clicked"], self.dataLakeTrackingClient.events)
    XCTAssertEqual(["CTA Clicked"], self.segmentTrackingClient.events)
=======
    XCTAssertEqual(["Page Viewed", "Signup Submit Button Clicked"], self.dataLakeTrackingClient.events)
    XCTAssertEqual(["Page Viewed", "Signup Submit Button Clicked"], self.segmentTrackingClient.events)
>>>>>>> 7c51c6e2

    self.scheduler.advance()

    self.logIntoEnvironment
      .assertValueCount(
        1,
        "Log into environment without showing email verification because feature flag is false (not set)."
      )
    self.postNotification.assertDidNotEmitValue("Does not emit until environment logged in.")

    self.vm.inputs.environmentLoggedIn()

    self.scheduler.advance()

    self.postNotification.assertValues(
      [.ksr_sessionStarted],
      "Notification posted after scheduler advances."
    )
  }

  func testBecomeFirstResponder() {
    self.vm.inputs.viewDidLoad()
    self.nameTextFieldBecomeFirstResponder.assertValueCount(1, "Name starts as first responder.")
    self.emailTextFieldBecomeFirstResponder.assertDidNotEmitValue("Not first responder yet.")
    self.passwordTextFieldBecomeFirstResponder.assertDidNotEmitValue("Not first responder yet.")

    self.vm.inputs.nameTextFieldReturn()
    self.nameTextFieldBecomeFirstResponder.assertValueCount(1, "Does not emit another value.")
    self.emailTextFieldBecomeFirstResponder.assertValueCount(1, "Email becomes first responder.")
    self.passwordTextFieldBecomeFirstResponder.assertDidNotEmitValue("Not first responder yet.")

    self.vm.inputs.emailTextFieldReturn()
    self.nameTextFieldBecomeFirstResponder.assertValueCount(1, "Does not emit another value.")
    self.emailTextFieldBecomeFirstResponder.assertValueCount(1, "Does not emit another value.")
    self.passwordTextFieldBecomeFirstResponder.assertValueCount(1, "Password becomes first responder.")

    self.vm.inputs.passwordTextFieldReturn()
    self.nameTextFieldBecomeFirstResponder.assertValueCount(1, "Does not emit another value.")
    self.emailTextFieldBecomeFirstResponder.assertValueCount(1, "Does not emit another value.")
    self.passwordTextFieldBecomeFirstResponder.assertValueCount(1, "Does not emit another value.")
  }

  func testSetWeeklyNewsletterStateFalseOnViewDidLoad() {
    self.setWeeklyNewsletterState.assertDidNotEmitValue("Should not emit until view loads")

    self.withEnvironment(config: Config.deConfig) {
      self.vm.inputs.viewDidLoad()
      self.setWeeklyNewsletterState.assertValues([false], "False by default for non-US users.")
    }
  }

  func testShowError() {
    let error = "Password is too short (minimum is 6 characters)"
    let errorEnvelope = ErrorEnvelope(
      errorMessages: [error],
      ksrCode: nil,
      httpCode: 422,
      exception: nil
    )

    self.withEnvironment(apiService: MockService(signupError: errorEnvelope)) {
      self.vm.inputs.viewDidLoad()

      self.vm.inputs.emailChanged("nativesquad@kickstarter.com")
      self.vm.inputs.nameChanged("Native Squad")
      self.vm.inputs.passwordChanged("!")
      self.vm.inputs.signupButtonPressed()

      self.showError.assertDidNotEmitValue("Should not emit until scheduler advances.")

      self.scheduler.advance()
      self.logIntoEnvironment.assertValueCount(0, "Should not login.")
      self.showError.assertValues([error], "Signup error.")

      self.vm.inputs.passwordTextFieldReturn()
      self.showError.assertValueCount(1)

      scheduler.advance()
      self.showError.assertValues([error, error], "Signup error.")
    }
  }
}<|MERGE_RESOLUTION|>--- conflicted
+++ resolved
@@ -70,13 +70,8 @@
     self.vm.inputs.signupButtonPressed()
     self.logIntoEnvironment.assertDidNotEmitValue("Does not immediately emit after signup button is pressed.")
 
-<<<<<<< HEAD
-    XCTAssertEqual(["CTA Clicked"], self.dataLakeTrackingClient.events)
-    XCTAssertEqual(["CTA Clicked"], self.segmentTrackingClient.events)
-=======
-    XCTAssertEqual(["Page Viewed", "Signup Submit Button Clicked"], self.dataLakeTrackingClient.events)
-    XCTAssertEqual(["Page Viewed", "Signup Submit Button Clicked"], self.segmentTrackingClient.events)
->>>>>>> 7c51c6e2
+    XCTAssertEqual(["Page Viewed", "CTA Clicked"], self.dataLakeTrackingClient.events)
+    XCTAssertEqual(["Page Viewed", "CTA Clicked"], self.segmentTrackingClient.events)
 
     self.scheduler.advance()
 
