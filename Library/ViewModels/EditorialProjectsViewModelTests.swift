--- conflicted
+++ resolved
@@ -9,11 +9,7 @@
 final class EditorialProjectsViewModelTests: TestCase {
   private let vm: EditorialProjectsViewModelType = EditorialProjectsViewModel()
 
-<<<<<<< HEAD
-  private let applyViewTransformsWithY = TestObserver<CGFloat, Never>()
-=======
   private let applyViewTransformsWithYOffset = TestObserver<CGFloat, Never>()
->>>>>>> ae03a15d
   private let configureDiscoveryPageViewControllerWithParams = TestObserver<DiscoveryParams, Never>()
   private let closeButtonImageTintColor = TestObserver<UIColor, Never>()
   private let dismiss = TestObserver<(), Never>()
@@ -24,11 +20,7 @@
   override func setUp() {
     super.setUp()
 
-<<<<<<< HEAD
-    self.vm.outputs.applyViewTransformsWithY.observe(self.applyViewTransformsWithY.observer)
-=======
     self.vm.outputs.applyViewTransformsWithYOffset.observe(self.applyViewTransformsWithYOffset.observer)
->>>>>>> ae03a15d
     self.vm.outputs.configureDiscoveryPageViewControllerWithParams
       .observe(self.configureDiscoveryPageViewControllerWithParams.observer)
     self.vm.outputs.closeButtonImageTintColor.observe(self.closeButtonImageTintColor.observer)
@@ -95,31 +87,6 @@
     self.vm.inputs.configure(with: .goRewardless)
     self.vm.inputs.viewDidLoad()
 
-<<<<<<< HEAD
-    self.closeButtonImageTintColor.assertDidNotEmitValue()
-
-    self.vm.inputs.contentOffsetChanged(to: .init(x: 0, y: -1))
-
-    self.closeButtonImageTintColor.assertValues([.white])
-
-    self.vm.inputs.contentOffsetChanged(to: .init(x: 0, y: 0))
-
-    self.closeButtonImageTintColor.assertValues([.white, .ksr_soft_black])
-
-    self.vm.inputs.contentOffsetChanged(to: .init(x: 0, y: 1))
-
-    self.closeButtonImageTintColor.assertValues([.white, .ksr_soft_black])
-
-    self.vm.inputs.contentOffsetChanged(to: .init(x: 0, y: 100))
-
-    self.closeButtonImageTintColor.assertValues([.white, .ksr_soft_black])
-
-    self.vm.inputs.contentOffsetChanged(to: .init(x: 0, y: -5))
-
-    self.closeButtonImageTintColor.assertValues([.white, .ksr_soft_black, .white])
-
-    self.vm.inputs.contentOffsetChanged(to: .init(x: 0, y: -100))
-=======
     self.closeButtonImageTintColor.assertValues([.white])
 
     self.vm.inputs.discoveryPageViewControllerContentOffsetChanged(to: .init(x: 0, y: -1))
@@ -143,7 +110,6 @@
     self.closeButtonImageTintColor.assertValues([.white, .ksr_soft_black, .white])
 
     self.vm.inputs.discoveryPageViewControllerContentOffsetChanged(to: .init(x: 0, y: -100))
->>>>>>> ae03a15d
 
     self.closeButtonImageTintColor.assertValues([.white, .ksr_soft_black, .white])
   }
@@ -158,89 +124,43 @@
     self.setNeedsStatusBarAppearanceUpdate.assertDidNotEmitValue()
     XCTAssertEqual(.lightContent, self.vm.outputs.preferredStatusBarStyle())
 
-<<<<<<< HEAD
-    self.vm.inputs.contentOffsetChanged(to: .init(x: 0, y: -1))
-=======
     self.vm.inputs.discoveryPageViewControllerContentOffsetChanged(to: .init(x: 0, y: -1))
->>>>>>> ae03a15d
 
     self.setNeedsStatusBarAppearanceUpdate.assertValueCount(1)
     XCTAssertEqual(.lightContent, self.vm.outputs.preferredStatusBarStyle())
 
-<<<<<<< HEAD
-    self.vm.inputs.contentOffsetChanged(to: .init(x: 0, y: 0))
-=======
     self.vm.inputs.discoveryPageViewControllerContentOffsetChanged(to: .init(x: 0, y: 0))
->>>>>>> ae03a15d
 
     self.setNeedsStatusBarAppearanceUpdate.assertValueCount(2)
     XCTAssertEqual(.default, self.vm.outputs.preferredStatusBarStyle())
 
-<<<<<<< HEAD
-    self.vm.inputs.contentOffsetChanged(to: .init(x: 0, y: 1))
-=======
     self.vm.inputs.discoveryPageViewControllerContentOffsetChanged(to: .init(x: 0, y: 1))
->>>>>>> ae03a15d
 
     self.setNeedsStatusBarAppearanceUpdate.assertValueCount(2)
     XCTAssertEqual(.default, self.vm.outputs.preferredStatusBarStyle())
 
-<<<<<<< HEAD
-    self.vm.inputs.contentOffsetChanged(to: .init(x: 0, y: 100))
-=======
     self.vm.inputs.discoveryPageViewControllerContentOffsetChanged(to: .init(x: 0, y: 100))
->>>>>>> ae03a15d
 
     self.setNeedsStatusBarAppearanceUpdate.assertValueCount(2)
     XCTAssertEqual(.default, self.vm.outputs.preferredStatusBarStyle())
 
-<<<<<<< HEAD
-    self.vm.inputs.contentOffsetChanged(to: .init(x: 0, y: -5))
-=======
     self.vm.inputs.discoveryPageViewControllerContentOffsetChanged(to: .init(x: 0, y: -5))
->>>>>>> ae03a15d
 
     self.setNeedsStatusBarAppearanceUpdate.assertValueCount(3)
     XCTAssertEqual(.lightContent, self.vm.outputs.preferredStatusBarStyle())
 
-<<<<<<< HEAD
-    self.vm.inputs.contentOffsetChanged(to: .init(x: 0, y: -100))
-=======
     self.vm.inputs.discoveryPageViewControllerContentOffsetChanged(to: .init(x: 0, y: -100))
->>>>>>> ae03a15d
 
     self.setNeedsStatusBarAppearanceUpdate.assertValueCount(3)
     XCTAssertEqual(.lightContent, self.vm.outputs.preferredStatusBarStyle())
   }
 
-<<<<<<< HEAD
-  func testApplyViewTransformsWithY() {
-    self.applyViewTransformsWithY.assertDidNotEmitValue()
-=======
   func testApplyViewTransformsWithYOffset() {
     self.applyViewTransformsWithYOffset.assertDidNotEmitValue()
->>>>>>> ae03a15d
 
     self.vm.inputs.configure(with: .goRewardless)
     self.vm.inputs.viewDidLoad()
 
-<<<<<<< HEAD
-    self.vm.inputs.contentOffsetChanged(to: .init(x: 0, y: 100))
-
-    self.applyViewTransformsWithY.assertValues([100])
-
-    self.vm.inputs.contentOffsetChanged(to: .init(x: 0, y: 250))
-
-    self.applyViewTransformsWithY.assertValues([100, 250])
-
-    self.vm.inputs.contentOffsetChanged(to: .init(x: 0, y: 350))
-
-    self.applyViewTransformsWithY.assertValues([100, 250, 350])
-
-    self.vm.inputs.contentOffsetChanged(to: .zero)
-
-    self.applyViewTransformsWithY.assertValues([100, 250, 350, 0])
-=======
     self.vm.inputs.discoveryPageViewControllerContentOffsetChanged(to: .init(x: 0, y: 100))
 
     self.applyViewTransformsWithYOffset.assertValues([100])
@@ -256,6 +176,5 @@
     self.vm.inputs.discoveryPageViewControllerContentOffsetChanged(to: .zero)
 
     self.applyViewTransformsWithYOffset.assertValues([100, 250, 350, 0])
->>>>>>> ae03a15d
   }
 }