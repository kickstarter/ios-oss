@testable import KsApi
@testable import Library
import Prelude
import ReactiveExtensions_TestHelpers
import WebKit
import XCTest

final class PledgeManagerWebViewModelTests: TestCase {
  fileprivate let vm: PledgeManagerWebViewModelType = PledgeManagerWebViewModel()

  fileprivate let dismissViewController = TestObserver<Void, Never>()
<<<<<<< HEAD
  fileprivate let goToNativeScreen = TestObserver<NativeNatigationRequest, Never>()
  fileprivate let goToUpdate = TestObserver<(Project, Update), Never>()
=======
  fileprivate let goToNativeScreen = TestObserver<PledgeManagerNativeNatigationRequest, Never>()
  fileprivate let presentUpdateVC = TestObserver<(Project, Update), Never>()
>>>>>>> e92024ec
  fileprivate let goToLoginSignup = TestObserver<LoginIntent, Never>()
  fileprivate let title = TestObserver<String?, Never>()
  fileprivate let webViewLoadRequestIsPrepared = TestObserver<Bool, Never>()
  fileprivate let webViewLoadRequest = TestObserver<URLRequest, Never>()

  override func setUp() {
    super.setUp()

    self.vm.outputs.dismissViewController.observe(self.dismissViewController.observer)
    self.vm.outputs.goToNativeScreen.observe(self.goToNativeScreen.observer)
<<<<<<< HEAD
    self.vm.outputs.goToUpdate.observe(self.goToUpdate.observer)
=======
    self.vm.outputs.presentUpdateVC.observe(self.presentUpdateVC.observer)
>>>>>>> e92024ec
    self.vm.outputs.goToLoginSignup.observe(self.goToLoginSignup.observer)
    self.vm.outputs.title.observe(self.title.observer)
    self.vm.outputs.webViewLoadRequest
      .map { AppEnvironment.current.apiService.isPrepared(request: $0) }
      .observe(self.webViewLoadRequestIsPrepared.observer)
    self.vm.outputs.webViewLoadRequest.observe(self.webViewLoadRequest.observer)

    AppEnvironment.login(AccessTokenEnvelope(accessToken: "deadbeef", user: .template))
  }

  func testDismissViewControllerOnCloseButtonTapped() {
    self.vm.inputs.configureWith(url: SurveyResponse.template.urls.web.survey)
    self.vm.inputs.viewDidLoad()
    self.dismissViewController.assertDidNotEmitValue()

    self.vm.inputs.closeButtonTapped()
    self.dismissViewController.assertValueCount(1)
  }

  func testRespondToSurvey() {
    let project = Project.template
    let surveyResponse = .template
      |> SurveyResponse.lens.id .~ 123
      |> SurveyResponse.lens.project .~ project

    self.vm.inputs.configureWith(url: surveyResponse.urls.web.survey)
    self.vm.inputs.viewDidLoad()

    // 1. Load survey.
    self.webViewLoadRequestIsPrepared.assertValues([true])
    self.webViewLoadRequest.assertValueCount(1)

    let surveyPreparedGetRequest = surveyRequest(project: project, prepared: true, method: .GET)

    let surveyPreparedGetRequestNavigationAction = WKNavigationActionData(
      navigationType: .other,
      request: surveyPreparedGetRequest,
      sourceFrame: WKFrameInfoData(mainFrame: true, request: surveyPreparedGetRequest),
      targetFrame: WKFrameInfoData(mainFrame: true, request: surveyPreparedGetRequest)
    )

    let surveyPreparedGetRequestPolicy = self.vm.inputs.decidePolicyFor(
      navigationAction: surveyPreparedGetRequestNavigationAction
    )

    XCTAssertEqual(WKNavigationActionPolicy.allow.rawValue, surveyPreparedGetRequestPolicy.rawValue)

    // 2. Submit unprepared survey with non-nil body.
    var surveyUnpreparedPostRequest = surveyRequest(project: project, prepared: false, method: .POST)
    surveyUnpreparedPostRequest.httpBody = "data=data".data(using: .utf8)

    let surveyUnpreparedPostRequestNavigationAction = WKNavigationActionData(
      navigationType: .formSubmitted,
      request: surveyUnpreparedPostRequest,
      sourceFrame: WKFrameInfoData(mainFrame: true, request: surveyUnpreparedPostRequest),
      targetFrame: WKFrameInfoData(mainFrame: true, request: surveyUnpreparedPostRequest)
    )

    let surveyUnpreparedPostRequestPolicy = self.vm.inputs.decidePolicyFor(
      navigationAction: surveyUnpreparedPostRequestNavigationAction
    )

    XCTAssertEqual(
      WKNavigationActionPolicy.cancel.rawValue, surveyUnpreparedPostRequestPolicy.rawValue,
      "Not prepared"
    )

    XCTAssertEqual(self.webViewLoadRequest.values.last?.httpBody, "data=data".data(using: .utf8))

    self.webViewLoadRequestIsPrepared.assertValues([true, true])
    self.webViewLoadRequest.assertValueCount(2)

    // 3. Redirect to completed responses.
    let surveyRedirectGetRequest = surveyRequest(project: project, prepared: true, method: .GET)

    let surveyRedirectGetRequestNavigationAction = WKNavigationActionData(
      navigationType: .other,
      request: surveyRedirectGetRequest,
      sourceFrame: WKFrameInfoData(mainFrame: true, request: surveyRedirectGetRequest),
      targetFrame: WKFrameInfoData(mainFrame: true, request: surveyRedirectGetRequest)
    )

    let surveyRedirectGetRequestPolicy = self.vm.inputs.decidePolicyFor(
      navigationAction: surveyRedirectGetRequestNavigationAction
    )

    XCTAssertEqual(
      WKNavigationActionPolicy.allow.rawValue, surveyRedirectGetRequestPolicy.rawValue,
      "Allow redirect to completed survey responses"
    )

    // 4. Tap close button, dismiss view controller.
    self.dismissViewController.assertDidNotEmitValue()

    self.vm.inputs.closeButtonTapped()
    self.dismissViewController.assertValueCount(1)
  }

  func testTitle() {
    let project = Project.template
    let basicBackingUrl = "\(project.urls.web.project)/backing/"

    let backingDetailsAction = navigationData(basicBackingUrl + "details")
    _ = self.vm.inputs.decidePolicyFor(navigationAction: backingDetailsAction)
    self.title.assertLastValue(nil)

    let redeemAction = navigationData(basicBackingUrl + "redeem")
    _ = self.vm.inputs.decidePolicyFor(navigationAction: redeemAction)
    self.title.assertLastValue("Pledge Manager")

    let pledgeManagementAction = navigationData(basicBackingUrl + "pledge_management")
    _ = self.vm.inputs.decidePolicyFor(navigationAction: pledgeManagementAction)
    self.title.assertLastValue(nil)

    let surveyAction = navigationData(basicBackingUrl + "survey_responses")
    _ = self.vm.inputs.decidePolicyFor(navigationAction: surveyAction)
    self.title.assertLastValue(nil)
  }

  // MARK: - Test links

  func testGoToPledge() {
    let project = Project.template
    let surveyResponse = .template
      |> SurveyResponse.lens.project .~ project

    self.vm.inputs.configureWith(url: surveyResponse.urls.web.survey)
    self.vm.inputs.viewDidLoad()

    self.goToNativeScreen.assertDidNotEmitValue()

    let request = URLRequest(url: URL(string: project.urls.web.project + "/pledge/edit")!)
    let navigationAction = WKNavigationActionData(
      navigationType: .linkActivated,
      request: request,
      sourceFrame: WKFrameInfoData(mainFrame: true, request: request),
      targetFrame: WKFrameInfoData(mainFrame: true, request: request)
    )

    let policy = self.vm.inputs.decidePolicyFor(navigationAction: navigationAction)
    XCTAssertEqual(WKNavigationActionPolicy.cancel.rawValue, policy.rawValue)

    self.dismissViewController.assertDidNotEmitValue()
    self.goToNativeScreen.assertLastValue(.goToPledge(param: .slug(project.slug)))
  }

  func testGoToProject() {
    let project = Project.template
    let surveyResponse = .template
      |> SurveyResponse.lens.project .~ project

    self.vm.inputs.configureWith(url: surveyResponse.urls.web.survey)
    self.vm.inputs.viewDidLoad()

    self.goToNativeScreen.assertDidNotEmitValue()

    let request = URLRequest(url: URL(string: project.urls.web.project)!)
    let navigationAction = WKNavigationActionData(
      navigationType: .linkActivated,
      request: request,
      sourceFrame: WKFrameInfoData(mainFrame: true, request: request),
      targetFrame: WKFrameInfoData(mainFrame: true, request: request)
    )

    let policy = self.vm.inputs.decidePolicyFor(navigationAction: navigationAction)

    XCTAssertEqual(WKNavigationActionPolicy.cancel.rawValue, policy.rawValue)

    self.dismissViewController.assertDidNotEmitValue()
    self.goToNativeScreen.assertLastValue(.goToProject(param: .slug(project.slug), refTag: nil))
  }

  func testGoToUpdate() {
    let project = Project.template
    let surveyResponse = .template
      |> SurveyResponse.lens.project .~ project

    let update = Update.template

    self.vm.inputs.configureWith(url: surveyResponse.urls.web.survey)
    self.vm.inputs.viewDidLoad()

    withEnvironment(apiService: MockService(
      fetchProjectResult: .success(project),
      fetchUpdateResponse: update
    )) {
<<<<<<< HEAD
      self.goToUpdate.assertDidNotEmitValue()
=======
      self.presentUpdateVC.assertDidNotEmitValue()
>>>>>>> e92024ec
      self.goToNativeScreen.assertDidNotEmitValue()

      let updateId = 1
      let request = URLRequest(url: URL(string: project.urls.web.project + "/posts/\(updateId)")!)
      let navigationAction = WKNavigationActionData(
        navigationType: .linkActivated,
        request: request,
        sourceFrame: WKFrameInfoData(mainFrame: true, request: request),
        targetFrame: WKFrameInfoData(mainFrame: true, request: request)
      )

      let policy = self.vm.inputs.decidePolicyFor(navigationAction: navigationAction)
      XCTAssertEqual(WKNavigationActionPolicy.cancel.rawValue, policy.rawValue)

      self.goToNativeScreen.assertLastValue(.goToUpdate(param: .slug(project.slug), updateId: updateId))

<<<<<<< HEAD
      self.vm.inputs.goToUpdateRequested(param: .slug(project.slug), updateId: updateId)
=======
      self.vm.inputs.fetchUpdateVCData(param: .slug(project.slug), updateId: updateId)
>>>>>>> e92024ec

      self.dismissViewController.assertDidNotEmitValue()
      self.presentUpdateVC.assertValueCount(1)
      let (projectResult, updateResult) = self.presentUpdateVC.lastValue!
      XCTAssertEqual(project, projectResult, "Update project is wrong.")
      XCTAssertEqual(update, updateResult, " Update is wrong.")
    }
  }

  // MARK: - Test login

  func testGoToLoginSignup() {
    withEnvironment(currentUser: nil) {
      let surveyResponse = SurveyResponse.template

      self.vm.inputs.configureWith(url: surveyResponse.urls.web.survey)
      self.vm.inputs.viewDidLoad()

      self.goToLoginSignup.assertValue(.generic)
    }
  }

  func testLoginSuccess() {
    withEnvironment(currentUser: nil) {
      let surveyResponse = SurveyResponse.template

      self.vm.inputs.configureWith(url: surveyResponse.urls.web.survey)
      self.vm.inputs.viewDidLoad()

      // Request should not send when user is logged out.
      self.webViewLoadRequest.assertValueCount(0)

      self.vm.inputs.userSessionStarted()

      // Request should be sent as soon as user has logged in.
      self.webViewLoadRequest.assertValueCount(1)
    }
  }

  // MARK: - Decision policy tests

  func testDecisionPolicyBypass() {
    let mockConfigClient = MockRemoteConfigClient()
    mockConfigClient.features = [
      RemoteConfigFeature.bypassPledgeManagerDecisionPolicy.rawValue: true
    ]

    withEnvironment(remoteConfigClient: mockConfigClient) {
      let navigationData = navigationData("https://www.fake.com/unrecognized-url")
      XCTAssertEqual(
        self.vm.decidePolicyFor(navigationAction: navigationData),
        WKNavigationActionPolicy.allow
      )
    }
  }

  func testBadRequest() {
    let navigationData = navigationData("https://www.fake.com/bad-url")
    XCTAssertEqual(
      self.vm.decidePolicyFor(navigationAction: navigationData),
      WKNavigationActionPolicy.cancel
    )
  }

  func testBadStripeRequest() {
    let navigationData = navigationData("https://www.stripecdn.network")
    XCTAssertEqual(
      self.vm.decidePolicyFor(navigationAction: navigationData),
      WKNavigationActionPolicy.cancel
    )
  }

  func testStripeNetworkRequest() {
    let navigationData = navigationData("https://m.stripe.network/inner.html#url=fake")
    XCTAssertEqual(
      self.vm.decidePolicyFor(navigationAction: navigationData),
      WKNavigationActionPolicy.allow
    )
  }

  func testStripeElementRequest() {
    let navigationData = navigationData("https://js.stripe.com/v3/controller-fake.html")
    XCTAssertEqual(
      self.vm.decidePolicyFor(navigationAction: navigationData),
      WKNavigationActionPolicy.allow
    )
  }

  func testStripeCdnRequest() {
    let navigationData = navigationData("https://b.stripecdn.com/assets/v21.19/Captcha.html")
    XCTAssertEqual(
      self.vm.decidePolicyFor(navigationAction: navigationData),
      WKNavigationActionPolicy.allow
    )
  }
}

// MARK: - Helpers

private func navigationData(_ url: String) -> WKNavigationActionData {
  let request = URLRequest(url: URL.init(string: url)!)
  return WKNavigationActionData(
    navigationType: .other,
    request: request,
    sourceFrame: WKFrameInfoData(frameInfo: WKFrameInfo()),
    targetFrame: nil
  )
}

private func surveyRequest(project: Project, prepared: Bool, method: KsApi.Method) -> URLRequest {
  let url = "\(project.urls.web.project)/surveys/1"
  var request = URLRequest(url: URL(string: url)!)
  request.httpMethod = method.rawValue
  if prepared {
    return AppEnvironment.current.apiService.preparedRequest(forRequest: request)
  } else {
    return request
  }
}<|MERGE_RESOLUTION|>--- conflicted
+++ resolved
@@ -9,13 +9,8 @@
   fileprivate let vm: PledgeManagerWebViewModelType = PledgeManagerWebViewModel()
 
   fileprivate let dismissViewController = TestObserver<Void, Never>()
-<<<<<<< HEAD
-  fileprivate let goToNativeScreen = TestObserver<NativeNatigationRequest, Never>()
-  fileprivate let goToUpdate = TestObserver<(Project, Update), Never>()
-=======
   fileprivate let goToNativeScreen = TestObserver<PledgeManagerNativeNatigationRequest, Never>()
   fileprivate let presentUpdateVC = TestObserver<(Project, Update), Never>()
->>>>>>> e92024ec
   fileprivate let goToLoginSignup = TestObserver<LoginIntent, Never>()
   fileprivate let title = TestObserver<String?, Never>()
   fileprivate let webViewLoadRequestIsPrepared = TestObserver<Bool, Never>()
@@ -26,11 +21,7 @@
 
     self.vm.outputs.dismissViewController.observe(self.dismissViewController.observer)
     self.vm.outputs.goToNativeScreen.observe(self.goToNativeScreen.observer)
-<<<<<<< HEAD
-    self.vm.outputs.goToUpdate.observe(self.goToUpdate.observer)
-=======
     self.vm.outputs.presentUpdateVC.observe(self.presentUpdateVC.observer)
->>>>>>> e92024ec
     self.vm.outputs.goToLoginSignup.observe(self.goToLoginSignup.observer)
     self.vm.outputs.title.observe(self.title.observer)
     self.vm.outputs.webViewLoadRequest
@@ -217,11 +208,7 @@
       fetchProjectResult: .success(project),
       fetchUpdateResponse: update
     )) {
-<<<<<<< HEAD
-      self.goToUpdate.assertDidNotEmitValue()
-=======
       self.presentUpdateVC.assertDidNotEmitValue()
->>>>>>> e92024ec
       self.goToNativeScreen.assertDidNotEmitValue()
 
       let updateId = 1
@@ -238,11 +225,7 @@
 
       self.goToNativeScreen.assertLastValue(.goToUpdate(param: .slug(project.slug), updateId: updateId))
 
-<<<<<<< HEAD
-      self.vm.inputs.goToUpdateRequested(param: .slug(project.slug), updateId: updateId)
-=======
       self.vm.inputs.fetchUpdateVCData(param: .slug(project.slug), updateId: updateId)
->>>>>>> e92024ec
 
       self.dismissViewController.assertDidNotEmitValue()
       self.presentUpdateVC.assertValueCount(1)
