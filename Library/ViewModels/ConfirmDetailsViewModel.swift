--- conflicted
+++ resolved
@@ -211,11 +211,7 @@
 
     /// Hide when there is a reward and shipping is enabled (accounts for digital rewards), and in a pledge context
     self.pledgeSummaryViewHidden = Signal.zip(baseReward, context).map { baseReward, context in
-<<<<<<< HEAD
-      (baseReward.isNoReward == false && baseReward.shipping.enabled) && context == .latePledge
-=======
-      baseReward.isNoReward == false && context == .pledge
->>>>>>> 140fa8f6
+      baseReward.isNoReward == false && context == .latePledge
     }
 
     let allRewardsTotal = Signal.combineLatest(
