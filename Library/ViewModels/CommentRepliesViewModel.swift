--- conflicted
+++ resolved
@@ -17,22 +17,17 @@
   /// Call when the User is posting a comment or reply.
   func commentComposerDidSubmitText(_ text: String)
 
-<<<<<<< HEAD
   /// Call with a `Comment` when it is selected.
   func didSelectComment(_ comment: Comment)
-=======
+
   /// Call in `didSelectRow` when either a `ViewMoreRepliesCell` or `CommentViewMoreRepliesFailedCell` is tapped.
   func paginateOrErrorCellWasTapped()
->>>>>>> 4d358ffd
 
   /// Call when the view appears.
   func viewDidAppear()
 
   /// Call when the view loads.
   func viewDidLoad()
-
-  /// Called in `didSelectRow` when the `ViewMoreRepliesCell` is tapped.
-  func viewMoreRepliesCellWasTapped()
 }
 
 public protocol CommentRepliesViewModelOutputs {
@@ -176,7 +171,6 @@
         CommentsViewModel.postCommentProducer
       )
 
-<<<<<<< HEAD
     let currentlyRetrying = MutableProperty<Set<String>>([])
 
     let newErroredCommentTapped = erroredCommentTapped
@@ -201,13 +195,8 @@
         currentlyRetrying.value.remove(id)
       })
 
-    let repliesAndTotalCount = replies.withLatestFrom(totalCountProperty.signal)
-
-    self.loadRepliesAndProjectIntoDataSource = Signal.combineLatest(repliesAndTotalCount, project)
-=======
     self.loadRepliesAndProjectIntoDataSource = replies.withLatestFrom(totalCountProperty.signal)
       .combineLatest(with: project)
->>>>>>> 4d358ffd
 
     let failableOrRetriedComment = Signal.merge(retryingComment, failableCommentWithReplacementId)
 
