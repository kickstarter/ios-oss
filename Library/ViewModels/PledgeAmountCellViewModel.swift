import Foundation
import KsApi
import Prelude
import ReactiveExtensions
import ReactiveSwift

public protocol PledgeAmountCellViewModelInputs {
  func configureWith(project: Project, reward: Reward)
  func doneButtonTapped()
  func stepperValueChanged(_ value: Double)
  func textFieldDidEndEditing(_ value: String?)
  func textFieldValueChanged(_ value: String?)
}

public protocol PledgeAmountCellViewModelOutputs {
  var amountPrimitive: Signal<Double, Never> { get }
  var currency: Signal<String, Never> { get }
  var doneButtonIsEnabled: Signal<Bool, Never> { get }
  var generateSelectionFeedback: Signal<Void, Never> { get }
  var generateNotificationWarningFeedback: Signal<Void, Never> { get }
  var stepperMaxValue: Signal<Double, Never> { get }
  var stepperMinValue: Signal<Double, Never> { get }
  var stepperStepValue: Signal<Double, Never> { get }
  var stepperValue: Signal<Double, Never> { get }
  var textFieldIsFirstResponder: Signal<Bool, Never> { get }
  var textFieldValue: Signal<String, Never> { get }
}

public protocol PledgeAmountCellViewModelType {
  var inputs: PledgeAmountCellViewModelInputs { get }
  var outputs: PledgeAmountCellViewModelOutputs { get }
}

public final class PledgeAmountCellViewModel: PledgeAmountCellViewModelType,
  PledgeAmountCellViewModelInputs, PledgeAmountCellViewModelOutputs {
  public init() {
    let project = self.projectAndRewardProperty.signal
      .skipNil()
      .map(first)

    let reward = self.projectAndRewardProperty.signal
      .skipNil()
      .map(second)

    let minAndMax = Signal.combineLatest(project, reward)
<<<<<<< HEAD
      .map(minAndMaxPledgeAmount)

    let initialValue = minAndMax.signal
      .map(first)
=======
      .map { _ in (10.0, 20.0) }

    let initialValue = Signal.combineLatest(project, reward)
      .map { _ in 15.0 }
>>>>>>> 0e15fe8f

    let clampedTextFieldValue = Signal.combineLatest(
      minAndMax.signal,
      self.textFieldDidEndEditingProperty.signal
        .skipNil()
    )
    .map(unpack)
    .map(clampedValue)

    let stepperValue = Signal.merge(
      initialValue,
      clampedTextFieldValue,
      self.stepperValueProperty.signal
    )

    self.textFieldValue = stepperValue
      .map { String(format: "%.0f", $0) }
      .skipRepeats()

    self.currency = project
      .map { currencySymbol(forCountry: $0.country).trimmed() }

    self.stepperMinValue = minAndMax.signal
      .map(first)

    self.stepperMaxValue = minAndMax.signal
      .map(second)

    let stepperValueChanged = Signal.combineLatest(
      self.stepperMinValue.signal,
      self.stepperMaxValue.signal,
      self.stepperValueProperty.signal
    )

    self.generateSelectionFeedback = stepperValueChanged
      .filter { min, max, value in min < value && value < max }
      .ignoreValues()

    self.generateNotificationWarningFeedback = stepperValueChanged
      .filter { min, max, value in value <= min || max <= value }
      .ignoreValues()

    let textFieldValue = self.textFieldValueProperty.signal
      .map { $0.coalesceWith("") }
      .map(Double.init)
      .map { $0.coalesceWith(0) }

    let updatedValue = Signal.combineLatest(
      self.stepperMinValue,
      self.stepperMaxValue,
      Signal.merge(
        stepperValue,
        textFieldValue.signal
      )
    )

    self.amountPrimitive = updatedValue
      .map(third)
      .skipRepeats()

    self.doneButtonIsEnabled = updatedValue
      .map { min, max, doubleValue in min <= doubleValue && doubleValue <= max }

    self.stepperStepValue = self.stepperMinValue

    let clampedStepperValue = Signal.combineLatest(
      self.stepperMinValue,
      self.stepperMaxValue,
      self.textFieldValueProperty.signal.skipNil()
    )
    .map(clampedValue)

    self.stepperValue = Signal.merge(
      initialValue,
      clampedStepperValue
    )

    self.textFieldIsFirstResponder = self.doneButtonTappedProperty.signal
      .mapConst(false)
  }

  private let projectAndRewardProperty = MutableProperty<(Project, Reward)?>(nil)
  public func configureWith(project: Project, reward: Reward) {
    self.projectAndRewardProperty.value = (project, reward)
  }

  private let doneButtonTappedProperty = MutableProperty(())
  public func doneButtonTapped() {
    self.doneButtonTappedProperty.value = ()
  }

  private let stepperValueProperty = MutableProperty<Double>(0)
  public func stepperValueChanged(_ value: Double) {
    self.stepperValueProperty.value = value
  }

  private let textFieldDidEndEditingProperty = MutableProperty<String?>(nil)
  public func textFieldDidEndEditing(_ value: String?) {
    self.textFieldDidEndEditingProperty.value = value
  }

  private let textFieldValueProperty = MutableProperty<String?>(nil)
  public func textFieldValueChanged(_ value: String?) {
    self.textFieldValueProperty.value = value
  }

  public let amountPrimitive: Signal<Double, Never>
  public let currency: Signal<String, Never>
  public let doneButtonIsEnabled: Signal<Bool, Never>
  public let generateSelectionFeedback: Signal<Void, Never>
  public let generateNotificationWarningFeedback: Signal<Void, Never>
  public let stepperMaxValue: Signal<Double, Never>
  public let stepperMinValue: Signal<Double, Never>
  public let stepperStepValue: Signal<Double, Never>
  public let stepperValue: Signal<Double, Never>
  public let textFieldIsFirstResponder: Signal<Bool, Never>
  public let textFieldValue: Signal<String, Never>

  public var inputs: PledgeAmountCellViewModelInputs { return self }
  public var outputs: PledgeAmountCellViewModelOutputs { return self }
}

// MARK: - Functions

private func clampedValue(_ min: Double, max: Double, value: String) -> Double {
  switch (min, max, value) {
  case let (min, _, v) where v.isEmpty: return min
  case let (min, _, v as NSString) where v.doubleValue < min: return min
  case let (_, max, v as NSString) where v.doubleValue > max: return max
  case let (_, _, v as NSString): return v.doubleValue
  }
}<|MERGE_RESOLUTION|>--- conflicted
+++ resolved
@@ -43,17 +43,10 @@
       .map(second)
 
     let minAndMax = Signal.combineLatest(project, reward)
-<<<<<<< HEAD
       .map(minAndMaxPledgeAmount)
 
     let initialValue = minAndMax.signal
       .map(first)
-=======
-      .map { _ in (10.0, 20.0) }
-
-    let initialValue = Signal.combineLatest(project, reward)
-      .map { _ in 15.0 }
->>>>>>> 0e15fe8f
 
     let clampedTextFieldValue = Signal.combineLatest(
       minAndMax.signal,
