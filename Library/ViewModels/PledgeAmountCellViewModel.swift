import Foundation
import KsApi
import Prelude
import ReactiveExtensions
import ReactiveSwift

public protocol PledgeAmountCellViewModelInputs {
  func configureWith(project: Project, reward: Reward)
  func doneButtonTapped()
  func stepperValueChanged(_ value: Double)
  func textFieldDidEndEditing(_ value: String?)
  func textFieldValueChanged(_ value: String?)
}

public protocol PledgeAmountCellViewModelOutputs {
<<<<<<< HEAD
=======
  var amount: Signal<String, Never> { get }
  var amountPrimitive: Signal<Double, Never> { get }
>>>>>>> 0351d37a
  var currency: Signal<String, Never> { get }
  var doneButtonIsEnabled: Signal<Bool, Never> { get }
  var generateSelectionFeedback: Signal<Void, Never> { get }
  var generateNotificationWarningFeedback: Signal<Void, Never> { get }
  var stepperMaxValue: Signal<Double, Never> { get }
  var stepperMinValue: Signal<Double, Never> { get }
  var stepperValue: Signal<Double, Never> { get }
  var textFieldIsFirstResponder: Signal<Bool, Never> { get }
  var textFieldValue: Signal<String, Never> { get }
}

public protocol PledgeAmountCellViewModelType {
  var inputs: PledgeAmountCellViewModelInputs { get }
  var outputs: PledgeAmountCellViewModelOutputs { get }
}

public final class PledgeAmountCellViewModel: PledgeAmountCellViewModelType,
  PledgeAmountCellViewModelInputs, PledgeAmountCellViewModelOutputs {
  public init() {
    let project = self.projectAndRewardProperty.signal
      .skipNil()
      .map(first)

    let reward = self.projectAndRewardProperty.signal
      .skipNil()
      .map(second)

    let minAndMax = Signal.combineLatest(project, reward)
      .map { _ in (10.0, 20.0) }

    let initialValue = Signal.combineLatest(project, reward)
      .map { _ in 15.0 }

    let clampedTextFieldValue = Signal.combineLatest(
      minAndMax.signal,
      self.textFieldDidEndEditingProperty.signal
        .skipNil()
    )
    .map(unpack)
    .map(clampedValue)

    let stepperValue = Signal.merge(
      initialValue,
      clampedTextFieldValue,
      self.stepperValueProperty.signal
    )

    self.textFieldValue = stepperValue
      .map { String(format: "%.0f", $0) }

    self.currency = project
      .map { currencySymbol(forCountry: $0.country).trimmed() }

    self.stepperMinValue = minAndMax.signal
      .map(first)

    self.stepperMaxValue = minAndMax.signal
      .map(second)

    let stepperValueChanged = Signal.combineLatest(
      self.stepperMinValue.signal,
      self.stepperMaxValue.signal,
      self.stepperValueProperty.signal
    )

    self.generateSelectionFeedback = stepperValueChanged
      .filter { min, max, value in min < value && value < max }
      .ignoreValues()

    self.generateNotificationWarningFeedback = stepperValueChanged
      .filter { min, max, value in value <= min || max <= value }
      .ignoreValues()

    let textFieldValue = self.textFieldValueProperty.signal
      .map { $0.coalesceWith("") }
      .map(Double.init)
      .map { $0.coalesceWith(0) }

    let updatedValue = Signal.combineLatest(
      self.stepperMinValue,
      self.stepperMaxValue,
      Signal.merge(
        stepperValue,
        textFieldValue.signal
      )
    )

    self.amountPrimitive = updatedValue
      .map(third)
      .skipRepeats()

    self.doneButtonIsEnabled = updatedValue
      .map { min, max, doubleValue in min <= doubleValue && doubleValue <= max }

    let clampedStepperValue = Signal.combineLatest(
      self.stepperMinValue,
      self.stepperMaxValue,
      self.textFieldValueProperty.signal.skipNil()
    )
    .map(clampedValue)

    self.stepperValue = Signal.merge(
      initialValue,
      clampedStepperValue
    )

    self.textFieldIsFirstResponder = self.doneButtonTappedProperty.signal
      .mapConst(false)
  }

  private let projectAndRewardProperty = MutableProperty<(Project, Reward)?>(nil)
  public func configureWith(project: Project, reward: Reward) {
    self.projectAndRewardProperty.value = (project, reward)
  }

  private let doneButtonTappedProperty = MutableProperty(())
  public func doneButtonTapped() {
    self.doneButtonTappedProperty.value = ()
  }

  private let stepperValueProperty = MutableProperty<Double>(0)
  public func stepperValueChanged(_ value: Double) {
    self.stepperValueProperty.value = value
  }

  private let textFieldDidEndEditingProperty = MutableProperty<String?>(nil)
  public func textFieldDidEndEditing(_ value: String?) {
    self.textFieldDidEndEditingProperty.value = value
  }

  private let textFieldValueProperty = MutableProperty<String?>(nil)
  public func textFieldValueChanged(_ value: String?) {
    self.textFieldValueProperty.value = value
  }

<<<<<<< HEAD
=======
  public let amount: Signal<String, Never>
  public let amountPrimitive: Signal<Double, Never>
>>>>>>> 0351d37a
  public let currency: Signal<String, Never>
  public let doneButtonIsEnabled: Signal<Bool, Never>
  public let generateSelectionFeedback: Signal<Void, Never>
  public let generateNotificationWarningFeedback: Signal<Void, Never>
  public let stepperMaxValue: Signal<Double, Never>
  public let stepperMinValue: Signal<Double, Never>
  public let stepperValue: Signal<Double, Never>
  public let textFieldIsFirstResponder: Signal<Bool, Never>
  public let textFieldValue: Signal<String, Never>

  public var inputs: PledgeAmountCellViewModelInputs { return self }
  public var outputs: PledgeAmountCellViewModelOutputs { return self }
}

// MARK: - Functions

private func clampedValue(_ min: Double, max: Double, value: String) -> Double {
  switch (min, max, value) {
  case let (min, _, v) where v.isEmpty: return min
  case let (min, _, v as NSString) where v.doubleValue < min: return min
  case let (_, max, v as NSString) where v.doubleValue > max: return max
  case let (_, _, v as NSString): return v.doubleValue
  }
}<|MERGE_RESOLUTION|>--- conflicted
+++ resolved
@@ -13,11 +13,7 @@
 }
 
 public protocol PledgeAmountCellViewModelOutputs {
-<<<<<<< HEAD
-=======
-  var amount: Signal<String, Never> { get }
   var amountPrimitive: Signal<Double, Never> { get }
->>>>>>> 0351d37a
   var currency: Signal<String, Never> { get }
   var doneButtonIsEnabled: Signal<Bool, Never> { get }
   var generateSelectionFeedback: Signal<Void, Never> { get }
@@ -153,11 +149,7 @@
     self.textFieldValueProperty.value = value
   }
 
-<<<<<<< HEAD
-=======
-  public let amount: Signal<String, Never>
   public let amountPrimitive: Signal<Double, Never>
->>>>>>> 0351d37a
   public let currency: Signal<String, Never>
   public let doneButtonIsEnabled: Signal<Bool, Never>
   public let generateSelectionFeedback: Signal<Void, Never>
