import Foundation
import KsApi
import Prelude
import ReactiveSwift

public protocol ManagePledgeSummaryViewModelInputs {
  func configureWith(_ project: Project)
  func viewDidLoad()
}

public protocol ManagePledgeSummaryViewModelOutputs {
  var backerImageURLAndPlaceholderImageName: Signal<(URL, String), Never> { get }
  var backerNameLabelHidden: Signal<Bool, Never> { get }
  var backerNameText: Signal<String, Never> { get }
  var backerNumberText: Signal<String, Never> { get }
  var backingDateText: Signal<String, Never> { get }
  var circleAvatarViewHidden: Signal<Bool, Never> { get }
  var configurePledgeAmountSummaryViewWithProject: Signal<Project, Never> { get }
  var configurePledgeStatusLabelViewWithProject: Signal<Project, Never> { get }
  var totalAmountText: Signal<NSAttributedString, Never> { get }
}

public protocol ManagePledgeSummaryViewModelType {
  var inputs: ManagePledgeSummaryViewModelInputs { get }
  var outputs: ManagePledgeSummaryViewModelOutputs { get }
}

public class ManagePledgeSummaryViewModel: ManagePledgeSummaryViewModelType,
  ManagePledgeSummaryViewModelInputs, ManagePledgeSummaryViewModelOutputs {
  public init() {
    let project = Signal.combineLatest(
      self.projectSignal,
      self.viewDidLoadSignal
    )
    .map(first)

    let backing = project
      .map { $0.personalization.backing }
      .skipNil()

    self.configurePledgeStatusLabelViewWithProject = project
    self.configurePledgeAmountSummaryViewWithProject = project

    let projectAndBacking = project
      .zip(with: backing)

    let userAndIsBackingProject = backing
      .filterMap { backing -> (User, Bool)? in
        guard let user = AppEnvironment.current.currentUser else {
          return nil
        }

        return (user, backing.backerId == user.id)
      }

    self.backerNameLabelHidden = userAndIsBackingProject.map(second).negate()
    self.circleAvatarViewHidden = userAndIsBackingProject.map(second).negate()

    let userBackingProject = userAndIsBackingProject
      .filter(second >>> isTrue)
      .map(first)

    self.backerNameText = userBackingProject
      .map(\.name)

    self.backerImageURLAndPlaceholderImageName = userBackingProject
      .map(\.avatar.small)
      .map(URL.init)
      .skipNil()
      .map { ($0, "avatar--placeholder") }

    self.backerNumberText = backing
      .map { Strings.backer_modal_backer_number(backer_number: Format.wholeNumber($0.sequence)) }

    self.backingDateText = backing
      .map(formattedPledgeDate)

    self.totalAmountText = projectAndBacking
      .map { project, backing in
        attributedCurrency(with: project, amount: backing.amount)
      }
      .skipNil()
  }

  private let (projectSignal, projectObserver) = Signal<Project, Never>.pipe()
  public func configureWith(_ project: Project) {
    self.projectObserver.send(value: project)
  }

  private let (viewDidLoadSignal, viewDidLoadObserver) = Signal<(), Never>.pipe()
  public func viewDidLoad() {
    self.viewDidLoadObserver.send(value: ())
  }

  public let backerImageURLAndPlaceholderImageName: Signal<(URL, String), Never>
  public let backerNameLabelHidden: Signal<Bool, Never>
  public let backerNameText: Signal<String, Never>
  public let backerNumberText: Signal<String, Never>
  public let backingDateText: Signal<String, Never>
<<<<<<< HEAD
  public let configurePledgeStatusLabelViewWithProject: Signal<Project, Never>
=======
  public let circleAvatarViewHidden: Signal<Bool, Never>
>>>>>>> 35213c4d
  public let configurePledgeAmountSummaryViewWithProject: Signal<Project, Never>
  public let totalAmountText: Signal<NSAttributedString, Never>

  public var inputs: ManagePledgeSummaryViewModelInputs { return self }
  public var outputs: ManagePledgeSummaryViewModelOutputs { return self }
}

private func formattedPledgeDate(_ backing: Backing) -> String {
  let formattedDate = Format.date(secondsInUTC: backing.pledgedAt, dateStyle: .long, timeStyle: .none)
  return Strings.As_of_pledge_date(pledge_date: formattedDate)
}

private func attributedCurrency(with project: Project, amount: Double) -> NSAttributedString? {
  let defaultAttributes = checkoutCurrencyDefaultAttributes()
    .withAllValuesFrom([.foregroundColor: UIColor.ksr_green_500])
  let superscriptAttributes = checkoutCurrencySuperscriptAttributes()
  guard
    let attributedCurrency = Format.attributedCurrency(
      amount,
      country: project.country,
      omitCurrencyCode: project.stats.omitUSCurrencyCode,
      defaultAttributes: defaultAttributes,
      superscriptAttributes: superscriptAttributes
    ) else { return nil }

  return attributedCurrency
}<|MERGE_RESOLUTION|>--- conflicted
+++ resolved
@@ -97,11 +97,8 @@
   public let backerNameText: Signal<String, Never>
   public let backerNumberText: Signal<String, Never>
   public let backingDateText: Signal<String, Never>
-<<<<<<< HEAD
+  public let circleAvatarViewHidden: Signal<Bool, Never>
   public let configurePledgeStatusLabelViewWithProject: Signal<Project, Never>
-=======
-  public let circleAvatarViewHidden: Signal<Bool, Never>
->>>>>>> 35213c4d
   public let configurePledgeAmountSummaryViewWithProject: Signal<Project, Never>
   public let totalAmountText: Signal<NSAttributedString, Never>
 
