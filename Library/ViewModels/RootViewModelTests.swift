@testable import Kickstarter_Framework
@testable import KsApi
@testable import Library
import Prelude
import ReactiveExtensions_TestHelpers
import ReactiveSwift
import UIKit
import XCTest

final class RootViewModelTests: TestCase {
  let vm: RootViewModelType = RootViewModel()
  let viewControllerNames = TestObserver<[String], Never>()
  let filterDiscovery = TestObserver<DiscoveryParams, Never>()
  let selectedIndex = TestObserver<RootViewControllerIndex, Never>()
  let setBadgeValueAtIndexValue = TestObserver<String?, Never>()
  let setBadgeValueAtIndexIndex = TestObserver<RootViewControllerIndex, Never>()
  let scrollToTopControllerName = TestObserver<String, Never>()
  let tabBarItemsData = TestObserver<TabBarItemsData, Never>()
  let updateUserInEnvironment = TestObserver<User, Never>()

  override func setUp() {
    super.setUp()

    self.vm.outputs.setViewControllers
      .map(extractRootNames)
      .observe(self.viewControllerNames.observer)

    self.vm.outputs.filterDiscovery.map(second).observe(self.filterDiscovery.observer)
    self.vm.outputs.selectedIndex.observe(self.selectedIndex.observer)
    self.vm.outputs.setBadgeValueAtIndex.map { $0.0 }.observe(self.setBadgeValueAtIndexValue.observer)
    self.vm.outputs.setBadgeValueAtIndex.map { $0.1 }.observe(self.setBadgeValueAtIndexIndex.observer)
    self.vm.outputs.updateUserInEnvironment.observe(self.updateUserInEnvironment.observer)

    let viewControllers = self.vm.outputs.setViewControllers
      .map { $0.map(RootTabBarViewController.viewController(from:)).compact() }

    Signal.combineLatest(viewControllers, self.vm.outputs.scrollToTop)
      .map { vcs, idx in vcs[clamp(0, vcs.count - 1)(idx)] }
      .map(extractName)
      .observe(self.scrollToTopControllerName.observer)

    self.vm.outputs.tabBarItemsData.observe(self.tabBarItemsData.observer)
  }

  func testSetBadgeValueAtIndex_NoValue() {
    let mockApplication = MockApplication()
    mockApplication.applicationIconBadgeNumber = 0

    self.setBadgeValueAtIndexValue.assertValues([])
    self.setBadgeValueAtIndexIndex.assertValues([])

    withEnvironment(application: mockApplication) {
      self.vm.inputs.viewDidLoad()

      self.setBadgeValueAtIndexValue.assertValues([nil])
      self.setBadgeValueAtIndexIndex.assertValues([1])
    }
  }

  func testSetBadgeValueAtIndex_ValueSet() {
    let mockApplication = MockApplication()
    mockApplication.applicationIconBadgeNumber = 5

    self.setBadgeValueAtIndexValue.assertValues([])
    self.setBadgeValueAtIndexIndex.assertValues([])

    withEnvironment(application: mockApplication) {
      self.vm.inputs.viewDidLoad()

      self.setBadgeValueAtIndexValue.assertValues(["5"])
      self.setBadgeValueAtIndexIndex.assertValues([1])
    }
  }

  func testSetBadgeValueAtIndex_MaxValueSet() {
    let mockApplication = MockApplication()
    mockApplication.applicationIconBadgeNumber = 100

    self.setBadgeValueAtIndexValue.assertValues([])
    self.setBadgeValueAtIndexIndex.assertValues([])

    withEnvironment(application: mockApplication) {
      self.vm.inputs.viewDidLoad()

      self.setBadgeValueAtIndexValue.assertValues(["99+"])
      self.setBadgeValueAtIndexIndex.assertValues([1])
    }
  }

  func testSetBadgeValueAtIndex_MaxValueSet_ToggleVoiceOver() {
    let mockApplication = MockApplication()
    mockApplication.applicationIconBadgeNumber = 100

    self.setBadgeValueAtIndexValue.assertValues([])
    self.setBadgeValueAtIndexIndex.assertValues([])

    withEnvironment(application: mockApplication, isVoiceOverRunning: { false }) {
      self.vm.inputs.viewDidLoad()

      self.setBadgeValueAtIndexValue.assertValues(["99+"])
      self.setBadgeValueAtIndexIndex.assertValues([1])
    }

    withEnvironment(application: mockApplication, isVoiceOverRunning: { true }) {
      self.vm.inputs.voiceOverStatusDidChange()

      self.setBadgeValueAtIndexValue.assertValues(["99+", "100"])
      self.setBadgeValueAtIndexIndex.assertValues([1, 1])
    }

    withEnvironment(application: mockApplication, isVoiceOverRunning: { false }) {
      self.vm.inputs.voiceOverStatusDidChange()

      self.setBadgeValueAtIndexValue.assertValues(["99+", "100", "99+"])
      self.setBadgeValueAtIndexIndex.assertValues([1, 1, 1])
    }
  }

  func testSetBadgeValueAtIndex_AppWillEnterForeground() {
    let mockApplication = MockApplication()
    mockApplication.applicationIconBadgeNumber = 100

    self.setBadgeValueAtIndexValue.assertValues([])
    self.setBadgeValueAtIndexIndex.assertValues([])

    withEnvironment(application: mockApplication) {
      self.vm.inputs.viewDidLoad()

      self.setBadgeValueAtIndexValue.assertValues(["99+"])
      self.setBadgeValueAtIndexIndex.assertValues([1])

      mockApplication.applicationIconBadgeNumber = 50

      self.vm.inputs.applicationWillEnterForeground()

      self.setBadgeValueAtIndexValue.assertValues(["99+", "50"])
      self.setBadgeValueAtIndexIndex.assertValues([1, 1])
    }
  }

  func testClearBadgeValueOnActivitiesTabSelected() {
    let initialActivitiesCount = 100

    let mockApplication = MockApplication()
    mockApplication.applicationIconBadgeNumber = initialActivitiesCount

    self.updateUserInEnvironment.assertValues([])
    self.setBadgeValueAtIndexValue.assertValues([])
    self.setBadgeValueAtIndexIndex.assertValues([])

    let mockService = MockService(
      clearUserUnseenActivityResult: Result.success(.init(activityIndicatorCount: 0))
    )

    let user = User.template
      |> User.lens.unseenActivityCount .~ initialActivitiesCount

    withEnvironment(apiService: mockService, application: mockApplication, currentUser: user) {
      self.vm.inputs.viewDidLoad()

      self.updateUserInEnvironment.assertValues([])
      self.setBadgeValueAtIndexValue.assertValues(["99+"])
      self.setBadgeValueAtIndexIndex.assertValues([1])

      self.vm.inputs.didSelect(index: 1)

      self.updateUserInEnvironment.assertValues([])
      self.setBadgeValueAtIndexValue.assertValues(["99+", nil])
      self.setBadgeValueAtIndexIndex.assertValues([1, 1])

      self.scheduler.advance()

      XCTAssertEqual(self.updateUserInEnvironment.values.map { $0.id }, [user.id])
      self.setBadgeValueAtIndexValue.assertValues(["99+", nil])
      self.setBadgeValueAtIndexIndex.assertValues([1, 1])
    }
  }

  func testClearBadgeValueOnActivitiesTabSelected_LoggedOut() {
    let initialActivitiesCount = 100

    let mockApplication = MockApplication()
    mockApplication.applicationIconBadgeNumber = initialActivitiesCount

    self.updateUserInEnvironment.assertValues([])
    self.setBadgeValueAtIndexValue.assertValues([])
    self.setBadgeValueAtIndexIndex.assertValues([])

    let mockService = MockService(
      clearUserUnseenActivityResult: Result.success(.init(activityIndicatorCount: 0))
    )

    withEnvironment(apiService: mockService, application: mockApplication) {
      self.vm.inputs.viewDidLoad()

      self.updateUserInEnvironment.assertValues([])
      self.setBadgeValueAtIndexValue.assertValues(["99+"])
      self.setBadgeValueAtIndexIndex.assertValues([1])

      self.vm.inputs.didSelect(index: 1)

      self.updateUserInEnvironment.assertValues([])
      self.setBadgeValueAtIndexValue.assertValues(["99+", nil])
      self.setBadgeValueAtIndexIndex.assertValues([1, 1])

      self.scheduler.advance()

      self.updateUserInEnvironment.assertValues([])
      self.setBadgeValueAtIndexValue.assertValues(["99+", nil])
      self.setBadgeValueAtIndexIndex.assertValues([1, 1])
    }
  }

  func testSetBadgeValueAtIndex_CurrentUserUpdated_SessionEnded() {
    let mockApplication = MockApplication()
    mockApplication.applicationIconBadgeNumber = 0

    self.setBadgeValueAtIndexValue.assertValues([])
    self.setBadgeValueAtIndexIndex.assertValues([])

    withEnvironment(application: mockApplication) {
      self.vm.inputs.viewDidLoad()

      self.setBadgeValueAtIndexValue.assertValues([nil])
      self.setBadgeValueAtIndexIndex.assertValues([1])
    }

    let user = .template
      |> User.lens.unseenActivityCount .~ 50

    withEnvironment(application: mockApplication) {
      AppEnvironment.login(.init(accessToken: "deadbeef", user: user))
      self.vm.inputs.currentUserUpdated()

      self.setBadgeValueAtIndexValue.assertValues([nil, "50"])
      self.setBadgeValueAtIndexIndex.assertValues([1, 1])

      AppEnvironment.logout()

      self.vm.inputs.userSessionEnded()

      self.setBadgeValueAtIndexValue.assertValues([nil, "50", nil])
      self.setBadgeValueAtIndexIndex.assertValues([1, 1, 1])
    }
  }

  func testSetBadgeValueAtIndex_FromNotification() {
    let mockApplication = MockApplication()
    mockApplication.applicationIconBadgeNumber = 100

    self.setBadgeValueAtIndexValue.assertValues([])
    self.setBadgeValueAtIndexIndex.assertValues([])

    withEnvironment(application: mockApplication) {
      self.vm.inputs.viewDidLoad()

      self.setBadgeValueAtIndexValue.assertValues(["99+"])
      self.setBadgeValueAtIndexIndex.assertValues([1])

      self.vm.inputs.didReceiveBadgeValue(10)

      self.setBadgeValueAtIndexValue.assertValues(["99+", "10"])
      self.setBadgeValueAtIndexIndex.assertValues([1, 1])

      self.vm.inputs.didReceiveBadgeValue(0)

      self.setBadgeValueAtIndexValue.assertValues(["99+", "10", nil])
      self.setBadgeValueAtIndexIndex.assertValues([1, 1, 1])
    }
  }

  func testSetViewControllers() {
    let viewControllerNames = TestObserver<[String], Never>()

    self.vm.outputs.setViewControllers.map(extractRootNames)
      .observe(viewControllerNames.observer)

    self.vm.inputs.viewDidLoad()

    viewControllerNames.assertValues(
      [
        ["Discovery", "EmptyStates", "Search", "LoginTout"]
      ],
      "Show the logged out tabs."
    )

    AppEnvironment.login(AccessTokenEnvelope(accessToken: "deadbeef", user: .template))
    self.vm.inputs.userSessionStarted()

    viewControllerNames.assertValues(
      [
<<<<<<< HEAD
        ["Discovery", "Activities", "Search", "LoginTout"],
        ["Discovery", "PPOContainer", "Search", "BackerDashboard"]
=======
        ["Discovery", "EmptyStates", "Search", "LoginTout"],
        ["Discovery", "Activities", "Search", "BackerDashboard"]
>>>>>>> 77cad93b
      ],
      "Show the logged in tabs."
    )

    AppEnvironment.updateCurrentUser(.template |> \.stats.memberProjectsCount .~ 1)
    self.vm.inputs.currentUserUpdated()

    viewControllerNames.assertValues(
      [
<<<<<<< HEAD
        ["Discovery", "Activities", "Search", "LoginTout"],
        ["Discovery", "PPOContainer", "Search", "BackerDashboard"]
=======
        ["Discovery", "EmptyStates", "Search", "LoginTout"],
        ["Discovery", "Activities", "Search", "BackerDashboard"]
>>>>>>> 77cad93b
      ],
      "Updating the member projects does not trigger any view controller changes"
    )

    AppEnvironment.logout()
    self.vm.inputs.userSessionEnded()

    viewControllerNames.assertValues(
      [
<<<<<<< HEAD
        ["Discovery", "Activities", "Search", "LoginTout"],
        ["Discovery", "PPOContainer", "Search", "BackerDashboard"],
        ["Discovery", "Activities", "Search", "LoginTout"]
=======
        ["Discovery", "EmptyStates", "Search", "LoginTout"],
        ["Discovery", "Activities", "Search", "BackerDashboard"],
        ["Discovery", "EmptyStates", "Search", "LoginTout"]
>>>>>>> 77cad93b
      ],
      "Show the logged out tabs."
    )
  }

  func testViewControllersDontOverEmit() {
    let viewControllerNames = TestObserver<[String], Never>()
    self.vm.outputs.setViewControllers.map(extractRootNames)
      .observe(viewControllerNames.observer)

    self.vm.inputs.viewDidLoad()

    self.viewControllerNames.assertValueCount(1)

    self.vm.inputs.currentUserUpdated()

    self.viewControllerNames.assertValueCount(1)
  }

  func testUpdateUserLocalePreferences() {
    let viewControllerNames = TestObserver<[String], Never>()
    self.vm.outputs.setViewControllers.map(extractRootNames)
      .observe(viewControllerNames.observer)

    withEnvironment(language: .en, locale: Locale(identifier: "en")) {
      self.vm.inputs.viewDidLoad()

      self.viewControllerNames.assertValueCount(1)
      self.tabBarItemsData.assertValueCount(1)
    }

    withEnvironment(language: .de, locale: Locale(identifier: "de")) {
      self.vm.inputs.userLocalePreferencesChanged()

      self.viewControllerNames.assertValueCount(
        2,
        "The view controllers should be regenerated when the user language or currency changes."
      )
      self.tabBarItemsData.assertValueCount(2)
    }
  }

<<<<<<< HEAD
=======
  func testAppToForeground_ChangesActivityTabIfNecessary() {
    let viewControllerNames = TestObserver<[String], Never>()
    self.vm.outputs.setViewControllers.map(extractRootNames)
      .observe(viewControllerNames.observer)

    let configClientPPO_Off = MockRemoteConfigClient()
    configClientPPO_Off.features = [
      RemoteConfigFeature.pledgedProjectsOverviewEnabled.rawValue: false
    ]

    let configClientPPO_On = MockRemoteConfigClient()
    configClientPPO_On.features = [
      RemoteConfigFeature.pledgedProjectsOverviewEnabled.rawValue: true
    ]

    withEnvironment(currentUser: .template, remoteConfigClient: configClientPPO_Off) {
      self.vm.inputs.viewDidLoad()

      self.viewControllerNames.assertValueCount(1)
      self.tabBarItemsData.assertValueCount(1)

      self.setBadgeValueAtIndexIndex.assertLastValue(1)
      self.setBadgeValueAtIndexValue.assertLastValue(
        nil,
        "Current user should have a cleared badge on activity"
      )
    }

    withEnvironment(
      currentUser: .template,
      currentUserPPOSettings: PPOUserSettings(hasAction: true, backingActionCount: 1),
      remoteConfigClient: configClientPPO_On
    ) {
      self.vm.inputs.applicationWillEnterForeground()

      self.viewControllerNames.assertValueCount(
        2,
        "Turning on PPO and returning the app to foreground should change the view controller tabs."
      )
      self.tabBarItemsData.assertValueCount(
        2,
        "Turning on PPO and returning the app to foreground should refresh the tab bar data."
      )

      self.setBadgeValueAtIndexValue.assertLastValue(
        nil,
        "Turning on PPO should show a badge, eventually, but that is coming in a follow-up PR."
      )

      self.vm.inputs.applicationWillEnterForeground()
      self.viewControllerNames.assertValueCount(
        2,
        "PPO hasn't changed, so no new view controllers should be set."
      )
      self.tabBarItemsData.assertValueCount(
        2,
        "PPO hasn't changed, so no new tab bar data should be set."
      )
    }
  }

>>>>>>> 77cad93b
  func testSelectedIndex() {
    self.selectedIndex.assertValues([], "No index selected before view loads.")

    self.vm.inputs.viewDidLoad()

    self.selectedIndex.assertValues([0], "Default index selected immediately.")

    self.vm.inputs.didSelect(index: 1)

    self.selectedIndex.assertValues([0, 1], "Selects index immediately.")

    self.vm.inputs.didSelect(index: 0)

    self.selectedIndex.assertValues([0, 1, 0], "Selects index immediately.")

    self.vm.inputs.didSelect(index: 2)

    self.selectedIndex.assertValues([0, 1, 0, 2], "Selects index immediately.")

    XCTAssertEqual(
      ["activity_feed", "discover"],
      self.segmentTrackingClient.properties(forKey: "context_page")
    )
    XCTAssertEqual(
      ["discover", "search"],
      self.segmentTrackingClient.properties(forKey: "context_cta")
    )

    self.vm.inputs.didSelect(index: 10)

    self.selectedIndex.assertValues([0, 1, 0, 2, 3], "Selects index immediately.")
  }

  func testScrollToTop() {
    self.scrollToTopControllerName.assertDidNotEmitValue()

    self.vm.inputs.viewDidLoad()

    self.scrollToTopControllerName.assertDidNotEmitValue()

    self.vm.inputs.shouldSelect(index: 1)
    self.vm.inputs.didSelect(index: 1)

    self.scrollToTopControllerName.assertDidNotEmitValue("Selecting index doesn't cause scroll to top.")

    self.vm.inputs.shouldSelect(index: 0)
    self.vm.inputs.didSelect(index: 0)

    self.scrollToTopControllerName.assertDidNotEmitValue(
      "Selecting different index doesn't cause scroll to top."
    )

    self.vm.inputs.shouldSelect(index: 0)
    self.vm.inputs.didSelect(index: 0)

    self.scrollToTopControllerName.assertValues(
      ["Discovery"],
      "Selecting same index again causes scroll to top."
    )
  }

  func testSwitchingTabs() {
    self.vm.inputs.viewDidLoad()
    self.selectedIndex.assertValues([0])
    self.vm.inputs.switchToDiscovery(params: nil)
    self.selectedIndex.assertValues([0, 0])
    self.vm.inputs.switchToActivities()
    self.selectedIndex.assertValues([0, 0, 1])
    self.vm.inputs.switchToSearch()
    self.selectedIndex.assertValues([0, 0, 1, 2])
    self.vm.inputs.switchToProfile()
    self.selectedIndex.assertValues([0, 0, 1, 2])
    self.vm.inputs.switchToLogin()
    self.selectedIndex.assertValues([0, 0, 1, 2, 3])

    AppEnvironment.login(AccessTokenEnvelope(accessToken: "deadbeef", user: .template))
    self.vm.inputs.userSessionStarted()

    self.selectedIndex.assertValues([0, 0, 1, 2, 3, 3])
    self.vm.inputs.switchToProfile()
    self.selectedIndex.assertValues([0, 0, 1, 2, 3, 3, 3])
    self.vm.inputs.switchToLogin()
    self.selectedIndex.assertValues([0, 0, 1, 2, 3, 3, 3])
  }

  func testSwitchToDiscoveryParam() {
    self.vm.inputs.viewDidLoad()

    let params = DiscoveryParams.defaults

    self.filterDiscovery.assertValues([])
    self.vm.inputs.switchToDiscovery(params: params)
    self.filterDiscovery.assertValues([params])
  }

  func testSwitchToSearch() {
    self.selectedIndex.assertDidNotEmitValue()

    self.vm.inputs.viewDidLoad()

    self.selectedIndex.assertLastValue(0)
    self.vm.inputs.switchToSearch()
    self.selectedIndex.assertLastValue(2)
  }

  func testTabBarItemStyles() {
    let user = User.template |> \.avatar.small .~ "http://image.com/image"
    let creator = User.template
      |> \.stats.memberProjectsCount .~ 1
      |> \.avatar.small .~ "http://image.com/image2"

    let items: [TabBarItem] = [
      .home(index: 0),
      .activity(index: 1),
      .search(index: 2),
      .profile(avatarUrl: nil, index: 3)
    ]

    let itemsLoggedIn: [TabBarItem] = [
      .home(index: 0),
      .activity(index: 1),
      .search(index: 2),
      .profile(avatarUrl: URL(string: user.avatar.small), index: 3)
    ]
    let itemsCreator: [TabBarItem] = [
      .home(index: 0),
      .activity(index: 1),
      .search(index: 2),
      .profile(avatarUrl: URL(string: creator.avatar.small), index: 3)
    ]

    let tabData = TabBarItemsData(items: items, isLoggedIn: false)
    let tabDataLoggedIn = TabBarItemsData(items: itemsLoggedIn, isLoggedIn: true)
    let tabDataCreator = TabBarItemsData(items: itemsCreator, isLoggedIn: true)

    self.tabBarItemsData.assertValueCount(0)

    self.vm.inputs.viewDidLoad()

    self.tabBarItemsData.assertValues([tabData])

    AppEnvironment.login(AccessTokenEnvelope(accessToken: "deadbeef", user: user))
    self.vm.inputs.userSessionStarted()

    self.tabBarItemsData.assertValues([tabData, tabDataLoggedIn])

    self.vm.inputs.currentUserUpdated()

    self.tabBarItemsData.assertValues([tabData, tabDataLoggedIn, tabDataLoggedIn])

    AppEnvironment.logout()
    self.vm.inputs.userSessionEnded()

    self.tabBarItemsData.assertValues([tabData, tabDataLoggedIn, tabDataLoggedIn, tabData])

    AppEnvironment.login(AccessTokenEnvelope(accessToken: "deadbeef", user: creator))
    self.vm.inputs.userSessionStarted()

    self.tabBarItemsData.assertValues([tabData, tabDataLoggedIn, tabDataLoggedIn, tabData, tabDataCreator])
  }

  func testSetViewControllers_DoesNotFilterDiscovery() {
    self.filterDiscovery.assertValueCount(0)

    let viewControllerNames = TestObserver<[String], Never>()
    self.vm.outputs.setViewControllers.map(extractRootNames)
      .observe(viewControllerNames.observer)

    self.vm.inputs.viewDidLoad()

    let params = DiscoveryParams.defaults
    self.vm.inputs.switchToDiscovery(params: params)
    self.filterDiscovery.assertValues([params])

    AppEnvironment.login(AccessTokenEnvelope(accessToken: "deadbeef", user: .template))
    self.vm.inputs.userSessionStarted()

    AppEnvironment.logout()
    self.vm.inputs.userSessionEnded()

    self.viewControllerNames.assertValueCount(3)
    self.filterDiscovery.assertValues([params])
  }

<<<<<<< HEAD
  func testPPOTabBarBadging_WithoutPersistence() {
    let user = User.template
      |> \.unseenActivityCount .~ 50
      |> \.erroredBackingsCount .~ 4

    self.setBadgeValueAtIndexValue.assertValues([])
    self.setBadgeValueAtIndexIndex.assertValues([])

    withEnvironment(currentUserPPOSettings: nil) {
      self.vm.inputs.viewDidLoad()

      AppEnvironment.login(.init(accessToken: "deadbeef", user: user))
      withEnvironment(currentUserPPOSettings: PPOUserSettings(hasAction: true, backingActionCount: 1)) {
        self.vm.inputs.currentUserUpdated()
      }

      self.setBadgeValueAtIndexValue.assertValues([nil, ""])
      self.setBadgeValueAtIndexIndex.assertValues([1, 1])
    }
  }

  func testPPOTabBarBadging_WithPersistence() {
    let user = User.template
      |> \.unseenActivityCount .~ 50
      |> \.erroredBackingsCount .~ 4

    self.setBadgeValueAtIndexValue.assertValues([])
    self.setBadgeValueAtIndexIndex.assertValues([])

    withEnvironment(currentUserPPOSettings: PPOUserSettings(hasAction: true, backingActionCount: 1)) {
      self.vm.inputs.viewDidLoad()

      AppEnvironment.login(.init(accessToken: "deadbeef", user: user))
      self.vm.inputs.currentUserUpdated()

      self.setBadgeValueAtIndexValue.assertValues(["", ""])
      self.setBadgeValueAtIndexIndex.assertValues([1, 1])
    }
  }
=======
  /*
   // FIXME: MBL-2151 Implement PPO badging using backingActionsCount
     func testPPOTabBarBadging_FeatureFlagEnabledWithoutPersistence() {
       let user = User.template
         |> \.unseenActivityCount .~ 50
         |> \.erroredBackingsCount .~ 4

       let remoteConfig = MockRemoteConfigClient()
       remoteConfig.features = [
         RemoteConfigFeature.pledgedProjectsOverviewEnabled.rawValue: true
       ]

       self.setBadgeValueAtIndexValue.assertValues([])
       self.setBadgeValueAtIndexIndex.assertValues([])

       withEnvironment(
         currentUserPPOSettings: nil,
         remoteConfigClient: remoteConfig
       ) {
         self.vm.inputs.viewDidLoad()

         AppEnvironment.login(.init(accessToken: "deadbeef", user: user))
         withEnvironment(currentUserPPOSettings: PPOUserSettings(hasAction: true, backingActionCount: 1)) {
           self.vm.inputs.currentUserUpdated()
         }

         self.setBadgeValueAtIndexValue.assertValues([nil, ""])
         self.setBadgeValueAtIndexIndex.assertValues([1, 1])
       }
     }

     func testPPOTabBarBadging_FeatureFlagEnabledWithPersistence() {
       let user = User.template
         |> \.unseenActivityCount .~ 50
         |> \.erroredBackingsCount .~ 4

       let remoteConfig = MockRemoteConfigClient()
       remoteConfig.features = [
         RemoteConfigFeature.pledgedProjectsOverviewEnabled.rawValue: true
       ]

       self.setBadgeValueAtIndexValue.assertValues([])
       self.setBadgeValueAtIndexIndex.assertValues([])

       withEnvironment(
         currentUserPPOSettings: PPOUserSettings(hasAction: true, backingActionCount: 1),
         remoteConfigClient: remoteConfig
       ) {
         self.vm.inputs.viewDidLoad()

         AppEnvironment.login(.init(accessToken: "deadbeef", user: user))
         self.vm.inputs.currentUserUpdated()

         self.setBadgeValueAtIndexValue.assertValues(["", ""])
         self.setBadgeValueAtIndexIndex.assertValues([1, 1])
       }
     }
      */
>>>>>>> 77cad93b

  func testSetViewControllers_LoggedIn() {
    withEnvironment(currentUser: nil) {
      self.vm.inputs.viewDidLoad()

      self.viewControllerNames.assertValues(
        [
          ["Discovery", "EmptyStates", "EmptyStates", "Search", "LoginTout"]
        ],
        "Shows empty Activities tab initially"
      )

      AppEnvironment.login(AccessTokenEnvelope(accessToken: "deadbeef", user: .template))
      self.vm.inputs.userSessionStarted()

      self.viewControllerNames.assertValues(
        [
          ["Discovery", "EmptyStates", "EmptyStates", "Search", "LoginTout"],
          ["Discovery", "PPOContainer", "Activities", "Search", "BackerDashboard"]
        ],
        "Shows PPO tab when logged in with feature flag enabled"
      )

      AppEnvironment.logout()
      self.vm.inputs.userSessionEnded()

      self.viewControllerNames.assertValues(
        [
          ["Discovery", "EmptyStates", "EmptyStates", "Search", "LoginTout"],
          ["Discovery", "PPOContainer", "Activities", "Search", "BackerDashboard"],
          ["Discovery", "EmptyStates", "EmptyStates", "Search", "LoginTout"]
        ],
        "Shows regular Activities tab when logged out again"
      )
    }
  }
<<<<<<< HEAD
=======

  func testSetViewControllers_PledgedProjectsOverview_FeatureFlagDisabled() {
    let remoteConfig = MockRemoteConfigClient()
    remoteConfig.features = [
      RemoteConfigFeature.pledgedProjectsOverviewEnabled.rawValue: false
    ]

    withEnvironment(
      remoteConfigClient: remoteConfig
    ) {
      self.vm.inputs.viewDidLoad()

      AppEnvironment.login(AccessTokenEnvelope(accessToken: "deadbeef", user: .template))
      self.vm.inputs.userSessionStarted()

      self.viewControllerNames.assertValues(
        [
          ["Discovery", "EmptyStates", "Search", "LoginTout"],
          ["Discovery", "Activities", "Search", "BackerDashboard"]
        ],
        "Shows regular Activities tab when feature flag disabled, even when logged in"
      )
    }
  }
>>>>>>> 77cad93b
}

private func extractRootNames(_ vcs: [RootViewControllerData]) -> [String] {
  return vcs
    .map(RootTabBarViewController.viewController(from:))
    .compact()
    .map(UINavigationController.init(rootViewController:))
    .compactMap(extractRootName)
}

private func extractRootName(_ vc: UIViewController) -> String? {
  return (vc as? UINavigationController)?
    .viewControllers
    .first
    .map(extractName)
}

private func extractName(_ vc: UIViewController) -> String {
  return "\(type(of: vc))".replacingOccurrences(of: "ViewController", with: "")
}<|MERGE_RESOLUTION|>--- conflicted
+++ resolved
@@ -269,6 +269,95 @@
     }
   }
 
+  func testSetBadgeValueAtIndex_CurrentUserUpdated_SessionEnded_IncludesErroredPledges() {
+    let mockApplication = MockApplication()
+    mockApplication.applicationIconBadgeNumber = 0
+
+    self.setBadgeValueAtIndexValue.assertValues([])
+    self.setBadgeValueAtIndexIndex.assertValues([])
+
+    withEnvironment(application: mockApplication) {
+      self.vm.inputs.viewDidLoad()
+
+      self.setBadgeValueAtIndexValue.assertValues([nil])
+      self.setBadgeValueAtIndexIndex.assertValues([1])
+    }
+
+    let user = .template
+      |> User.lens.unseenActivityCount .~ 50
+      |> User.lens.erroredBackingsCount .~ 4
+
+    withEnvironment(application: mockApplication) {
+      AppEnvironment.login(.init(accessToken: "deadbeef", user: user))
+      self.vm.inputs.currentUserUpdated()
+
+      self.setBadgeValueAtIndexValue.assertValues([nil, "54"])
+      self.setBadgeValueAtIndexIndex.assertValues([1, 1])
+
+      AppEnvironment.logout()
+
+      self.vm.inputs.userSessionEnded()
+
+      self.setBadgeValueAtIndexValue.assertValues([nil, "54", nil])
+      self.setBadgeValueAtIndexIndex.assertValues([1, 1, 1])
+    }
+  }
+
+  func testClearBadgeValueOnActivitiesTabSelected_IncludesErroredPledges() {
+    let initialActivitiesCount = 100
+
+    let mockApplication = MockApplication()
+    mockApplication.applicationIconBadgeNumber = initialActivitiesCount
+
+    self.updateUserInEnvironment.assertValues([])
+    self.setBadgeValueAtIndexValue.assertValues([])
+    self.setBadgeValueAtIndexIndex.assertValues([])
+
+    let mockService = MockService(
+      clearUserUnseenActivityResult: Result.success(.init(activityIndicatorCount: 0))
+    )
+
+    let user = User.template
+      |> User.lens.unseenActivityCount .~ initialActivitiesCount
+      |> User.lens.erroredBackingsCount .~ 9
+
+    withEnvironment(apiService: mockService, application: mockApplication, currentUser: user) {
+      self.vm.inputs.viewDidLoad()
+
+      self.updateUserInEnvironment.assertValues([])
+      self.setBadgeValueAtIndexValue.assertValues(["99+"])
+      self.setBadgeValueAtIndexIndex.assertValues([1])
+
+      self.vm.inputs.didSelect(index: 1)
+
+      self.updateUserInEnvironment.assertValues([])
+      self.setBadgeValueAtIndexValue.assertValues(["99+", "9"])
+      self.setBadgeValueAtIndexIndex.assertValues([1, 1])
+
+      self.scheduler.advance()
+
+      XCTAssertEqual(self.updateUserInEnvironment.values.map { $0.id }, [user.id])
+      self.setBadgeValueAtIndexValue.assertValues(["99+", "9"])
+      self.setBadgeValueAtIndexIndex.assertValues([1, 1])
+    }
+
+    let userAddressedErroredPledges = User.template
+      |> User.lens.unseenActivityCount .~ 0
+      |> User.lens.erroredBackingsCount .~ 0
+
+    withEnvironment(
+      apiService: mockService,
+      application: mockApplication,
+      currentUser: userAddressedErroredPledges
+    ) {
+      self.vm.inputs.currentUserUpdated()
+
+      XCTAssertEqual(self.updateUserInEnvironment.values.map { $0.id }, [user.id])
+      self.setBadgeValueAtIndexValue.assertValues(["99+", "9", nil])
+      self.setBadgeValueAtIndexIndex.assertValues([1, 1, 1])
+    }
+  }
+
   func testSetViewControllers() {
     let viewControllerNames = TestObserver<[String], Never>()
 
@@ -289,13 +378,8 @@
 
     viewControllerNames.assertValues(
       [
-<<<<<<< HEAD
-        ["Discovery", "Activities", "Search", "LoginTout"],
-        ["Discovery", "PPOContainer", "Search", "BackerDashboard"]
-=======
         ["Discovery", "EmptyStates", "Search", "LoginTout"],
         ["Discovery", "Activities", "Search", "BackerDashboard"]
->>>>>>> 77cad93b
       ],
       "Show the logged in tabs."
     )
@@ -305,13 +389,8 @@
 
     viewControllerNames.assertValues(
       [
-<<<<<<< HEAD
-        ["Discovery", "Activities", "Search", "LoginTout"],
-        ["Discovery", "PPOContainer", "Search", "BackerDashboard"]
-=======
         ["Discovery", "EmptyStates", "Search", "LoginTout"],
         ["Discovery", "Activities", "Search", "BackerDashboard"]
->>>>>>> 77cad93b
       ],
       "Updating the member projects does not trigger any view controller changes"
     )
@@ -321,15 +400,9 @@
 
     viewControllerNames.assertValues(
       [
-<<<<<<< HEAD
-        ["Discovery", "Activities", "Search", "LoginTout"],
-        ["Discovery", "PPOContainer", "Search", "BackerDashboard"],
-        ["Discovery", "Activities", "Search", "LoginTout"]
-=======
         ["Discovery", "EmptyStates", "Search", "LoginTout"],
         ["Discovery", "Activities", "Search", "BackerDashboard"],
         ["Discovery", "EmptyStates", "Search", "LoginTout"]
->>>>>>> 77cad93b
       ],
       "Show the logged out tabs."
     )
@@ -372,8 +445,6 @@
     }
   }
 
-<<<<<<< HEAD
-=======
   func testAppToForeground_ChangesActivityTabIfNecessary() {
     let viewControllerNames = TestObserver<[String], Never>()
     self.vm.outputs.setViewControllers.map(extractRootNames)
@@ -435,7 +506,6 @@
     }
   }
 
->>>>>>> 77cad93b
   func testSelectedIndex() {
     self.selectedIndex.assertValues([], "No index selected before view loads.")
 
@@ -531,16 +601,6 @@
     self.filterDiscovery.assertValues([params])
   }
 
-  func testSwitchToSearch() {
-    self.selectedIndex.assertDidNotEmitValue()
-
-    self.vm.inputs.viewDidLoad()
-
-    self.selectedIndex.assertLastValue(0)
-    self.vm.inputs.switchToSearch()
-    self.selectedIndex.assertLastValue(2)
-  }
-
   func testTabBarItemStyles() {
     let user = User.template |> \.avatar.small .~ "http://image.com/image"
     let creator = User.template
@@ -620,47 +680,6 @@
     self.filterDiscovery.assertValues([params])
   }
 
-<<<<<<< HEAD
-  func testPPOTabBarBadging_WithoutPersistence() {
-    let user = User.template
-      |> \.unseenActivityCount .~ 50
-      |> \.erroredBackingsCount .~ 4
-
-    self.setBadgeValueAtIndexValue.assertValues([])
-    self.setBadgeValueAtIndexIndex.assertValues([])
-
-    withEnvironment(currentUserPPOSettings: nil) {
-      self.vm.inputs.viewDidLoad()
-
-      AppEnvironment.login(.init(accessToken: "deadbeef", user: user))
-      withEnvironment(currentUserPPOSettings: PPOUserSettings(hasAction: true, backingActionCount: 1)) {
-        self.vm.inputs.currentUserUpdated()
-      }
-
-      self.setBadgeValueAtIndexValue.assertValues([nil, ""])
-      self.setBadgeValueAtIndexIndex.assertValues([1, 1])
-    }
-  }
-
-  func testPPOTabBarBadging_WithPersistence() {
-    let user = User.template
-      |> \.unseenActivityCount .~ 50
-      |> \.erroredBackingsCount .~ 4
-
-    self.setBadgeValueAtIndexValue.assertValues([])
-    self.setBadgeValueAtIndexIndex.assertValues([])
-
-    withEnvironment(currentUserPPOSettings: PPOUserSettings(hasAction: true, backingActionCount: 1)) {
-      self.vm.inputs.viewDidLoad()
-
-      AppEnvironment.login(.init(accessToken: "deadbeef", user: user))
-      self.vm.inputs.currentUserUpdated()
-
-      self.setBadgeValueAtIndexValue.assertValues(["", ""])
-      self.setBadgeValueAtIndexIndex.assertValues([1, 1])
-    }
-  }
-=======
   /*
    // FIXME: MBL-2151 Implement PPO badging using backingActionsCount
      func testPPOTabBarBadging_FeatureFlagEnabledWithoutPersistence() {
@@ -719,10 +738,44 @@
        }
      }
       */
->>>>>>> 77cad93b
-
-  func testSetViewControllers_LoggedIn() {
-    withEnvironment(currentUser: nil) {
+
+  func testPPOTabBarBadging_FeatureFlagDisabled() {
+    let user = User.template
+      |> \.unseenActivityCount .~ 50
+      |> \.erroredBackingsCount .~ 4
+
+    let remoteConfig = MockRemoteConfigClient()
+    remoteConfig.features = [
+      RemoteConfigFeature.pledgedProjectsOverviewEnabled.rawValue: false
+    ]
+
+    self.setBadgeValueAtIndexValue.assertValues([])
+    self.setBadgeValueAtIndexIndex.assertValues([])
+
+    withEnvironment(
+      currentUserPPOSettings: PPOUserSettings(hasAction: true, backingActionCount: 1),
+      remoteConfigClient: remoteConfig
+    ) {
+      self.vm.inputs.viewDidLoad()
+
+      AppEnvironment.login(.init(accessToken: "deadbeef", user: user))
+      self.vm.inputs.currentUserUpdated()
+
+      self.setBadgeValueAtIndexValue.assertValues([nil, "54"])
+      self.setBadgeValueAtIndexIndex.assertValues([1, 1])
+    }
+  }
+
+  func testSetViewControllers_PledgedProjectsOverview_LoggedIn() {
+    let remoteConfig = MockRemoteConfigClient()
+    remoteConfig.features = [
+      RemoteConfigFeature.pledgedProjectsOverviewEnabled.rawValue: true
+    ]
+
+    withEnvironment(
+      currentUser: nil,
+      remoteConfigClient: remoteConfig
+    ) {
       self.vm.inputs.viewDidLoad()
 
       self.viewControllerNames.assertValues(
@@ -756,8 +809,6 @@
       )
     }
   }
-<<<<<<< HEAD
-=======
 
   func testSetViewControllers_PledgedProjectsOverview_FeatureFlagDisabled() {
     let remoteConfig = MockRemoteConfigClient()
@@ -782,7 +833,6 @@
       )
     }
   }
->>>>>>> 77cad93b
 }
 
 private func extractRootNames(_ vcs: [RootViewControllerData]) -> [String] {
