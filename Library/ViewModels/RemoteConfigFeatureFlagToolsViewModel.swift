--- conflicted
+++ resolved
@@ -89,13 +89,8 @@
     return featureConsentManagementDialogEnabled()
   case .facebookLoginInterstitialEnabled:
     return featureFacebookLoginInterstitialEnabled()
-<<<<<<< HEAD
-=======
-  case .creatorDashboardEnabled:
-    return featureCreatorDashboardEnabled()
   case .reportThisProjectEnabled:
     return featureReportThisProjectEnabled()
->>>>>>> aaf8e72d
   case .useOfAIProjectTab:
     return featureUseOfAIProjectTabEnabled()
   }
@@ -111,15 +106,9 @@
   case .facebookLoginInterstitialEnabled:
     return AppEnvironment.current.userDefaults
       .remoteConfigFeatureFlags[RemoteConfigFeature.facebookLoginInterstitialEnabled.rawValue]
-<<<<<<< HEAD
-=======
-  case .creatorDashboardEnabled:
-    return AppEnvironment.current.userDefaults
-      .remoteConfigFeatureFlags[RemoteConfigFeature.creatorDashboardEnabled.rawValue]
   case .reportThisProjectEnabled:
     return AppEnvironment.current.userDefaults
       .remoteConfigFeatureFlags[RemoteConfigFeature.reportThisProjectEnabled.rawValue]
->>>>>>> aaf8e72d
   case .useOfAIProjectTab:
     return AppEnvironment.current.userDefaults
       .remoteConfigFeatureFlags[RemoteConfigFeature.useOfAIProjectTab.rawValue]
@@ -136,15 +125,9 @@
   case .facebookLoginInterstitialEnabled:
     return AppEnvironment.current.userDefaults
       .remoteConfigFeatureFlags[RemoteConfigFeature.facebookLoginInterstitialEnabled.rawValue] = value
-<<<<<<< HEAD
-=======
-  case .creatorDashboardEnabled:
-    return AppEnvironment.current.userDefaults
-      .remoteConfigFeatureFlags[RemoteConfigFeature.creatorDashboardEnabled.rawValue] = value
   case .reportThisProjectEnabled:
     return AppEnvironment.current.userDefaults
       .remoteConfigFeatureFlags[RemoteConfigFeature.reportThisProjectEnabled.rawValue] = value
->>>>>>> aaf8e72d
   case .useOfAIProjectTab:
     return AppEnvironment.current.userDefaults
       .remoteConfigFeatureFlags[RemoteConfigFeature.useOfAIProjectTab.rawValue] = value
