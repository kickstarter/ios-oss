--- conflicted
+++ resolved
@@ -16,12 +16,8 @@
 
   private let selectionData = PledgePaymentPlansAndSelectionData(
     selectedPlan: .pledgeInFull,
-<<<<<<< HEAD
-    project: Project.template
-=======
     project: Project.template,
     thresholdAmount: 125.0
->>>>>>> bbbc526c
   )
 
   // MARK: Lifecycle
