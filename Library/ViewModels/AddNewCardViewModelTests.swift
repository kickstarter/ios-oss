--- conflicted
+++ resolved
@@ -50,31 +50,34 @@
   }
 
   func testZipcodeTextFieldReturn_submitsPaymentDetails() {
-    self.vm.inputs.viewDidLoad()
-    self.saveButtonIsEnabled.assertDidNotEmitValue()
-
-    self.vm.inputs.cardholderNameChanged("Native Squad")
-    self.vm.inputs.creditCardChanged(cardDetails: ("4242 4242 4242 4242", 11, 99, "123"))
-    self.vm.inputs.paymentInfo(isValid: true)
-    self.vm.inputs.cardBrand(isValid: true)
-    self.vm.inputs.zipcodeChanged(zipcode: "123")
-
-    self.saveButtonIsEnabled.assertValues([true])
-
-    self.vm.inputs.zipcodeTextFieldDidEndEditing()
-
-    self.activityIndicatorShouldShow.assertValues([true])
-
-    self.vm.inputs.stripeCreated("stripe_deadbeef", stripeID: "stripe_deadbeefID")
-
-    self.scheduler.advance()
-
-    self.addNewCardSuccess.assertValues([Strings.Got_it_your_changes_have_been_saved()])
-    self.activityIndicatorShouldShow.assertValues([true, false])
+    withEnvironment(
+      apiService: MockService(addNewCreditCardResult: .success(.paymentSourceSuccessTemplate))
+    ) {
+      self.vm.inputs.viewDidLoad()
+      self.saveButtonIsEnabled.assertDidNotEmitValue()
+
+      self.vm.inputs.cardholderNameChanged("Native Squad")
+      self.vm.inputs.creditCardChanged(cardDetails: ("4242 4242 4242 4242", 11, 99, "123"))
+      self.vm.inputs.paymentInfo(isValid: true)
+      self.vm.inputs.cardBrand(isValid: true)
+      self.vm.inputs.zipcodeChanged(zipcode: "123")
+
+      self.saveButtonIsEnabled.assertValues([true])
+
+      self.vm.inputs.zipcodeTextFieldDidEndEditing()
+
+      self.activityIndicatorShouldShow.assertValues([true])
+
+      self.vm.inputs.stripeCreated("stripe_deadbeef", stripeID: "stripe_deadbeefID")
+
+      self.scheduler.advance()
+
+      self.addNewCardSuccess.assertValues([Strings.Got_it_your_changes_have_been_saved()])
+      self.activityIndicatorShouldShow.assertValues([true, false])
+    }
   }
 
   func testAddCard_Success() {
-<<<<<<< HEAD
     withEnvironment(
       apiService: MockService(addNewCreditCardResult: .success(.paymentSourceSuccessTemplate))
     ) {
@@ -83,21 +86,10 @@
       self.vm.inputs.cardholderNameTextFieldReturn()
       self.paymentDetailsBecomeFirstResponder.assertDidEmitValue()
       self.vm.inputs.creditCardChanged(cardDetails: ("4242 4242 4242 4242", 11, 99, "123"))
-=======
-    self.vm.inputs.viewDidLoad()
-    self.vm.inputs.cardholderNameChanged("Native Squad")
-    self.vm.inputs.cardholderNameTextFieldReturn()
-    self.paymentDetailsBecomeFirstResponder.assertDidEmitValue()
-    self.vm.inputs.creditCardChanged(cardDetails: ("4242 4242 4242 4242", 11, 99, "123"))
-    self.vm.inputs.paymentInfo(isValid: true)
-    self.vm.inputs.cardBrand(isValid: true)
-    self.vm.inputs.zipcodeChanged(zipcode: "123")
-    self.saveButtonIsEnabled.assertValues([true])
->>>>>>> a6520b0e
 
       self.vm.inputs.paymentInfo(isValid: true)
       self.vm.inputs.cardBrand(isValid: true)
-
+      self.vm.inputs.zipcodeChanged(zipcode: "123")
       self.saveButtonIsEnabled.assertValues([true])
 
       self.vm.inputs.saveButtonTapped()
