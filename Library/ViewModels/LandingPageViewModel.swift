import ReactiveSwift
import UIKit

public protocol LandingPageViewModelInputs {
  func ctaButtonTapped()
  func viewDidLoad()
}

public protocol LandingPageViewModelOutputs {
<<<<<<< HEAD
  var dismissViewController: Signal<(), Never> { get }
  var landingPageCards: Signal<[UIView], Never> { get }
=======
  var landingPageCards: Signal<[LandingPageCardType], Never> { get }
  var numberOfPages: Signal<Int, Never> { get }
>>>>>>> 3748d2a2
}

public protocol LandingPageViewModelType {
  var inputs: LandingPageViewModelInputs { get }
  var outputs: LandingPageViewModelOutputs { get }
}

public final class LandingPageViewModel: LandingPageViewModelType, LandingPageViewModelInputs,
  LandingPageViewModelOutputs {
  public init() {
    self.landingPageCards = self.viewDidLoadSignal
      .map(cards)
      .skipNil()

<<<<<<< HEAD
    self.dismissViewController = self.ctaButtonTappedSignal
      .on(value: { _ in
        AppEnvironment.current.ubiquitousStore.hasSeenLandingPage = true
        AppEnvironment.current.userDefaults.hasSeenLandingPage = true
      })
  }

  private let (ctaButtonTappedSignal, ctaButtonTappedObserver) = Signal<(), Never>.pipe()
  public func ctaButtonTapped() {
    self.ctaButtonTappedObserver.send(value: ())
=======
    self.numberOfPages = self.landingPageCards
      .map(\.count)
>>>>>>> 3748d2a2
  }

  private let (viewDidLoadSignal, viewDidLoadObserver) = Signal<(), Never>.pipe()
  public func viewDidLoad() {
    self.viewDidLoadObserver.send(value: ())
  }

<<<<<<< HEAD
  public let dismissViewController: Signal<(), Never>
  public let landingPageCards: Signal<[UIView], Never>
=======
  public let landingPageCards: Signal<[LandingPageCardType], Never>
  public let numberOfPages: Signal<Int, Never>
>>>>>>> 3748d2a2

  public var inputs: LandingPageViewModelInputs { return self }
  public var outputs: LandingPageViewModelOutputs { return self }
}

private func cards() -> [LandingPageCardType]? {
  let userAttributes = optimizelyUserAttributes(
    with: AppEnvironment.current.currentUser,
    project: nil,
    refTag: nil
  )

  let optimizelyVariant = AppEnvironment.current.optimizelyClient?
    .variant(
      for: OptimizelyExperiment.Key.nativeOnboarding,
      userId: deviceIdentifier(uuid: UUID()),
      isAdmin: AppEnvironment.current.currentUser?.isAdmin ?? false,
      userAttributes: userAttributes
    )

  guard let variant = optimizelyVariant else {
    return nil
  }

  switch variant {
  case .variant1:
    return LandingPageCardType.statsCards
  case .variant2:
    return LandingPageCardType.howToCards
  case .control:
    return nil
  }
}<|MERGE_RESOLUTION|>--- conflicted
+++ resolved
@@ -7,13 +7,9 @@
 }
 
 public protocol LandingPageViewModelOutputs {
-<<<<<<< HEAD
   var dismissViewController: Signal<(), Never> { get }
-  var landingPageCards: Signal<[UIView], Never> { get }
-=======
   var landingPageCards: Signal<[LandingPageCardType], Never> { get }
   var numberOfPages: Signal<Int, Never> { get }
->>>>>>> 3748d2a2
 }
 
 public protocol LandingPageViewModelType {
@@ -23,26 +19,25 @@
 
 public final class LandingPageViewModel: LandingPageViewModelType, LandingPageViewModelInputs,
   LandingPageViewModelOutputs {
+
   public init() {
     self.landingPageCards = self.viewDidLoadSignal
       .map(cards)
       .skipNil()
 
-<<<<<<< HEAD
     self.dismissViewController = self.ctaButtonTappedSignal
       .on(value: { _ in
         AppEnvironment.current.ubiquitousStore.hasSeenLandingPage = true
         AppEnvironment.current.userDefaults.hasSeenLandingPage = true
       })
+
+    self.numberOfPages = self.landingPageCards
+    .map(\.count)
   }
 
   private let (ctaButtonTappedSignal, ctaButtonTappedObserver) = Signal<(), Never>.pipe()
   public func ctaButtonTapped() {
     self.ctaButtonTappedObserver.send(value: ())
-=======
-    self.numberOfPages = self.landingPageCards
-      .map(\.count)
->>>>>>> 3748d2a2
   }
 
   private let (viewDidLoadSignal, viewDidLoadObserver) = Signal<(), Never>.pipe()
@@ -50,13 +45,9 @@
     self.viewDidLoadObserver.send(value: ())
   }
 
-<<<<<<< HEAD
   public let dismissViewController: Signal<(), Never>
-  public let landingPageCards: Signal<[UIView], Never>
-=======
   public let landingPageCards: Signal<[LandingPageCardType], Never>
   public let numberOfPages: Signal<Int, Never>
->>>>>>> 3748d2a2
 
   public var inputs: LandingPageViewModelInputs { return self }
   public var outputs: LandingPageViewModelOutputs { return self }
