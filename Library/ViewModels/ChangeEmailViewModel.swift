--- conflicted
+++ resolved
@@ -76,14 +76,10 @@
     self.newEmailProperty <~ clearValues
     self.passwordProperty <~ clearValues
 
-<<<<<<< HEAD
     let userEmailEvent = Signal.merge(
       self.viewDidLoadProperty.signal,
       changeEmailEvent.values().ignoreValues()
       )
-=======
-    let userEmailEvent = self.viewDidLoadProperty.signal
->>>>>>> cf52da70
       .switchMap { _ in
         AppEnvironment.current
           .apiService
