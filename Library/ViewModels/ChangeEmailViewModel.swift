--- conflicted
+++ resolved
@@ -68,11 +68,7 @@
       .switchMap { _ in
         AppEnvironment.current
           .apiService
-<<<<<<< HEAD
-          .fetchGraphUserEmailFields(query: NonEmptySet(Query.user(changeEmailQueryFields())))
-=======
           .fetchGraphUserEmailFields(query: NonEmptySet(Query.user(userEmailQueryFields())))
->>>>>>> 94d368a0
           .ksr_delay(AppEnvironment.current.apiDelayInterval, on: AppEnvironment.current.scheduler)
           .materialize()
     }
