import KsApi
import Prelude
import ReactiveExtensions
import ReactiveSwift

public protocol PledgeCTAContainerViewViewModelInputs {
  func configureWith(project: Project, user: User)
}

public protocol PledgeCTAContainerViewViewModelOutputs {
  var buttonBackgroundColor: Signal<UIColor, Never> { get }
  var buttonTitleText: Signal<String, Never> { get }
  var buttonTitleTextColor: Signal<UIColor, Never> { get }
  var rewardTitle: Signal<String, Never> { get }
  var stackViewIsHidden: Signal<Bool, Never> { get }
  var subtitleText: Signal<String, Never> { get }
}

public protocol PledgeCTAContainerViewViewModelType {
  var inputs: PledgeCTAContainerViewViewModelInputs { get }
  var outputs: PledgeCTAContainerViewViewModelOutputs { get }
}

public final class PledgeCTAContainerViewViewModel: PledgeCTAContainerViewViewModelType,
  PledgeCTAContainerViewViewModelInputs, PledgeCTAContainerViewViewModelOutputs {
  public init() {
    let projectAndUser = self.projectAndUserProperty.signal.skipNil()
    let project = projectAndUser.map { $0.0 }

<<<<<<< HEAD
=======
    let pledgeState = project
      .map { pledgeStateButton(project: $0) }

>>>>>>> 53e92909
    let backingEvent = projectAndUser
      .switchMap { project, user in
        AppEnvironment.current.apiService.fetchBacking(forProject: project, forUser: user)
          .materialize()
    }
<<<<<<< HEAD

=======
>>>>>>> 53e92909
    let backing = backingEvent.values()
    let projectAndBacking = Signal.combineLatest(project, backing)

<<<<<<< HEAD
    let projectState = projectAndBacking
      .map { project, backing in projectStateButton(project: project, backing: backing) }

    self.buttonTitleText = projectState.map { $0.buttonTitle }
    self.buttonBackgroundColor = projectState.map { $0.buttonBackgroundColor }
    self.stackViewIsHidden = projectState.map { $0.stackViewIsHidden }
    self.buttonTitleTextColor = projectState.map { $0.buttonTitleTextColor }
    self.subtitleText = projectState.map { $0.subtitleLabel }.skipNil()
=======
    self.buttonTitleText = pledgeState.map { $0.buttonTitle }
    self.buttonBackgroundColor = pledgeState.map { $0.buttonBackgroundColor }
    self.stackViewIsHidden = pledgeState.map { $0.stackViewIsHidden }
>>>>>>> 53e92909

    self.rewardTitle = projectAndBacking
      .map { (arg) -> String in

        let (project, backing) = arg
        let basicPledge = formattedAmount(for: backing)
        let amount = Format.formattedCurrency(
          basicPledge,
          country: project.country,
          omitCurrencyCode: project.stats.omitUSCurrencyCode
        )

        if backing.status == .errored {
          return "We couldn't process your pledge"
        }

        guard let rewardTitle = backing.reward?.title else { return "\(amount)" }
        return "\(amount) • \(rewardTitle)"
      }
  }

  fileprivate let projectAndUserProperty = MutableProperty<(Project, User)?>(nil)
  public func configureWith(project: Project, user: User) {
    self.projectAndUserProperty.value = (project, user)
  }

  public var inputs: PledgeCTAContainerViewViewModelInputs { return self }
  public var outputs: PledgeCTAContainerViewViewModelOutputs { return self }

  public let buttonBackgroundColor: Signal<UIColor, Never>
  public let buttonTitleText: Signal<String, Never>
<<<<<<< HEAD
  public let buttonTitleTextColor: Signal<UIColor, Never>
  public let rewardTitle: Signal<String, Never>
  public let stackViewIsHidden: Signal<Bool, Never>
  public let subtitleText: Signal<String, Never>
}

private func projectStateButton(project: Project, backing: Backing) -> PledgeStateCTAType {
=======
  public let rewardTitle: Signal<String, Never>
  public let stackViewIsHidden: Signal<Bool, Never>
}

private func pledgeStateButton(project: Project) -> PledgeStateCTAType {
>>>>>>> 53e92909
  guard let projectIsBacked = project.personalization.isBacking
  else { return PledgeStateCTAType.viewRewards }

  switch project.state {
  case .live:
    let pledgeFailed = backing.status == .errored
    return (projectIsBacked && pledgeFailed) ? PledgeStateCTAType.fix : PledgeStateCTAType.pledge
  case .canceled, .failed, .suspended, .successful:
    return projectIsBacked ? PledgeStateCTAType.viewBacking : PledgeStateCTAType.viewRewards
  default:
    return PledgeStateCTAType.viewRewards
  }
}

private func formattedAmount(for backing: Backing) -> String {
  let amount = backing.amount - Double(backing.shippingAmount ?? 0)
  let backingAmount = floor(amount) == amount
    ? String(Int(amount))
    : String(format: "%.2f", backing.amount)
  return backingAmount
}<|MERGE_RESOLUTION|>--- conflicted
+++ resolved
@@ -22,43 +22,29 @@
 }
 
 public final class PledgeCTAContainerViewViewModel: PledgeCTAContainerViewViewModelType,
-  PledgeCTAContainerViewViewModelInputs, PledgeCTAContainerViewViewModelOutputs {
+PledgeCTAContainerViewViewModelInputs, PledgeCTAContainerViewViewModelOutputs {
+
   public init() {
     let projectAndUser = self.projectAndUserProperty.signal.skipNil()
     let project = projectAndUser.map { $0.0 }
 
-<<<<<<< HEAD
-=======
     let pledgeState = project
       .map { pledgeStateButton(project: $0) }
 
->>>>>>> 53e92909
     let backingEvent = projectAndUser
       .switchMap { project, user in
         AppEnvironment.current.apiService.fetchBacking(forProject: project, forUser: user)
           .materialize()
     }
-<<<<<<< HEAD
 
-=======
->>>>>>> 53e92909
     let backing = backingEvent.values()
     let projectAndBacking = Signal.combineLatest(project, backing)
 
-<<<<<<< HEAD
-    let projectState = projectAndBacking
-      .map { project, backing in projectStateButton(project: project, backing: backing) }
-
-    self.buttonTitleText = projectState.map { $0.buttonTitle }
-    self.buttonBackgroundColor = projectState.map { $0.buttonBackgroundColor }
-    self.stackViewIsHidden = projectState.map { $0.stackViewIsHidden }
-    self.buttonTitleTextColor = projectState.map { $0.buttonTitleTextColor }
-    self.subtitleText = projectState.map { $0.subtitleLabel }.skipNil()
-=======
     self.buttonTitleText = pledgeState.map { $0.buttonTitle }
+    self.buttonTitleTextColor = .empty
     self.buttonBackgroundColor = pledgeState.map { $0.buttonBackgroundColor }
     self.stackViewIsHidden = pledgeState.map { $0.stackViewIsHidden }
->>>>>>> 53e92909
+    self.subtitleText = .empty
 
     self.rewardTitle = projectAndBacking
       .map { (arg) -> String in
@@ -90,28 +76,19 @@
 
   public let buttonBackgroundColor: Signal<UIColor, Never>
   public let buttonTitleText: Signal<String, Never>
-<<<<<<< HEAD
   public let buttonTitleTextColor: Signal<UIColor, Never>
   public let rewardTitle: Signal<String, Never>
   public let stackViewIsHidden: Signal<Bool, Never>
   public let subtitleText: Signal<String, Never>
 }
 
-private func projectStateButton(project: Project, backing: Backing) -> PledgeStateCTAType {
-=======
-  public let rewardTitle: Signal<String, Never>
-  public let stackViewIsHidden: Signal<Bool, Never>
-}
-
 private func pledgeStateButton(project: Project) -> PledgeStateCTAType {
->>>>>>> 53e92909
   guard let projectIsBacked = project.personalization.isBacking
   else { return PledgeStateCTAType.viewRewards }
 
   switch project.state {
   case .live:
-    let pledgeFailed = backing.status == .errored
-    return (projectIsBacked && pledgeFailed) ? PledgeStateCTAType.fix : PledgeStateCTAType.pledge
+    return projectIsBacked ? PledgeStateCTAType.fix : PledgeStateCTAType.pledge
   case .canceled, .failed, .suspended, .successful:
     return projectIsBacked ? PledgeStateCTAType.viewBacking : PledgeStateCTAType.viewRewards
   default:
