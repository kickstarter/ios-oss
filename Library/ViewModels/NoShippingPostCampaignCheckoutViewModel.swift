import Foundation
import KsApi
import PassKit
import Prelude
import ReactiveSwift
import Stripe

public protocol NoShippingPostCampaignCheckoutViewModelInputs {
  func checkoutTerminated()
  func configure(with data: PledgeViewData)
  func confirmPaymentSuccessful(clientSecret: String)
  func creditCardSelected(source: PaymentSourceSelected)
  func goToLoginSignupTapped()
  func pledgeDisclaimerViewDidTapLearnMore()
  func submitButtonTapped()
  func termsOfUseTapped(with: HelpType)
  func userSessionStarted()
  func viewDidLoad()
  func applePayButtonTapped()
  func applePayContextDidCreatePayment(with paymentMethodId: String)
  func applePayContextDidComplete()
}

public protocol NoShippingPostCampaignCheckoutViewModelOutputs {
  var configureEstimatedShippingView: Signal<(String?, String?), Never> { get }
  var configurePaymentMethodsViewControllerWithValue: Signal<PledgePaymentMethodsValue, Never> { get }
  var configurePledgeRewardsSummaryViewWithData: Signal<
    (PostCampaignRewardsSummaryViewData, Double?, PledgeSummaryViewData),
    Never
  > { get }
  var configurePledgeViewCTAContainerView: Signal<PledgeViewCTAContainerViewData, Never> { get }
  var configureStripeIntegration: Signal<StripeConfigurationData, Never> { get }
  var estimatedShippingViewHidden: Signal<Bool, Never> { get }
  var goToLoginSignup: Signal<(LoginIntent, Project, Reward), Never> { get }
  var paymentMethodsViewHidden: Signal<Bool, Never> { get }
  var processingViewIsHidden: Signal<Bool, Never> { get }
  var showErrorBannerWithMessage: Signal<String, Never> { get }
  var showWebHelp: Signal<HelpType, Never> { get }
  var validateCheckoutSuccess: Signal<PaymentSourceValidation, Never> { get }
  var goToApplePayPaymentAuthorization: Signal<PostCampaignPaymentAuthorizationData, Never> { get }
  var checkoutComplete: Signal<ThanksPageData, Never> { get }
  var checkoutError: Signal<ErrorEnvelope, Never> { get }
}

public protocol NoShippingPostCampaignCheckoutViewModelType {
  var inputs: NoShippingPostCampaignCheckoutViewModelInputs { get }
  var outputs: NoShippingPostCampaignCheckoutViewModelOutputs { get }
}

public class NoShippingPostCampaignCheckoutViewModel: NoShippingPostCampaignCheckoutViewModelType,
  NoShippingPostCampaignCheckoutViewModelInputs,
  NoShippingPostCampaignCheckoutViewModelOutputs {
  let stripeIntentService: StripeIntentServiceType

  public init(stripeIntentService: StripeIntentServiceType) {
    self.stripeIntentService = stripeIntentService

    let initialData = Signal.combineLatest(
      self.configureWithDataProperty.signal,
      self.viewDidLoadProperty.signal
    )
    .map(first)
    .skipNil()

    let context = initialData.map(\.context)
    let rewards = initialData.map(\.rewards)
    let baseReward = initialData.map(\.rewards).map(\.first).skipNil()
    let project = initialData.map(\.project)
    let selectedShippingRule = initialData.map(\.selectedShippingRule)
    let selectedQuantities = initialData.map(\.selectedQuantities)
    let refTag = initialData.map(\.refTag)
    let bonusAmount = initialData.map { $0.bonusSupport ?? 0.0 }

    let backing = project.map(\.personalization.backing).skipNil()

    let isLoggedIn = Signal.merge(initialData.ignoreValues(), self.userSessionStartedSignal)
      .map { _ in AppEnvironment.current.currentUser }
      .map(isNotNil)

    // MARK: Calculate totals

    let calculatedShippingTotal = Signal.combineLatest(
      selectedShippingRule.skipNil(),
      rewards,
      selectedQuantities
    )
    .map(calculateShippingTotal)

    let allRewardsShippingTotal = Signal.merge(
      selectedShippingRule.filter(isNil).mapConst(0.0),
      calculatedShippingTotal
    )

    let allRewardsTotal = Signal.combineLatest(
      rewards,
      selectedQuantities
    )
    .map(calculateAllRewardsTotal)

    /**
     * For a regular reward this includes the bonus support amount,
     * the total of all rewards and their respective shipping costs.
     * For No Reward this is only the pledge amount.
     */
    let calculatedPledgeTotal = Signal.combineLatest(
      bonusAmount,
      allRewardsShippingTotal,
      allRewardsTotal
    )
    .map(calculatePledgeTotal)

    let pledgeTotal = Signal.merge(
      backing.map(\.amount),
      calculatedPledgeTotal
    )

    // MARK: Create checkout

    let pledgeDetailsData = Signal.combineLatest(
      project,
      rewards,
      bonusAmount,
      selectedQuantities,
      selectedShippingRule,
      pledgeTotal,
      refTag
    )

    let createCheckoutEvents = Signal.combineLatest(
      isLoggedIn,
      pledgeDetailsData
    )
    .filter { isLoggedIn, _ in isLoggedIn }
    .map { _, data in
      let (
        project,
        rewards,
        bonusAmount,
        selectedQuantities,
        selectedShippingRule,
        pledgeTotal,
        refTag
      ) = data
      let rewardsIDs: [String] = rewards.first?.isNoReward == true
        ? []
        : rewards.flatMap { reward -> [String] in
          guard let count = selectedQuantities[reward.id] else {
            return []
          }
          return [String](repeating: reward.graphID, count: count)
        }

      let locationId = selectedShippingRule.flatMap { String($0.location.id) }

      return CreateCheckoutInput(
        projectId: project.graphID,
        amount: String(format: "%.2f", pledgeTotal),
        locationId: locationId,
        rewardIds: rewardsIDs,
        refParam: refTag?.stringTag
      )
    }
    .switchMap { input in
      AppEnvironment.current.apiService
        .createCheckout(input: input)
        .ksr_delay(AppEnvironment.current.apiDelayInterval, on: AppEnvironment.current.scheduler)
        .materialize()
    }

    let checkoutId = createCheckoutEvents.values()
      .map { values in
        var checkoutId = values.checkout.id
        if let decoded = decodeBase64(checkoutId), let range = decoded.range(of: "Checkout-") {
          let id = decoded[range.upperBound...]
          checkoutId = String(id)
        }
        return checkoutId
      }

    let backingId = createCheckoutEvents.values().map(\.checkout.backingId)

    let createCheckoutErrors = createCheckoutEvents.errors()

    // MARK: Configure views

    self.paymentMethodsViewHidden = isLoggedIn.map(negate)

    self.configurePaymentMethodsViewControllerWithValue = Signal.combineLatest(
      project,
      baseReward,
      context,
      refTag,
      checkoutId
    )
    .compactMap { project, reward, context, refTag, checkoutId -> PledgePaymentMethodsValue? in
      guard let user = AppEnvironment.current.currentUser else { return nil }

      return (user, project, checkoutId, reward, context, refTag)
    }

    self.showWebHelp = Signal.merge(
      self.termsOfUseTappedSignal,
      self.pledgeDisclaimerViewDidTapLearnMoreSignal.mapConst(.trust)
    )

<<<<<<< HEAD
    self.configurePledgeRewardsSummaryViewWithData = Signal.combineLatest(
      initialData,
      allRewardsShippingTotal,
      pledgeTotal
    )
    .compactMap { data, shippingTotal, pledgeTotal in
      var rewards = data.rewards
      var bonus = data.bonusSupport
      if let reward = rewards.first, reward.isNoReward, let bonusAmount = bonus {
        rewards[0] = reward
          |> Reward.lens.minimum .~ bonusAmount
          |> Reward.lens.title .~ Strings.Pledge_without_a_reward()
        bonus = 0
      }
      let omitUSCurrencyCode = data.project.stats.omitUSCurrencyCode
      let projectCountry = projectCountry(forCurrency: data.project.stats.currency) ?? data.project.country
      let shippingSummary = data.selectedShippingRule.flatMap {
        PledgeShippingSummaryViewData(
          locationName: $0.location.localizedName,
          omitUSCurrencyCode: omitUSCurrencyCode,
          projectCountry: projectCountry,
          total: shippingTotal
=======
    self.configurePledgeRewardsSummaryViewWithData = initialData
      .compactMap { data in
        let rewardsData = PostCampaignRewardsSummaryViewData(
          rewards: data.rewards,
          selectedQuantities: data.selectedQuantities,
          projectCountry: data.project.country,
          omitCurrencyCode: data.project.stats.omitUSCurrencyCode,
          shipping: data.shipping
        )
        let pledgeData = PledgeSummaryViewData(
          project: data.project,
          total: data.total,
          confirmationLabelHidden: true,
          pledgeHasNoReward: pledgeHasNoRewards(rewards: rewardsData.rewards)
>>>>>>> 42e22afb
        )
      }
      let rewardsData = PostCampaignRewardsSummaryViewData(
        rewards: data.rewards,
        selectedQuantities: data.selectedQuantities,
        projectCountry: data.project.country,
        omitCurrencyCode: omitUSCurrencyCode,
        shipping: shippingSummary
      )
      let pledgeData = PledgeSummaryViewData(
        project: data.project,
        total: pledgeTotal,
        confirmationLabelHidden: true
      )
      return (rewardsData, bonus, pledgeData)
    }

    self.configureStripeIntegration = Signal.combineLatest(
      initialData,
      context
    )
    .filter { !$1.paymentMethodsViewHidden }
    .ignoreValues()
    .map { _ in
      (
        Secrets.ApplePay.merchantIdentifier,
        AppEnvironment.current.environmentType.stripePublishableKey
      )
    }

    self.configureEstimatedShippingView = Signal.combineLatest(
      project,
      rewards,
      selectedShippingRule,
      selectedQuantities
    )
    .map { project, rewards, shippingRule, selectedQuantities in
      guard let rule = shippingRule else { return (nil, nil) }

      return (
        estimatedShippingText(
          for: rewards,
          project: project,
          locationId: rule.location.id,
          selectedQuantities: selectedQuantities
        ),
        estimatedShippingConversionText(
          for: rewards,
          project: project,
          locationId: rule.location.id,
          selectedQuantities: selectedQuantities
        )
      )
    }

    self.estimatedShippingViewHidden = Signal.combineLatest(self.configureEstimatedShippingView, baseReward)
      .map { estimatedShippingStrings, reward in
        let (estimatedShipping, _) = estimatedShippingStrings
        return reward.shipping.enabled == false || estimatedShipping == nil
      }

    self.goToLoginSignup = Signal.combineLatest(project, baseReward, self.goToLoginSignupSignal)
      .map { (LoginIntent.backProject, $0.0, $0.1) }

    // MARK: - Validate Checkout Details On Submit

    let selectedCard = self.creditCardSelectedProperty.signal.skipNil()

    let processingViewIsHidden = MutableProperty<Bool>(true)

    // MARK: Validate Existing Cards

    let newPaymentIntentForExistingCards = Signal.combineLatest(
      project,
      pledgeTotal,
      checkoutId,
      backingId
    )
    .takeWhen(selectedCard)
    .switchMap { project, pledgeTotal, checkoutId, backingId in
      let projectId = project.graphID

      return stripeIntentService.createPaymentIntent(
        for: projectId,
        backingId: backingId,
        checkoutId: checkoutId,
        pledgeTotal: pledgeTotal
      )
      .materialize()
    }

    let paymentIntentClientSecretForExistingCards = newPaymentIntentForExistingCards.values()
      .map { $0.clientSecret }

    let validateCheckoutExistingCardInput = Signal
      .combineLatest(
        checkoutId,
        selectedCard,
        paymentIntentClientSecretForExistingCards
      )

    // Runs validation for pre-existing cards that were created with setup intents originally but require payment intents for late pledges.
    let validateCheckoutExistingCard = validateCheckoutExistingCardInput
      .takeWhen(self.submitButtonTappedProperty.signal)
      .switchMap { checkoutId, selectedCard, paymentIntentClientSecret in

        assert(
          selectedCard.stripePaymentMethodId.isSome && selectedCard.stripePaymentMethodId != "",
          "Payment method ID should not be missing in a late pledge context."
        )

        return AppEnvironment.current.apiService
          .validateCheckout(
            checkoutId: checkoutId,
            paymentSourceId: selectedCard.stripePaymentMethodId ?? "",
            paymentIntentClientSecret: paymentIntentClientSecret
          )
          .ksr_delay(AppEnvironment.current.apiDelayInterval, on: AppEnvironment.current.scheduler)
          .materialize()
      }

    self.validateCheckoutSuccess = Signal
      .combineLatest(paymentIntentClientSecretForExistingCards, selectedCard)
      .takeWhen(validateCheckoutExistingCard.values())
      .map { paymentIntentClientSecret, selectedCard in

        PaymentSourceValidation(
          paymentIntentClientSecret: paymentIntentClientSecret,
          selectedCardStripeCardId: selectedCard.stripePaymentMethodId,
          requiresConfirmation: true
        )
      }

    // MARK: ApplePay

    /*

     Order of operations:
     1) Apple pay button tapped
     2) Generate a new payment intent
     3) Present the payment authorization form
     4) Payment authorization form calls applePayContextDidCreatePayment with the payment method Id
     5) Payment authorization form calls paymentAuthorizationDidFinish
     6) Validate checkout using the checkoutId, payment source id, and payment intent
     */

    let createPaymentIntentForApplePay: Signal<Signal<PaymentIntentEnvelope, ErrorEnvelope>.Event, Never> =
      Signal.combineLatest(project, pledgeTotal, checkoutId, backingId)
        .takeWhen(self.applePayButtonTappedSignal)
        .switchMap { project, pledgeTotal, checkoutId, backingId in
          let projectId = project.graphID

          return stripeIntentService.createPaymentIntent(
            for: projectId,
            backingId: backingId,
            checkoutId: checkoutId,
            pledgeTotal: pledgeTotal
          )
          .materialize()
        }

    let newPaymentIntentForApplePayError: Signal<ErrorEnvelope, Never> = createPaymentIntentForApplePay
      .errors()

    let newPaymentIntentForApplePay: Signal<String, Never> = createPaymentIntentForApplePay
      .values()
      .map { $0.clientSecret }

    self.goToApplePayPaymentAuthorization = Signal.combineLatest(
      project,
      baseReward,
      allRewardsTotal,
      bonusAmount,
      allRewardsShippingTotal,
      pledgeTotal,
      newPaymentIntentForApplePay
    )
    .map { (
      project,
      baseReward,
      allRewardsTotal,
      bonusAmount,
      allRewardsShippingTotal,
      pledgeTotal,
      paymentIntent: String
    ) -> PostCampaignPaymentAuthorizationData? in

      PostCampaignPaymentAuthorizationData(
        project: project,
        hasNoReward: baseReward.isNoReward,
        subtotal: baseReward.isNoReward ? bonusAmount : allRewardsTotal,
        bonus: baseReward.isNoReward ? 0.0 : bonusAmount,
        shipping: allRewardsShippingTotal,
        total: pledgeTotal,
        merchantIdentifier: Secrets.ApplePay.merchantIdentifier,
        paymentIntent: paymentIntent
      )
    }
    .skipNil()

    let validateCheckoutWithApplePay = Signal.combineLatest(
      newPaymentIntentForApplePay,
      checkoutId,
      self.applePayPaymentMethodIdSignal.signal
    )
    .takeWhen(self.applePayContextDidCompleteSignal)
    .switchMap { (clientSecret: String, checkoutId: String, paymentMethodId: String) in
      AppEnvironment.current.apiService
        .validateCheckout(
          checkoutId: checkoutId,
          paymentSourceId: paymentMethodId,
          paymentIntentClientSecret: clientSecret
        )
        .ksr_delay(AppEnvironment.current.apiDelayInterval, on: AppEnvironment.current.scheduler)
        .materialize()
    }

    let validateCheckoutError = Signal
      .merge(
        validateCheckoutExistingCard.errors(),
        validateCheckoutWithApplePay.errors()
      )

    // MARK: CompleteOnSessionCheckout

    let completeCheckoutWithCreditCardInput: Signal<GraphAPI.CompleteOnSessionCheckoutInput, Never> = Signal
      .combineLatest(self.confirmPaymentSuccessfulProperty.signal.skipNil(), checkoutId, selectedCard)
      .map { (
        clientSecret: String,
        checkoutId: String,
        selectedCard: PaymentSourceSelected
      ) -> GraphAPI.CompleteOnSessionCheckoutInput in

        GraphAPI
          .CompleteOnSessionCheckoutInput(
            checkoutId: encodeToBase64("Checkout-\(checkoutId)"),
            paymentIntentClientSecret: clientSecret,
            paymentSourceId: selectedCard.savedCreditCardId,
            paymentSourceReusable: true,
            applePay: nil
          )
      }

    let completeCheckoutWithApplePayInput: Signal<GraphAPI.CompleteOnSessionCheckoutInput, Never> = Signal
      .combineLatest(newPaymentIntentForApplePay, checkoutId)
      .takeWhen(validateCheckoutWithApplePay.values())
      .map {
        (
          clientSecret: String,
          checkoutId: String
        ) -> GraphAPI.CompleteOnSessionCheckoutInput in
        GraphAPI
          .CompleteOnSessionCheckoutInput(
            checkoutId: encodeToBase64("Checkout-\(checkoutId)"),
            paymentIntentClientSecret: clientSecret,
            paymentSourceId: nil,
            paymentSourceReusable: false,
            /* We are no longer sending ApplePay parameters to the backend, because Stripe Tokens are
              considered deprecated and are incompatible with PaymentIntent-based payments.

              In the future, we may use the other parameters in the ApplePayParams object, but for now,
              send nil.
              */
            applePay: nil
          )
      }

    let checkoutCompleteSignal = Signal
      .merge(
        completeCheckoutWithCreditCardInput,
        completeCheckoutWithApplePayInput
      )
      .switchMap { input in
        AppEnvironment.current.apiService.completeOnSessionCheckout(input: input).materialize()
      }

    let thanksPageData = Signal.combineLatest(project, baseReward, pledgeTotal)
      .compactMap { project, baseReward, pledgeTotal -> ThanksPageData in
        (project, baseReward, nil, pledgeTotal)
      }

    self.checkoutComplete = thanksPageData
      .takeWhen(checkoutCompleteSignal.signal.values())
      .map { $0 }

    self.checkoutError = checkoutCompleteSignal.signal.errors()

    // MARK: - Error handling

    self.showErrorBannerWithMessage = Signal.merge(createCheckoutErrors, validateCheckoutError)
      .map { error in
        switch error.ksrCode {
        case .ValidateCheckoutError:
          return error.errorMessages.first ?? Strings.Something_went_wrong_please_try_again()
        default:
          return Strings.Something_went_wrong_please_try_again()
        }
      }

    // MARK: - UI related to checkout flow

    let existingCardActivatesPledgeButton = validateCheckoutExistingCardInput
      .mapConst(true)

    let pledgeButtonEnabled = Signal.merge(
      self.viewDidLoadProperty.signal.mapConst(false),
      existingCardActivatesPledgeButton
    )
    .skipRepeats()

    self.configurePledgeViewCTAContainerView = Signal.combineLatest(
      pledgeButtonEnabled,
      context,
      isLoggedIn
    )
    .map { pledgeButtonEnabled, context, isLoggedIn in
      PledgeViewCTAContainerViewData(
        isLoggedIn: isLoggedIn,
        isEnabled: pledgeButtonEnabled,
        context: context,
        willRetryPaymentMethod: false // Only retry in the `fixPaymentMethod` context.
      )
    }

    self.processingViewIsHidden = Signal.merge(
      // Processing view starts hidden, so show at the start of a pledge flow.
      self.submitButtonTappedProperty.signal.mapConst(false),
      self.applePayButtonTappedSignal.mapConst(false),
      // Hide view again whenever pledge flow is completed/cancelled/errors.
      newPaymentIntentForApplePayError.mapConst(true),
      validateCheckoutError.mapConst(true),
      self.checkoutTerminatedProperty.signal.mapConst(true),
      checkoutCompleteSignal.signal.mapConst(true)
    )

    // MARK: - Tracking

    // Use checkoutId in tracking, or default to nil if creating it errors.
    let checkoutIdOrNil = Signal.merge(
      checkoutId.wrapInOptional(),
      createCheckoutErrors.mapConst(nil).take(first: 1)
    )

    let checkoutData = Signal.combineLatest(
      initialData,
      baseReward,
      pledgeTotal,
      allRewardsShippingTotal,
      checkoutIdOrNil
    )

    // Page viewed event
    checkoutData.take(first: 1)
      .observeValues { data, baseReward, pledgeTotal, shippingTotal, checkoutId in
        let checkoutData = self.trackingDataFromCheckoutParams(
          data,
          baseReward: baseReward,
          pledgeTotal: pledgeTotal,
          shippingTotal: shippingTotal,
          checkoutId: checkoutId
        )
        AppEnvironment.current.ksrAnalytics.trackCheckoutPaymentPageViewed(
          project: data.project,
          reward: data.rewards[0],
          pledgeViewContext: data.context,
          checkoutData: checkoutData,
          refTag: data.refTag
        )
      }

    // Pledge button tapped event
    checkoutData
      .takeWhen(self.submitButtonTappedProperty.signal)
      .observeValues { data, baseReward, pledgeTotal, shippingTotal, checkoutId in
        let checkoutData = self.trackingDataFromCheckoutParams(
          data,
          baseReward: baseReward,
          pledgeTotal: pledgeTotal,
          shippingTotal: shippingTotal,
          checkoutId: checkoutId
        )
        AppEnvironment.current.ksrAnalytics.trackPledgeSubmitButtonClicked(
          project: data.project,
          reward: baseReward,
          typeContext: .creditCard,
          checkoutData: checkoutData,
          refTag: data.refTag
        )
      }

    // Apple pay button tapped event
    checkoutData
      .takeWhen(self.applePayButtonTappedSignal)
      .observeValues { data, baseReward, pledgeTotal, shippingTotal, checkoutId in
        let checkoutData = self.trackingDataFromCheckoutParams(
          data,
          baseReward: baseReward,
          pledgeTotal: pledgeTotal,
          shippingTotal: shippingTotal,
          checkoutId: checkoutId,
          isApplePay: true
        )
        AppEnvironment.current.ksrAnalytics.trackPledgeSubmitButtonClicked(
          project: data.project,
          reward: baseReward,
          typeContext: .applePay,
          checkoutData: checkoutData,
          refTag: data.refTag
        )
      }
  }

  // MARK: - Helpers

  private func trackingDataFromCheckoutParams(
    _ data: PledgeViewData,
    baseReward: Reward,
    pledgeTotal: Double,
    shippingTotal: Double,
    checkoutId: String?,
    isApplePay: Bool = false
  )
    -> KSRAnalytics.CheckoutPropertiesData {
    return checkoutProperties(
      from: data.project,
      baseReward: baseReward,
      addOnRewards: data.rewards,
      selectedQuantities: data.selectedQuantities,
      additionalPledgeAmount: data.bonusSupport ?? 0,
      pledgeTotal: pledgeTotal,
      shippingTotal: shippingTotal,
      checkoutId: checkoutId,
      isApplePay: isApplePay
    )
  }

  // MARK: - Inputs

  private let checkoutTerminatedProperty = MutableProperty(())
  public func checkoutTerminated() {
    self.checkoutTerminatedProperty.value = ()
  }

  private let configureWithDataProperty = MutableProperty<PledgeViewData?>(nil)
  public func configure(with data: PledgeViewData) {
    self.configureWithDataProperty.value = data
  }

  private let confirmPaymentSuccessfulProperty = MutableProperty<String?>(nil)
  public func confirmPaymentSuccessful(clientSecret: String) {
    self.confirmPaymentSuccessfulProperty.value = clientSecret
  }

  private let creditCardSelectedProperty =
    MutableProperty<PaymentSourceSelected?>(nil)
  public func creditCardSelected(
    source: PaymentSourceSelected
  ) {
    self.creditCardSelectedProperty.value = source
  }

  private let (goToLoginSignupSignal, goToLoginSignupObserver) = Signal<Void, Never>.pipe()
  public func goToLoginSignupTapped() {
    self.goToLoginSignupObserver.send(value: ())
  }

  private let (pledgeDisclaimerViewDidTapLearnMoreSignal, pledgeDisclaimerViewDidTapLearnMoreObserver)
    = Signal<Void, Never>.pipe()
  public func pledgeDisclaimerViewDidTapLearnMore() {
    self.pledgeDisclaimerViewDidTapLearnMoreObserver.send(value: ())
  }

  private let submitButtonTappedProperty = MutableProperty(())
  public func submitButtonTapped() {
    self.submitButtonTappedProperty.value = ()
  }

  private let (termsOfUseTappedSignal, termsOfUseTappedObserver) = Signal<HelpType, Never>.pipe()
  public func termsOfUseTapped(with helpType: HelpType) {
    self.termsOfUseTappedObserver.send(value: helpType)
  }

  private let (userSessionStartedSignal, userSessionStartedObserver) = Signal<Void, Never>.pipe()
  public func userSessionStarted() {
    self.userSessionStartedObserver.send(value: ())
  }

  private let viewDidLoadProperty = MutableProperty(())
  public func viewDidLoad() {
    self.viewDidLoadProperty.value = ()
  }

  private let (applePayButtonTappedSignal, applePayButtonTappedObserver) = Signal<Void, Never>.pipe()
  public func applePayButtonTapped() {
    self.applePayButtonTappedObserver.send(value: ())
  }

  private let (applePayPaymentMethodIdSignal, applePayPaymentMethodIdObserver) = Signal<String, Never>.pipe()
  public func applePayContextDidCreatePayment(with paymentMethodId: String) {
    self.applePayPaymentMethodIdObserver.send(value: paymentMethodId)
  }

  private let (applePayContextDidCompleteSignal, applePayContextDidCompleteObserver)
    = Signal<Void, Never>.pipe()
  public func applePayContextDidComplete() {
    self.applePayContextDidCompleteObserver.send(value: ())
  }

  // MARK: - Outputs

  public let configureEstimatedShippingView: Signal<(String?, String?), Never>
  public let configurePaymentMethodsViewControllerWithValue: Signal<PledgePaymentMethodsValue, Never>
  public let configurePledgeRewardsSummaryViewWithData: Signal<(
    PostCampaignRewardsSummaryViewData,
    Double?,
    PledgeSummaryViewData
  ), Never>
  public let configurePledgeViewCTAContainerView: Signal<PledgeViewCTAContainerViewData, Never>
  public let configureStripeIntegration: Signal<StripeConfigurationData, Never>
  public let estimatedShippingViewHidden: Signal<Bool, Never>
  public let goToLoginSignup: Signal<(LoginIntent, Project, Reward), Never>
  public let processingViewIsHidden: Signal<Bool, Never>
  public let showErrorBannerWithMessage: Signal<String, Never>
  public let showWebHelp: Signal<HelpType, Never>
  public let paymentMethodsViewHidden: Signal<Bool, Never>
  public let validateCheckoutSuccess: Signal<PaymentSourceValidation, Never>
  public let goToApplePayPaymentAuthorization: Signal<PostCampaignPaymentAuthorizationData, Never>
  public let checkoutComplete: Signal<ThanksPageData, Never>
  public let checkoutError: Signal<ErrorEnvelope, Never>

  public var inputs: NoShippingPostCampaignCheckoutViewModelInputs { return self }
  public var outputs: NoShippingPostCampaignCheckoutViewModelOutputs { return self }
}<|MERGE_RESOLUTION|>--- conflicted
+++ resolved
@@ -203,7 +203,6 @@
       self.pledgeDisclaimerViewDidTapLearnMoreSignal.mapConst(.trust)
     )
 
-<<<<<<< HEAD
     self.configurePledgeRewardsSummaryViewWithData = Signal.combineLatest(
       initialData,
       allRewardsShippingTotal,
@@ -226,22 +225,6 @@
           omitUSCurrencyCode: omitUSCurrencyCode,
           projectCountry: projectCountry,
           total: shippingTotal
-=======
-    self.configurePledgeRewardsSummaryViewWithData = initialData
-      .compactMap { data in
-        let rewardsData = PostCampaignRewardsSummaryViewData(
-          rewards: data.rewards,
-          selectedQuantities: data.selectedQuantities,
-          projectCountry: data.project.country,
-          omitCurrencyCode: data.project.stats.omitUSCurrencyCode,
-          shipping: data.shipping
-        )
-        let pledgeData = PledgeSummaryViewData(
-          project: data.project,
-          total: data.total,
-          confirmationLabelHidden: true,
-          pledgeHasNoReward: pledgeHasNoRewards(rewards: rewardsData.rewards)
->>>>>>> 42e22afb
         )
       }
       let rewardsData = PostCampaignRewardsSummaryViewData(
@@ -254,7 +237,8 @@
       let pledgeData = PledgeSummaryViewData(
         project: data.project,
         total: pledgeTotal,
-        confirmationLabelHidden: true
+        confirmationLabelHidden: true,
+        pledgeHasNoReward: pledgeHasNoRewards(rewards: rewardsData.rewards)
       )
       return (rewardsData, bonus, pledgeData)
     }
