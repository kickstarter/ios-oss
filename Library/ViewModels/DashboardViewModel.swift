--- conflicted
+++ resolved
@@ -113,12 +113,8 @@
 
   //Selected project or the first project in the projects collection if no project was selected
   private let selectProjectPropertyOrFirst = MutableProperty<Param?>(nil)
-<<<<<<< HEAD
+
   //Push for project message or nil if view is about to disappear
-=======
-
-  //Last recieved push for message or nil if view is about to disappear
->>>>>>> 8d1a75fe
   private let messageThreadReceived = MutableProperty<(Param, MessageThread)?>(nil)
   //Navigate to Project activities or nil if view is about to disappear
   private let navigateToActivitiesReceived =  MutableProperty<Param?>(nil)
@@ -170,7 +166,6 @@
           .map { (project, $1) }
       }
 
-<<<<<<< HEAD
     self.navigateToActivitiesReceived <~ Signal.merge(
       self.viewWillDisappearProperty.signal.mapConst(nil),
       self.activitiesNavigatedProperty.signal
@@ -184,8 +179,6 @@
           .map { _ in project }
     }
 
-=======
->>>>>>> 8d1a75fe
     let selectedProjectAndStatsEvent = self.project
       .switchMap { project in
         AppEnvironment.current.apiService.fetchProjectStats(projectId: project.id)
