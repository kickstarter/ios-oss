--- conflicted
+++ resolved
@@ -108,18 +108,6 @@
 public final class DashboardViewModel: DashboardViewModelInputs, DashboardViewModelOutputs,
   DashboardViewModelType {
 
-<<<<<<< HEAD
-  //Selected project or the first project in the projects collection if no project was selected
-  private let selectProjectPropertyOrFirst = MutableProperty<Param?>(nil)
-
-  //Push for project message or nil if view is about to disappear
-  private let messageThreadReceived = MutableProperty<(Param, MessageThread)?>(nil)
-
-  //Navigate to Project activities or nil if view is about to disappear
-  private let navigateToActivitiesReceived =  MutableProperty<Param?>(nil)
-
-=======
->>>>>>> 3bfd6427
   public init() {
     let projects = self.viewWillAppearAnimatedProperty.signal.filter(isFalse).ignoreValues()
       .switchMap {
@@ -179,14 +167,20 @@
           .map { (project, $1) }
       }
 
-    self.navigateToActivitiesReceived <~ Signal.merge(
+    /* Interim MutableProperty used to inject nil on viewWillDisappear
+     * in order to ensure that same navigateToActivities is not navigated to again
+     * on viewWillAppear as projects will refresh each time.
+     */
+    let navigateToActivitiesReceived =  MutableProperty<Param?>(nil)
+
+    navigateToActivitiesReceived <~ Signal.merge(
       self.viewWillDisappearProperty.signal.mapConst(nil),
       self.activitiesNavigatedProperty.signal
     )
 
     self.goToActivities = self.project
-      .switchMap { [navigateToActivitiesReceived = self.navigateToActivitiesReceived.producer] project in
-        navigateToActivitiesReceived
+      .switchMap { project in
+        navigateToActivitiesReceived.producer
           .skipNil()
           .filter { $0 == .id(project.id) }
           .map { _ in project }
