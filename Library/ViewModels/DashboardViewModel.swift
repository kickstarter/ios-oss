--- conflicted
+++ resolved
@@ -112,8 +112,9 @@
   private let selectedProjectProperty: SignalProducer<Param?, NoError>
   //Selected project or the first project in the projects collection if no project was selected
   private let selectProjectPropertyOrFirst = MutableProperty<Param?>(nil)
-  //Last recieved push for message or nil if view is about to disappear
+  //Push for project message or nil if view is about to disappear
   private let messageThreadReceived = MutableProperty<(Param, MessageThread)?>(nil)
+  //Navigate to Project activities or nil if view is about to disappear
   private let navigateToActivitiesReceived =  MutableProperty<Param?>(nil)
 
   public init() {
@@ -155,12 +156,7 @@
       self.messageThreadNavigatedProperty.signal
     )
 
-<<<<<<< HEAD
-    self.goToMessageThread = project
-=======
-    self.goToMessageThread = projectsAndSelected
-      .map(second)
->>>>>>> 93ab5baa
+    self.goToMessageThread = self.project
       .switchMap { [messageThreadReceived = self.messageThreadReceived.producer] project in
         messageThreadReceived
           .skipNil()
@@ -180,8 +176,6 @@
           .filter { $0 == .id(project.id) }
           .map { _ in project }
     }
-
-
 
     let selectedProjectAndStatsEvent = self.project
       .switchMap { project in
