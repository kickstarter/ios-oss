import KsApi
import Prelude
import ReactiveExtensions
import ReactiveSwift

public protocol CommentsViewModelInputs {
  /// Call with the project/update that we are viewing comments for. Both can be provided to minimize
  /// the number of API requests made, but it will be assumed we are viewing the comments for the update.
  func configureWith(project: Project?, update: Update?)

  /// Call with a `Comment` when it is selected.
  func didSelectComment(_ comment: Comment)

  /// Call when the User is posting a comment or reply.
  func postCommentButtonTapped()

  ///  Call when pull-to-refresh is invoked.
  func refresh()

  /// Call when the view loads.
  func viewDidLoad()

  /// Call when a new row is displayed.
  func willDisplayRow(_ row: Int, outOf totalRows: Int)
}

public protocol CommentsViewModelOutputs {
  /// Emits a CommentComposerViewData object that determines the avatarURL and whether the user is a backer.
  var configureCommentComposerViewWithData: Signal<CommentComposerViewData, Never> { get }

  /// Emits a boolean that determines if the comment input area is visible.
  var isCommentComposerHidden: Signal<Bool, Never> { get }

  /// Emits the selected `Comment` and `Project` to navigate to its replies.
  var goToCommentReplies: Signal<(Comment, Project), Never> { get }

  /// Emits a boolean that determines if comments are currently loading.
  var isCommentsLoading: Signal<Bool, Never> { get }

  /// Emits a list of `Comment`s and the `Project` to load into the data source.
  var loadCommentsAndProjectIntoDataSource: Signal<([Comment], Project), Never> { get }
}

public protocol CommentsViewModelType {
  var inputs: CommentsViewModelInputs { get }
  var outputs: CommentsViewModelOutputs { get }
}

public final class CommentsViewModel: CommentsViewModelType,
  CommentsViewModelInputs,
  CommentsViewModelOutputs {
  public init() {
    let projectOrUpdate = Signal.combineLatest(
      self.projectAndUpdateProperty.signal.skipNil(),
      self.viewDidLoadProperty.signal
    )
    .map(first)
    .flatMap { project, update in
      SignalProducer(value: project.map(Either.left) ?? update.map(Either.right))
        .skipNil()
    }

    let currentUser = self.viewDidLoadProperty.signal
      .map { _ in AppEnvironment.current.currentUser }

    let initialProject = projectOrUpdate
      .flatMap { projectOrUpdate in
        projectOrUpdate.ifLeft(
          SignalProducer.init(value:),
          ifRight: {
            AppEnvironment.current.apiService.fetchProject(param: .id($0.projectId)).demoteErrors()
          }
        )
      }

    let isCloseToBottom = self.willDisplayRowProperty.signal.skipNil()
      .map { row, total in row >= total - 3 }
      .skipRepeats()
      .filter { isClose in isClose }
      .ignoreValues()

    let requestFirstPageWith = Signal.merge(
      initialProject,
      initialProject.takeWhen(self.refreshProperty.signal)
      /** TODO: Add this in once comment composer is added.
       projectOrUpdate.takeWhen(self.commentPostedProperty.signal)
        **/
    )

    let (comments, isLoading, _, _) = paginate(
      requestFirstPageWith: requestFirstPageWith,
      requestNextPageWhen: isCloseToBottom,
      clearOnNewRequest: false,
      valuesFromEnvelope: { $0.comments },
      cursorFromEnvelope: { ($0.slug, $0.cursor) },
      requestFromParams: { project in
        AppEnvironment.current.apiService
          .fetchComments(query: commentsQuery(withProjectSlug: project.slug))
      },
      requestFromCursor: { projectSlug, cursor in
        AppEnvironment.current.apiService
          .fetchComments(query: commentsQuery(
            withProjectSlug: projectSlug,
            after: cursor
          ))
      }
    )

    let commentsAndProject = Signal.combineLatest(comments, initialProject)

    self.loadCommentsAndProjectIntoDataSource = commentsAndProject
    self.isCommentsLoading = isLoading

    // FIXME: We need to dynamically supply the IDs when the UI is built.
    // The IDs here correspond to the following project: `THE GREAT GATSBY: Limited Edition Letterpress Print`.
    // When testing, replace with a project you have Backed or Created.
    self.postCommentButtonTappedProperty.signal.switchMap { _ in
      AppEnvironment.current.apiService
        .postComment(input: .init(
          body: "Testing on iOS!",
          commentableId: "UHJvamVjdC02NDQ2NzAxMzU=",
          parentId: "Q29tbWVudC0zMjY2MjUzOQ=="
        ))
        .ksr_delay(AppEnvironment.current.apiDelayInterval, on: AppEnvironment.current.scheduler)
        .materialize()
    }
    .observeValues { print($0) }

<<<<<<< HEAD
    self.configureCommentComposerViewWithData = Signal
      .combineLatest(initialProject.signal, currentUser.signal)
      .takeWhen(self.viewDidLoadProperty.signal)
      .map { project, currentUser in
        let isBacker = userIsBackingProject(project)

        guard let user = currentUser else {
          return (nil, isBacker)
        }

        let url = URL(string: user.avatar.medium)
        return (url, isBacker)
      }

    self.isCommentComposerHidden = currentUser.signal
      .map { user in user.isNil }
=======
    self.avatarURL = currentUser.map { URL(string: $0.avatar.medium) }
    // TODO: https://github.com/kickstarter/ios-oss/pull/1483 NT-1796
    self.inputAreaVisible = self.viewDidLoadProperty.signal.mapConst(true)

    self.goToCommentReplies = self.didSelectCommentProperty.signal.skipNil()
      .filter { comment in
        [comment.replyCount > 0, comment.status == .success].allSatisfy(isTrue)
      }
      .withLatestFrom(initialProject)
  }

  private let didSelectCommentProperty = MutableProperty<Comment?>(nil)
  public func didSelectComment(_ comment: Comment) {
    self.didSelectCommentProperty.value = comment
>>>>>>> c9da3789
  }

  fileprivate let postCommentButtonTappedProperty = MutableProperty(())
  public func postCommentButtonTapped() {
    self.postCommentButtonTappedProperty.value = ()
  }

  fileprivate let projectAndUpdateProperty = MutableProperty<(Project?, Update?)?>(nil)
  public func configureWith(project: Project?, update: Update?) {
    self.projectAndUpdateProperty.value = (project, update)
  }

  fileprivate let refreshProperty = MutableProperty(())
  public func refresh() {
    self.refreshProperty.value = ()
  }

  fileprivate let viewDidLoadProperty = MutableProperty(())
  public func viewDidLoad() {
    self.viewDidLoadProperty.value = ()
  }

  fileprivate let willDisplayRowProperty = MutableProperty<(row: Int, total: Int)?>(nil)
  public func willDisplayRow(_ row: Int, outOf totalRows: Int) {
    self.willDisplayRowProperty.value = (row, totalRows)
  }

  public let configureCommentComposerViewWithData: Signal<CommentComposerViewData, Never>
  public let isCommentComposerHidden: Signal<Bool, Never>
  public let isCommentsLoading: Signal<Bool, Never>
<<<<<<< HEAD
=======
  public var avatarURL: Signal<URL?, Never>
  public var goToCommentReplies: Signal<(Comment, Project), Never>
  public var inputAreaVisible: Signal<Bool, Never>
>>>>>>> c9da3789
  public let loadCommentsAndProjectIntoDataSource: Signal<([Comment], Project), Never>

  public var inputs: CommentsViewModelInputs { return self }
  public var outputs: CommentsViewModelOutputs { return self }
}<|MERGE_RESOLUTION|>--- conflicted
+++ resolved
@@ -28,11 +28,11 @@
   /// Emits a CommentComposerViewData object that determines the avatarURL and whether the user is a backer.
   var configureCommentComposerViewWithData: Signal<CommentComposerViewData, Never> { get }
 
+  /// Emits the selected `Comment` and `Project` to navigate to its replies.
+  var goToCommentReplies: Signal<(Comment, Project), Never> { get }
+  
   /// Emits a boolean that determines if the comment input area is visible.
   var isCommentComposerHidden: Signal<Bool, Never> { get }
-
-  /// Emits the selected `Comment` and `Project` to navigate to its replies.
-  var goToCommentReplies: Signal<(Comment, Project), Never> { get }
 
   /// Emits a boolean that determines if comments are currently loading.
   var isCommentsLoading: Signal<Bool, Never> { get }
@@ -126,7 +126,6 @@
     }
     .observeValues { print($0) }
 
-<<<<<<< HEAD
     self.configureCommentComposerViewWithData = Signal
       .combineLatest(initialProject.signal, currentUser.signal)
       .takeWhen(self.viewDidLoadProperty.signal)
@@ -143,10 +142,6 @@
 
     self.isCommentComposerHidden = currentUser.signal
       .map { user in user.isNil }
-=======
-    self.avatarURL = currentUser.map { URL(string: $0.avatar.medium) }
-    // TODO: https://github.com/kickstarter/ios-oss/pull/1483 NT-1796
-    self.inputAreaVisible = self.viewDidLoadProperty.signal.mapConst(true)
 
     self.goToCommentReplies = self.didSelectCommentProperty.signal.skipNil()
       .filter { comment in
@@ -158,7 +153,6 @@
   private let didSelectCommentProperty = MutableProperty<Comment?>(nil)
   public func didSelectComment(_ comment: Comment) {
     self.didSelectCommentProperty.value = comment
->>>>>>> c9da3789
   }
 
   fileprivate let postCommentButtonTappedProperty = MutableProperty(())
@@ -187,14 +181,9 @@
   }
 
   public let configureCommentComposerViewWithData: Signal<CommentComposerViewData, Never>
+  public let goToCommentReplies: Signal<(Comment, Project), Never>
   public let isCommentComposerHidden: Signal<Bool, Never>
   public let isCommentsLoading: Signal<Bool, Never>
-<<<<<<< HEAD
-=======
-  public var avatarURL: Signal<URL?, Never>
-  public var goToCommentReplies: Signal<(Comment, Project), Never>
-  public var inputAreaVisible: Signal<Bool, Never>
->>>>>>> c9da3789
   public let loadCommentsAndProjectIntoDataSource: Signal<([Comment], Project), Never>
 
   public var inputs: CommentsViewModelInputs { return self }
