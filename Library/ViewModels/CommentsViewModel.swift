--- conflicted
+++ resolved
@@ -8,14 +8,10 @@
 public protocol CommentsViewModelInputs {
   /// Call when the User is posting a comment or reply.
   func commentComposerDidSubmitText(_ text: String)
-<<<<<<< HEAD
-  
-=======
 
   /// Call when the delegate method for the CommentRemovedCellDelegate is called.
   func commentRemovedCellDidTapURL(_ url: URL)
 
->>>>>>> b354c7fc
   /// Call when the user tapped to retry after failed pagination.
   func commentTableViewFooterViewDidTapRetry()
 
@@ -178,10 +174,6 @@
       .takePairWhen(self.failableOrComment.signal.skipNil())
       .map(unpack)
       .map(commentsReplacingCommentById)
-<<<<<<< HEAD
-=======
-
->>>>>>> b354c7fc
     self.resetCommentComposerAndScrollToTop = self.commentComposerDidSubmitTextProperty.signal.skipNil()
       .ignoreValues()
 
@@ -250,13 +242,9 @@
     .takePairWhen(commentComposerDidSubmitText)
     .map(unpack)
     .flatMap(.concurrent(limit: concurrentCommentLimit), postCommentProducer)
-<<<<<<< HEAD
+
     let currentlyRetrying = MutableProperty<Set<String>>([])
-=======
-
-    let currentlyRetrying = MutableProperty<Set<String>>([])
-
->>>>>>> b354c7fc
+
     let newErroredCommentTapped = erroredCommentTapped
       // Check that we are not currently retrying this comment.
       .filter { [currentlyRetrying] comment in !currentlyRetrying.value.contains(comment.id) }
@@ -264,10 +252,6 @@
       .on(value: { [currentlyRetrying] comment in
         currentlyRetrying.value.insert(comment.id)
       })
-<<<<<<< HEAD
-=======
-
->>>>>>> b354c7fc
     self.retryingComment <~ initialProject
       .takePairWhen(newErroredCommentTapped)
       .map { ($1, $0) }
@@ -276,10 +260,6 @@
       .on(value: { [currentlyRetrying] _, id in
         currentlyRetrying.value.remove(id)
       })
-<<<<<<< HEAD
-=======
-
->>>>>>> b354c7fc
     let footerViewActivityState = Signal
       .combineLatest(isCloseToBottom, isLoading)
       .filter(second >>> isTrue)
@@ -362,12 +342,8 @@
   public let configureCommentComposerViewWithData: Signal<CommentComposerViewData, Never>
   public let configureFooterViewWithState: Signal<CommentTableViewFooterViewState, Never>
   public let goToCommentReplies: Signal<Comment, Never>
-<<<<<<< HEAD
   public let loadCommentsAndProjectIntoDataSource: Signal<([Comment], Project, Bool), Never>
-=======
-  public let loadCommentsAndProjectIntoDataSource: Signal<([Comment], Project), Never>
   public let showHelpWebViewController: Signal<HelpType, Never>
->>>>>>> b354c7fc
   public let resetCommentComposerAndScrollToTop: Signal<(), Never>
 
   public var inputs: CommentsViewModelInputs { return self }
