--- conflicted
+++ resolved
@@ -22,15 +22,11 @@
 }
 
 public protocol CommentsViewModelOutputs {
-<<<<<<< HEAD
   /// Emits a boolean that determines if comments are currently loading.
   var commentsAreLoading: Signal<Bool, Never> { get }
-  /// Call when a new array of Comment objects can be displayed.
-  var loadCommentsIntoDataSource: Signal<[Comment], Never> { get }
-=======
+
   /// Emits a list of comments that should be displayed.
   var dataSource: Signal<([Comment], User?), Never> { get }
->>>>>>> df2a08cc
 }
 
 public protocol CommentsViewModelType {
@@ -95,7 +91,10 @@
       }
     )
 
-    self.loadCommentsIntoDataSource = comments
+    let commentsAndUser = comments
+      .map { ($0, AppEnvironment.current.currentUser) }
+    
+    self.dataSource = commentsAndUser
     self.commentsAreLoading = isLoading
 
     // FIXME: We need to dynamically supply the IDs when the UI is built.
@@ -112,9 +111,6 @@
         .materialize()
     }
     .observeValues { print($0) }
-
-    // FIXME: This would be removed when we fetch comments from API
-    self.dataSource = self.templatesComments.signal.skipNil()
   }
 
   fileprivate let postCommentButtonTappedProperty = MutableProperty(())
@@ -138,22 +134,15 @@
   fileprivate let templatesComments = MutableProperty<([Comment], User?)?>(nil)
   public func viewDidLoad() {
     self.viewDidLoadProperty.value = ()
-
-    // FIXME: This would be removed when we fetch comments from API
-    self.templatesComments.value = (Comment.templates, AppEnvironment.current.currentUser)
   }
 
-<<<<<<< HEAD
   fileprivate let willDisplayRowProperty = MutableProperty<(row: Int, total: Int)?>(nil)
   public func willDisplayRow(_ row: Int, outOf totalRows: Int) {
     self.willDisplayRowProperty.value = (row, totalRows)
   }
 
   public let commentsAreLoading: Signal<Bool, Never>
-  public let loadCommentsIntoDataSource: Signal<[Comment], Never>
-=======
   public let dataSource: Signal<([Comment], User?), Never>
->>>>>>> df2a08cc
 
   public var inputs: CommentsViewModelInputs { return self }
   public var outputs: CommentsViewModelOutputs { return self }
