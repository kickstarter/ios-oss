--- conflicted
+++ resolved
@@ -63,17 +63,13 @@
     }
     .observeValues { print($0) }
 
-<<<<<<< HEAD
-    // FIXME: This will be updated/removed when we fetch comments from API
-=======
     self.avatarURL = currentUser.map { URL(string: $0.avatar.medium) }
 
     // When Project is supplied to the config, we will use that to determine who can comment on the project
     // and also to determine whethere input area is visible.
     self.inputAreaVisible = self.viewDidLoadProperty.signal.mapConst(true)
 
-    // FIXME: This would be removed when we fetch comments from API
->>>>>>> 3ebd81fd
+    // FIXME: This will be updated/removed when we fetch comments from API
     self.dataSource = self.templatesComments.signal.skipNil()
       .takeWhen(self.viewDidLoadProperty.signal)
   }
@@ -82,7 +78,6 @@
   public func configureWith(project: Project) {
     self.projectProperty.value = project
 
-    // FIXME: This would be removed when we fetch comments from API
     self.templatesComments.value = (
       Comment.templates,
       AppEnvironment.current.currentUser,
@@ -103,13 +98,9 @@
     self.viewDidLoadProperty.value = ()
   }
 
-<<<<<<< HEAD
-  public let dataSource: Signal<([Comment], User?, Project), Never>
-=======
   public var avatarURL: Signal<URL?, Never>
   public var inputAreaVisible: Signal<Bool, Never>
-  public let dataSource: Signal<([Comment], User?), Never>
->>>>>>> 3ebd81fd
+  public let dataSource: Signal<([Comment], User?, Project), Never>
 
   public var inputs: CommentsViewModelInputs { return self }
   public var outputs: CommentsViewModelOutputs { return self }
