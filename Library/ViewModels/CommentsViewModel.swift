--- conflicted
+++ resolved
@@ -134,16 +134,11 @@
     let pullToRefresh = self.refreshProperty.signal
 
     let requestFirstPageWith = Signal.merge(
-<<<<<<< HEAD
-      initialProject,
-      initialProject.takeWhen(pullToRefresh)
-=======
       projectOrUpdate,
       projectOrUpdate.takeWhen(retryFirstPage),
       projectOrUpdate.takeWhen(pullToRefresh)
         // Thread hop so that we can clear our comments buffer before newly paginated results.
         .ksr_debounce(.nanoseconds(0), on: AppEnvironment.current.scheduler)
->>>>>>> cc450c6c
     )
     let hasRequestedNextPage = Signal.merge(
       requestFirstPageWith.mapConst(false),
@@ -187,18 +182,11 @@
       guard clear == false else { return comments }
       return accum + comments
     }
-<<<<<<< HEAD
-    .filter { !$0.isEmpty }
-    let commentsAndProject = initialProject
-      .takePairWhen(paginatedComments)
-      .map { ($1, $0) }
-=======
 
     let commentsAndProject = Signal.combineLatest(
       paginatedComments,
       initialProject
     )
->>>>>>> cc450c6c
 
     self.currentComments <~ commentsAndProject.map(first)
       // Thread hop so that we don't circularly buffer.
