--- conflicted
+++ resolved
@@ -4,7 +4,6 @@
 import ReactiveSwift
 
 public protocol CommentsViewModelInputs {
-<<<<<<< HEAD
   /// Call with the project/update that we are viewing comments for. Both can be provided to minimize
   /// the number of API requests made, but it will be assumed we are viewing the comments for the update.
   func configureWith(project: Project?, update: Update?)
@@ -12,11 +11,9 @@
   ///  Call when pull-to-refresh is invoked.
   func refresh()
   
-=======
   /// Call when the User is posting a comment or reply
   func postCommentButtonTapped()
 
->>>>>>> a921ecca
   /// Call when the view loads.
   func viewDidLoad()
   
@@ -78,8 +75,7 @@
         .fetchComments(query: commentsQuery(withProjectSlug: projectSlug,
                                             after: cursor))
     }
-<<<<<<< HEAD
-    
+
     let (comments, _, _, _) = paginate(
       requestFirstPageWith: initialProject,
       requestNextPageWhen: isCloseToBottom,
@@ -95,8 +91,6 @@
     )
     
     self.loadCommentsIntoDataSource = comments
-=======
-    .observeValues { print($0) }
 
     // FIXME: We need to dynamically supply the IDs when the UI is built.
     // The IDs here correspond to the following project: `THE GREAT GATSBY: Limited Edition Letterpress Print`.
@@ -117,7 +111,6 @@
   fileprivate let postCommentButtonTappedProperty = MutableProperty(())
   public func postCommentButtonTapped() {
     self.postCommentButtonTappedProperty.value = ()
->>>>>>> a921ecca
   }
 
   fileprivate let projectAndUpdateProperty = MutableProperty<(Project?, Update?)?>(nil)
