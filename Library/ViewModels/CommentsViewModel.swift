--- conflicted
+++ resolved
@@ -4,17 +4,12 @@
 import ReactiveSwift
 
 public protocol CommentsViewModelInputs {
-<<<<<<< HEAD
   /// Call with the project/update that we are viewing comments for. Both can be provided to minimize
   /// the number of API requests made, but it will be assumed we are viewing the comments for the update.
   func configureWith(project: Project?, update: Update?)
 
   ///  Call when pull-to-refresh is invoked.
   func refresh()
-=======
-  /// Call after instantiating the view controller
-  func configureWith(project: Project)
->>>>>>> ae4d3cb2
 
   /// Call when the User is posting a comment or reply
   func postCommentButtonTapped()
@@ -106,10 +101,9 @@
       }
     )
 
-    let commentsAndUser = comments
-      .map { ($0, AppEnvironment.current.currentUser) }
+    let commentsAndProject = Signal.combineLatest(comments, initialProject)
 
-    self.dataSource = commentsAndUser
+    self.dataSource = commentsAndProject
     self.commentsAreLoading = isLoading
 
     // FIXME: We need to dynamically supply the IDs when the UI is built.
@@ -130,23 +124,6 @@
     self.avatarURL = currentUser.map { URL(string: $0.avatar.medium) }
     // TODO: https://github.com/kickstarter/ios-oss/pull/1483 NT-1796
     self.inputAreaVisible = self.viewDidLoadProperty.signal.mapConst(true)
-<<<<<<< HEAD
-=======
-
-    // FIXME: This will be updated/removed when we fetch comments from API
-    self.dataSource = self.templatesComments.signal.skipNil()
-      .takeWhen(self.viewDidLoadProperty.signal)
-  }
-
-  fileprivate let projectProperty = MutableProperty<Project?>(nil)
-  public func configureWith(project: Project) {
-    self.projectProperty.value = project
-
-    self.templatesComments.value = (
-      Comment.templates,
-      project
-    )
->>>>>>> ae4d3cb2
   }
 
   fileprivate let postCommentButtonTappedProperty = MutableProperty(())
@@ -165,19 +142,13 @@
   }
 
   fileprivate let viewDidLoadProperty = MutableProperty(())
-
-  // TODO: - This would be removed when we fetch comments from API
-  fileprivate let templatesComments = MutableProperty<([Comment], Project)?>(nil)
   public func viewDidLoad() {
     self.viewDidLoadProperty.value = ()
-<<<<<<< HEAD
   }
-
+  
   fileprivate let willDisplayRowProperty = MutableProperty<(row: Int, total: Int)?>(nil)
   public func willDisplayRow(_ row: Int, outOf totalRows: Int) {
     self.willDisplayRowProperty.value = (row, totalRows)
-=======
->>>>>>> ae4d3cb2
   }
 
   public let commentsAreLoading: Signal<Bool, Never>
