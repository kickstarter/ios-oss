import KsApi
import Prelude
import ReactiveExtensions
import ReactiveSwift

public protocol CommentsViewModelInputs {
  /// Call when the User is posting a comment or reply
  func commentComposerDidSubmitText(_ text: String)

  /// Call with the project/update that we are viewing comments for. Both can be provided to minimize
  /// the number of API requests made, but it will be assumed we are viewing the comments for the update.
  func configureWith(project: Project?, update: Update?)

  /// Call with a `Comment` when it is selected.
  func didSelectComment(_ comment: Comment)

  ///  Call when pull-to-refresh is invoked.
  func refresh()

  /// Call when the view loads.
  func viewDidLoad()

  /// Call when a new row is displayed.
  func willDisplayRow(_ row: Int, outOf totalRows: Int)
}

public protocol CommentsViewModelOutputs {
  /// Emits a boolean that determines if the comment input area is visible.
  var commentComposerViewHidden: Signal<Bool, Never> { get }

  /// Emits data to configure comment composer view.
  var configureCommentComposerViewWithData: Signal<CommentComposerViewData, Never> { get }

  /// Emits the selected `Comment` and `Project` to navigate to its replies.
  var goToCommentReplies: Signal<(Comment, Project), Never> { get }

  /// Emits a boolean that determines if cell separator is to be hidden.
  var isCellSeparatorHidden: Signal<Bool, Never> { get }

  /// Emits a boolean that determines if comments are currently loading.
  var isCommentsLoading: Signal<Bool, Never> { get }

  /// Emits a list of `Comment`s and the `Project` to load into the data source.
  var loadCommentsAndProjectIntoDataSource: Signal<([Comment], Project), Never> { get }

<<<<<<< HEAD
  /// Emits when a comment has been posted and we should scroll to top and reset the composer.
  var resetCommentComposerAndScrollToTop: Signal<(), Never> { get }
=======
  /// Emits when a comment was successfully posted.
  var postCommentSuccessful: Signal<Comment, Never> { get }

  /// Emits when a comment was submitted to be posted.
  var postCommentSubmitted: Signal<(), Never> { get }

  /// Emits a Bool that determines if the activity indicator should render.
  var shouldShowLoadingIndicator: Signal<Bool, Never> { get }
>>>>>>> d410bfb7
}

public protocol CommentsViewModelType {
  var inputs: CommentsViewModelInputs { get }
  var outputs: CommentsViewModelOutputs { get }
}

public final class CommentsViewModel: CommentsViewModelType,
  CommentsViewModelInputs,
  CommentsViewModelOutputs {
  public init() {
    let projectOrUpdate = Signal.combineLatest(
      self.projectAndUpdateProperty.signal.skipNil(),
      self.viewDidLoadProperty.signal
    )
    .map(first)
    .flatMap { project, update in
      SignalProducer(value: project.map(Either.left) ?? update.map(Either.right))
        .skipNil()
    }

    let currentUser = self.viewDidLoadProperty.signal
      .map { _ in AppEnvironment.current.currentUser }

    let initialProject = projectOrUpdate
      .flatMap { projectOrUpdate in
        projectOrUpdate.ifLeft(
          SignalProducer.init(value:),
          ifRight: {
            AppEnvironment.current.apiService.fetchProject(param: .id($0.projectId)).demoteErrors()
          }
        )
      }

    self.configureCommentComposerViewWithData = Signal
      .combineLatest(initialProject.signal, currentUser.signal)
      .takeWhen(self.viewDidLoadProperty.signal)
      .map { project, currentUser in
        let isBacker = userIsBackingProject(project)

        guard let user = currentUser else {
          return (nil, isBacker)
        }

        let url = URL(string: user.avatar.medium)
        return (url, isBacker)
      }

    self.commentComposerViewHidden = currentUser.signal
      .map { user in user.isNil }

    let isCloseToBottom = self.willDisplayRowProperty.signal.skipNil()
      .map { row, total in row >= total - 3 }
      .skipRepeats()
      .filter { isClose in isClose }
      .ignoreValues()

    let requestFirstPageWith = Signal.merge(
      initialProject,
      initialProject.takeWhen(self.refreshProperty.signal)
    )

    let (comments, isLoading, _, _) = paginate(
      requestFirstPageWith: requestFirstPageWith,
      requestNextPageWhen: isCloseToBottom,
      clearOnNewRequest: true,
      valuesFromEnvelope: { $0.comments },
      cursorFromEnvelope: { ($0.slug, $0.cursor) },
      requestFromParams: { project in
        AppEnvironment.current.apiService.fetchComments(
          query: commentsQuery(withProjectSlug: project.slug)
        )
      },
      requestFromCursor: { projectSlug, cursor in
        AppEnvironment.current.apiService.fetchComments(
          query: commentsQuery(
            withProjectSlug: projectSlug,
            after: cursor
          )
        )
      }
    )

    let currentComments = self.currentComments.signal.skipNil()

    let commentsWithRetryingComment = currentComments
      .takePairWhen(self.retryingComment.signal.skipNil())
      .map(unpack)
      .map(commentsReplacingCommentById)

    let commentsWithFailableOrComment = currentComments
      .takePairWhen(self.failableOrComment.signal.skipNil())
      .map(unpack)
      .map(commentsReplacingCommentById)

    self.resetCommentComposerAndScrollToTop = commentsWithFailableOrComment
      // We only want to scroll to top for failable comments as they represent the initial
      // comment that's inserted. We check here to see that the first comment's ID is a UUID
      // to determine this. There may be better ways.
      .map { UUID(uuidString: $0.first?.id ?? "") }
      .filter(isNotNil)
      .ignoreValues()

    let firstPage = comments.take(first: 1)

    let subsequentPages = comments
      .skip(first: 1) // Take emissions after the first page is loaded.
      .skip { $0.isEmpty } // Ignore initial emissions from page refreshes.

    let pagedComments = Signal.merge(
      firstPage,
      subsequentPages
    )

    let commentsAndProject = Signal.combineLatest(
      Signal.merge(
        pagedComments,
        commentsWithFailableOrComment,
        commentsWithRetryingComment
      ),
      initialProject
    )

<<<<<<< HEAD
    self.currentComments <~ Signal.merge(
      commentsAndProject.map(first)
        // A little trick to avoid an infinite loop, causes a thread hop here.
        .ksr_debounce(.nanoseconds(0), on: AppEnvironment.current.scheduler),
      requestFirstPageWith.mapConst([]) // clear this when we're about to refresh.
    )
=======
    let cellSeparatorHidden = comments.map { $0.count <= .zero }
>>>>>>> d410bfb7

    self.loadCommentsAndProjectIntoDataSource = commentsAndProject
    self.isCommentsLoading = isLoading
    self.isCellSeparatorHidden = cellSeparatorHidden

    let commentTapped = self.didSelectCommentProperty.signal.skipNil()
    let regularCommentTapped = commentTapped.filter { comment in comment.status == .success }
    let erroredCommentTapped = commentTapped.filter { comment in comment.status == .failed }

    self.goToCommentReplies = regularCommentTapped
      .filter { comment in comment.replyCount > 0 }
      .withLatestFrom(initialProject)

<<<<<<< HEAD
    let commentComposerDidSubmitText = self.commentComposerDidSubmitTextProperty.signal.skipNil()

    self.failableOrComment <~ Signal.combineLatest(
      initialProject,
      currentUser.skipNil()
    )
    .takePairWhen(commentComposerDidSubmitText)
    .map(unpack)
    .flatMap(postCommentProducer)

    self.retryingComment <~ initialProject
      .takePairWhen(erroredCommentTapped)
      .map { ($1, $0) }
      .flatMap(retryCommentProducer)
=======
    self.shouldShowLoadingIndicator = Signal
      .combineLatest(isCloseToBottom, self.isCommentsLoading)
      .map { _, isCommentsLoading in
        isCommentsLoading
      }
>>>>>>> d410bfb7
  }

  // Properties to assist with injecting these values into the existing data streams.
  private let currentComments = MutableProperty<[Comment]?>(nil)
  private let retryingComment = MutableProperty<(Comment, String)?>(nil)
  private let failableOrComment = MutableProperty<(Comment, String)?>(nil)

  private let didSelectCommentProperty = MutableProperty<Comment?>(nil)
  public func didSelectComment(_ comment: Comment) {
    self.didSelectCommentProperty.value = comment
  }

  fileprivate let commentComposerDidSubmitTextProperty = MutableProperty<String?>(nil)
  public func commentComposerDidSubmitText(_ text: String) {
    self.commentComposerDidSubmitTextProperty.value = text
  }

  fileprivate let projectAndUpdateProperty = MutableProperty<(Project?, Update?)?>(nil)
  public func configureWith(project: Project?, update: Update?) {
    self.projectAndUpdateProperty.value = (project, update)
  }

  fileprivate let refreshProperty = MutableProperty(())
  public func refresh() {
    self.refreshProperty.value = ()
  }

  fileprivate let viewDidLoadProperty = MutableProperty(())
  public func viewDidLoad() {
    self.viewDidLoadProperty.value = ()
  }

  fileprivate let willDisplayRowProperty = MutableProperty<(row: Int, total: Int)?>(nil)
  public func willDisplayRow(_ row: Int, outOf totalRows: Int) {
    self.willDisplayRowProperty.value = (row, totalRows)
  }

  public let commentComposerViewHidden: Signal<Bool, Never>
  public let configureCommentComposerViewWithData: Signal<CommentComposerViewData, Never>
  public let goToCommentReplies: Signal<(Comment, Project), Never>
  public let isCommentsLoading: Signal<Bool, Never>
  public let isCellSeparatorHidden: Signal<Bool, Never>
  public let loadCommentsAndProjectIntoDataSource: Signal<([Comment], Project), Never>
<<<<<<< HEAD
  public let resetCommentComposerAndScrollToTop: Signal<(), Never>
=======
  public let postCommentSuccessful: Signal<Comment, Never>
  public var postCommentSubmitted: Signal<(), Never>
  public let shouldShowLoadingIndicator: Signal<Bool, Never>
>>>>>>> d410bfb7

  public var inputs: CommentsViewModelInputs { return self }
  public var outputs: CommentsViewModelOutputs { return self }
}

private func retryCommentProducer(
  erroredComment comment: Comment,
  project: Project
) -> SignalProducer<(Comment, String), Never> {
  // Retry posting the comment.
  AppEnvironment.current.apiService.postComment(
    input: .init(
      body: comment.body,
      commentableId: project.graphID
    )
  )
  .ksr_delay(AppEnvironment.current.apiDelayInterval, on: AppEnvironment.current.scheduler)
  // Return a producer with the successful comment that is prefixed by a comment indicating that the
  // retry was successful and then, after a 1 second delay, the actual successful comment is returned.
  .flatMap { successfulComment in
    SignalProducer(value: successfulComment)
      .ksr_delay(.seconds(1), on: AppEnvironment.current.scheduler)
      .prefix(value: successfulComment.updatingStatus(to: .retrySuccess))
  }
  // Immediately return a comment in a retrying state when this producer starts.
  .prefix(value: comment.updatingStatus(to: .retrying))
  // If retrying errors again, return the original comment returning it to its errored state.
  .demoteErrors(replaceErrorWith: comment)
  // Return the comment that will be replaced with the ID to find it by.
  .map { replacementComment in (replacementComment, comment.id) }
}

private func postCommentProducer(
  project: Project,
  user: User,
  body: String
) -> SignalProducer<(Comment, String), Never> {
  let failableComment = Comment.failableComment(
    withId: AppEnvironment.current.uuidType.init().uuidString,
    date: AppEnvironment.current.dateType.init().date,
    project: project,
    user: user,
    body: body
  )

  // Post the new comment.
  return AppEnvironment.current.apiService.postComment(
    input: .init(
      body: body,
      commentableId: project.graphID
    )
  )
  .ksr_delay(AppEnvironment.current.apiDelayInterval, on: AppEnvironment.current.scheduler)
  // Immediately return a failable comment with a generated ID.
  .prefix(value: failableComment)
  // If the request errors we return the failableComment in a failed state.
  .demoteErrors(replaceErrorWith: failableComment.updatingStatus(to: .failed))
  // Once the request completes return the actual comment and replace it by its ID.
  .map { commentOrFailable in (commentOrFailable, failableComment.id) }
}

private func commentsReplacingCommentById(
  _ comments: [Comment],
  replacingComment: Comment,
  withId id: String
) -> [Comment] {
  // TODO: We may need to introduce optimizations here if this becomes problematic for projects that have
  /// thousands of comments. Consider an accompanying `Set` to track membership or replacing entirely
  /// with an `OrderedSet`.
  guard let commentIndex = comments.firstIndex(where: { $0.id == id }) else {
    // If the comment we're replacing is not found, it's new, prepend it.
    return [replacingComment] + comments
  }

  var mutableComments = comments
  mutableComments[commentIndex] = replacingComment

  return mutableComments
}<|MERGE_RESOLUTION|>--- conflicted
+++ resolved
@@ -25,6 +25,12 @@
 }
 
 public protocol CommentsViewModelOutputs {
+  /// Emits a boolean that determines if comments are currently loading.
+  var beginOrEndRefreshing: Signal<Bool, Never> { get }
+
+  /// Emits a boolean that determines if cell separator is to be hidden.
+  var cellSeparatorHidden: Signal<Bool, Never> { get }
+
   /// Emits a boolean that determines if the comment input area is visible.
   var commentComposerViewHidden: Signal<Bool, Never> { get }
 
@@ -34,28 +40,14 @@
   /// Emits the selected `Comment` and `Project` to navigate to its replies.
   var goToCommentReplies: Signal<(Comment, Project), Never> { get }
 
-  /// Emits a boolean that determines if cell separator is to be hidden.
-  var isCellSeparatorHidden: Signal<Bool, Never> { get }
-
-  /// Emits a boolean that determines if comments are currently loading.
-  var isCommentsLoading: Signal<Bool, Never> { get }
-
   /// Emits a list of `Comment`s and the `Project` to load into the data source.
   var loadCommentsAndProjectIntoDataSource: Signal<([Comment], Project), Never> { get }
 
-<<<<<<< HEAD
   /// Emits when a comment has been posted and we should scroll to top and reset the composer.
   var resetCommentComposerAndScrollToTop: Signal<(), Never> { get }
-=======
-  /// Emits when a comment was successfully posted.
-  var postCommentSuccessful: Signal<Comment, Never> { get }
-
-  /// Emits when a comment was submitted to be posted.
-  var postCommentSubmitted: Signal<(), Never> { get }
 
   /// Emits a Bool that determines if the activity indicator should render.
-  var shouldShowLoadingIndicator: Signal<Bool, Never> { get }
->>>>>>> d410bfb7
+  var showLoadingIndicatorInFooterView: Signal<Bool, Never> { get }
 }
 
 public protocol CommentsViewModelType {
@@ -179,30 +171,27 @@
       initialProject
     )
 
-<<<<<<< HEAD
     self.currentComments <~ Signal.merge(
       commentsAndProject.map(first)
         // A little trick to avoid an infinite loop, causes a thread hop here.
         .ksr_debounce(.nanoseconds(0), on: AppEnvironment.current.scheduler),
       requestFirstPageWith.mapConst([]) // clear this when we're about to refresh.
     )
-=======
-    let cellSeparatorHidden = comments.map { $0.count <= .zero }
->>>>>>> d410bfb7
 
     self.loadCommentsAndProjectIntoDataSource = commentsAndProject
-    self.isCommentsLoading = isLoading
-    self.isCellSeparatorHidden = cellSeparatorHidden
+    self.beginOrEndRefreshing = isLoading
+    self.cellSeparatorHidden = commentsAndProject.map(first).map { $0.count == .zero }
 
     let commentTapped = self.didSelectCommentProperty.signal.skipNil()
-    let regularCommentTapped = commentTapped.filter { comment in comment.status == .success }
+    let regularCommentTapped = commentTapped.filter { comment in
+      [comment.status == .success, comment.isDeleted == false].allSatisfy(isTrue)
+    }
     let erroredCommentTapped = commentTapped.filter { comment in comment.status == .failed }
 
     self.goToCommentReplies = regularCommentTapped
       .filter { comment in comment.replyCount > 0 }
       .withLatestFrom(initialProject)
 
-<<<<<<< HEAD
     let commentComposerDidSubmitText = self.commentComposerDidSubmitTextProperty.signal.skipNil()
 
     self.failableOrComment <~ Signal.combineLatest(
@@ -217,13 +206,10 @@
       .takePairWhen(erroredCommentTapped)
       .map { ($1, $0) }
       .flatMap(retryCommentProducer)
-=======
-    self.shouldShowLoadingIndicator = Signal
-      .combineLatest(isCloseToBottom, self.isCommentsLoading)
-      .map { _, isCommentsLoading in
-        isCommentsLoading
-      }
->>>>>>> d410bfb7
+
+    self.showLoadingIndicatorInFooterView = Signal
+      .combineLatest(isCloseToBottom, self.beginOrEndRefreshing)
+      .map(second >>> isTrue)
   }
 
   // Properties to assist with injecting these values into the existing data streams.
@@ -261,19 +247,14 @@
     self.willDisplayRowProperty.value = (row, totalRows)
   }
 
+  public let beginOrEndRefreshing: Signal<Bool, Never>
+  public let cellSeparatorHidden: Signal<Bool, Never>
   public let commentComposerViewHidden: Signal<Bool, Never>
   public let configureCommentComposerViewWithData: Signal<CommentComposerViewData, Never>
   public let goToCommentReplies: Signal<(Comment, Project), Never>
-  public let isCommentsLoading: Signal<Bool, Never>
-  public let isCellSeparatorHidden: Signal<Bool, Never>
   public let loadCommentsAndProjectIntoDataSource: Signal<([Comment], Project), Never>
-<<<<<<< HEAD
   public let resetCommentComposerAndScrollToTop: Signal<(), Never>
-=======
-  public let postCommentSuccessful: Signal<Comment, Never>
-  public var postCommentSubmitted: Signal<(), Never>
-  public let shouldShowLoadingIndicator: Signal<Bool, Never>
->>>>>>> d410bfb7
+  public let showLoadingIndicatorInFooterView: Signal<Bool, Never>
 
   public var inputs: CommentsViewModelInputs { return self }
   public var outputs: CommentsViewModelOutputs { return self }
