--- conflicted
+++ resolved
@@ -43,16 +43,14 @@
   /// Emits a list of `Comment`s and the `Project` to load into the data source.
   var loadCommentsAndProjectIntoDataSource: Signal<([Comment], Project), Never> { get }
 
-<<<<<<< HEAD
   /// Emits a Bool that determines if the activity indicator should render.
   var shouldShowIndicator: Signal<Bool, Never> { get }
-=======
+
   /// Emits when a comment was successfully posted.
   var postCommentSuccessful: Signal<Comment, Never> { get }
 
   /// Emits when a comment was submitted to be posted.
   var postCommentSubmitted: Signal<(), Never> { get }
->>>>>>> 1fa9840f
 }
 
 public protocol CommentsViewModelType {
@@ -180,9 +178,9 @@
       .withLatestFrom(initialProject)
 
     self.shouldShowIndicator = Signal
-      .combineLatest(isCloseToBottom.mapConst(true), self.isCommentsLoading)
-      .map { isCloseToBottom, isCommentsLoading in
-        isCloseToBottom && isCommentsLoading
+      .combineLatest(isCloseToBottom, self.isCommentsLoading)
+      .map { _, isCommentsLoading in
+        isCommentsLoading
       }
   }
 
@@ -222,12 +220,9 @@
   public let goToCommentReplies: Signal<(Comment, Project), Never>
   public let isCommentsLoading: Signal<Bool, Never>
   public let loadCommentsAndProjectIntoDataSource: Signal<([Comment], Project), Never>
-<<<<<<< HEAD
   public let shouldShowIndicator: Signal<Bool, Never>
-=======
   public let postCommentSuccessful: Signal<Comment, Never>
   public var postCommentSubmitted: Signal<(), Never>
->>>>>>> 1fa9840f
 
   public var inputs: CommentsViewModelInputs { return self }
   public var outputs: CommentsViewModelOutputs { return self }
