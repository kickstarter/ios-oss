import Foundation
@testable import KsApi
@testable import Library
import Prelude
import ReactiveExtensions_TestHelpers
import ReactiveSwift
import XCTest

internal final class PledgeCTAContainerViewViewModelTests: TestCase {
  let vm: PledgeCTAContainerViewViewModelType = PledgeCTAContainerViewViewModel()

<<<<<<< HEAD
  let activityIndicatorIsHidden = TestObserver<Bool, Never>()
  let buttonBackgroundColor = TestObserver<UIColor, Never>()
  let buttonTitleText = TestObserver<String, Never>()
  let buttonTitleTextColor = TestObserver<UIColor, Never>()
  let pledgeCTAButtonIsHidden = TestObserver<Bool, Never>()
  var pledgeRetryButtonIsHidden = TestObserver<Bool, Never>()
=======
  let activityIndicatorIsAnimating = TestObserver<Bool, Never>()
  let buttonStyleType = TestObserver<ButtonStyleType, Never>()
  let buttonTitleText = TestObserver<String, Never>()
  let rootStackViewAnimateIsHidden = TestObserver<Bool, Never>()
>>>>>>> 2eb896e0
  let spacerIsHidden = TestObserver<Bool, Never>()
  let stackViewIsHidden = TestObserver<Bool, Never>()
  let subtitleText = TestObserver<String, Never>()
  let titleText = TestObserver<String, Never>()

  internal override func setUp() {
    super.setUp()
<<<<<<< HEAD
    self.vm.outputs.activityIndicatorIsHidden.observe(self.activityIndicatorIsHidden.observer)
    self.vm.outputs.buttonBackgroundColor.observe(self.buttonBackgroundColor.observer)
    self.vm.outputs.buttonTitleText.observe(self.buttonTitleText.observer)
    self.vm.outputs.buttonTitleTextColor.observe(self.buttonTitleTextColor.observer)
    self.vm.outputs.pledgeCTAButtonIsHidden.observe(self.pledgeCTAButtonIsHidden.observer)
    self.vm.outputs.pledgeRetryButtonIsHidden.observe(self.pledgeRetryButtonIsHidden.observer)
=======
    self.vm.outputs.activityIndicatorIsAnimating.observe(self.activityIndicatorIsAnimating.observer)
    self.vm.outputs.buttonStyleType.observe(self.buttonStyleType.observer)
    self.vm.outputs.buttonTitleText.observe(self.buttonTitleText.observer)
    self.vm.outputs.rootStackViewAnimateIsHidden.observe(self.rootStackViewAnimateIsHidden.observer)
>>>>>>> 2eb896e0
    self.vm.outputs.spacerIsHidden.observe(self.spacerIsHidden.observer)
    self.vm.outputs.stackViewIsHidden.observe(self.stackViewIsHidden.observer)
    self.vm.outputs.subtitleText.observe(self.subtitleText.observer)
    self.vm.outputs.titleText.observe(self.titleText.observer)
  }

  func testPledgeCTA_Backer_LiveProject() {
    let reward = .template
      |> Reward.lens.title .~ "Magic Lamp"
    let backing = .template
      |> Backing.lens.reward .~ reward
    let project = Project.template
      |> Project.lens.personalization.isBacking .~ true
      |> Project.lens.personalization.backing .~ backing
      |> Project.lens.stats.currentCurrency .~ "USD"

<<<<<<< HEAD
    self.vm.inputs.configureWith(value: (.left(project), false))
    self.buttonBackgroundColor.assertValues([manageCTAColor])
=======
    self.vm.inputs.configureWith(value: (project, false))
    self.buttonStyleType.assertValues([ButtonStyleType.blue])
>>>>>>> 2eb896e0
    self.buttonTitleText.assertValues([Strings.Manage()])
    self.titleText.assertValues([Strings.Youre_a_backer()])
    self.subtitleText.assertValues(["$8 • Magic Lamp"])
    self.spacerIsHidden.assertValues([false])
    self.stackViewIsHidden.assertValues([false])
  }

  func testPledgeCTA_Backer_NonLiveProject() {
    let project = Project.template
      |> Project.lens.personalization.isBacking .~ true
      |> Project.lens.personalization.backing .~ Backing.template
      |> Project.lens.state .~ .successful

<<<<<<< HEAD
    self.vm.inputs.configureWith(value: (.left(project), false))
    self.buttonBackgroundColor.assertValues([viewPledgeCTAColor])
=======
    self.vm.inputs.configureWith(value: (project, false))
    self.buttonStyleType.assertValues([ButtonStyleType.black])
>>>>>>> 2eb896e0
    self.buttonTitleText.assertValues([Strings.View_your_pledge()])
    self.spacerIsHidden.assertValues([true])
    self.stackViewIsHidden.assertValues([true])
  }

  func testPledgeCTA_NonBacker_LiveProject_loggedOut() {
    let project = Project.template
      |> Project.lens.personalization.isBacking .~ nil
      |> Project.lens.state .~ .live

<<<<<<< HEAD
    self.vm.inputs.configureWith(value: (.left(project), false))
    self.buttonBackgroundColor.assertValues([pledgeCTAColor])
=======
    self.vm.inputs.configureWith(value: (project, false))
    self.buttonStyleType.assertValues([ButtonStyleType.green])
>>>>>>> 2eb896e0
    self.buttonTitleText.assertValues([Strings.Back_this_project()])
    self.spacerIsHidden.assertValues([true])
    self.stackViewIsHidden.assertValues([true])
  }

  func testPledgeCTA_NonBacker_NonLiveProject_loggedOut() {
    let project = Project.template
      |> Project.lens.personalization.isBacking .~ nil
      |> Project.lens.state .~ .successful

<<<<<<< HEAD
    self.vm.inputs.configureWith(value: (.left(project), false))
    self.buttonBackgroundColor.assertValues([viewRewardsCTAColor])
=======
    self.vm.inputs.configureWith(value: (project, false))
    self.buttonStyleType.assertValues([ButtonStyleType.black])
>>>>>>> 2eb896e0
    self.buttonTitleText.assertValues([Strings.View_rewards()])
    self.spacerIsHidden.assertValues([true])
    self.stackViewIsHidden.assertValues([true])
  }

  func testPledgeCTA_Backer_LiveProject_Error() {
    let backing = Backing.template
      |> Backing.lens.status .~ .errored
    let project = Project.template
      |> Project.lens.personalization.isBacking .~ true
      |> Project.lens.state .~ .live
      |> Project.lens.personalization.backing .~ backing

<<<<<<< HEAD
    self.vm.inputs.configureWith(value: (.left(project), false))
    self.buttonBackgroundColor.assertValues([viewPledgeCTAColor])
=======
    self.vm.inputs.configureWith(value: (project, false))
    self.buttonStyleType.assertValues([ButtonStyleType.apricot])
>>>>>>> 2eb896e0
    self.buttonTitleText.assertValues([Strings.Fix()])
    self.titleText.assertValues([Strings.Check_your_payment_details()])
    self.subtitleText.assertValues([Strings.We_couldnt_process_your_pledge()])
    self.spacerIsHidden.assertValues([false])
    self.stackViewIsHidden.assertValues([false])
  }

  func testPledgeCTA_NonBacker_LiveProject_loggedIn() {
    let project = Project.template
      |> Project.lens.personalization.backing .~ nil
      |> Project.lens.personalization.isBacking .~ false

<<<<<<< HEAD
    self.vm.inputs.configureWith(value: (.left(project), false))
    self.buttonBackgroundColor.assertValues([pledgeCTAColor])
=======
    self.vm.inputs.configureWith(value: (project, false))
    self.buttonStyleType.assertValues([ButtonStyleType.green])
>>>>>>> 2eb896e0
    self.buttonTitleText.assertValues([Strings.Back_this_project()])
    self.spacerIsHidden.assertValues([true])
    self.stackViewIsHidden.assertValues([true])
  }

  func testPledgeCTA_NonBacker_NonLiveProject_loggedIn() {
    let project = Project.template
      |> Project.lens.state .~ .successful
      |> Project.lens.personalization.isBacking .~ false

<<<<<<< HEAD
    self.vm.inputs.configureWith(value: (.left(project), false))
    self.buttonBackgroundColor.assertValues([viewRewardsCTAColor])
=======
    self.vm.inputs.configureWith(value: (project, false))
    self.buttonStyleType.assertValues([ButtonStyleType.black])
>>>>>>> 2eb896e0
    self.buttonTitleText.assertValues([Strings.View_rewards()])
    self.spacerIsHidden.assertValues([true])
    self.stackViewIsHidden.assertValues([true])
  }

  func testPledgeCTA_activityIndicator() {
    let project = Project.template
      |> Project.lens.state .~ .live

    self.vm.inputs.configureWith(value: (.left(project), true))
    self.activityIndicatorIsHidden.assertValues([false])
    self.pledgeCTAButtonIsHidden.assertDidNotEmitValue()
    self.pledgeRetryButtonIsHidden.assertDidNotEmitValue()

    self.buttonTitleText.assertDidNotEmitValue()
    self.buttonStyleType.assertValues([])
    self.spacerIsHidden.assertDidNotEmitValue()
    self.stackViewIsHidden.assertDidNotEmitValue()

    self.vm.inputs.configureWith(value: (.left(project), false))
    self.activityIndicatorIsHidden.assertValues([false, true])
    self.pledgeCTAButtonIsHidden.assertValues([false])
    self.pledgeRetryButtonIsHidden.assertValues([true])

    self.buttonTitleText.assertDidEmitValue()
    self.buttonStyleType.assertValues([ButtonStyleType.green])
    self.spacerIsHidden.assertDidEmitValue()
    self.stackViewIsHidden.assertDidEmitValue()
  }

  func testPledgeCTA_pledgeRetryButtonIsVisible_AfterFailure() {
    let project = Project.template
      |> Project.lens.state .~ .live

    self.pledgeRetryButtonIsHidden.assertDidNotEmitValue()

    self.vm.inputs.configureWith(value: (.left(project), false))
    self.pledgeRetryButtonIsHidden.assertValues([true])

    self.vm.inputs.configureWith(value: (.right(.couldNotParseJSON), false))
    self.pledgeRetryButtonIsHidden.assertValues([true, false])
  }
}<|MERGE_RESOLUTION|>--- conflicted
+++ resolved
@@ -9,19 +9,11 @@
 internal final class PledgeCTAContainerViewViewModelTests: TestCase {
   let vm: PledgeCTAContainerViewViewModelType = PledgeCTAContainerViewViewModel()
 
-<<<<<<< HEAD
   let activityIndicatorIsHidden = TestObserver<Bool, Never>()
-  let buttonBackgroundColor = TestObserver<UIColor, Never>()
-  let buttonTitleText = TestObserver<String, Never>()
-  let buttonTitleTextColor = TestObserver<UIColor, Never>()
-  let pledgeCTAButtonIsHidden = TestObserver<Bool, Never>()
-  var pledgeRetryButtonIsHidden = TestObserver<Bool, Never>()
-=======
-  let activityIndicatorIsAnimating = TestObserver<Bool, Never>()
   let buttonStyleType = TestObserver<ButtonStyleType, Never>()
   let buttonTitleText = TestObserver<String, Never>()
-  let rootStackViewAnimateIsHidden = TestObserver<Bool, Never>()
->>>>>>> 2eb896e0
+  let pledgeCTAButtonIsHidden = TestObserver<Bool, Never>()
+  let pledgeRetryButtonIsHidden = TestObserver<Bool, Never>()
   let spacerIsHidden = TestObserver<Bool, Never>()
   let stackViewIsHidden = TestObserver<Bool, Never>()
   let subtitleText = TestObserver<String, Never>()
@@ -29,19 +21,12 @@
 
   internal override func setUp() {
     super.setUp()
-<<<<<<< HEAD
+
     self.vm.outputs.activityIndicatorIsHidden.observe(self.activityIndicatorIsHidden.observer)
-    self.vm.outputs.buttonBackgroundColor.observe(self.buttonBackgroundColor.observer)
+    self.vm.outputs.buttonStyleType.observe(self.buttonStyleType.observer)
     self.vm.outputs.buttonTitleText.observe(self.buttonTitleText.observer)
-    self.vm.outputs.buttonTitleTextColor.observe(self.buttonTitleTextColor.observer)
     self.vm.outputs.pledgeCTAButtonIsHidden.observe(self.pledgeCTAButtonIsHidden.observer)
     self.vm.outputs.pledgeRetryButtonIsHidden.observe(self.pledgeRetryButtonIsHidden.observer)
-=======
-    self.vm.outputs.activityIndicatorIsAnimating.observe(self.activityIndicatorIsAnimating.observer)
-    self.vm.outputs.buttonStyleType.observe(self.buttonStyleType.observer)
-    self.vm.outputs.buttonTitleText.observe(self.buttonTitleText.observer)
-    self.vm.outputs.rootStackViewAnimateIsHidden.observe(self.rootStackViewAnimateIsHidden.observer)
->>>>>>> 2eb896e0
     self.vm.outputs.spacerIsHidden.observe(self.spacerIsHidden.observer)
     self.vm.outputs.stackViewIsHidden.observe(self.stackViewIsHidden.observer)
     self.vm.outputs.subtitleText.observe(self.subtitleText.observer)
@@ -58,13 +43,8 @@
       |> Project.lens.personalization.backing .~ backing
       |> Project.lens.stats.currentCurrency .~ "USD"
 
-<<<<<<< HEAD
     self.vm.inputs.configureWith(value: (.left(project), false))
-    self.buttonBackgroundColor.assertValues([manageCTAColor])
-=======
-    self.vm.inputs.configureWith(value: (project, false))
     self.buttonStyleType.assertValues([ButtonStyleType.blue])
->>>>>>> 2eb896e0
     self.buttonTitleText.assertValues([Strings.Manage()])
     self.titleText.assertValues([Strings.Youre_a_backer()])
     self.subtitleText.assertValues(["$8 • Magic Lamp"])
@@ -78,13 +58,8 @@
       |> Project.lens.personalization.backing .~ Backing.template
       |> Project.lens.state .~ .successful
 
-<<<<<<< HEAD
     self.vm.inputs.configureWith(value: (.left(project), false))
-    self.buttonBackgroundColor.assertValues([viewPledgeCTAColor])
-=======
-    self.vm.inputs.configureWith(value: (project, false))
     self.buttonStyleType.assertValues([ButtonStyleType.black])
->>>>>>> 2eb896e0
     self.buttonTitleText.assertValues([Strings.View_your_pledge()])
     self.spacerIsHidden.assertValues([true])
     self.stackViewIsHidden.assertValues([true])
@@ -95,13 +70,8 @@
       |> Project.lens.personalization.isBacking .~ nil
       |> Project.lens.state .~ .live
 
-<<<<<<< HEAD
     self.vm.inputs.configureWith(value: (.left(project), false))
-    self.buttonBackgroundColor.assertValues([pledgeCTAColor])
-=======
-    self.vm.inputs.configureWith(value: (project, false))
     self.buttonStyleType.assertValues([ButtonStyleType.green])
->>>>>>> 2eb896e0
     self.buttonTitleText.assertValues([Strings.Back_this_project()])
     self.spacerIsHidden.assertValues([true])
     self.stackViewIsHidden.assertValues([true])
@@ -112,13 +82,8 @@
       |> Project.lens.personalization.isBacking .~ nil
       |> Project.lens.state .~ .successful
 
-<<<<<<< HEAD
     self.vm.inputs.configureWith(value: (.left(project), false))
-    self.buttonBackgroundColor.assertValues([viewRewardsCTAColor])
-=======
-    self.vm.inputs.configureWith(value: (project, false))
     self.buttonStyleType.assertValues([ButtonStyleType.black])
->>>>>>> 2eb896e0
     self.buttonTitleText.assertValues([Strings.View_rewards()])
     self.spacerIsHidden.assertValues([true])
     self.stackViewIsHidden.assertValues([true])
@@ -132,13 +97,8 @@
       |> Project.lens.state .~ .live
       |> Project.lens.personalization.backing .~ backing
 
-<<<<<<< HEAD
     self.vm.inputs.configureWith(value: (.left(project), false))
-    self.buttonBackgroundColor.assertValues([viewPledgeCTAColor])
-=======
-    self.vm.inputs.configureWith(value: (project, false))
     self.buttonStyleType.assertValues([ButtonStyleType.apricot])
->>>>>>> 2eb896e0
     self.buttonTitleText.assertValues([Strings.Fix()])
     self.titleText.assertValues([Strings.Check_your_payment_details()])
     self.subtitleText.assertValues([Strings.We_couldnt_process_your_pledge()])
@@ -151,13 +111,8 @@
       |> Project.lens.personalization.backing .~ nil
       |> Project.lens.personalization.isBacking .~ false
 
-<<<<<<< HEAD
     self.vm.inputs.configureWith(value: (.left(project), false))
-    self.buttonBackgroundColor.assertValues([pledgeCTAColor])
-=======
-    self.vm.inputs.configureWith(value: (project, false))
     self.buttonStyleType.assertValues([ButtonStyleType.green])
->>>>>>> 2eb896e0
     self.buttonTitleText.assertValues([Strings.Back_this_project()])
     self.spacerIsHidden.assertValues([true])
     self.stackViewIsHidden.assertValues([true])
@@ -168,13 +123,8 @@
       |> Project.lens.state .~ .successful
       |> Project.lens.personalization.isBacking .~ false
 
-<<<<<<< HEAD
     self.vm.inputs.configureWith(value: (.left(project), false))
-    self.buttonBackgroundColor.assertValues([viewRewardsCTAColor])
-=======
-    self.vm.inputs.configureWith(value: (project, false))
     self.buttonStyleType.assertValues([ButtonStyleType.black])
->>>>>>> 2eb896e0
     self.buttonTitleText.assertValues([Strings.View_rewards()])
     self.spacerIsHidden.assertValues([true])
     self.stackViewIsHidden.assertValues([true])
