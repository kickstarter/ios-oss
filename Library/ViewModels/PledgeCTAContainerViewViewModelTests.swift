--- conflicted
+++ resolved
@@ -136,15 +136,6 @@
       |> Project.lens.state .~ .successful
       |> Project.lens.personalization.backing .~ backing
 
-<<<<<<< HEAD
-    self.vm.inputs.configureWith(value: (.left((project, nil)), false, .projectPamphlet))
-    self.buttonStyleType.assertValues([ButtonStyleType.black])
-    self.buttonTitleText.assertValues([Strings.View_your_pledge()])
-    self.titleText.assertValues([])
-    self.subtitleText.assertValues(["$10"])
-    self.spacerIsHidden.assertValues([true])
-    self.stackViewIsHidden.assertValues([true])
-=======
     self.vm.inputs.configureWith(value: (.left(project), false))
     self.buttonStyleType.assertValues([ButtonStyleType.red])
     self.buttonTitleText.assertValues([Strings.Manage()])
@@ -152,7 +143,6 @@
     self.subtitleText.assertValues(["We can't process your pledge."])
     self.spacerIsHidden.assertValues([false])
     self.stackViewIsHidden.assertValues([false])
->>>>>>> 94050478
   }
 
   func testPledgeCTA_NonBacker_LiveProject_loggedIn() {
