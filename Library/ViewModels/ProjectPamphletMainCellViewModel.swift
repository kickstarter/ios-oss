--- conflicted
+++ resolved
@@ -50,16 +50,14 @@
   /// Emits a string for the conversion label.
   var conversionLabelText: Signal<String, Never> { get }
 
-<<<<<<< HEAD
-  /// Emits a bool to determine that creatorButton and creatorStackView should be hidden.
+  /// Emits a bool to determine that creatorButton should be hidden.
   var creatorButtonIsHidden: Signal<Bool, Never> { get }
-=======
+
   /// Emits whether the CreatorBylineView should be hidden.
   var creatorBylineViewHidden: Signal<Bool, Never> { get }
 
   /// Emits whether the CreatorBylineView loading shimmer view should be hidden.
   var creatorBylineShimmerViewHidden: Signal<Bool, Never> { get }
->>>>>>> 6c405f03
 
   /// Emits an image url to be loaded into the creator's image view.
   var creatorImageUrl: Signal<URL?, Never> { get }
@@ -172,6 +170,10 @@
         creatorDetails == nil || isLoading
       }
 
+    self.creatorButtonIsHidden = projectAndCreatorDetails.map { _, creatorDetails in
+      creatorDetails.0 != nil ? true : false
+    }
+
     self.creatorBylineShimmerViewHidden = projectAndCreatorDetails
       .map(second)
       .map(second >>> isFalse)
@@ -186,10 +188,6 @@
     .negate()
 
     let project = projectAndRefTag.map(first)
-
-    self.creatorButtonIsHidden = projectAndCreatorDetails.map { _, creatorDetails in
-      creatorDetails.0 != nil ? true : false
-    }
 
     self.projectNameLabelText = project.map(Project.lens.name.view)
     self.projectBlurbLabelText = project.map(Project.lens.blurb.view)
@@ -421,12 +419,9 @@
   public let configureVideoPlayerController: Signal<Project, Never>
   public let conversionLabelHidden: Signal<Bool, Never>
   public let conversionLabelText: Signal<String, Never>
-<<<<<<< HEAD
   public let creatorButtonIsHidden: Signal<Bool, Never>
-=======
-  public let creatorBylineViewHidden: Signal<Bool, Never>
+ public let creatorBylineViewHidden: Signal<Bool, Never>
   public let creatorBylineShimmerViewHidden: Signal<Bool, Never>
->>>>>>> 6c405f03
   public let creatorImageUrl: Signal<URL?, Never>
   public let creatorLabelText: Signal<String, Never>
   public let creatorStackViewHidden: Signal<Bool, Never>
