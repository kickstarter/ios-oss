--- conflicted
+++ resolved
@@ -99,14 +99,7 @@
   var stateLabelHidden: Signal<Bool, Never> { get }
 
   /// Emits a string to use for the stats stack view accessibility value.
-<<<<<<< HEAD
-  var statsStackViewAccessibilityLabel: Signal<String, NoError> { get }
-=======
   var statsStackViewAccessibilityLabel: Signal<String, Never> { get }
-
-  /// Emits a boolean that determines if the "you're a backer" label should be hidden.
-  var youreABackerLabelHidden: Signal<Bool, Never> { get }
->>>>>>> b77e12a8
 }
 
 public protocol ProjectPamphletMainCellViewModelType {
@@ -242,35 +235,6 @@
     self.readMoreButtonTappedProperty.value = ()
   }
 
-<<<<<<< HEAD
-  public let backersSubtitleLabelText: Signal<String, NoError>
-  public let backersTitleLabelText: Signal<String, NoError>
-  public let categoryNameLabelText: Signal<String, NoError>
-  public let configureVideoPlayerController: Signal<Project, NoError>
-  public let conversionLabelHidden: Signal<Bool, NoError>
-  public let conversionLabelText: Signal<String, NoError>
-  public let creatorImageUrl: Signal<URL?, NoError>
-  public let creatorLabelText: Signal<String, NoError>
-  public let deadlineSubtitleLabelText: Signal<String, NoError>
-  public let deadlineTitleLabelText: Signal<String, NoError>
-  public let fundingProgressBarViewBackgroundColor: Signal<UIColor, NoError>
-  public let locationNameLabelText: Signal<String, NoError>
-  public let notifyDelegateToGoToCampaign: Signal<Project, NoError>
-  public let notifyDelegateToGoToCreator: Signal<Project, NoError>
-  public let opacityForViews: Signal<CGFloat, NoError>
-  public let pledgedSubtitleLabelText: Signal<String, NoError>
-  public let pledgedTitleLabelText: Signal<String, NoError>
-  public let pledgedTitleLabelTextColor: Signal<UIColor, NoError>
-  public let progressPercentage: Signal<Float, NoError>
-  public let projectBlurbLabelText: Signal<String, NoError>
-  public let projectImageUrl: Signal<URL?, NoError>
-  public let projectNameLabelText: Signal<String, NoError>
-  public let projectStateLabelText: Signal<String, NoError>
-  public let projectStateLabelTextColor: Signal<UIColor, NoError>
-  public let projectUnsuccessfulLabelTextColor: Signal<UIColor, NoError>
-  public let stateLabelHidden: Signal<Bool, NoError>
-  public let statsStackViewAccessibilityLabel: Signal<String, NoError>
-=======
   fileprivate let videoDidFinishProperty = MutableProperty(())
   public func videoDidFinish() {
     self.videoDidFinishProperty.value = ()
@@ -309,7 +273,6 @@
   public let stateLabelHidden: Signal<Bool, Never>
   public let statsStackViewAccessibilityLabel: Signal<String, Never>
   public let youreABackerLabelHidden: Signal<Bool, Never>
->>>>>>> b77e12a8
 
   public var inputs: ProjectPamphletMainCellViewModelInputs { return self }
   public var outputs: ProjectPamphletMainCellViewModelOutputs { return self }
