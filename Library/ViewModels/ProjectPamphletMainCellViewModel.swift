--- conflicted
+++ resolved
@@ -153,9 +153,6 @@
 
     self.stateLabelHidden = project.map { $0.state == .live }
 
-<<<<<<< HEAD
-    self.configureCreatorByLineView = project.map { $0 }
-=======
     let projectCampaignExperimentVariant = projectAndRefTag
       .map(OptimizelyExperiment.projectCampaignExperiment)
       .skipNil()
@@ -168,7 +165,6 @@
     self.spacerViewHidden = projectCampaignExperimentVariant.map { $0 != .control }
     self.blurbAndReadMoreStackViewSpacing = projectCampaignExperimentVariant.map { $0 == .control ? 0 : 4 }
       .map(Styles.grid)
->>>>>>> b511e614
 
     self.projectStateLabelText = project
       .filter { $0.state != .live }
