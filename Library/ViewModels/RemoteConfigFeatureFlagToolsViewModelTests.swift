--- conflicted
+++ resolved
@@ -24,11 +24,7 @@
       |> \.features .~ [
         RemoteConfigFeature.consentManagementDialogEnabled.rawValue: true,
         RemoteConfigFeature.facebookLoginInterstitialEnabled.rawValue: true,
-<<<<<<< HEAD
-=======
-        RemoteConfigFeature.creatorDashboardEnabled.rawValue: true,
         RemoteConfigFeature.reportThisProjectEnabled.rawValue: true,
->>>>>>> aaf8e72d
         RemoteConfigFeature.useOfAIProjectTab.rawValue: true
       ]
 
@@ -50,11 +46,7 @@
       |> \.features .~ [
         RemoteConfigFeature.consentManagementDialogEnabled.rawValue: true,
         RemoteConfigFeature.facebookLoginInterstitialEnabled.rawValue: true,
-<<<<<<< HEAD
-=======
-        RemoteConfigFeature.creatorDashboardEnabled.rawValue: false,
         RemoteConfigFeature.reportThisProjectEnabled.rawValue: false,
->>>>>>> aaf8e72d
         RemoteConfigFeature.useOfAIProjectTab.rawValue: false
       ]
 
