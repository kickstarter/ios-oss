--- conflicted
+++ resolved
@@ -1230,6 +1230,7 @@
 
       self.beginSCAFlowWithClientSecret.assertDidNotEmitValue()
       self.submitButtonEnabled.assertValues([false, true, false])
+      self.submitButtonIsLoading.assertValues([true])
       self.goToThanks.assertDidNotEmitValue()
       self.showErrorBannerWithMessage.assertDidNotEmitValue()
 
@@ -1237,6 +1238,7 @@
 
       self.beginSCAFlowWithClientSecret.assertDidNotEmitValue()
       self.submitButtonEnabled.assertValues([false, true, false, true])
+      self.submitButtonIsLoading.assertValues([true, false])
       self.goToThanks.assertDidNotEmitValue()
       self.showErrorBannerWithMessage.assertValues(
         ["The operation couldn’t be completed. (KsApi.GraphError error 5.)"]
@@ -1291,7 +1293,6 @@
 
       self.beginSCAFlowWithClientSecret.assertDidNotEmitValue()
       self.submitButtonEnabled.assertValues([false, true, false])
-      self.submitButtonIsLoading.assertValues([true])
       self.goToThanks.assertDidNotEmitValue()
       self.showErrorBannerWithMessage.assertDidNotEmitValue()
 
@@ -1299,7 +1300,6 @@
 
       self.beginSCAFlowWithClientSecret.assertValues(["client-secret"])
       self.submitButtonEnabled.assertValues([false, true, false, true])
-      self.submitButtonIsLoading.assertValues([true, false])
       self.goToThanks.assertDidNotEmitValue()
       self.showErrorBannerWithMessage.assertDidNotEmitValue()
 
@@ -1500,38 +1500,23 @@
 
       self.beginSCAFlowWithClientSecret.assertDidNotEmitValue()
       self.notifyDelegateUpdatePledgeDidSucceedWithMessage.assertDidNotEmitValue()
-<<<<<<< HEAD
-      self.showErrorBannerWithMessage.assertDidNotEmitValue()
-      self.submitButtonEnabled.assertValues([false])
-=======
-      self.updatePledgeFailedWithError.assertDidNotEmitValue()
+      self.showErrorBannerWithMessage.assertDidNotEmitValue()
       self.submitButtonEnabled.assertValues([false, true])
->>>>>>> 8c1d144f
 
       self.vm.inputs.shippingRuleSelected(.template)
 
       self.beginSCAFlowWithClientSecret.assertDidNotEmitValue()
       self.notifyDelegateUpdatePledgeDidSucceedWithMessage.assertDidNotEmitValue()
-<<<<<<< HEAD
       self.showErrorBannerWithMessage.assertDidNotEmitValue()
       self.submitButtonEnabled.assertValues([false, true])
-=======
-      self.updatePledgeFailedWithError.assertDidNotEmitValue()
-      self.submitButtonEnabled.assertValues([false, true, true])
->>>>>>> 8c1d144f
 
       self.vm.inputs.submitButtonTapped()
 
       self.beginSCAFlowWithClientSecret.assertDidNotEmitValue()
       self.notifyDelegateUpdatePledgeDidSucceedWithMessage.assertDidNotEmitValue()
-<<<<<<< HEAD
-      self.showErrorBannerWithMessage.assertDidNotEmitValue()
+      self.showErrorBannerWithMessage.assertDidNotEmitValue()
+      self.submitButtonIsLoading.assertValues([true])
       self.submitButtonEnabled.assertValues([false, true, false])
-=======
-      self.updatePledgeFailedWithError.assertDidNotEmitValue()
-      self.submitButtonIsLoading.assertValues([true])
-      self.submitButtonEnabled.assertValues([false, true, true, false])
->>>>>>> 8c1d144f
 
       self.scheduler.run()
 
@@ -1539,14 +1524,9 @@
       self.notifyDelegateUpdatePledgeDidSucceedWithMessage.assertValues([
         "Got it! Your changes have been saved."
       ])
-<<<<<<< HEAD
-      self.showErrorBannerWithMessage.assertDidNotEmitValue()
+      self.showErrorBannerWithMessage.assertDidNotEmitValue()
+      self.submitButtonIsLoading.assertValues([true, false])
       self.submitButtonEnabled.assertValues([false, true, false, true])
-=======
-      self.updatePledgeFailedWithError.assertDidNotEmitValue()
-      self.submitButtonIsLoading.assertValues([true, false])
-      self.submitButtonEnabled.assertValues([false, true, true, false, true])
->>>>>>> 8c1d144f
     }
   }
 
@@ -1587,7 +1567,7 @@
       self.beginSCAFlowWithClientSecret.assertDidNotEmitValue()
       self.notifyDelegateUpdatePledgeDidSucceedWithMessage.assertDidNotEmitValue()
       self.showErrorBannerWithMessage.assertDidNotEmitValue()
-      self.submitButtonEnabled.assertValues([false])
+      self.submitButtonEnabled.assertValues([false, true])
 
       self.vm.inputs.shippingRuleSelected(.template)
 
@@ -1601,6 +1581,7 @@
       self.beginSCAFlowWithClientSecret.assertDidNotEmitValue()
       self.notifyDelegateUpdatePledgeDidSucceedWithMessage.assertDidNotEmitValue()
       self.showErrorBannerWithMessage.assertDidNotEmitValue()
+      self.submitButtonIsLoading.assertValues([true])
       self.submitButtonEnabled.assertValues([false, true, false])
 
       self.scheduler.run()
@@ -1608,280 +1589,12 @@
       self.beginSCAFlowWithClientSecret.assertDidNotEmitValue()
       self.notifyDelegateUpdatePledgeDidSucceedWithMessage.assertDidNotEmitValue()
       self.showErrorBannerWithMessage.assertValueCount(1)
+      self.submitButtonIsLoading.assertValues([true, false])
       self.submitButtonEnabled.assertValues([false, true, false, true])
     }
   }
 
   func testUpdateBacking_RequiresSCA_Success() {
-    let reward = Reward.postcards
-      |> Reward.lens.shipping.enabled .~ true
-
-    let project = Project.cosmicSurgery
-      |> Project.lens.state .~ .live
-      |> Project.lens.personalization.isBacking .~ true
-      |> Project.lens.personalization.backing .~ (
-        .template
-          |> Backing.lens.paymentSource .~ GraphUserCreditCard.amex
-          |> Backing.lens.status .~ .pledged
-          |> Backing.lens.reward .~ reward
-          |> Backing.lens.rewardId .~ reward.id
-          |> Backing.lens.shippingAmount .~ 10
-          |> Backing.lens.amount .~ 700
-      )
-
-    let updateBackingEnvelope = UpdateBackingEnvelope(
-      updateBacking: .init(
-        checkout: .init(
-          state: .successful,
-          backing: .init(
-            requiresAction: true,
-            clientSecret: "client-secret"
-          )
-        )
-      )
-    )
-
-    let mockService = MockService(
-      updateBackingResult: .success(updateBackingEnvelope)
-    )
-
-    withEnvironment(apiService: mockService, currentUser: .template) {
-      self.vm.inputs.configureWith(project: project, reward: reward, refTag: nil, context: .update)
-      self.vm.inputs.viewDidLoad()
-
-      self.beginSCAFlowWithClientSecret.assertDidNotEmitValue()
-      self.notifyDelegateUpdatePledgeDidSucceedWithMessage.assertDidNotEmitValue()
-      self.showErrorBannerWithMessage.assertDidNotEmitValue()
-      self.submitButtonEnabled.assertValues([false])
-
-      self.vm.inputs.pledgeAmountViewControllerDidUpdate(
-        with: (amount: 25.0, min: 25.0, max: 10_000.0, isValid: true)
-      )
-
-      self.beginSCAFlowWithClientSecret.assertDidNotEmitValue()
-      self.notifyDelegateUpdatePledgeDidSucceedWithMessage.assertDidNotEmitValue()
-<<<<<<< HEAD
-      self.showErrorBannerWithMessage.assertDidNotEmitValue()
-      self.submitButtonEnabled.assertValues([false])
-=======
-      self.updatePledgeFailedWithError.assertDidNotEmitValue()
-      self.submitButtonEnabled.assertValues([false, true])
->>>>>>> 8c1d144f
-
-      self.vm.inputs.shippingRuleSelected(.template)
-
-      self.beginSCAFlowWithClientSecret.assertDidNotEmitValue()
-      self.notifyDelegateUpdatePledgeDidSucceedWithMessage.assertDidNotEmitValue()
-<<<<<<< HEAD
-      self.showErrorBannerWithMessage.assertDidNotEmitValue()
-      self.submitButtonEnabled.assertValues([false, true])
-=======
-      self.updatePledgeFailedWithError.assertDidNotEmitValue()
-      self.submitButtonEnabled.assertValues([false, true, true])
->>>>>>> 8c1d144f
-
-      self.vm.inputs.submitButtonTapped()
-
-      self.beginSCAFlowWithClientSecret.assertDidNotEmitValue()
-      self.notifyDelegateUpdatePledgeDidSucceedWithMessage.assertDidNotEmitValue()
-<<<<<<< HEAD
-      self.showErrorBannerWithMessage.assertDidNotEmitValue()
-      self.submitButtonEnabled.assertValues([false, true, false])
-=======
-      self.updatePledgeFailedWithError.assertDidNotEmitValue()
-      self.submitButtonIsLoading.assertValues([true])
-      self.submitButtonEnabled.assertValues([false, true, true, false])
->>>>>>> 8c1d144f
-
-      self.scheduler.run()
-
-      self.beginSCAFlowWithClientSecret.assertValues(["client-secret"])
-      self.submitButtonEnabled.assertValues([false, true, false, true])
-      self.goToThanks.assertDidNotEmitValue()
-      self.showErrorBannerWithMessage.assertDidNotEmitValue()
-
-      self.vm.inputs.scaFlowCompleted(
-        with: MockStripePaymentHandlerActionStatus(status: .succeeded), error: nil
-      )
-
-      self.beginSCAFlowWithClientSecret.assertValues(["client-secret"])
-      self.submitButtonEnabled.assertValues([false, true, false, true])
-      self.goToThanks.assertDidNotEmitValue()
-      self.notifyDelegateUpdatePledgeDidSucceedWithMessage.assertValues([
-        "Got it! Your changes have been saved."
-      ])
-      self.showErrorBannerWithMessage.assertDidNotEmitValue()
-    }
-  }
-
-  func testUpdateBacking_RequiresSCA_Failed() {
-    let reward = Reward.postcards
-      |> Reward.lens.shipping.enabled .~ true
-
-    let project = Project.cosmicSurgery
-      |> Project.lens.state .~ .live
-      |> Project.lens.personalization.isBacking .~ true
-      |> Project.lens.personalization.backing .~ (
-        .template
-          |> Backing.lens.paymentSource .~ GraphUserCreditCard.amex
-          |> Backing.lens.status .~ .pledged
-          |> Backing.lens.reward .~ reward
-          |> Backing.lens.rewardId .~ reward.id
-          |> Backing.lens.shippingAmount .~ 10
-          |> Backing.lens.amount .~ 700
-      )
-
-    let updateBackingEnvelope = UpdateBackingEnvelope(
-      updateBacking: .init(
-        checkout: .init(
-          state: .successful,
-          backing: .init(
-            requiresAction: true,
-            clientSecret: "client-secret"
-          )
-        )
-      )
-    )
-
-    let mockService = MockService(
-      updateBackingResult: .success(updateBackingEnvelope)
-    )
-
-    withEnvironment(apiService: mockService, currentUser: .template) {
-      self.vm.inputs.configureWith(project: project, reward: reward, refTag: nil, context: .update)
-      self.vm.inputs.viewDidLoad()
-
-      self.beginSCAFlowWithClientSecret.assertDidNotEmitValue()
-      self.notifyDelegateUpdatePledgeDidSucceedWithMessage.assertDidNotEmitValue()
-      self.showErrorBannerWithMessage.assertDidNotEmitValue()
-      self.submitButtonEnabled.assertValues([false])
-
-      self.vm.inputs.pledgeAmountViewControllerDidUpdate(
-        with: (amount: 25.0, min: 25.0, max: 10_000.0, isValid: true)
-      )
-
-      self.beginSCAFlowWithClientSecret.assertDidNotEmitValue()
-      self.notifyDelegateUpdatePledgeDidSucceedWithMessage.assertDidNotEmitValue()
-      self.showErrorBannerWithMessage.assertDidNotEmitValue()
-      self.submitButtonEnabled.assertValues([false])
-
-      self.vm.inputs.shippingRuleSelected(.template)
-
-      self.beginSCAFlowWithClientSecret.assertDidNotEmitValue()
-      self.notifyDelegateUpdatePledgeDidSucceedWithMessage.assertDidNotEmitValue()
-      self.showErrorBannerWithMessage.assertDidNotEmitValue()
-      self.submitButtonEnabled.assertValues([false, true])
-
-      self.vm.inputs.submitButtonTapped()
-
-      self.beginSCAFlowWithClientSecret.assertDidNotEmitValue()
-      self.notifyDelegateUpdatePledgeDidSucceedWithMessage.assertDidNotEmitValue()
-<<<<<<< HEAD
-      self.showErrorBannerWithMessage.assertDidNotEmitValue()
-      self.submitButtonEnabled.assertValues([false, true, false])
-
-      self.scheduler.run()
-
-      self.beginSCAFlowWithClientSecret.assertValues(["client-secret"])
-      self.submitButtonEnabled.assertValues([false, true, false, true])
-      self.goToThanks.assertDidNotEmitValue()
-      self.showErrorBannerWithMessage.assertDidNotEmitValue()
-
-      self.vm.inputs.scaFlowCompleted(
-        with: MockStripePaymentHandlerActionStatus(status: .failed), error: GraphError.invalidInput
-      )
-
-      self.beginSCAFlowWithClientSecret.assertValues(["client-secret"])
-      self.submitButtonEnabled.assertValues([false, true, false, true])
-      self.goToThanks.assertDidNotEmitValue()
-      self.notifyDelegateUpdatePledgeDidSucceedWithMessage.assertDidNotEmitValue()
-      self.showErrorBannerWithMessage.assertValues(
-        ["The operation couldn’t be completed. (KsApi.GraphError error 5.)"]
-      )
-    }
-  }
-
-  func testUpdateBacking_RequiresSCA_Canceled() {
-    let reward = Reward.postcards
-      |> Reward.lens.shipping.enabled .~ true
-
-    let project = Project.cosmicSurgery
-      |> Project.lens.state .~ .live
-      |> Project.lens.personalization.isBacking .~ true
-      |> Project.lens.personalization.backing .~ (
-        .template
-          |> Backing.lens.paymentSource .~ GraphUserCreditCard.amex
-          |> Backing.lens.status .~ .pledged
-          |> Backing.lens.reward .~ reward
-          |> Backing.lens.rewardId .~ reward.id
-          |> Backing.lens.shippingAmount .~ 10
-          |> Backing.lens.amount .~ 700
-      )
-
-    let updateBackingEnvelope = UpdateBackingEnvelope(
-      updateBacking: .init(
-        checkout: .init(
-          state: .successful,
-          backing: .init(
-            requiresAction: true,
-            clientSecret: "client-secret"
-          )
-        )
-      )
-    )
-
-    let mockService = MockService(
-      updateBackingResult: .success(updateBackingEnvelope)
-    )
-
-    withEnvironment(apiService: mockService, currentUser: .template) {
-      self.vm.inputs.configureWith(project: project, reward: reward, refTag: nil, context: .update)
-      self.vm.inputs.viewDidLoad()
-
-      self.beginSCAFlowWithClientSecret.assertDidNotEmitValue()
-      self.notifyDelegateUpdatePledgeDidSucceedWithMessage.assertDidNotEmitValue()
-      self.showErrorBannerWithMessage.assertDidNotEmitValue()
-      self.submitButtonEnabled.assertValues([false])
-
-      self.vm.inputs.pledgeAmountViewControllerDidUpdate(
-        with: (amount: 25.0, min: 25.0, max: 10_000.0, isValid: true)
-      )
-
-      self.beginSCAFlowWithClientSecret.assertDidNotEmitValue()
-      self.notifyDelegateUpdatePledgeDidSucceedWithMessage.assertDidNotEmitValue()
-      self.showErrorBannerWithMessage.assertDidNotEmitValue()
-      self.submitButtonEnabled.assertValues([false])
-
-      self.vm.inputs.shippingRuleSelected(.template)
-
-      self.beginSCAFlowWithClientSecret.assertDidNotEmitValue()
-      self.notifyDelegateUpdatePledgeDidSucceedWithMessage.assertDidNotEmitValue()
-      self.showErrorBannerWithMessage.assertDidNotEmitValue()
-      self.submitButtonEnabled.assertValues([false, true])
-
-      self.vm.inputs.submitButtonTapped()
-
-      self.beginSCAFlowWithClientSecret.assertDidNotEmitValue()
-      self.notifyDelegateUpdatePledgeDidSucceedWithMessage.assertDidNotEmitValue()
-      self.showErrorBannerWithMessage.assertDidNotEmitValue()
-      self.submitButtonEnabled.assertValues([false, true, false])
-
-      self.scheduler.run()
-
-      self.beginSCAFlowWithClientSecret.assertValues(["client-secret"])
-      self.submitButtonEnabled.assertValues([false, true, false, true])
-      self.goToThanks.assertDidNotEmitValue()
-      self.notifyDelegateUpdatePledgeDidSucceedWithMessage.assertDidNotEmitValue()
-      self.showErrorBannerWithMessage.assertDidNotEmitValue()
-=======
-      self.updatePledgeFailedWithError.assertValueCount(1)
-      self.submitButtonIsLoading.assertValues([true, false])
-      self.submitButtonEnabled.assertValues([false, true, true, false, true])
->>>>>>> 8c1d144f
-    }
-  }
-
-  func testUpdatingSubmitButtonEnabled_ShippingEnabled() {
     let reward = Reward.postcards
       |> Reward.lens.shipping.enabled .~ true
 
@@ -1898,6 +1611,253 @@
           |> Backing.lens.amount .~ 700
       )
 
+    let updateBackingEnvelope = UpdateBackingEnvelope(
+      updateBacking: .init(
+        checkout: .init(
+          state: .successful,
+          backing: .init(
+            requiresAction: true,
+            clientSecret: "client-secret"
+          )
+        )
+      )
+    )
+
+    let mockService = MockService(
+      updateBackingResult: .success(updateBackingEnvelope)
+    )
+
+    withEnvironment(apiService: mockService, currentUser: .template) {
+      self.vm.inputs.configureWith(project: project, reward: reward, refTag: nil, context: .update)
+      self.vm.inputs.viewDidLoad()
+
+      self.beginSCAFlowWithClientSecret.assertDidNotEmitValue()
+      self.notifyDelegateUpdatePledgeDidSucceedWithMessage.assertDidNotEmitValue()
+      self.showErrorBannerWithMessage.assertDidNotEmitValue()
+      self.submitButtonEnabled.assertValues([false])
+
+      self.vm.inputs.pledgeAmountViewControllerDidUpdate(
+        with: (amount: 25.0, min: 25.0, max: 10_000.0, isValid: true)
+      )
+
+      self.beginSCAFlowWithClientSecret.assertDidNotEmitValue()
+      self.notifyDelegateUpdatePledgeDidSucceedWithMessage.assertDidNotEmitValue()
+      self.showErrorBannerWithMessage.assertDidNotEmitValue()
+      self.submitButtonEnabled.assertValues([false, true])
+
+      self.vm.inputs.shippingRuleSelected(.template)
+
+      self.beginSCAFlowWithClientSecret.assertDidNotEmitValue()
+      self.notifyDelegateUpdatePledgeDidSucceedWithMessage.assertDidNotEmitValue()
+      self.showErrorBannerWithMessage.assertDidNotEmitValue()
+      self.submitButtonEnabled.assertValues([false, true])
+
+      self.vm.inputs.submitButtonTapped()
+
+      self.beginSCAFlowWithClientSecret.assertDidNotEmitValue()
+      self.notifyDelegateUpdatePledgeDidSucceedWithMessage.assertDidNotEmitValue()
+      self.showErrorBannerWithMessage.assertDidNotEmitValue()
+      self.submitButtonEnabled.assertValues([false, true, false])
+
+      self.scheduler.run()
+
+      self.beginSCAFlowWithClientSecret.assertValues(["client-secret"])
+      self.submitButtonEnabled.assertValues([false, true, false, true])
+      self.goToThanks.assertDidNotEmitValue()
+      self.showErrorBannerWithMessage.assertDidNotEmitValue()
+
+      self.vm.inputs.scaFlowCompleted(
+        with: MockStripePaymentHandlerActionStatus(status: .succeeded), error: nil
+      )
+
+      self.beginSCAFlowWithClientSecret.assertValues(["client-secret"])
+      self.submitButtonEnabled.assertValues([false, true, false, true])
+      self.goToThanks.assertDidNotEmitValue()
+      self.notifyDelegateUpdatePledgeDidSucceedWithMessage.assertValues([
+        "Got it! Your changes have been saved."
+      ])
+      self.showErrorBannerWithMessage.assertDidNotEmitValue()
+    }
+  }
+
+  func testUpdateBacking_RequiresSCA_Failed() {
+    let reward = Reward.postcards
+      |> Reward.lens.shipping.enabled .~ true
+
+    let project = Project.cosmicSurgery
+      |> Project.lens.state .~ .live
+      |> Project.lens.personalization.isBacking .~ true
+      |> Project.lens.personalization.backing .~ (
+        .template
+          |> Backing.lens.paymentSource .~ Backing.PaymentSource.template
+          |> Backing.lens.status .~ .pledged
+          |> Backing.lens.reward .~ reward
+          |> Backing.lens.rewardId .~ reward.id
+          |> Backing.lens.shippingAmount .~ 10
+          |> Backing.lens.amount .~ 700
+      )
+
+    let updateBackingEnvelope = UpdateBackingEnvelope(
+      updateBacking: .init(
+        checkout: .init(
+          state: .successful,
+          backing: .init(
+            requiresAction: true,
+            clientSecret: "client-secret"
+          )
+        )
+      )
+    )
+
+    let mockService = MockService(
+      updateBackingResult: .success(updateBackingEnvelope)
+    )
+
+    withEnvironment(apiService: mockService, currentUser: .template) {
+      self.vm.inputs.configureWith(project: project, reward: reward, refTag: nil, context: .update)
+      self.vm.inputs.viewDidLoad()
+
+      self.beginSCAFlowWithClientSecret.assertDidNotEmitValue()
+      self.notifyDelegateUpdatePledgeDidSucceedWithMessage.assertDidNotEmitValue()
+      self.showErrorBannerWithMessage.assertDidNotEmitValue()
+      self.submitButtonEnabled.assertValues([false])
+
+      self.vm.inputs.pledgeAmountViewControllerDidUpdate(
+        with: (amount: 25.0, min: 25.0, max: 10_000.0, isValid: true)
+      )
+
+      self.beginSCAFlowWithClientSecret.assertDidNotEmitValue()
+      self.notifyDelegateUpdatePledgeDidSucceedWithMessage.assertDidNotEmitValue()
+      self.showErrorBannerWithMessage.assertDidNotEmitValue()
+      self.submitButtonEnabled.assertValues([false, true])
+
+      self.vm.inputs.shippingRuleSelected(.template)
+
+      self.beginSCAFlowWithClientSecret.assertDidNotEmitValue()
+      self.notifyDelegateUpdatePledgeDidSucceedWithMessage.assertDidNotEmitValue()
+      self.showErrorBannerWithMessage.assertDidNotEmitValue()
+      self.submitButtonEnabled.assertValues([false, true])
+
+      self.vm.inputs.submitButtonTapped()
+
+      self.beginSCAFlowWithClientSecret.assertDidNotEmitValue()
+      self.notifyDelegateUpdatePledgeDidSucceedWithMessage.assertDidNotEmitValue()
+      self.showErrorBannerWithMessage.assertDidNotEmitValue()
+      self.submitButtonEnabled.assertValues([false, true, false])
+
+      self.scheduler.run()
+
+      self.beginSCAFlowWithClientSecret.assertValues(["client-secret"])
+      self.submitButtonEnabled.assertValues([false, true, false, true])
+      self.goToThanks.assertDidNotEmitValue()
+      self.showErrorBannerWithMessage.assertDidNotEmitValue()
+
+      self.vm.inputs.scaFlowCompleted(
+        with: MockStripePaymentHandlerActionStatus(status: .failed), error: GraphError.invalidInput
+      )
+
+      self.beginSCAFlowWithClientSecret.assertValues(["client-secret"])
+      self.submitButtonEnabled.assertValues([false, true, false, true])
+      self.goToThanks.assertDidNotEmitValue()
+      self.notifyDelegateUpdatePledgeDidSucceedWithMessage.assertDidNotEmitValue()
+      self.showErrorBannerWithMessage.assertValues(
+        ["The operation couldn’t be completed. (KsApi.GraphError error 5.)"]
+      )
+    }
+  }
+
+  func testUpdateBacking_RequiresSCA_Canceled() {
+    let reward = Reward.postcards
+      |> Reward.lens.shipping.enabled .~ true
+
+    let project = Project.cosmicSurgery
+      |> Project.lens.state .~ .live
+      |> Project.lens.personalization.isBacking .~ true
+      |> Project.lens.personalization.backing .~ (
+        .template
+          |> Backing.lens.paymentSource .~ Backing.PaymentSource.template
+          |> Backing.lens.status .~ .pledged
+          |> Backing.lens.reward .~ reward
+          |> Backing.lens.rewardId .~ reward.id
+          |> Backing.lens.shippingAmount .~ 10
+          |> Backing.lens.amount .~ 700
+      )
+
+    let updateBackingEnvelope = UpdateBackingEnvelope(
+      updateBacking: .init(
+        checkout: .init(
+          state: .successful,
+          backing: .init(
+            requiresAction: true,
+            clientSecret: "client-secret"
+          )
+        )
+      )
+    )
+
+    let mockService = MockService(
+      updateBackingResult: .success(updateBackingEnvelope)
+    )
+
+    withEnvironment(apiService: mockService, currentUser: .template) {
+      self.vm.inputs.configureWith(project: project, reward: reward, refTag: nil, context: .update)
+      self.vm.inputs.viewDidLoad()
+
+      self.beginSCAFlowWithClientSecret.assertDidNotEmitValue()
+      self.notifyDelegateUpdatePledgeDidSucceedWithMessage.assertDidNotEmitValue()
+      self.showErrorBannerWithMessage.assertDidNotEmitValue()
+      self.submitButtonEnabled.assertValues([false])
+
+      self.vm.inputs.pledgeAmountViewControllerDidUpdate(
+        with: (amount: 25.0, min: 25.0, max: 10_000.0, isValid: true)
+      )
+
+      self.beginSCAFlowWithClientSecret.assertDidNotEmitValue()
+      self.notifyDelegateUpdatePledgeDidSucceedWithMessage.assertDidNotEmitValue()
+      self.showErrorBannerWithMessage.assertDidNotEmitValue()
+      self.submitButtonEnabled.assertValues([false, true])
+
+      self.vm.inputs.shippingRuleSelected(.template)
+
+      self.beginSCAFlowWithClientSecret.assertDidNotEmitValue()
+      self.notifyDelegateUpdatePledgeDidSucceedWithMessage.assertDidNotEmitValue()
+      self.showErrorBannerWithMessage.assertDidNotEmitValue()
+      self.submitButtonEnabled.assertValues([false, true])
+
+      self.vm.inputs.submitButtonTapped()
+
+      self.beginSCAFlowWithClientSecret.assertDidNotEmitValue()
+      self.notifyDelegateUpdatePledgeDidSucceedWithMessage.assertDidNotEmitValue()
+      self.showErrorBannerWithMessage.assertDidNotEmitValue()
+      self.submitButtonEnabled.assertValues([false, true, false])
+
+      self.scheduler.run()
+
+      self.beginSCAFlowWithClientSecret.assertValues(["client-secret"])
+      self.submitButtonEnabled.assertValues([false, true, false, true])
+      self.goToThanks.assertDidNotEmitValue()
+      self.notifyDelegateUpdatePledgeDidSucceedWithMessage.assertDidNotEmitValue()
+      self.showErrorBannerWithMessage.assertDidNotEmitValue()
+    }
+  }
+
+  func testUpdatingSubmitButtonEnabled_ShippingEnabled() {
+    let reward = Reward.postcards
+      |> Reward.lens.shipping.enabled .~ true
+
+    let project = Project.cosmicSurgery
+      |> Project.lens.state .~ .live
+      |> Project.lens.personalization.isBacking .~ true
+      |> Project.lens.personalization.backing .~ (
+        .template
+          |> Backing.lens.paymentSource .~ Backing.PaymentSource.template
+          |> Backing.lens.status .~ .pledged
+          |> Backing.lens.reward .~ reward
+          |> Backing.lens.rewardId .~ reward.id
+          |> Backing.lens.shippingAmount .~ 10
+          |> Backing.lens.amount .~ 700
+      )
+
     self.submitButtonTitle.assertDidNotEmitValue()
     self.submitButtonEnabled.assertDidNotEmitValue()
 
@@ -1911,41 +1871,37 @@
       with: (amount: 690, min: 25.0, max: 10_000.0, isValid: true)
     )
 
-    self.submitButtonEnabled.assertValues([false, false], "Amount unchanged")
+    self.submitButtonEnabled.assertValues([false], "Amount unchanged")
 
     self.vm.inputs.shippingRuleSelected(.init(cost: 1, id: 1, location: .brooklyn))
 
-    self.submitButtonEnabled.assertValues([false, false, false], "Shipping rule and amount unchanged")
+    self.submitButtonEnabled.assertValues([false], "Shipping rule and amount unchanged")
 
     self.vm.inputs.pledgeAmountViewControllerDidUpdate(
       with: (amount: 690, min: 25.0, max: 10_000.0, isValid: true)
     )
 
-    self.submitButtonEnabled.assertValues([false, false, false, false], "Amount unchanged")
+    self.submitButtonEnabled.assertValues([false], "Amount unchanged")
 
     self.vm.inputs.pledgeAmountViewControllerDidUpdate(
       with: (amount: 550, min: 25.0, max: 10_000.0, isValid: true)
     )
 
-    self.submitButtonEnabled.assertValues([false, false, false, false, true], "Amount changed")
+    self.submitButtonEnabled.assertValues([false, true], "Amount changed")
 
     self.vm.inputs.pledgeAmountViewControllerDidUpdate(
       with: (amount: 690, min: 25.0, max: 10_000.0, isValid: true)
     )
 
-    self.submitButtonEnabled.assertValues([false, false, false, false, true, false], "Amount unchanged")
+    self.submitButtonEnabled.assertValues([false, true, false], "Amount unchanged")
 
     self.vm.inputs.shippingRuleSelected(.template)
 
-    self.submitButtonEnabled.assertValues(
-      [false, false, false, false, true, false, true], "Shipping rule changed"
-    )
+    self.submitButtonEnabled.assertValues([false, true, false, true], "Shipping rule changed")
 
     self.vm.inputs.shippingRuleSelected(.init(cost: 1, id: 1, location: .brooklyn))
 
-    self.submitButtonEnabled.assertValues(
-      [false, false, false, false, true, false, true, false], "Amount and shipping rule unchanged"
-    )
+    self.submitButtonEnabled.assertValues([false, true, false, true, false], "Shipping rule changed")
   }
 
   func testUpdatingSubmitButtonEnabled_NoShipping() {
@@ -1976,19 +1932,19 @@
     )
 
     self.submitButtonTitle.assertValues(["Confirm"])
-    self.submitButtonEnabled.assertValues([false, false], "Amount unchanged")
+    self.submitButtonEnabled.assertValues([false], "Amount unchanged")
 
     self.vm.inputs.pledgeAmountViewControllerDidUpdate(
       with: (amount: 550, min: 25.0, max: 10_000.0, isValid: true)
     )
 
-    self.submitButtonEnabled.assertValues([false, false, true], "Amount changed")
+    self.submitButtonEnabled.assertValues([false, true], "Amount changed")
 
     self.vm.inputs.pledgeAmountViewControllerDidUpdate(
       with: (amount: 700, min: 25.0, max: 10_000.0, isValid: true)
     )
 
-    self.submitButtonEnabled.assertValues([false, false, true, false], "Amount unchanged")
+    self.submitButtonEnabled.assertValues([false, true, false], "Amount unchanged")
   }
 
   func testUpdatingRewardSubmitButtonEnabled_ShippingEnabled() {
@@ -2000,7 +1956,7 @@
       |> Project.lens.personalization.isBacking .~ true
       |> Project.lens.personalization.backing .~ (
         .template
-          |> Backing.lens.paymentSource .~ .template
+          |> Backing.lens.paymentSource .~ Backing.PaymentSource.template
           |> Backing.lens.status .~ .pledged
           |> Backing.lens.reward .~ Reward.otherReward
           |> Backing.lens.rewardId .~ Reward.otherReward.id
@@ -2034,37 +1990,37 @@
       self.submitButtonTitle.assertValues(["Confirm"])
       self.submitButtonEnabled.assertValues([false])
       self.notifyDelegateUpdatePledgeDidSucceedWithMessage.assertDidNotEmitValue()
-      self.updatePledgeFailedWithError.assertDidNotEmitValue()
+      self.showErrorBannerWithMessage.assertDidNotEmitValue()
 
       self.vm.inputs.pledgeAmountViewControllerDidUpdate(
         with: (amount: 690, min: 25.0, max: 10_000.0, isValid: true)
       )
 
-      self.submitButtonEnabled.assertValues([false, false], "Amount unchanged")
-      self.notifyDelegateUpdatePledgeDidSucceedWithMessage.assertDidNotEmitValue()
-      self.updatePledgeFailedWithError.assertDidNotEmitValue()
+      self.submitButtonEnabled.assertValues([false], "Amount unchanged")
+      self.notifyDelegateUpdatePledgeDidSucceedWithMessage.assertDidNotEmitValue()
+      self.showErrorBannerWithMessage.assertDidNotEmitValue()
 
       self.vm.inputs.shippingRuleSelected(.init(cost: 1, id: 1, location: .brooklyn))
 
       self.submitButtonEnabled.assertValues(
-        [false, false, true], "Shipping rule and amount unchanged, button enabled due to different reward"
-      )
-      self.notifyDelegateUpdatePledgeDidSucceedWithMessage.assertDidNotEmitValue()
-      self.updatePledgeFailedWithError.assertDidNotEmitValue()
+        [false, true], "Shipping rule and amount unchanged, button enabled due to different reward"
+      )
+      self.notifyDelegateUpdatePledgeDidSucceedWithMessage.assertDidNotEmitValue()
+      self.showErrorBannerWithMessage.assertDidNotEmitValue()
 
       self.vm.inputs.submitButtonTapped()
 
-      self.submitButtonEnabled.assertValues([false, false, true, false])
-      self.notifyDelegateUpdatePledgeDidSucceedWithMessage.assertDidNotEmitValue()
-      self.updatePledgeFailedWithError.assertDidNotEmitValue()
+      self.submitButtonEnabled.assertValues([false, true, false])
+      self.notifyDelegateUpdatePledgeDidSucceedWithMessage.assertDidNotEmitValue()
+      self.showErrorBannerWithMessage.assertDidNotEmitValue()
 
       self.scheduler.run()
 
-      self.submitButtonEnabled.assertValues([false, false, true, false, true])
+      self.submitButtonEnabled.assertValues([false, true, false, true])
       self.notifyDelegateUpdatePledgeDidSucceedWithMessage.assertValues([
         "Got it! Your changes have been saved."
       ])
-      self.updatePledgeFailedWithError.assertDidNotEmitValue()
+      self.showErrorBannerWithMessage.assertDidNotEmitValue()
     }
   }
 
@@ -2098,46 +2054,43 @@
       with: (amount: 690, min: 25.0, max: 10_000.0, isValid: true)
     )
 
-    self.submitButtonEnabled.assertValues([false, false], "Amount unchanged")
-
     self.vm.inputs.shippingRuleSelected(.init(cost: 1, id: 1, location: .brooklyn))
 
-    self.submitButtonEnabled.assertValues([false, false, false], "Shipping rule and amount unchanged")
+    self.submitButtonEnabled.assertValues([false], "Shipping rule and amount unchanged")
 
     self.vm.inputs.pledgeAmountViewControllerDidUpdate(
       with: (amount: 690, min: 25.0, max: 10_000.0, isValid: true)
     )
 
-    self.submitButtonEnabled.assertValues([false, false, false, false], "Amount unchanged")
+    self.submitButtonEnabled.assertValues([false], "Amount unchanged")
 
     self.vm.inputs.pledgeAmountViewControllerDidUpdate(
       with: (amount: 550, min: 25.0, max: 10_000.0, isValid: true)
     )
 
-    self.submitButtonEnabled.assertValues([false, false, false, false, true], "Amount changed")
+    self.submitButtonEnabled.assertValues([false, true], "Amount changed")
 
     self.vm.inputs.pledgeAmountViewControllerDidUpdate(
       with: (amount: 690, min: 25.0, max: 10_000.0, isValid: true)
     )
 
-    self.submitButtonEnabled.assertValues([false, false, false, false, true, false], "Amount unchanged")
+    self.submitButtonEnabled.assertValues([false, true, false], "Amount unchanged")
 
     self.vm.inputs.shippingRuleSelected(.template)
 
+    self.submitButtonEnabled.assertValues([false, true, false, true], "Shipping rule changed")
+
+    self.vm.inputs.shippingRuleSelected(.init(cost: 1, id: 1, location: .brooklyn))
+
     self.submitButtonEnabled.assertValues(
-      [false, false, false, false, true, false, true], "Shipping rule changed"
-    )
-
-    self.vm.inputs.shippingRuleSelected(.init(cost: 1, id: 1, location: .brooklyn))
+      [false, true, false, true, false],
+      "Amount and shipping rule unchanged"
+    )
+
+    self.vm.inputs.creditCardSelected(with: "12345")
 
     self.submitButtonEnabled.assertValues(
-      [false, false, false, false, true, false, true, false], "Amount and shipping rule unchanged"
-    )
-
-    self.vm.inputs.creditCardSelected(with: "12345")
-
-    self.submitButtonEnabled.assertValues(
-      [false, false, false, false, true, false, true, false, true],
+      [false, true, false, true, false, true],
       "Payment method changed"
     )
 
@@ -2147,7 +2100,7 @@
     )
 
     self.submitButtonEnabled.assertValues(
-      [false, false, false, false, true, false, true, false, true, false],
+      [false, true, false, true, false, true, false],
       "Payment method unchanged"
     )
   }
