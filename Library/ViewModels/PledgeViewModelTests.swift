--- conflicted
+++ resolved
@@ -14,73 +14,62 @@
 
   private let amount = TestObserver<Double, NoError>()
   private let currency = TestObserver<String, NoError>()
-<<<<<<< HEAD
+  private let estimatedDelivery = TestObserver<String, NoError>()
   private let shippingLocation = TestObserver<String, NoError>()
   private let shippingAmount = TestObserver<String, NoError>()
-=======
   private let isLoggedIn = TestObserver<Bool, NoError>()
-  private let estimatedDelivery = TestObserver<String, NoError>()
->>>>>>> a48b021c
 
   override func setUp() {
     super.setUp()
 
-<<<<<<< HEAD
-    self.vm.outputs.amountCurrencyAndShipping.map { $0.0 }.observe(self.amount.observer)
-    self.vm.outputs.amountCurrencyAndShipping.map { $0.1 }.observe(self.currency.observer)
-    self.vm.outputs.amountCurrencyAndShipping.map { $0.2 }.map { $0.0 }
-      .observe(self.shippingLocation.observer)
-    self.vm.outputs.amountCurrencyAndShipping.map { $0.2 }.map { $0.1 }.skipNil().map { $0.string }
-      .observe(self.shippingAmount.observer)
-  }
-
-  func testAmountCurrencyAndShipping() {
-=======
     self.vm.outputs.reloadWithData.map { $0.amount }.observe(self.amount.observer)
     self.vm.outputs.reloadWithData.map { $0.currency }.observe(self.currency.observer)
+    self.vm.outputs.reloadWithData.map { $0.delivery }.observe(self.estimatedDelivery.observer)
+    self.vm.outputs.reloadWithData.map { $0.shipping }.map { $0.location }
+      .observe(self.shippingLocation.observer)
+    self.vm.outputs.reloadWithData.map { $0.shipping }.map { $0.amount }.skipNil().map { $0.string }
+      .observe(self.shippingAmount.observer)
     self.vm.outputs.reloadWithData.map { $0.isLoggedIn }.observe(self.isLoggedIn.observer)
-    self.vm.outputs.reloadWithData.map { $0.delivery }.observe(self.estimatedDelivery.observer)
   }
 
   func testReloadWithData_loggedOut() {
-
+    let estimatedDelivery = 1468527587.32843
     let project = Project.template
-    let reward = Reward.template
+    let reward = Reward.template |> Reward.lens.estimatedDeliveryOn .~ estimatedDelivery
 
     withEnvironment(currentUser: nil) {
       self.vm.inputs.configureWith(project: project, reward: reward)
       self.vm.inputs.viewDidLoad()
 
+      self.amount.assertValues([10])
+      self.currency.assertValues(["$"])
+      self.estimatedDelivery.assertValues(
+        [Format.date(secondsInUTC: estimatedDelivery, template: "MMMMyyyy", timeZone: UTCTimeZone)]
+      )
+      self.shippingLocation.assertValues(["Brooklyn"])
+      self.shippingAmount.assertValues(["$7.50"])
       self.isLoggedIn.assertValues([false])
     }
   }
 
   func testReloadWithData_loggedIn() {
     let estimatedDelivery = 1468527587.32843
->>>>>>> a48b021c
     let project = Project.template
-    let reward = Reward.template
-      |> Reward.lens.estimatedDeliveryOn .~ estimatedDelivery
-
+    let reward = Reward.template |> Reward.lens.estimatedDeliveryOn .~ estimatedDelivery
     let user = User.template
 
     withEnvironment(currentUser: user) {
       self.vm.inputs.configureWith(project: project, reward: reward)
       self.vm.inputs.viewDidLoad()
 
-<<<<<<< HEAD
-    self.amount.assertValues([10])
-    self.currency.assertValues(["$"])
-    self.shippingLocation.assertValues(["Brooklyn"])
-    self.shippingAmount.assertValues(["$7.50"])
-=======
       self.amount.assertValues([10])
       self.currency.assertValues(["$"])
-      self.isLoggedIn.assertValues([true])
       self.estimatedDelivery.assertValues(
         [Format.date(secondsInUTC: estimatedDelivery, template: "MMMMyyyy", timeZone: UTCTimeZone)]
       )
+      self.shippingLocation.assertValues(["Brooklyn"])
+      self.shippingAmount.assertValues(["$7.50"])
+      self.isLoggedIn.assertValues([true])
     }
->>>>>>> a48b021c
   }
 }