--- conflicted
+++ resolved
@@ -429,11 +429,7 @@
 
       let shippingRule = shippingRules[0]
 
-<<<<<<< HEAD
-      self.vm.inputs.shippingRuleDidUpdate(to: shippingRule)
-=======
       self.vm.inputs.pledgeShippingCellWillPresentShippingRules(with: shippingRule)
->>>>>>> 05d7791d
 
       self.presentShippingRulesProject.assertValues([project])
       self.presentShippingRulesShippingRules.assertValues([shippingRules])
