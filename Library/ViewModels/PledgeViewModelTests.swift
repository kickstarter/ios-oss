import Foundation
@testable import KsApi
@testable import Library
import PassKit
import Prelude
import ReactiveExtensions
import ReactiveExtensions_TestHelpers
import ReactiveSwift
import XCTest

final class PledgeViewModelTests: TestCase {
  private let vm: PledgeViewModelType = PledgeViewModel()

  private let configurePaymentMethodsViewControllerWithUser = TestObserver<User, Never>()
  private let configurePaymentMethodsViewControllerWithProject = TestObserver<Project, Never>()

  private let configureStripeIntegrationMerchantId = TestObserver<String, Never>()
  private let configureStripeIntegrationPublishableKey = TestObserver<String, Never>()

  private let configureSummaryCellWithDataPledgeTotal = TestObserver<Double, Never>()
  private let configureSummaryCellWithDataProject = TestObserver<Project, Never>()

  private let configureWithPledgeViewDataProject = TestObserver<Project, Never>()
  private let configureWithPledgeViewDataReward = TestObserver<Reward, Never>()

  private let confirmationLabelAttributedText = TestObserver<NSAttributedString, Never>()
  private let confirmationLabelHidden = TestObserver<Bool, Never>()

  private let continueViewHidden = TestObserver<Bool, Never>()

  private let descriptionViewHidden = TestObserver<Bool, Never>()

  private let createBackingError = TestObserver<String, Never>()

  private let goToApplePayPaymentAuthorizationProject = TestObserver<Project, Never>()
  private let goToApplePayPaymentAuthorizationReward = TestObserver<Reward, Never>()
  private let goToApplePayPaymentAuthorizationPledgeAmount = TestObserver<Double, Never>()
  private let goToApplePayPaymentAuthorizationShippingRule = TestObserver<ShippingRule?, Never>()
  private let goToApplePayPaymentAuthorizationMerchantId = TestObserver<String, Never>()

  private let goToThanks = TestObserver<Project, Never>()

  private let notifyDelegateUpdatePledgeDidSucceedWithMessage = TestObserver<String, Never>()

  private let paymentMethodsViewHidden = TestObserver<Bool, Never>()
  private let pledgeAmountViewHidden = TestObserver<Bool, Never>()
  private let pledgeAmountSummaryViewHidden = TestObserver<Bool, Never>()
  private let sectionSeparatorsHidden = TestObserver<Bool, Never>()
  private let shippingLocationViewHidden = TestObserver<Bool, Never>()
  private let showApplePayAlertMessage = TestObserver<String, Never>()
  private let showApplePayAlertTitle = TestObserver<String, Never>()
  private let submitButtonEnabled = TestObserver<Bool, Never>()
  private let submitButtonHidden = TestObserver<Bool, Never>()
  private let submitButtonTitle = TestObserver<String, Never>()
  private let title = TestObserver<String, Never>()
  private let updatePledgeFailedWithError = TestObserver<String, Never>()

  override func setUp() {
    super.setUp()

    self.vm.outputs.configurePaymentMethodsViewControllerWithValue.map(first)
      .observe(self.configurePaymentMethodsViewControllerWithUser.observer)
    self.vm.outputs.configurePaymentMethodsViewControllerWithValue.map(second)
      .observe(self.configurePaymentMethodsViewControllerWithProject.observer)

    self.vm.outputs.configureSummaryViewControllerWithData.map(second)
      .observe(self.configureSummaryCellWithDataPledgeTotal.observer)
    self.vm.outputs.configureSummaryViewControllerWithData.map(first)
      .observe(self.configureSummaryCellWithDataProject.observer)

    self.vm.outputs.configureWithData.map { $0.project }
      .observe(self.configureWithPledgeViewDataProject.observer)
    self.vm.outputs.configureWithData.map { $0.reward }
      .observe(self.configureWithPledgeViewDataReward.observer)

    self.vm.outputs.configureStripeIntegration.map(first)
      .observe(self.configureStripeIntegrationMerchantId.observer)
    self.vm.outputs.configureStripeIntegration.map(second)
      .observe(self.configureStripeIntegrationPublishableKey.observer)

    self.vm.outputs.submitButtonEnabled.observe(self.submitButtonEnabled.observer)
    self.vm.outputs.submitButtonHidden.observe(self.submitButtonHidden.observer)
    self.vm.outputs.submitButtonTitle.observe(self.submitButtonTitle.observer)
    self.vm.outputs.confirmationLabelAttributedText.observe(self.confirmationLabelAttributedText.observer)
    self.vm.outputs.confirmationLabelHidden.observe(self.confirmationLabelHidden.observer)

    self.vm.outputs.continueViewHidden.observe(self.continueViewHidden.observer)

    self.vm.outputs.createBackingError.observe(self.createBackingError.observer)

    self.vm.outputs.descriptionViewHidden.observe(self.descriptionViewHidden.observer)

    self.vm.outputs.goToApplePayPaymentAuthorization.map { $0.project }
      .observe(self.goToApplePayPaymentAuthorizationProject.observer)
    self.vm.outputs.goToApplePayPaymentAuthorization.map { $0.reward }
      .observe(self.goToApplePayPaymentAuthorizationReward.observer)
    self.vm.outputs.goToApplePayPaymentAuthorization.map { $0.pledgeAmount }
      .observe(self.goToApplePayPaymentAuthorizationPledgeAmount.observer)
    self.vm.outputs.goToApplePayPaymentAuthorization.map { $0.selectedShippingRule }
      .observe(self.goToApplePayPaymentAuthorizationShippingRule.observer)
    self.vm.outputs.goToApplePayPaymentAuthorization.map { $0.merchantIdentifier }
      .observe(self.goToApplePayPaymentAuthorizationMerchantId.observer)

    self.vm.outputs.goToThanks.observe(self.goToThanks.observer)

    self.vm.outputs.notifyDelegateUpdatePledgeDidSucceedWithMessage
      .observe(self.notifyDelegateUpdatePledgeDidSucceedWithMessage.observer)

    self.vm.outputs.paymentMethodsViewHidden.observe(self.paymentMethodsViewHidden.observer)
    self.vm.outputs.pledgeAmountViewHidden.observe(self.pledgeAmountViewHidden.observer)
    self.vm.outputs.pledgeAmountSummaryViewHidden.observe(self.pledgeAmountSummaryViewHidden.observer)

    self.vm.outputs.sectionSeparatorsHidden.observe(self.sectionSeparatorsHidden.observer)
    self.vm.outputs.shippingLocationViewHidden.observe(self.shippingLocationViewHidden.observer)
    self.vm.outputs.showApplePayAlert.map(second).observe(self.showApplePayAlertMessage.observer)
    self.vm.outputs.showApplePayAlert.map(first).observe(self.showApplePayAlertTitle.observer)

    self.vm.outputs.title.observe(self.title.observer)

    self.vm.outputs.updatePledgeFailedWithError.observe(self.updatePledgeFailedWithError.observer)
  }

  func testPledgeContext_LoggedIn() {
    let mockService = MockService(serverConfig: ServerConfig.staging)

    withEnvironment(apiService: mockService, currentUser: .template) {
      let project = Project.template
      let reward = Reward.template
        |> Reward.lens.shipping.enabled .~ true

      self.vm.inputs.configureWith(project: project, reward: reward, refTag: .projectPage, context: .pledge)
      self.vm.inputs.viewDidLoad()

      self.title.assertValues(["Back this project"])

      self.configurePaymentMethodsViewControllerWithUser.assertValues([User.template])
      self.configurePaymentMethodsViewControllerWithProject.assertValues([project])

      self.configureStripeIntegrationMerchantId.assertValues([Secrets.ApplePay.merchantIdentifier])
      self.configureStripeIntegrationPublishableKey.assertValues([Secrets.StripePublishableKey.staging])

      self.submitButtonTitle.assertValues(["Pledge"])
      self.confirmationLabelHidden.assertValues([true])

      self.descriptionViewHidden.assertValues([false])

      self.configureWithPledgeViewDataProject.assertValues([project])
      self.configureWithPledgeViewDataReward.assertValues([reward])

      self.continueViewHidden.assertValues([true])
      self.submitButtonHidden.assertValues([false])
      self.paymentMethodsViewHidden.assertValues([false])
      self.pledgeAmountViewHidden.assertValues([false])
      self.pledgeAmountSummaryViewHidden.assertValues([true])
      self.sectionSeparatorsHidden.assertValues([false])
      self.shippingLocationViewHidden.assertValues([false])
      self.configureSummaryCellWithDataPledgeTotal.assertValues([reward.minimum])
      self.configureSummaryCellWithDataProject.assertValues([project])
    }
  }

  func testPledgeContext_LoggedOut() {
    let mockService = MockService(serverConfig: ServerConfig.staging)

    withEnvironment(apiService: mockService, currentUser: nil) {
      let project = Project.template
      let reward = Reward.template
        |> Reward.lens.shipping.enabled .~ true

      self.vm.inputs.configureWith(project: project, reward: reward, refTag: .projectPage, context: .pledge)
      self.vm.inputs.viewDidLoad()

      self.title.assertValues(["Back this project"])

      self.configurePaymentMethodsViewControllerWithUser.assertDidNotEmitValue()
      self.configurePaymentMethodsViewControllerWithProject.assertDidNotEmitValue()

      self.configureStripeIntegrationMerchantId.assertValues([Secrets.ApplePay.merchantIdentifier])
      self.configureStripeIntegrationPublishableKey.assertValues([Secrets.StripePublishableKey.staging])

      self.submitButtonTitle.assertValues(["Pledge"])
      self.confirmationLabelHidden.assertValues([true])

      self.descriptionViewHidden.assertValues([false])

      self.configureWithPledgeViewDataProject.assertValues([project])
      self.configureWithPledgeViewDataReward.assertValues([reward])

      self.continueViewHidden.assertValues([false])
      self.submitButtonHidden.assertValues([true])
      self.paymentMethodsViewHidden.assertValues([true])
      self.pledgeAmountViewHidden.assertValues([false])
      self.pledgeAmountSummaryViewHidden.assertValues([true])
      self.sectionSeparatorsHidden.assertValues([false])
      self.shippingLocationViewHidden.assertValues([false])
      self.configureSummaryCellWithDataPledgeTotal.assertValues([reward.minimum])
      self.configureSummaryCellWithDataProject.assertValues([project])
    }
  }

  func testUpdateContext() {
    let mockService = MockService(serverConfig: ServerConfig.staging)

    withEnvironment(apiService: mockService, currentUser: .template) {
      let project = Project.template
      let reward = Reward.template
        |> Reward.lens.shipping.enabled .~ true

      self.vm.inputs.configureWith(project: project, reward: reward, refTag: .projectPage, context: .update)
      self.vm.inputs.viewDidLoad()

      self.title.assertValues(["Update pledge"])

      self.configurePaymentMethodsViewControllerWithUser.assertDidNotEmitValue()
      self.configurePaymentMethodsViewControllerWithProject.assertDidNotEmitValue()

      self.configureStripeIntegrationMerchantId.assertDidNotEmitValue()
      self.configureStripeIntegrationPublishableKey.assertDidNotEmitValue()

      self.submitButtonTitle.assertValues(["Confirm"])
      self.confirmationLabelHidden.assertValues([false])

      self.descriptionViewHidden.assertValues([true])

      self.configureWithPledgeViewDataProject.assertValues([project])
      self.configureWithPledgeViewDataReward.assertValues([reward])

      self.continueViewHidden.assertValues([true])
      self.submitButtonHidden.assertValues([false])
      self.paymentMethodsViewHidden.assertValues([true])
      self.pledgeAmountViewHidden.assertValues([false])
      self.pledgeAmountSummaryViewHidden.assertValues([true])
      self.sectionSeparatorsHidden.assertValues([true])
      self.shippingLocationViewHidden.assertValues([false])
      self.configureSummaryCellWithDataPledgeTotal.assertValues([reward.minimum])
      self.configureSummaryCellWithDataProject.assertValues([project])
    }
  }

<<<<<<< HEAD
  func testUpdateRewardContext() {
=======
  func testChangePaymentMethodContext() {
>>>>>>> e76b9cb3
    let mockService = MockService(serverConfig: ServerConfig.staging)

    withEnvironment(apiService: mockService, currentUser: .template) {
      let project = Project.template
      let reward = Reward.template
        |> Reward.lens.shipping.enabled .~ true

      self.vm.inputs.configureWith(
<<<<<<< HEAD
        project: project, reward: reward, refTag: .projectPage, context: .updateReward
=======
        project: project, reward: reward, refTag: .projectPage, context: .changePaymentMethod
>>>>>>> e76b9cb3
      )
      self.vm.inputs.viewDidLoad()

      self.title.assertValues(["Change payment method"])

      self.configurePaymentMethodsViewControllerWithUser.assertValues([User.template])
      self.configurePaymentMethodsViewControllerWithProject.assertValues([project])

      self.configureStripeIntegrationMerchantId.assertValues([Secrets.ApplePay.merchantIdentifier])
      self.configureStripeIntegrationPublishableKey.assertValues([Secrets.StripePublishableKey.staging])

      self.submitButtonTitle.assertValues(["Confirm"])
      self.confirmationLabelHidden.assertValues([true])
<<<<<<< HEAD

      self.descriptionViewHidden.assertValues([false])

      self.configureWithPledgeViewDataProject.assertValues([project])
      self.configureWithPledgeViewDataReward.assertValues([reward])

      self.continueViewHidden.assertValues([true])
      self.submitButtonHidden.assertValues([false])
      self.paymentMethodsViewHidden.assertValues([false])
      self.pledgeAmountViewHidden.assertValues([false])
      self.pledgeAmountSummaryViewHidden.assertValues([true])
      self.sectionSeparatorsHidden.assertValues([false])
      self.shippingLocationViewHidden.assertValues([false])
      self.configureSummaryCellWithDataPledgeTotal.assertValues([reward.minimum])
      self.configureSummaryCellWithDataProject.assertValues([project])
    }
  }

  func testChangePaymentMethodContext() {
    let mockService = MockService(serverConfig: ServerConfig.staging)

    withEnvironment(apiService: mockService, currentUser: .template) {
      let project = Project.template
      let reward = Reward.template
        |> Reward.lens.shipping.enabled .~ true

      self.vm.inputs.configureWith(
        project: project, reward: reward, refTag: .projectPage, context: .changePaymentMethod
      )
      self.vm.inputs.viewDidLoad()

      self.title.assertValues(["Change payment method"])

      self.configurePaymentMethodsViewControllerWithUser.assertValues([User.template])
      self.configurePaymentMethodsViewControllerWithProject.assertValues([project])

      self.configureStripeIntegrationMerchantId.assertValues([Secrets.ApplePay.merchantIdentifier])
      self.configureStripeIntegrationPublishableKey.assertValues([Secrets.StripePublishableKey.staging])

      self.submitButtonTitle.assertValues(["Confirm"])
      self.confirmationLabelHidden.assertValues([true])
=======
>>>>>>> e76b9cb3

      self.descriptionViewHidden.assertValues([true])

      self.configureWithPledgeViewDataProject.assertValues([project])
      self.configureWithPledgeViewDataReward.assertValues([reward])

      self.continueViewHidden.assertValues([true])
      self.submitButtonHidden.assertValues([false])
      self.paymentMethodsViewHidden.assertValues([false])
      self.pledgeAmountViewHidden.assertValues([true])
      self.pledgeAmountSummaryViewHidden.assertValues([false])
      self.sectionSeparatorsHidden.assertValues([true])
      self.shippingLocationViewHidden.assertValues([true])
      self.configureSummaryCellWithDataPledgeTotal.assertValues([reward.minimum])
      self.configureSummaryCellWithDataProject.assertValues([project])
    }
  }

  func testPledgeView_Logged_Out_Shipping_Disabled() {
    withEnvironment(currentUser: nil) {
      let project = Project.template
      let reward = Reward.template
        |> Reward.lens.shipping.enabled .~ false

      self.vm.inputs.configureWith(project: project, reward: reward, refTag: .projectPage, context: .pledge)
      self.vm.inputs.viewDidLoad()

      self.configurePaymentMethodsViewControllerWithUser.assertDidNotEmitValue()
      self.configurePaymentMethodsViewControllerWithProject.assertDidNotEmitValue()

      self.configureWithPledgeViewDataProject.assertValues([project])
      self.configureWithPledgeViewDataReward.assertValues([reward])

      self.continueViewHidden.assertValues([false])
      self.submitButtonHidden.assertValues([true])
      self.paymentMethodsViewHidden.assertValues([true])
      self.pledgeAmountViewHidden.assertValues([false])
      self.pledgeAmountSummaryViewHidden.assertValues([true])
      self.shippingLocationViewHidden.assertValues([true])
      self.configureSummaryCellWithDataPledgeTotal.assertValues([reward.minimum])
      self.configureSummaryCellWithDataProject.assertValues([project])
    }
  }

  func testPledgeView_Logged_Out_Shipping_Enabled() {
    withEnvironment(currentUser: nil) {
      let project = Project.template
      let reward = Reward.template
        |> Reward.lens.shipping.enabled .~ true

      self.vm.inputs.configureWith(project: project, reward: reward, refTag: .projectPage, context: .pledge)
      self.vm.inputs.viewDidLoad()

      self.configurePaymentMethodsViewControllerWithUser.assertDidNotEmitValue()
      self.configurePaymentMethodsViewControllerWithProject.assertDidNotEmitValue()

      self.configureWithPledgeViewDataProject.assertValues([project])
      self.configureWithPledgeViewDataReward.assertValues([reward])

      self.continueViewHidden.assertValues([false])
      self.submitButtonHidden.assertValues([true])
      self.paymentMethodsViewHidden.assertValues([true])
      self.pledgeAmountViewHidden.assertValues([false])
      self.pledgeAmountSummaryViewHidden.assertValues([true])
      self.shippingLocationViewHidden.assertValues([false])

      self.configureSummaryCellWithDataPledgeTotal.assertValues([reward.minimum])
      self.configureSummaryCellWithDataProject.assertValues([project])
    }
  }

  func testPledgeView_Logged_In_Shipping_Disabled() {
    let project = Project.template
    let reward = Reward.template
      |> Reward.lens.shipping.enabled .~ false

    withEnvironment(currentUser: .template) {
      self.vm.inputs.configureWith(project: project, reward: reward, refTag: .projectPage, context: .pledge)
      self.vm.inputs.viewDidLoad()

      self.configurePaymentMethodsViewControllerWithUser.assertValues([User.template])
      self.configurePaymentMethodsViewControllerWithProject.assertValues([project])

      self.configureWithPledgeViewDataProject.assertValues([project])
      self.configureWithPledgeViewDataReward.assertValues([reward])

      self.continueViewHidden.assertValues([true])
      self.submitButtonHidden.assertValues([false])
      self.paymentMethodsViewHidden.assertValues([false])
      self.pledgeAmountViewHidden.assertValues([false])
      self.pledgeAmountSummaryViewHidden.assertValues([true])
      self.shippingLocationViewHidden.assertValues([true])
      self.configureSummaryCellWithDataPledgeTotal.assertValues([reward.minimum])
      self.configureSummaryCellWithDataProject.assertValues([project])
    }
  }

  func testPledgeView_Logged_In_Shipping_Enabled() {
    let project = Project.template
    let reward = Reward.template
      |> Reward.lens.shipping.enabled .~ true

    withEnvironment(currentUser: .template) {
      self.vm.inputs.configureWith(project: project, reward: reward, refTag: .projectPage, context: .pledge)
      self.vm.inputs.viewDidLoad()

      self.configurePaymentMethodsViewControllerWithUser.assertValues([User.template])
      self.configurePaymentMethodsViewControllerWithProject.assertValues([project])

      self.configureWithPledgeViewDataProject.assertValues([project])
      self.configureWithPledgeViewDataReward.assertValues([reward])

      self.continueViewHidden.assertValues([true])
      self.submitButtonHidden.assertValues([false])
      self.paymentMethodsViewHidden.assertValues([false])
      self.pledgeAmountViewHidden.assertValues([false])
      self.pledgeAmountSummaryViewHidden.assertValues([true])
      self.shippingLocationViewHidden.assertValues([false])
      self.configureSummaryCellWithDataPledgeTotal.assertValues([reward.minimum])
      self.configureSummaryCellWithDataProject.assertValues([project])
    }
  }

  func testShippingRuleSelectedDefaultShippingRule() {
    let project = Project.template
    let reward = Reward.template
      |> Reward.lens.shipping .~ (.template |> Reward.Shipping.lens.enabled .~ true)

    withEnvironment(currentUser: .template) {
      self.vm.inputs.configureWith(project: project, reward: reward, refTag: .projectPage, context: .pledge)
      self.vm.inputs.viewDidLoad()

      self.configurePaymentMethodsViewControllerWithUser.assertValues([User.template])
      self.configurePaymentMethodsViewControllerWithProject.assertValues([project])

      self.configureWithPledgeViewDataProject.assertValues([project])
      self.configureWithPledgeViewDataReward.assertValues([reward])

      self.continueViewHidden.assertValues([true])
      self.submitButtonHidden.assertValues([false])
      self.paymentMethodsViewHidden.assertValues([false])
      self.pledgeAmountViewHidden.assertValues([false])
      self.pledgeAmountSummaryViewHidden.assertValues([true])
      self.shippingLocationViewHidden.assertValues([false])
      self.configureSummaryCellWithDataPledgeTotal.assertValues([reward.minimum])
      self.configureSummaryCellWithDataProject.assertValues([project])

      let defaultShippingRule = ShippingRule.template
        |> ShippingRule.lens.cost .~ 5

      self.vm.inputs.shippingRuleSelected(defaultShippingRule)

      self.configureSummaryCellWithDataPledgeTotal
        .assertValues([reward.minimum, reward.minimum + defaultShippingRule.cost])
      self.configureSummaryCellWithDataProject.assertValues([project, project])
    }
  }

  func testShippingRuleSelectedUpdatedShippingRule() {
    let project = Project.template
    let reward = Reward.template
      |> Reward.lens.shipping .~ (.template |> Reward.Shipping.lens.enabled .~ true)

    withEnvironment(currentUser: .template) {
      self.vm.inputs.configureWith(project: project, reward: reward, refTag: .projectPage, context: .pledge)
      self.vm.inputs.viewDidLoad()

      self.configurePaymentMethodsViewControllerWithUser.assertValues([User.template])
      self.configurePaymentMethodsViewControllerWithProject.assertValues([project])

      self.configureWithPledgeViewDataProject.assertValues([project])
      self.configureWithPledgeViewDataReward.assertValues([reward])

      self.continueViewHidden.assertValues([true])
      self.submitButtonHidden.assertValues([false])
      self.paymentMethodsViewHidden.assertValues([false])
      self.pledgeAmountViewHidden.assertValues([false])
      self.pledgeAmountSummaryViewHidden.assertValues([true])
      self.shippingLocationViewHidden.assertValues([false])
      self.configureSummaryCellWithDataPledgeTotal.assertValues([reward.minimum])
      self.configureSummaryCellWithDataProject.assertValues([project])

      let defaultShippingRule = ShippingRule.template
        |> ShippingRule.lens.cost .~ 5

      self.vm.inputs.shippingRuleSelected(defaultShippingRule)

      self.configureSummaryCellWithDataPledgeTotal
        .assertValues([reward.minimum, reward.minimum + defaultShippingRule.cost])
      self.configureSummaryCellWithDataProject.assertValues([project, project])

      let selectedShippingRule = ShippingRule.template
        |> ShippingRule.lens.cost .~ 5
        |> ShippingRule.lens.location .~ .australia

      self.vm.inputs.shippingRuleSelected(selectedShippingRule)

      self.configureSummaryCellWithDataPledgeTotal.assertValues([
        reward.minimum,
        reward.minimum + defaultShippingRule.cost,
        reward.minimum + selectedShippingRule.cost
      ])
      self.configureSummaryCellWithDataProject.assertValues([project, project, project])
    }
  }

  func testPledgeAmountUpdates() {
    let project = Project.template
    let reward = Reward.template
      |> Reward.lens.shipping.enabled .~ true

    withEnvironment(currentUser: .template) {
      self.vm.inputs.configureWith(project: project, reward: reward, refTag: .projectPage, context: .pledge)
      self.vm.inputs.viewDidLoad()

      self.configurePaymentMethodsViewControllerWithUser.assertValues([User.template])
      self.configurePaymentMethodsViewControllerWithProject.assertValues([project])

      self.configureWithPledgeViewDataProject.assertValues([project])
      self.configureWithPledgeViewDataReward.assertValues([reward])

      self.continueViewHidden.assertValues([true])
      self.submitButtonHidden.assertValues([false])
      self.paymentMethodsViewHidden.assertValues([false])
      self.pledgeAmountViewHidden.assertValues([false])
      self.pledgeAmountSummaryViewHidden.assertValues([true])
      self.shippingLocationViewHidden.assertValues([false])

      self.configureSummaryCellWithDataPledgeTotal.assertValues([reward.minimum])
      self.configureSummaryCellWithDataProject.assertValues([project])

      let data1 = (amount: 66.0, min: 10.0, max: 10_000.0, isValid: true)

      self.vm.inputs.pledgeAmountViewControllerDidUpdate(with: data1)

      self.configureWithPledgeViewDataProject.assertValues([project])
      self.configureWithPledgeViewDataReward.assertValues([reward])

      self.configureSummaryCellWithDataPledgeTotal.assertValues([reward.minimum, data1.amount])
      self.configureSummaryCellWithDataProject.assertValues([project, project])

      let data2 = (amount: 99.0, min: 10.0, max: 10_000.0, isValid: true)

      self.vm.inputs.pledgeAmountViewControllerDidUpdate(with: data2)

      self.configureWithPledgeViewDataProject.assertValues([project])
      self.configureWithPledgeViewDataReward.assertValues([reward])

      self.configureSummaryCellWithDataPledgeTotal.assertValues([reward.minimum, data1.amount, data2.amount])
      self.configureSummaryCellWithDataProject.assertValues([project, project, project])
    }
  }

  func testLoginSignup() {
    let project = Project.template
    let reward = Reward.template
    let user = User.template

    withEnvironment(currentUser: nil) {
      self.vm.inputs.configureWith(project: project, reward: reward, refTag: .projectPage, context: .pledge)
      self.vm.inputs.viewDidLoad()

      self.configurePaymentMethodsViewControllerWithUser.assertDidNotEmitValue()
      self.configurePaymentMethodsViewControllerWithProject.assertDidNotEmitValue()

      self.configureWithPledgeViewDataProject.assertValues([project])
      self.configureWithPledgeViewDataReward.assertValues([reward])

      self.continueViewHidden.assertValues([false])
      self.submitButtonHidden.assertValues([true])
      self.paymentMethodsViewHidden.assertValues([true])
      self.pledgeAmountViewHidden.assertValues([false])
      self.pledgeAmountSummaryViewHidden.assertValues([true])
      self.shippingLocationViewHidden.assertValues([true])

      withEnvironment(currentUser: user) {
        self.vm.inputs.userSessionStarted()

        self.configurePaymentMethodsViewControllerWithUser.assertValues([user])
        self.configurePaymentMethodsViewControllerWithProject.assertValues([project])

        self.configureWithPledgeViewDataProject.assertValues([project])
        self.configureWithPledgeViewDataReward.assertValues([reward])

        self.continueViewHidden.assertValues([false, true])
        self.paymentMethodsViewHidden.assertValues([true, false])
        self.shippingLocationViewHidden.assertValues([true])
      }
    }
  }

  func testSelectedShippingRuleAndPledgeAmountUpdates() {
    let project = Project.template
    let reward = Reward.template
      |> Reward.lens.shipping .~ (.template |> Reward.Shipping.lens.enabled .~ true)

    withEnvironment(currentUser: .template) {
      self.vm.inputs.configureWith(project: project, reward: reward, refTag: .projectPage, context: .pledge)
      self.vm.inputs.viewDidLoad()

      self.configurePaymentMethodsViewControllerWithUser.assertValues([User.template])
      self.configurePaymentMethodsViewControllerWithProject.assertValues([project])

      self.configureWithPledgeViewDataProject.assertValues([project])
      self.configureWithPledgeViewDataReward.assertValues([reward])

      self.continueViewHidden.assertValues([true])
      self.submitButtonHidden.assertValues([false])
      self.paymentMethodsViewHidden.assertValues([false])
      self.pledgeAmountViewHidden.assertValues([false])
      self.pledgeAmountSummaryViewHidden.assertValues([true])
      self.shippingLocationViewHidden.assertValues([false])

      self.configureSummaryCellWithDataPledgeTotal.assertValues([reward.minimum])
      self.configureSummaryCellWithDataProject.assertValues([project])

      let shippingRule1 = ShippingRule.template
        |> ShippingRule.lens.cost .~ 20.0

      self.vm.inputs.shippingRuleSelected(shippingRule1)

      self.configureWithPledgeViewDataProject.assertValues([project])
      self.configureWithPledgeViewDataReward.assertValues([reward])

      self.configureSummaryCellWithDataPledgeTotal.assertValues([
        reward.minimum,
        reward.minimum + shippingRule1.cost
      ])
      self.configureSummaryCellWithDataProject.assertValues([project, project])

      let data1 = (amount: 200.0, min: 10.0, max: 10_000.0, isValid: true)

      self.vm.inputs.pledgeAmountViewControllerDidUpdate(with: data1)

      self.configureWithPledgeViewDataProject.assertValues([project])
      self.configureWithPledgeViewDataReward.assertValues([reward])

      self.configureSummaryCellWithDataPledgeTotal.assertValues(
        [reward.minimum, reward.minimum + shippingRule1.cost, shippingRule1.cost + data1.amount]
      )
      self.configureSummaryCellWithDataProject.assertValues([project, project, project])

      let shippingRule2 = ShippingRule.template
        |> ShippingRule.lens.cost .~ 123.0

      self.vm.inputs.shippingRuleSelected(shippingRule2)

      self.configureWithPledgeViewDataProject.assertValues([project])
      self.configureWithPledgeViewDataReward.assertValues([reward])

      self.configureSummaryCellWithDataPledgeTotal.assertValues(
        [
          reward.minimum,
          reward.minimum + shippingRule1.cost,
          shippingRule1.cost + data1.amount,
          shippingRule2.cost + data1.amount
        ]
      )
      self.configureSummaryCellWithDataProject.assertValues([project, project, project, project])

      let data2 = (amount: 1_999.0, min: 10.0, max: 10_000.0, isValid: true)

      self.vm.inputs.pledgeAmountViewControllerDidUpdate(with: data2)

      self.configureWithPledgeViewDataProject.assertValues([project])
      self.configureWithPledgeViewDataReward.assertValues([reward])

      self.configureSummaryCellWithDataPledgeTotal.assertValues(
        [
          reward.minimum,
          reward.minimum + shippingRule1.cost,
          shippingRule1.cost + data1.amount,
          shippingRule2.cost + data1.amount,
          shippingRule2.cost + data2.amount
        ]
      )
      self.configureSummaryCellWithDataProject.assertValues([project, project, project, project, project])
    }
  }

  func testStripeConfiguration_StagingEnvironment() {
    let mockService = MockService(serverConfig: ServerConfig.staging)

    withEnvironment(apiService: mockService) {
      self.configureStripeIntegrationMerchantId.assertDidNotEmitValue()
      self.configureStripeIntegrationPublishableKey.assertDidNotEmitValue()

      self.vm.inputs.configureWith(
        project: .template, reward: .template, refTag: .projectPage, context: .pledge
      )
      self.vm.inputs.viewDidLoad()

      self.configureStripeIntegrationMerchantId.assertValues([Secrets.ApplePay.merchantIdentifier])
      self.configureStripeIntegrationPublishableKey.assertValues([Secrets.StripePublishableKey.staging])
    }
  }

  func testStripeConfiguration_ProductionEnvironment() {
    let mockService = MockService(serverConfig: ServerConfig.production)

    withEnvironment(apiService: mockService) {
      self.configureStripeIntegrationMerchantId.assertDidNotEmitValue()
      self.configureStripeIntegrationPublishableKey.assertDidNotEmitValue()

      self.vm.inputs.configureWith(project: .template, reward: .template, refTag: .activity, context: .pledge)
      self.vm.inputs.viewDidLoad()

      self.configureStripeIntegrationMerchantId.assertValues([Secrets.ApplePay.merchantIdentifier])
      self.configureStripeIntegrationPublishableKey.assertValues([Secrets.StripePublishableKey.production])
    }
  }

  func testGoToApplePayPaymentAuthorization_WhenApplePayButtonTapped_ShippingDisabled() {
    let project = Project.template
    let reward = Reward.noReward
      |> Reward.lens.minimum .~ 5
    let pledgeAmountData = (amount: 99.0, min: 5.0, max: 10_000.0, isValid: true)

    self.vm.inputs.configureWith(project: project, reward: reward, refTag: .projectPage, context: .pledge)
    self.vm.inputs.pledgeAmountViewControllerDidUpdate(with: pledgeAmountData)
    self.vm.inputs.viewDidLoad()

    self.goToApplePayPaymentAuthorizationProject.assertDidNotEmitValue()
    self.goToApplePayPaymentAuthorizationReward.assertDidNotEmitValue()
    self.goToApplePayPaymentAuthorizationPledgeAmount.assertDidNotEmitValue()
    self.goToApplePayPaymentAuthorizationShippingRule.assertDidNotEmitValue()
    self.goToApplePayPaymentAuthorizationMerchantId.assertDidNotEmitValue()

    self.vm.inputs.applePayButtonTapped()

    self.goToApplePayPaymentAuthorizationProject.assertValues([project])
    self.goToApplePayPaymentAuthorizationReward.assertValues([reward])
    self.goToApplePayPaymentAuthorizationShippingRule.assertValues([nil])
    self.goToApplePayPaymentAuthorizationPledgeAmount.assertValues([5])
    self.goToApplePayPaymentAuthorizationMerchantId.assertValues([Secrets.ApplePay.merchantIdentifier])
  }

  func testGoToApplePayPaymentAuthorization_WhenApplePayButtonTapped_ShippingEnabled() {
    let project = Project.template
    let reward = Reward.template
      |> Reward.lens.minimum .~ 25
      |> Reward.lens.shipping.enabled .~ true
    let shippingRule = ShippingRule.template
    let pledgeAmountData = (amount: 99.0, min: 25.0, max: 10_000.0, isValid: true)

    self.vm.inputs.configureWith(project: project, reward: reward, refTag: .projectPage, context: .pledge)
    self.vm.inputs.pledgeAmountViewControllerDidUpdate(with: pledgeAmountData)
    self.vm.inputs.viewDidLoad()

    self.goToApplePayPaymentAuthorizationProject.assertDidNotEmitValue()
    self.goToApplePayPaymentAuthorizationReward.assertDidNotEmitValue()
    self.goToApplePayPaymentAuthorizationPledgeAmount.assertDidNotEmitValue()
    self.goToApplePayPaymentAuthorizationShippingRule.assertDidNotEmitValue()
    self.goToApplePayPaymentAuthorizationMerchantId.assertDidNotEmitValue()

    self.vm.inputs.shippingRuleSelected(shippingRule)

    self.vm.inputs.applePayButtonTapped()

    self.goToApplePayPaymentAuthorizationProject.assertValues([project])
    self.goToApplePayPaymentAuthorizationReward.assertValues([reward])
    self.goToApplePayPaymentAuthorizationShippingRule.assertValues([shippingRule])
    self.goToApplePayPaymentAuthorizationPledgeAmount.assertValues([25])
    self.goToApplePayPaymentAuthorizationMerchantId.assertValues([Secrets.ApplePay.merchantIdentifier])
  }

  func testShowApplePayAlert_WhenApplePayButtonTapped_PledgeInputAmount_AboveMax() {
    let project = Project.template
    let reward = Reward.template
      |> Reward.lens.minimum .~ 25
    let pledgeAmountData = (amount: 20_000.0, min: 25.0, max: 10_000.0, isValid: false)

    self.vm.inputs.configureWith(project: project, reward: reward, refTag: .projectPage, context: .pledge)
    self.vm.inputs.pledgeAmountViewControllerDidUpdate(with: pledgeAmountData)
    self.vm.inputs.viewDidLoad()

    self.showApplePayAlertMessage.assertDidNotEmitValue()
    self.showApplePayAlertTitle.assertDidNotEmitValue()

    self.vm.inputs.applePayButtonTapped()

    self.showApplePayAlertMessage.assertValues(
      ["Please enter a pledge amount between US$ 25 and US$ 10,000."]
    )
    self.showApplePayAlertTitle.assertValues(["Almost there!"])
  }

  func testShowApplePayAlert_WhenApplePayButtonTapped_PledgeInputAmount_BellowMin() {
    let project = Project.template
    let reward = Reward.template
      |> Reward.lens.minimum .~ 25
    let pledgeAmountData = (amount: 10.0, min: 25.0, max: 10_000.0, isValid: false)

    self.vm.inputs.configureWith(project: project, reward: reward, refTag: .projectPage, context: .pledge)
    self.vm.inputs.pledgeAmountViewControllerDidUpdate(with: pledgeAmountData)
    self.vm.inputs.viewDidLoad()

    self.showApplePayAlertMessage.assertDidNotEmitValue()
    self.showApplePayAlertTitle.assertDidNotEmitValue()

    self.vm.inputs.applePayButtonTapped()

    self.showApplePayAlertMessage.assertValues(
      ["Please enter a pledge amount between US$ 25 and US$ 10,000."]
    )
    self.showApplePayAlertTitle.assertValues(["Almost there!"])
  }

  func testPaymentAuthorizationViewControllerDidFinish_WithoutCompletingTransaction() {
    let project = Project.template
    let reward = Reward.template
      |> Reward.lens.minimum .~ 25
      |> Reward.lens.shipping.enabled .~ true
    let shippingRule = ShippingRule.template
    let pledgeAmountData = (amount: 99.0, min: 25.0, max: 10_000.0, isValid: true)

    self.vm.inputs.configureWith(project: project, reward: reward, refTag: .projectPage, context: .pledge)
    self.vm.inputs.pledgeAmountViewControllerDidUpdate(with: pledgeAmountData)
    self.vm.inputs.viewDidLoad()

    self.vm.inputs.shippingRuleSelected(shippingRule)

    self.vm.inputs.applePayButtonTapped()

    self.goToApplePayPaymentAuthorizationProject.assertValues([project])
    self.goToApplePayPaymentAuthorizationReward.assertValues([reward])
    self.goToApplePayPaymentAuthorizationShippingRule.assertValues([shippingRule])
    self.goToApplePayPaymentAuthorizationPledgeAmount.assertValues([25])
    self.goToApplePayPaymentAuthorizationMerchantId.assertValues([Secrets.ApplePay.merchantIdentifier])

    self.vm.inputs.paymentAuthorizationViewControllerDidFinish()

    self.goToThanks.assertDidNotEmitValue()
    self.createBackingError.assertDidNotEmitValue()
  }

  func testStripeTokenCreated_ReturnsStatusFailure_WhenPKPaymentData_IsNil() {
    let project = Project.template
    let reward = Reward.noReward
      |> Reward.lens.minimum .~ 5

    self.vm.inputs.configureWith(project: project, reward: reward, refTag: .projectPage, context: .pledge)
    self.vm.inputs.viewDidLoad()

    self.vm.inputs.applePayButtonTapped()

    self.vm.inputs.paymentAuthorizationDidAuthorizePayment(
      paymentData: (displayName: nil, network: nil, transactionIdentifier: "12345")
    )

    XCTAssertEqual(
      PKPaymentAuthorizationStatus.failure,
      self.vm.inputs.stripeTokenCreated(token: "stripe_token", error: nil)
    )
  }

  func testStripeTokenCreated_ReturnsStatusFailure_WhenStripeTokenNil_ErrorNotNil() {
    let project = Project.template
    let reward = Reward.noReward
      |> Reward.lens.minimum .~ 5

    self.vm.inputs.configureWith(project: project, reward: reward, refTag: .projectPage, context: .pledge)
    self.vm.inputs.viewDidLoad()

    self.vm.inputs.applePayButtonTapped()

    self.vm.inputs.paymentAuthorizationDidAuthorizePayment(
      paymentData: (displayName: "Visa 123", network: "Visa", transactionIdentifier: "12345")
    )

    let stripeError = GraphError.invalidJson(responseString: nil) // Generic error

    XCTAssertEqual(
      PKPaymentAuthorizationStatus.failure,
      self.vm.inputs.stripeTokenCreated(token: nil, error: stripeError)
    )
  }

  func testStripeTokenCreated_ReturnsStatusFailure_WhenStripeTokenNil_ErrorNil() {
    let project = Project.template
    let reward = Reward.noReward
      |> Reward.lens.minimum .~ 5

    self.vm.inputs.configureWith(project: project, reward: reward, refTag: .projectPage, context: .pledge)
    self.vm.inputs.viewDidLoad()

    self.vm.inputs.applePayButtonTapped()

    self.vm.inputs.paymentAuthorizationDidAuthorizePayment(
      paymentData: (displayName: "Visa 123", network: "Visa", transactionIdentifier: "12345")
    )

    XCTAssertEqual(
      PKPaymentAuthorizationStatus.failure,
      self.vm.inputs.stripeTokenCreated(token: nil, error: nil)
    )
  }

  func testStripeTokenCreated_ReturnsStatusFailure_WhenStripeTokenNotNil_ErrorNotNil() {
    let project = Project.template
    let reward = Reward.noReward

    self.vm.inputs.configureWith(project: project, reward: reward, refTag: .projectPage, context: .pledge)
    self.vm.inputs.viewDidLoad()

    self.vm.inputs.applePayButtonTapped()

    self.vm.inputs.paymentAuthorizationDidAuthorizePayment(
      paymentData: (displayName: "Visa 123", network: "Visa", transactionIdentifier: "12345")
    )

    let stripeError = GraphError.invalidJson(responseString: nil)

    XCTAssertEqual(
      PKPaymentAuthorizationStatus.failure,
      self.vm.inputs.stripeTokenCreated(token: "stripe-token", error: stripeError)
    )
  }

  func testStripeTokenCreated_ReturnsStatusSuccess() {
    let project = Project.template
    let reward = Reward.noReward
      |> Reward.lens.minimum .~ 5

    self.vm.inputs.configureWith(project: project, reward: reward, refTag: .projectPage, context: .pledge)
    self.vm.inputs.viewDidLoad()

    self.vm.inputs.applePayButtonTapped()

    self.vm.inputs.paymentAuthorizationDidAuthorizePayment(
      paymentData: (displayName: "Visa 123", network: "Visa", transactionIdentifier: "12345")
    )

    XCTAssertEqual(
      PKPaymentAuthorizationStatus.success,
      self.vm.inputs.stripeTokenCreated(token: "stripe_token", error: nil)
    )
  }

  func testGoToThanks() {
    withEnvironment(apiService: MockService()) {
      let project = Project.template
      let reward = Reward.noReward
        |> Reward.lens.minimum .~ 5

      self.vm.inputs.configureWith(project: project, reward: reward, refTag: .projectPage, context: .pledge)
      self.vm.inputs.viewDidLoad()

      self.vm.inputs.applePayButtonTapped()

      self.goToThanks.assertDidNotEmitValue()

      self.vm.inputs.paymentAuthorizationDidAuthorizePayment(
        paymentData: (displayName: "Visa 123", network: "Visa", transactionIdentifier: "12345")
      )

      XCTAssertEqual(
        PKPaymentAuthorizationStatus.success,
        self.vm.inputs.stripeTokenCreated(token: "stripe_token", error: nil)
      )

      self.goToThanks.assertDidNotEmitValue()

      self.vm.inputs.paymentAuthorizationViewControllerDidFinish()

      self.goToThanks.assertDidNotEmitValue("Signal waits for Create Backing to complete")
      self.createBackingError.assertDidNotEmitValue()

      self.scheduler.run()

      self.goToThanks.assertValues([project])
      self.createBackingError.assertDidNotEmitValue()
    }
  }

  func testApplePay_GoToThanks_WhenRefTag_IsNil() {
    withEnvironment(apiService: MockService(), currentUser: .template) {
      let project = Project.template
      let reward = Reward.noReward
        |> Reward.lens.minimum .~ 5

      self.vm.inputs.configureWith(project: project, reward: reward, refTag: nil, context: .pledge)
      self.vm.inputs.viewDidLoad()

      self.configurePaymentMethodsViewControllerWithUser.assertValues([User.template])
      self.configurePaymentMethodsViewControllerWithProject.assertValues([project])

      self.configureWithPledgeViewDataProject.assertValues([project])
      self.configureWithPledgeViewDataReward.assertValues([reward])

      self.configureSummaryCellWithDataPledgeTotal.assertValues([reward.minimum])
      self.configureSummaryCellWithDataProject.assertValues([project])

      self.continueViewHidden.assertValues([true])
      self.submitButtonHidden.assertValues([false])
      self.paymentMethodsViewHidden.assertValues([false])
      self.shippingLocationViewHidden.assertValues([true])

      self.vm.inputs.applePayButtonTapped()

      self.goToThanks.assertDidNotEmitValue()

      self.vm.inputs.paymentAuthorizationDidAuthorizePayment(
        paymentData: (displayName: "Visa 123", network: "Visa", transactionIdentifier: "12345")
      )

      XCTAssertEqual(
        PKPaymentAuthorizationStatus.success,
        self.vm.inputs.stripeTokenCreated(token: "stripe_token", error: nil)
      )

      self.goToThanks.assertDidNotEmitValue()

      self.vm.inputs.paymentAuthorizationViewControllerDidFinish()

      self.goToThanks.assertDidNotEmitValue()

      self.scheduler.run()

      self.goToThanks.assertValues([project])
      self.createBackingError.assertDidNotEmitValue()
    }
  }

  func testGoToThanks_WhenStripeTokenCreated_ReturnsFailure() {
    withEnvironment(apiService: MockService()) {
      let project = Project.template
      let reward = Reward.noReward

      self.vm.inputs.configureWith(project: project, reward: reward, refTag: .projectPage, context: .pledge)
      self.vm.inputs.viewDidLoad()

      self.vm.inputs.applePayButtonTapped()

      self.goToThanks.assertDidNotEmitValue()

      self.vm.inputs.paymentAuthorizationDidAuthorizePayment(
        paymentData: (displayName: "Visa 123", network: "Visa", transactionIdentifier: "12345")
      )

      XCTAssertEqual(
        PKPaymentAuthorizationStatus.failure,
        self.vm.inputs.stripeTokenCreated(token: nil, error: GraphError.invalidInput)
      )

      self.scheduler.run()

      self.vm.inputs.paymentAuthorizationViewControllerDidFinish()

      self.goToThanks.assertDidNotEmitValue()
      self.createBackingError.assertDidNotEmitValue()
    }
  }

  func testCreateApplePayBackingError() {
    let mockService = MockService(createApplePayBackingError: GraphError.invalidInput)

    withEnvironment(apiService: mockService) {
      let project = Project.template
      let reward = Reward.noReward
        |> Reward.lens.minimum .~ 5

      self.vm.inputs.configureWith(project: project, reward: reward, refTag: .projectPage, context: .pledge)
      self.vm.inputs.viewDidLoad()

      self.vm.inputs.applePayButtonTapped()

      self.goToThanks.assertDidNotEmitValue()

      self.vm.inputs.paymentAuthorizationDidAuthorizePayment(
        paymentData: (displayName: "Visa 123", network: "Visa", transactionIdentifier: "12345")
      )

      XCTAssertEqual(
        PKPaymentAuthorizationStatus.success,
        self.vm.inputs.stripeTokenCreated(token: "stripe_token", error: nil)
      )

      self.goToThanks.assertDidNotEmitValue()
      self.createBackingError.assertDidNotEmitValue()

      self.scheduler.run()

      self.createBackingError.assertDidNotEmitValue("Signal waits for the Apple Pay sheet to be dismissed")
      self.vm.inputs.paymentAuthorizationViewControllerDidFinish()

      self.createBackingError.assertValues(["Something went wrong."])
      self.goToThanks.assertDidNotEmitValue()
    }
  }

  func testCreateBacking() {
    let createBacking = CreateBackingEnvelope.CreateBacking(
      checkout: Checkout(state: .verifying, backing: .init(requiresAction: false, clientSecret: nil))
    )
    let mockService = MockService(
      createBackingResult:
      Result.success(CreateBackingEnvelope(createBacking: createBacking))
    )

    withEnvironment(apiService: mockService, currentUser: .template) {
      self.vm.inputs.configureWith(project: .template, reward: .template, refTag: .activity, context: .pledge)
      self.vm.inputs.viewDidLoad()

      self.submitButtonEnabled.assertValues([false])
      self.goToThanks.assertDidNotEmitValue()
      self.createBackingError.assertDidNotEmitValue()

      self.vm.inputs.creditCardSelected(with: "123")

      self.submitButtonEnabled.assertValues([false])

      self.vm.inputs.pledgeAmountViewControllerDidUpdate(
        with: (amount: 25.0, min: 10.0, max: 10_000.0, isValid: true)
      )

      self.submitButtonEnabled.assertValues([false, true])

      self.vm.inputs.submitButtonTapped()

      self.submitButtonEnabled.assertValues([false, true, false])
      self.goToThanks.assertDidNotEmitValue()
      self.createBackingError.assertDidNotEmitValue()

      self.scheduler.run()

      self.submitButtonEnabled.assertValues([false, true, false, true])
      self.goToThanks.assertValues([.template])
      self.createBackingError.assertDidNotEmitValue()
    }
  }

  func testCreateBacking_Failure() {
    let mockService = MockService(
      createBackingResult:
      Result.failure(GraphError.invalidInput)
    )

    withEnvironment(apiService: mockService, currentUser: .template) {
      self.vm.inputs.configureWith(project: .template, reward: .template, refTag: .activity, context: .pledge)
      self.vm.inputs.viewDidLoad()

      self.submitButtonEnabled.assertValues([false])
      self.goToThanks.assertDidNotEmitValue()
      self.createBackingError.assertDidNotEmitValue()

      self.vm.inputs.creditCardSelected(with: "123")

      self.submitButtonEnabled.assertValues([false])

      self.vm.inputs.pledgeAmountViewControllerDidUpdate(
        with: (amount: 25.0, min: 10.0, max: 10_000.0, isValid: true)
      )

      self.submitButtonEnabled.assertValues([false, true])

      self.vm.inputs.submitButtonTapped()

      self.submitButtonEnabled.assertValues([false, true, false])
      self.goToThanks.assertDidNotEmitValue()
      self.createBackingError.assertDidNotEmitValue()

      self.scheduler.run()

      self.submitButtonEnabled.assertValues([false, true, false, true])
      self.goToThanks.assertDidNotEmitValue()
      self.createBackingError.assertValues(["Something went wrong."])
    }
  }

  func testUpdateBacking_Success() {
    let reward = Reward.postcards
      |> Reward.lens.shipping.enabled .~ true

    let project = Project.cosmicSurgery
      |> Project.lens.state .~ .live
      |> Project.lens.personalization.isBacking .~ true
      |> Project.lens.personalization.backing .~ (
        .template
          |> Backing.lens.paymentSource .~ GraphUserCreditCard.amex
          |> Backing.lens.status .~ .pledged
          |> Backing.lens.reward .~ reward
          |> Backing.lens.rewardId .~ reward.id
          |> Backing.lens.shippingAmount .~ 10
          |> Backing.lens.amount .~ 700
      )

    let updateBackingEnvelope = UpdateBackingEnvelope(
      updateBacking: .init(
        checkout: .init(
          state: .successful,
          backing: .init(
            requiresAction: false,
            clientSecret: "client-secret"
          )
        )
      )
    )

    let mockService = MockService(
      updateBackingResult: .success(updateBackingEnvelope)
    )

    withEnvironment(apiService: mockService, currentUser: .template) {
      self.vm.inputs.configureWith(project: project, reward: reward, refTag: nil, context: .update)
      self.vm.inputs.viewDidLoad()

      self.notifyDelegateUpdatePledgeDidSucceedWithMessage.assertDidNotEmitValue()
      self.updatePledgeFailedWithError.assertDidNotEmitValue()
      self.submitButtonEnabled.assertValues([false])

      self.vm.inputs.pledgeAmountViewControllerDidUpdate(
        with: (amount: 25.0, min: 25.0, max: 10_000.0, isValid: true)
      )

      self.notifyDelegateUpdatePledgeDidSucceedWithMessage.assertDidNotEmitValue()
      self.updatePledgeFailedWithError.assertDidNotEmitValue()
<<<<<<< HEAD
      self.submitButtonEnabled.assertValues([false, true])
=======
      self.submitButtonEnabled.assertValues([false])
>>>>>>> e76b9cb3

      self.vm.inputs.shippingRuleSelected(.template)

      self.notifyDelegateUpdatePledgeDidSucceedWithMessage.assertDidNotEmitValue()
      self.updatePledgeFailedWithError.assertDidNotEmitValue()
<<<<<<< HEAD
      self.submitButtonEnabled.assertValues([false, true, true])
=======
      self.submitButtonEnabled.assertValues([false, true])
>>>>>>> e76b9cb3

      self.vm.inputs.submitButtonTapped()

      self.notifyDelegateUpdatePledgeDidSucceedWithMessage.assertDidNotEmitValue()
      self.updatePledgeFailedWithError.assertDidNotEmitValue()
<<<<<<< HEAD
      self.submitButtonEnabled.assertValues([false, true, true, false])
=======
      self.submitButtonEnabled.assertValues([false, true, false])
>>>>>>> e76b9cb3

      self.scheduler.run()

      self.notifyDelegateUpdatePledgeDidSucceedWithMessage.assertValues([
        "Got it! Your changes have been saved."
      ])
      self.updatePledgeFailedWithError.assertDidNotEmitValue()
<<<<<<< HEAD
      self.submitButtonEnabled.assertValues([false, true, true, false, true])
=======
      self.submitButtonEnabled.assertValues([false, true, false, true])
>>>>>>> e76b9cb3
    }
  }

  func testUpdateBacking_Failure() {
    let reward = Reward.postcards
      |> Reward.lens.shipping.enabled .~ true

    let project = Project.cosmicSurgery
      |> Project.lens.state .~ .live
      |> Project.lens.personalization.isBacking .~ true
      |> Project.lens.personalization.backing .~ (
        .template
          |> Backing.lens.paymentSource .~ GraphUserCreditCard.amex
          |> Backing.lens.status .~ .pledged
          |> Backing.lens.reward .~ reward
          |> Backing.lens.rewardId .~ reward.id
          |> Backing.lens.shippingAmount .~ 10
          |> Backing.lens.amount .~ 700
      )

    let mockService = MockService(
      updateBackingResult: .failure(.invalidInput)
    )

    withEnvironment(apiService: mockService, currentUser: .template) {
      self.vm.inputs.configureWith(project: project, reward: reward, refTag: nil, context: .update)
      self.vm.inputs.viewDidLoad()

      self.notifyDelegateUpdatePledgeDidSucceedWithMessage.assertDidNotEmitValue()
      self.updatePledgeFailedWithError.assertDidNotEmitValue()
      self.submitButtonEnabled.assertValues([false])

      self.vm.inputs.pledgeAmountViewControllerDidUpdate(
        with: (amount: 25.0, min: 25.0, max: 10_000.0, isValid: true)
      )

      self.notifyDelegateUpdatePledgeDidSucceedWithMessage.assertDidNotEmitValue()
      self.updatePledgeFailedWithError.assertDidNotEmitValue()
<<<<<<< HEAD
      self.submitButtonEnabled.assertValues([false, true])

      self.vm.inputs.shippingRuleSelected(.template)

      self.notifyDelegateUpdatePledgeDidSucceedWithMessage.assertDidNotEmitValue()
      self.updatePledgeFailedWithError.assertDidNotEmitValue()
      self.submitButtonEnabled.assertValues([false, true, true])

      self.vm.inputs.submitButtonTapped()

      self.notifyDelegateUpdatePledgeDidSucceedWithMessage.assertDidNotEmitValue()
      self.updatePledgeFailedWithError.assertDidNotEmitValue()
      self.submitButtonEnabled.assertValues([false, true, true, false])
=======
      self.submitButtonEnabled.assertValues([false])

      self.vm.inputs.shippingRuleSelected(.template)

      self.notifyDelegateUpdatePledgeDidSucceedWithMessage.assertDidNotEmitValue()
      self.updatePledgeFailedWithError.assertDidNotEmitValue()
      self.submitButtonEnabled.assertValues([false, true])

      self.vm.inputs.submitButtonTapped()

      self.notifyDelegateUpdatePledgeDidSucceedWithMessage.assertDidNotEmitValue()
      self.updatePledgeFailedWithError.assertDidNotEmitValue()
      self.submitButtonEnabled.assertValues([false, true, false])
>>>>>>> e76b9cb3

      self.scheduler.run()

      self.notifyDelegateUpdatePledgeDidSucceedWithMessage.assertDidNotEmitValue()
      self.updatePledgeFailedWithError.assertValueCount(1)
<<<<<<< HEAD
      self.submitButtonEnabled.assertValues([false, true, true, false, true])
=======
      self.submitButtonEnabled.assertValues([false, true, false, true])
>>>>>>> e76b9cb3
    }
  }

  func testUpdatingSubmitButtonEnabled_ShippingEnabled() {
<<<<<<< HEAD
    let reward = Reward.postcards
=======
    let reward = Reward.postcards
      |> Reward.lens.shipping.enabled .~ true

    let project = Project.cosmicSurgery
      |> Project.lens.state .~ .live
      |> Project.lens.personalization.isBacking .~ true
      |> Project.lens.personalization.backing .~ (
        .template
          |> Backing.lens.paymentSource .~ GraphUserCreditCard.amex
          |> Backing.lens.status .~ .pledged
          |> Backing.lens.reward .~ reward
          |> Backing.lens.rewardId .~ reward.id
          |> Backing.lens.shippingAmount .~ 10
          |> Backing.lens.amount .~ 700
      )

    self.submitButtonTitle.assertDidNotEmitValue()
    self.submitButtonEnabled.assertDidNotEmitValue()

    self.vm.inputs.configureWith(project: project, reward: reward, refTag: nil, context: .update)
    self.vm.inputs.viewDidLoad()

    self.submitButtonTitle.assertValues(["Confirm"])
    self.submitButtonEnabled.assertValues([false])

    self.vm.inputs.pledgeAmountViewControllerDidUpdate(
      with: (amount: 690, min: 25.0, max: 10_000.0, isValid: true)
    )

    self.vm.inputs.shippingRuleSelected(.init(cost: 1, id: 1, location: .brooklyn))

    self.submitButtonEnabled.assertValues([false, false], "Shipping rule and amount unchanged")

    self.vm.inputs.pledgeAmountViewControllerDidUpdate(
      with: (amount: 690, min: 25.0, max: 10_000.0, isValid: true)
    )

    self.submitButtonEnabled.assertValues([false, false, false], "Amount unchanged")

    self.vm.inputs.pledgeAmountViewControllerDidUpdate(
      with: (amount: 550, min: 25.0, max: 10_000.0, isValid: true)
    )

    self.submitButtonEnabled.assertValues([false, false, false, true], "Amount changed")

    self.vm.inputs.pledgeAmountViewControllerDidUpdate(
      with: (amount: 690, min: 25.0, max: 10_000.0, isValid: true)
    )

    self.submitButtonEnabled.assertValues([false, false, false, true, false], "Amount unchanged")

    self.vm.inputs.shippingRuleSelected(.template)

    self.submitButtonEnabled.assertValues([false, false, false, true, false, true], "Shipping rule changed")

    self.vm.inputs.shippingRuleSelected(.init(cost: 1, id: 1, location: .brooklyn))

    self.submitButtonEnabled.assertValues(
      [false, false, false, true, false, true, false], "Amount and shipping rule unchanged"
    )
  }

  func testUpdatingSubmitButtonEnabled_NoShipping() {
    let reward = Reward.postcards
      |> Reward.lens.shipping.enabled .~ false

    let project = Project.cosmicSurgery
      |> Project.lens.state .~ .live
      |> Project.lens.personalization.isBacking .~ true
      |> Project.lens.personalization.backing .~ (
        .template
          |> Backing.lens.paymentSource .~ GraphUserCreditCard.amex
          |> Backing.lens.status .~ .pledged
          |> Backing.lens.reward .~ reward
          |> Backing.lens.rewardId .~ reward.id
          |> Backing.lens.shippingAmount .~ nil
          |> Backing.lens.amount .~ 700
      )

    self.submitButtonTitle.assertDidNotEmitValue()
    self.submitButtonEnabled.assertDidNotEmitValue()

    self.vm.inputs.configureWith(project: project, reward: reward, refTag: nil, context: .update)
    self.vm.inputs.viewDidLoad()

    self.vm.inputs.pledgeAmountViewControllerDidUpdate(
      with: (amount: 700, min: 25.0, max: 10_000.0, isValid: true)
    )

    self.submitButtonTitle.assertValues(["Confirm"])
    self.submitButtonEnabled.assertValues([false, false], "Amount unchanged")

    self.vm.inputs.pledgeAmountViewControllerDidUpdate(
      with: (amount: 550, min: 25.0, max: 10_000.0, isValid: true)
    )

    self.submitButtonEnabled.assertValues([false, false, true], "Amount changed")

    self.vm.inputs.pledgeAmountViewControllerDidUpdate(
      with: (amount: 700, min: 25.0, max: 10_000.0, isValid: true)
    )

    self.submitButtonEnabled.assertValues([false, false, true, false], "Amount unchanged")
  }

  func testChangingPaymentMethodSubmitButtonEnabled_ShippingEnabled() {
    let reward = Reward.postcards
>>>>>>> e76b9cb3
      |> Reward.lens.shipping.enabled .~ true

    let project = Project.cosmicSurgery
      |> Project.lens.state .~ .live
      |> Project.lens.personalization.isBacking .~ true
      |> Project.lens.personalization.backing .~ (
        .template
          |> Backing.lens.paymentSource .~ GraphUserCreditCard.amex
          |> Backing.lens.status .~ .pledged
          |> Backing.lens.reward .~ reward
          |> Backing.lens.rewardId .~ reward.id
          |> Backing.lens.shippingAmount .~ 10
          |> Backing.lens.amount .~ 700
      )

    self.submitButtonTitle.assertDidNotEmitValue()
    self.submitButtonEnabled.assertDidNotEmitValue()

    self.vm.inputs.configureWith(project: project, reward: reward, refTag: nil, context: .update)
    self.vm.inputs.viewDidLoad()

    self.submitButtonTitle.assertValues(["Confirm"])
    self.submitButtonEnabled.assertValues([false])
<<<<<<< HEAD

    self.vm.inputs.pledgeAmountViewControllerDidUpdate(
      with: (amount: 690, min: 25.0, max: 10_000.0, isValid: true)
    )

    self.submitButtonEnabled.assertValues([false, false], "Amount unchanged")

    self.vm.inputs.shippingRuleSelected(.init(cost: 1, id: 1, location: .brooklyn))

    self.submitButtonEnabled.assertValues([false, false, false], "Shipping rule and amount unchanged")

    self.vm.inputs.pledgeAmountViewControllerDidUpdate(
      with: (amount: 690, min: 25.0, max: 10_000.0, isValid: true)
    )

    self.submitButtonEnabled.assertValues([false, false, false, false], "Amount unchanged")

    self.vm.inputs.pledgeAmountViewControllerDidUpdate(
      with: (amount: 550, min: 25.0, max: 10_000.0, isValid: true)
    )

    self.submitButtonEnabled.assertValues([false, false, false, false, true], "Amount changed")

    self.vm.inputs.pledgeAmountViewControllerDidUpdate(
      with: (amount: 690, min: 25.0, max: 10_000.0, isValid: true)
    )

    self.submitButtonEnabled.assertValues([false, false, false, false, true, false], "Amount unchanged")

    self.vm.inputs.shippingRuleSelected(.template)

    self.submitButtonEnabled.assertValues(
      [false, false, false, false, true, false, true], "Shipping rule changed"
    )

    self.vm.inputs.shippingRuleSelected(.init(cost: 1, id: 1, location: .brooklyn))

    self.submitButtonEnabled.assertValues(
      [false, false, false, false, true, false, true, false], "Amount and shipping rule unchanged"
    )
  }

  func testUpdatingSubmitButtonEnabled_NoShipping() {
    let reward = Reward.postcards
      |> Reward.lens.shipping.enabled .~ false

    let project = Project.cosmicSurgery
      |> Project.lens.state .~ .live
      |> Project.lens.personalization.isBacking .~ true
      |> Project.lens.personalization.backing .~ (
        .template
          |> Backing.lens.paymentSource .~ GraphUserCreditCard.amex
          |> Backing.lens.status .~ .pledged
          |> Backing.lens.reward .~ reward
          |> Backing.lens.rewardId .~ reward.id
          |> Backing.lens.shippingAmount .~ nil
          |> Backing.lens.amount .~ 700
      )

    self.submitButtonTitle.assertDidNotEmitValue()
    self.submitButtonEnabled.assertDidNotEmitValue()

    self.vm.inputs.configureWith(project: project, reward: reward, refTag: nil, context: .update)
    self.vm.inputs.viewDidLoad()

    self.vm.inputs.pledgeAmountViewControllerDidUpdate(
      with: (amount: 700, min: 25.0, max: 10_000.0, isValid: true)
    )

    self.submitButtonTitle.assertValues(["Confirm"])
    self.submitButtonEnabled.assertValues([false, false], "Amount unchanged")

    self.vm.inputs.pledgeAmountViewControllerDidUpdate(
      with: (amount: 550, min: 25.0, max: 10_000.0, isValid: true)
    )

    self.submitButtonEnabled.assertValues([false, false, true], "Amount changed")

    self.vm.inputs.pledgeAmountViewControllerDidUpdate(
      with: (amount: 700, min: 25.0, max: 10_000.0, isValid: true)
    )

    self.submitButtonEnabled.assertValues([false, false, true, false], "Amount unchanged")
  }

  func testUpdatingRewardSubmitButtonEnabled_ShippingEnabled() {
    let reward = Reward.postcards
      |> Reward.lens.shipping.enabled .~ true

    let project = Project.cosmicSurgery
      |> Project.lens.state .~ .live
      |> Project.lens.personalization.isBacking .~ true
      |> Project.lens.personalization.backing .~ (
        .template
          |> Backing.lens.paymentSource .~ GraphUserCreditCard.amex
          |> Backing.lens.status .~ .pledged
          |> Backing.lens.reward .~ Reward.otherReward
          |> Backing.lens.rewardId .~ Reward.otherReward.id
          |> Backing.lens.shippingAmount .~ 10
          |> Backing.lens.amount .~ 700
      )

    self.submitButtonTitle.assertDidNotEmitValue()
    self.submitButtonEnabled.assertDidNotEmitValue()

    self.vm.inputs.configureWith(project: project, reward: reward, refTag: nil, context: .updateReward)
    self.vm.inputs.viewDidLoad()

    self.submitButtonTitle.assertValues(["Confirm"])
    self.submitButtonEnabled.assertValues([false])

    self.vm.inputs.pledgeAmountViewControllerDidUpdate(
      with: (amount: 690, min: 25.0, max: 10_000.0, isValid: true)
    )

    self.submitButtonEnabled.assertValues([false, false], "Amount unchanged")

    self.vm.inputs.shippingRuleSelected(.init(cost: 1, id: 1, location: .brooklyn))

    self.submitButtonEnabled.assertValues(
      [false, false, true], "Shipping rule and amount unchanged, button enabled due to different reward"
    )
  }

  func testChangingPaymentMethodSubmitButtonEnabled_ShippingEnabled() {
    let reward = Reward.postcards
      |> Reward.lens.shipping.enabled .~ true

    let project = Project.cosmicSurgery
      |> Project.lens.state .~ .live
      |> Project.lens.personalization.isBacking .~ true
      |> Project.lens.personalization.backing .~ (
        .template
          |> Backing.lens.paymentSource .~ GraphUserCreditCard.amex
          |> Backing.lens.status .~ .pledged
          |> Backing.lens.reward .~ reward
          |> Backing.lens.rewardId .~ reward.id
          |> Backing.lens.shippingAmount .~ 10
          |> Backing.lens.amount .~ 700
      )

    self.submitButtonTitle.assertDidNotEmitValue()
    self.submitButtonEnabled.assertDidNotEmitValue()

    self.vm.inputs.configureWith(project: project, reward: reward, refTag: nil, context: .update)
    self.vm.inputs.viewDidLoad()

    self.submitButtonTitle.assertValues(["Confirm"])
    self.submitButtonEnabled.assertValues([false])

    self.vm.inputs.pledgeAmountViewControllerDidUpdate(
      with: (amount: 690, min: 25.0, max: 10_000.0, isValid: true)
    )

    self.submitButtonEnabled.assertValues([false, false], "Amount unchanged")

    self.vm.inputs.shippingRuleSelected(.init(cost: 1, id: 1, location: .brooklyn))

    self.submitButtonEnabled.assertValues([false, false, false], "Shipping rule and amount unchanged")
=======
>>>>>>> e76b9cb3

    self.vm.inputs.pledgeAmountViewControllerDidUpdate(
      with: (amount: 690, min: 25.0, max: 10_000.0, isValid: true)
    )

<<<<<<< HEAD
    self.submitButtonEnabled.assertValues([false, false, false, false], "Amount unchanged")
=======
    self.vm.inputs.shippingRuleSelected(.init(cost: 1, id: 1, location: .brooklyn))

    self.submitButtonEnabled.assertValues([false, false], "Shipping rule and amount unchanged")

    self.vm.inputs.pledgeAmountViewControllerDidUpdate(
      with: (amount: 690, min: 25.0, max: 10_000.0, isValid: true)
    )

    self.submitButtonEnabled.assertValues([false, false, false], "Amount unchanged")
>>>>>>> e76b9cb3

    self.vm.inputs.pledgeAmountViewControllerDidUpdate(
      with: (amount: 550, min: 25.0, max: 10_000.0, isValid: true)
    )

<<<<<<< HEAD
    self.submitButtonEnabled.assertValues([false, false, false, false, true], "Amount changed")
=======
    self.submitButtonEnabled.assertValues([false, false, false, true], "Amount changed")
>>>>>>> e76b9cb3

    self.vm.inputs.pledgeAmountViewControllerDidUpdate(
      with: (amount: 690, min: 25.0, max: 10_000.0, isValid: true)
    )

<<<<<<< HEAD
    self.submitButtonEnabled.assertValues([false, false, false, false, true, false], "Amount unchanged")

    self.vm.inputs.shippingRuleSelected(.template)

    self.submitButtonEnabled.assertValues(
      [false, false, false, false, true, false, true], "Shipping rule changed"
    )
=======
    self.submitButtonEnabled.assertValues([false, false, false, true, false], "Amount unchanged")

    self.vm.inputs.shippingRuleSelected(.template)

    self.submitButtonEnabled.assertValues([false, false, false, true, false, true], "Shipping rule changed")
>>>>>>> e76b9cb3

    self.vm.inputs.shippingRuleSelected(.init(cost: 1, id: 1, location: .brooklyn))

    self.submitButtonEnabled.assertValues(
<<<<<<< HEAD
      [false, false, false, false, true, false, true, false], "Amount and shipping rule unchanged"
=======
      [false, false, false, true, false, true, false], "Amount and shipping rule unchanged"
>>>>>>> e76b9cb3
    )

    self.vm.inputs.creditCardSelected(with: "12345")

    self.submitButtonEnabled.assertValues(
<<<<<<< HEAD
      [false, false, false, false, true, false, true, false, true],
=======
      [false, false, false, true, false, true, false, true],
>>>>>>> e76b9cb3
      "Payment method changed"
    )

    #warning("This fixes tests for now, remove once we've fixed the issue with GraphUserCreditCard ID")
    self.vm.inputs.creditCardSelected(
      with: Data("Card-\(GraphUserCreditCard.amex.id)".utf8).base64EncodedString()
    )

    self.submitButtonEnabled.assertValues(
<<<<<<< HEAD
      [false, false, false, false, true, false, true, false, true, false],
=======
      [false, false, false, true, false, true, false, true, false],
>>>>>>> e76b9cb3
      "Payment method unchanged"
    )
  }

  func testUpdateApplePayBacking_Success() {
    let updateBackingEnvelope = UpdateBackingEnvelope(
      updateBacking: .init(
        checkout: .init(
          state: .successful,
          backing: .init(
            requiresAction: false,
            clientSecret: "client-secret"
          )
        )
      )
    )

    let mockService = MockService(
      updateBackingResult: .success(updateBackingEnvelope)
<<<<<<< HEAD
    )

    self.notifyDelegateUpdatePledgeDidSucceedWithMessage.assertDidNotEmitValue()
    self.updatePledgeFailedWithError.assertDidNotEmitValue()
    self.submitButtonEnabled.assertDidNotEmitValue()
    self.createBackingError.assertDidNotEmitValue()
    self.goToThanks.assertDidNotEmitValue()

    withEnvironment(apiService: mockService) {
      let reward = Reward.postcards
        |> Reward.lens.shipping.enabled .~ true

      let project = Project.cosmicSurgery
        |> Project.lens.state .~ .live
        |> Project.lens.personalization.isBacking .~ true
        |> Project.lens.personalization.backing .~ (
          .template
            |> Backing.lens.paymentSource .~ GraphUserCreditCard.amex
            |> Backing.lens.status .~ .pledged
            |> Backing.lens.reward .~ reward
            |> Backing.lens.rewardId .~ reward.id
            |> Backing.lens.shippingAmount .~ 10
            |> Backing.lens.amount .~ 700
        )

      self.vm.inputs.configureWith(
        project: project, reward: reward, refTag: .projectPage, context: .changePaymentMethod
      )
      self.vm.inputs.viewDidLoad()

      self.notifyDelegateUpdatePledgeDidSucceedWithMessage.assertDidNotEmitValue()
      self.updatePledgeFailedWithError.assertDidNotEmitValue()
      self.submitButtonEnabled.assertValues([false])
      self.createBackingError.assertDidNotEmitValue()
      self.goToThanks.assertDidNotEmitValue()

      self.vm.inputs.applePayButtonTapped()

      self.notifyDelegateUpdatePledgeDidSucceedWithMessage.assertDidNotEmitValue()
      self.updatePledgeFailedWithError.assertDidNotEmitValue()
      self.submitButtonEnabled.assertValues([false])
      self.createBackingError.assertDidNotEmitValue()
      self.goToThanks.assertDidNotEmitValue()

      self.vm.inputs.paymentAuthorizationDidAuthorizePayment(
        paymentData: (displayName: "Visa 123", network: "Visa", transactionIdentifier: "12345")
      )

      self.notifyDelegateUpdatePledgeDidSucceedWithMessage.assertDidNotEmitValue()
      self.updatePledgeFailedWithError.assertDidNotEmitValue()
      self.submitButtonEnabled.assertValues([false])
      self.createBackingError.assertDidNotEmitValue()
      self.goToThanks.assertDidNotEmitValue()

      XCTAssertEqual(
        PKPaymentAuthorizationStatus.success,
        self.vm.inputs.stripeTokenCreated(token: "stripe_token", error: nil)
      )

      self.notifyDelegateUpdatePledgeDidSucceedWithMessage.assertDidNotEmitValue()
      self.updatePledgeFailedWithError.assertDidNotEmitValue()
      self.submitButtonEnabled.assertValues([false])
      self.createBackingError.assertDidNotEmitValue()
      self.goToThanks.assertDidNotEmitValue()

      self.vm.inputs.paymentAuthorizationViewControllerDidFinish()

      self.notifyDelegateUpdatePledgeDidSucceedWithMessage.assertDidNotEmitValue()
      self.updatePledgeFailedWithError.assertDidNotEmitValue()
      self.submitButtonEnabled.assertValues([false])
      self.createBackingError.assertDidNotEmitValue()
      self.goToThanks.assertDidNotEmitValue()

      self.scheduler.run()

      self.notifyDelegateUpdatePledgeDidSucceedWithMessage.assertValues([
        "Got it! Your changes have been saved."
      ])
      self.updatePledgeFailedWithError.assertDidNotEmitValue()
      self.submitButtonEnabled.assertValues([false, true])
      self.createBackingError.assertDidNotEmitValue()
      self.goToThanks.assertDidNotEmitValue()
    }
  }

  func testUpdateApplePayBacking_StripeTokenFailure() {
    let updateBackingEnvelope = UpdateBackingEnvelope(
      updateBacking: .init(
        checkout: .init(
          state: .successful,
          backing: .init(
            requiresAction: false,
            clientSecret: "client-secret"
          )
        )
      )
    )

=======
    )

    self.goToApplePayPaymentAuthorizationProject.assertDidNotEmitValue()
    self.goToApplePayPaymentAuthorizationReward.assertDidNotEmitValue()
    self.goToApplePayPaymentAuthorizationPledgeAmount.assertDidNotEmitValue()
    self.goToApplePayPaymentAuthorizationShippingRule.assertDidNotEmitValue()
    self.goToApplePayPaymentAuthorizationMerchantId.assertDidNotEmitValue()

    self.notifyDelegateUpdatePledgeDidSucceedWithMessage.assertDidNotEmitValue()
    self.updatePledgeFailedWithError.assertDidNotEmitValue()
    self.submitButtonEnabled.assertDidNotEmitValue()
    self.createBackingError.assertDidNotEmitValue()
    self.goToThanks.assertDidNotEmitValue()

    withEnvironment(apiService: mockService) {
      let reward = Reward.postcards
        |> Reward.lens.shipping.enabled .~ true

      let project = Project.cosmicSurgery
        |> Project.lens.state .~ .live
        |> Project.lens.personalization.isBacking .~ true
        |> Project.lens.personalization.backing .~ (
          .template
            |> Backing.lens.paymentSource .~ GraphUserCreditCard.amex
            |> Backing.lens.status .~ .pledged
            |> Backing.lens.reward .~ reward
            |> Backing.lens.rewardId .~ reward.id
            |> Backing.lens.shippingAmount .~ 10
            |> Backing.lens.amount .~ 700
        )

      self.vm.inputs.configureWith(
        project: project, reward: reward, refTag: .projectPage, context: .changePaymentMethod
      )
      self.vm.inputs.viewDidLoad()

      let pledgeAmountData = (amount: 99.0, min: 5.0, max: 10_000.0, isValid: true)
      self.vm.inputs.pledgeAmountViewControllerDidUpdate(with: pledgeAmountData)

      self.goToApplePayPaymentAuthorizationProject.assertDidNotEmitValue()
      self.goToApplePayPaymentAuthorizationReward.assertDidNotEmitValue()
      self.goToApplePayPaymentAuthorizationPledgeAmount.assertDidNotEmitValue()
      self.goToApplePayPaymentAuthorizationShippingRule.assertDidNotEmitValue()
      self.goToApplePayPaymentAuthorizationMerchantId.assertDidNotEmitValue()

      self.notifyDelegateUpdatePledgeDidSucceedWithMessage.assertDidNotEmitValue()
      self.updatePledgeFailedWithError.assertDidNotEmitValue()
      self.submitButtonEnabled.assertValues([false])
      self.createBackingError.assertDidNotEmitValue()
      self.goToThanks.assertDidNotEmitValue()

      self.vm.inputs.applePayButtonTapped()

      self.goToApplePayPaymentAuthorizationProject.assertValues([project])
      self.goToApplePayPaymentAuthorizationReward.assertValues([reward])
      self.goToApplePayPaymentAuthorizationShippingRule.assertValues([nil])
      self.goToApplePayPaymentAuthorizationPledgeAmount.assertValues([99])
      self.goToApplePayPaymentAuthorizationMerchantId.assertValues([Secrets.ApplePay.merchantIdentifier])

      self.notifyDelegateUpdatePledgeDidSucceedWithMessage.assertDidNotEmitValue()
      self.updatePledgeFailedWithError.assertDidNotEmitValue()
      self.submitButtonEnabled.assertValues([false])
      self.createBackingError.assertDidNotEmitValue()
      self.goToThanks.assertDidNotEmitValue()

      self.vm.inputs.paymentAuthorizationDidAuthorizePayment(
        paymentData: (displayName: "Visa 123", network: "Visa", transactionIdentifier: "12345")
      )

      self.goToApplePayPaymentAuthorizationProject.assertValues([project])
      self.goToApplePayPaymentAuthorizationReward.assertValues([reward])
      self.goToApplePayPaymentAuthorizationShippingRule.assertValues([nil])
      self.goToApplePayPaymentAuthorizationPledgeAmount.assertValues([99])
      self.goToApplePayPaymentAuthorizationMerchantId.assertValues([Secrets.ApplePay.merchantIdentifier])

      self.notifyDelegateUpdatePledgeDidSucceedWithMessage.assertDidNotEmitValue()
      self.updatePledgeFailedWithError.assertDidNotEmitValue()
      self.submitButtonEnabled.assertValues([false])
      self.createBackingError.assertDidNotEmitValue()
      self.goToThanks.assertDidNotEmitValue()

      XCTAssertEqual(
        PKPaymentAuthorizationStatus.success,
        self.vm.inputs.stripeTokenCreated(token: "stripe_token", error: nil)
      )

      self.goToApplePayPaymentAuthorizationProject.assertValues([project])
      self.goToApplePayPaymentAuthorizationReward.assertValues([reward])
      self.goToApplePayPaymentAuthorizationShippingRule.assertValues([nil])
      self.goToApplePayPaymentAuthorizationPledgeAmount.assertValues([99])
      self.goToApplePayPaymentAuthorizationMerchantId.assertValues([Secrets.ApplePay.merchantIdentifier])

      self.notifyDelegateUpdatePledgeDidSucceedWithMessage.assertDidNotEmitValue()
      self.updatePledgeFailedWithError.assertDidNotEmitValue()
      self.submitButtonEnabled.assertValues([false])
      self.createBackingError.assertDidNotEmitValue()
      self.goToThanks.assertDidNotEmitValue()

      self.vm.inputs.paymentAuthorizationViewControllerDidFinish()

      self.goToApplePayPaymentAuthorizationProject.assertValues([project])
      self.goToApplePayPaymentAuthorizationReward.assertValues([reward])
      self.goToApplePayPaymentAuthorizationShippingRule.assertValues([nil])
      self.goToApplePayPaymentAuthorizationPledgeAmount.assertValues([99])
      self.goToApplePayPaymentAuthorizationMerchantId.assertValues([Secrets.ApplePay.merchantIdentifier])

      self.notifyDelegateUpdatePledgeDidSucceedWithMessage.assertDidNotEmitValue()
      self.updatePledgeFailedWithError.assertDidNotEmitValue()
      self.submitButtonEnabled.assertValues([false])
      self.createBackingError.assertDidNotEmitValue()
      self.goToThanks.assertDidNotEmitValue()

      self.scheduler.run()

      self.goToApplePayPaymentAuthorizationProject.assertValues([project])
      self.goToApplePayPaymentAuthorizationReward.assertValues([reward])
      self.goToApplePayPaymentAuthorizationShippingRule.assertValues([nil])
      self.goToApplePayPaymentAuthorizationPledgeAmount.assertValues([99])
      self.goToApplePayPaymentAuthorizationMerchantId.assertValues([Secrets.ApplePay.merchantIdentifier])

      self.notifyDelegateUpdatePledgeDidSucceedWithMessage.assertValues([
        "Got it! Your changes have been saved."
      ])
      self.updatePledgeFailedWithError.assertDidNotEmitValue()
      self.submitButtonEnabled.assertValues([false, true])
      self.createBackingError.assertDidNotEmitValue()
      self.goToThanks.assertDidNotEmitValue()
    }
  }

  func testUpdateApplePayBacking_StripeTokenFailure() {
    let updateBackingEnvelope = UpdateBackingEnvelope(
      updateBacking: .init(
        checkout: .init(
          state: .successful,
          backing: .init(
            requiresAction: false,
            clientSecret: "client-secret"
          )
        )
      )
    )

>>>>>>> e76b9cb3
    let mockService = MockService(
      updateBackingResult: .success(updateBackingEnvelope)
    )

<<<<<<< HEAD
=======
    self.goToApplePayPaymentAuthorizationProject.assertDidNotEmitValue()
    self.goToApplePayPaymentAuthorizationReward.assertDidNotEmitValue()
    self.goToApplePayPaymentAuthorizationPledgeAmount.assertDidNotEmitValue()
    self.goToApplePayPaymentAuthorizationShippingRule.assertDidNotEmitValue()
    self.goToApplePayPaymentAuthorizationMerchantId.assertDidNotEmitValue()

>>>>>>> e76b9cb3
    self.notifyDelegateUpdatePledgeDidSucceedWithMessage.assertDidNotEmitValue()
    self.updatePledgeFailedWithError.assertDidNotEmitValue()
    self.submitButtonEnabled.assertDidNotEmitValue()
    self.createBackingError.assertDidNotEmitValue()
    self.goToThanks.assertDidNotEmitValue()

    withEnvironment(apiService: mockService) {
      let reward = Reward.postcards
        |> Reward.lens.shipping.enabled .~ true

      let project = Project.cosmicSurgery
        |> Project.lens.state .~ .live
        |> Project.lens.personalization.isBacking .~ true
        |> Project.lens.personalization.backing .~ (
          .template
            |> Backing.lens.paymentSource .~ GraphUserCreditCard.amex
            |> Backing.lens.status .~ .pledged
            |> Backing.lens.reward .~ reward
            |> Backing.lens.rewardId .~ reward.id
            |> Backing.lens.shippingAmount .~ 10
            |> Backing.lens.amount .~ 700
        )

      self.vm.inputs.configureWith(
        project: project, reward: reward, refTag: .projectPage, context: .changePaymentMethod
      )
      self.vm.inputs.viewDidLoad()

<<<<<<< HEAD
=======
      let pledgeAmountData = (amount: 99.0, min: 5.0, max: 10_000.0, isValid: true)
      self.vm.inputs.pledgeAmountViewControllerDidUpdate(with: pledgeAmountData)

      self.goToApplePayPaymentAuthorizationProject.assertDidNotEmitValue()
      self.goToApplePayPaymentAuthorizationReward.assertDidNotEmitValue()
      self.goToApplePayPaymentAuthorizationPledgeAmount.assertDidNotEmitValue()
      self.goToApplePayPaymentAuthorizationShippingRule.assertDidNotEmitValue()
      self.goToApplePayPaymentAuthorizationMerchantId.assertDidNotEmitValue()

>>>>>>> e76b9cb3
      self.notifyDelegateUpdatePledgeDidSucceedWithMessage.assertDidNotEmitValue()
      self.updatePledgeFailedWithError.assertDidNotEmitValue()
      self.submitButtonEnabled.assertValues([false])
      self.createBackingError.assertDidNotEmitValue()
      self.goToThanks.assertDidNotEmitValue()

      self.vm.inputs.applePayButtonTapped()

<<<<<<< HEAD
=======
      self.goToApplePayPaymentAuthorizationProject.assertValues([project])
      self.goToApplePayPaymentAuthorizationReward.assertValues([reward])
      self.goToApplePayPaymentAuthorizationShippingRule.assertValues([nil])
      self.goToApplePayPaymentAuthorizationPledgeAmount.assertValues([99])
      self.goToApplePayPaymentAuthorizationMerchantId.assertValues([Secrets.ApplePay.merchantIdentifier])

>>>>>>> e76b9cb3
      self.notifyDelegateUpdatePledgeDidSucceedWithMessage.assertDidNotEmitValue()
      self.updatePledgeFailedWithError.assertDidNotEmitValue()
      self.submitButtonEnabled.assertValues([false])
      self.createBackingError.assertDidNotEmitValue()
      self.goToThanks.assertDidNotEmitValue()

      XCTAssertEqual(
        PKPaymentAuthorizationStatus.failure,
        self.vm.inputs.stripeTokenCreated(token: nil, error: GraphError.invalidInput)
      )

<<<<<<< HEAD
=======
      self.goToApplePayPaymentAuthorizationProject.assertValues([project])
      self.goToApplePayPaymentAuthorizationReward.assertValues([reward])
      self.goToApplePayPaymentAuthorizationShippingRule.assertValues([nil])
      self.goToApplePayPaymentAuthorizationPledgeAmount.assertValues([99])
      self.goToApplePayPaymentAuthorizationMerchantId.assertValues([Secrets.ApplePay.merchantIdentifier])

>>>>>>> e76b9cb3
      self.notifyDelegateUpdatePledgeDidSucceedWithMessage.assertDidNotEmitValue()
      self.updatePledgeFailedWithError.assertDidNotEmitValue()
      self.submitButtonEnabled.assertValues([false])
      self.createBackingError.assertDidNotEmitValue()
      self.goToThanks.assertDidNotEmitValue()

      self.scheduler.run()

<<<<<<< HEAD
      self.vm.inputs.paymentAuthorizationViewControllerDidFinish()

=======
      self.goToApplePayPaymentAuthorizationProject.assertValues([project])
      self.goToApplePayPaymentAuthorizationReward.assertValues([reward])
      self.goToApplePayPaymentAuthorizationShippingRule.assertValues([nil])
      self.goToApplePayPaymentAuthorizationPledgeAmount.assertValues([99])
      self.goToApplePayPaymentAuthorizationMerchantId.assertValues([Secrets.ApplePay.merchantIdentifier])

      self.notifyDelegateUpdatePledgeDidSucceedWithMessage.assertDidNotEmitValue()
      self.updatePledgeFailedWithError.assertDidNotEmitValue()
      self.submitButtonEnabled.assertValues([false])
      self.createBackingError.assertDidNotEmitValue()
      self.goToThanks.assertDidNotEmitValue()

      self.vm.inputs.paymentAuthorizationViewControllerDidFinish()

      self.goToApplePayPaymentAuthorizationProject.assertValues([project])
      self.goToApplePayPaymentAuthorizationReward.assertValues([reward])
      self.goToApplePayPaymentAuthorizationShippingRule.assertValues([nil])
      self.goToApplePayPaymentAuthorizationPledgeAmount.assertValues([99])
      self.goToApplePayPaymentAuthorizationMerchantId.assertValues([Secrets.ApplePay.merchantIdentifier])

>>>>>>> e76b9cb3
      self.notifyDelegateUpdatePledgeDidSucceedWithMessage.assertDidNotEmitValue()
      self.updatePledgeFailedWithError.assertDidNotEmitValue()
      self.submitButtonEnabled.assertValues([false])
      self.createBackingError.assertDidNotEmitValue()
      self.goToThanks.assertDidNotEmitValue()
    }
  }

  func testUpdateApplePayBacking_Failure() {
    let mockService = MockService(
      updateBackingResult: .failure(.invalidInput)
    )

    self.notifyDelegateUpdatePledgeDidSucceedWithMessage.assertDidNotEmitValue()
    self.updatePledgeFailedWithError.assertDidNotEmitValue()
    self.submitButtonEnabled.assertDidNotEmitValue()
    self.createBackingError.assertDidNotEmitValue()
    self.goToThanks.assertDidNotEmitValue()

    withEnvironment(apiService: mockService) {
      let reward = Reward.postcards
        |> Reward.lens.shipping.enabled .~ true

      let project = Project.cosmicSurgery
        |> Project.lens.state .~ .live
        |> Project.lens.personalization.isBacking .~ true
        |> Project.lens.personalization.backing .~ (
          .template
            |> Backing.lens.paymentSource .~ GraphUserCreditCard.amex
            |> Backing.lens.status .~ .pledged
            |> Backing.lens.reward .~ reward
            |> Backing.lens.rewardId .~ reward.id
            |> Backing.lens.shippingAmount .~ 10
            |> Backing.lens.amount .~ 700
        )

      self.vm.inputs.configureWith(
        project: project, reward: reward, refTag: .projectPage, context: .changePaymentMethod
      )
      self.vm.inputs.viewDidLoad()

      self.notifyDelegateUpdatePledgeDidSucceedWithMessage.assertDidNotEmitValue()
      self.updatePledgeFailedWithError.assertDidNotEmitValue()
      self.submitButtonEnabled.assertValues([false])
      self.createBackingError.assertDidNotEmitValue()
      self.goToThanks.assertDidNotEmitValue()

      self.vm.inputs.applePayButtonTapped()

      self.notifyDelegateUpdatePledgeDidSucceedWithMessage.assertDidNotEmitValue()
      self.updatePledgeFailedWithError.assertDidNotEmitValue()
      self.submitButtonEnabled.assertValues([false])
      self.createBackingError.assertDidNotEmitValue()
      self.goToThanks.assertDidNotEmitValue()

      self.vm.inputs.paymentAuthorizationDidAuthorizePayment(
        paymentData: (displayName: "Visa 123", network: "Visa", transactionIdentifier: "12345")
      )

      self.notifyDelegateUpdatePledgeDidSucceedWithMessage.assertDidNotEmitValue()
      self.updatePledgeFailedWithError.assertDidNotEmitValue()
      self.submitButtonEnabled.assertValues([false])
      self.createBackingError.assertDidNotEmitValue()
      self.goToThanks.assertDidNotEmitValue()

      XCTAssertEqual(
        PKPaymentAuthorizationStatus.success,
        self.vm.inputs.stripeTokenCreated(token: "stripe_token", error: nil)
      )

      self.notifyDelegateUpdatePledgeDidSucceedWithMessage.assertDidNotEmitValue()
      self.updatePledgeFailedWithError.assertDidNotEmitValue()
      self.submitButtonEnabled.assertValues([false])
      self.createBackingError.assertDidNotEmitValue()
      self.goToThanks.assertDidNotEmitValue()

      self.scheduler.run()

      self.notifyDelegateUpdatePledgeDidSucceedWithMessage.assertDidNotEmitValue()
<<<<<<< HEAD
      self.updatePledgeFailedWithError.assertValues([
        "Something went wrong."
      ])
=======
      self.updatePledgeFailedWithError.assertDidNotEmitValue()
>>>>>>> e76b9cb3
      self.submitButtonEnabled.assertValues([false, true])
      self.createBackingError.assertDidNotEmitValue()
      self.goToThanks.assertDidNotEmitValue()

      self.vm.inputs.paymentAuthorizationViewControllerDidFinish()

      self.notifyDelegateUpdatePledgeDidSucceedWithMessage.assertDidNotEmitValue()
      self.updatePledgeFailedWithError.assertValues([
        "Something went wrong."
      ])
      self.submitButtonEnabled.assertValues([false, true])
      self.createBackingError.assertDidNotEmitValue()
      self.goToThanks.assertDidNotEmitValue()
    }
  }
}<|MERGE_RESOLUTION|>--- conflicted
+++ resolved
@@ -237,11 +237,7 @@
     }
   }
 
-<<<<<<< HEAD
   func testUpdateRewardContext() {
-=======
-  func testChangePaymentMethodContext() {
->>>>>>> e76b9cb3
     let mockService = MockService(serverConfig: ServerConfig.staging)
 
     withEnvironment(apiService: mockService, currentUser: .template) {
@@ -250,15 +246,11 @@
         |> Reward.lens.shipping.enabled .~ true
 
       self.vm.inputs.configureWith(
-<<<<<<< HEAD
         project: project, reward: reward, refTag: .projectPage, context: .updateReward
-=======
-        project: project, reward: reward, refTag: .projectPage, context: .changePaymentMethod
->>>>>>> e76b9cb3
-      )
-      self.vm.inputs.viewDidLoad()
-
-      self.title.assertValues(["Change payment method"])
+      )
+      self.vm.inputs.viewDidLoad()
+
+      self.title.assertValues(["Update pledge"])
 
       self.configurePaymentMethodsViewControllerWithUser.assertValues([User.template])
       self.configurePaymentMethodsViewControllerWithProject.assertValues([project])
@@ -268,7 +260,6 @@
 
       self.submitButtonTitle.assertValues(["Confirm"])
       self.confirmationLabelHidden.assertValues([true])
-<<<<<<< HEAD
 
       self.descriptionViewHidden.assertValues([false])
 
@@ -310,8 +301,6 @@
 
       self.submitButtonTitle.assertValues(["Confirm"])
       self.confirmationLabelHidden.assertValues([true])
-=======
->>>>>>> e76b9cb3
 
       self.descriptionViewHidden.assertValues([true])
 
@@ -1229,31 +1218,19 @@
 
       self.notifyDelegateUpdatePledgeDidSucceedWithMessage.assertDidNotEmitValue()
       self.updatePledgeFailedWithError.assertDidNotEmitValue()
-<<<<<<< HEAD
       self.submitButtonEnabled.assertValues([false, true])
-=======
-      self.submitButtonEnabled.assertValues([false])
->>>>>>> e76b9cb3
 
       self.vm.inputs.shippingRuleSelected(.template)
 
       self.notifyDelegateUpdatePledgeDidSucceedWithMessage.assertDidNotEmitValue()
       self.updatePledgeFailedWithError.assertDidNotEmitValue()
-<<<<<<< HEAD
       self.submitButtonEnabled.assertValues([false, true, true])
-=======
-      self.submitButtonEnabled.assertValues([false, true])
->>>>>>> e76b9cb3
 
       self.vm.inputs.submitButtonTapped()
 
       self.notifyDelegateUpdatePledgeDidSucceedWithMessage.assertDidNotEmitValue()
       self.updatePledgeFailedWithError.assertDidNotEmitValue()
-<<<<<<< HEAD
       self.submitButtonEnabled.assertValues([false, true, true, false])
-=======
-      self.submitButtonEnabled.assertValues([false, true, false])
->>>>>>> e76b9cb3
 
       self.scheduler.run()
 
@@ -1261,11 +1238,7 @@
         "Got it! Your changes have been saved."
       ])
       self.updatePledgeFailedWithError.assertDidNotEmitValue()
-<<<<<<< HEAD
       self.submitButtonEnabled.assertValues([false, true, true, false, true])
-=======
-      self.submitButtonEnabled.assertValues([false, true, false, true])
->>>>>>> e76b9cb3
     }
   }
 
@@ -1304,7 +1277,6 @@
 
       self.notifyDelegateUpdatePledgeDidSucceedWithMessage.assertDidNotEmitValue()
       self.updatePledgeFailedWithError.assertDidNotEmitValue()
-<<<<<<< HEAD
       self.submitButtonEnabled.assertValues([false, true])
 
       self.vm.inputs.shippingRuleSelected(.template)
@@ -1318,38 +1290,16 @@
       self.notifyDelegateUpdatePledgeDidSucceedWithMessage.assertDidNotEmitValue()
       self.updatePledgeFailedWithError.assertDidNotEmitValue()
       self.submitButtonEnabled.assertValues([false, true, true, false])
-=======
-      self.submitButtonEnabled.assertValues([false])
-
-      self.vm.inputs.shippingRuleSelected(.template)
-
-      self.notifyDelegateUpdatePledgeDidSucceedWithMessage.assertDidNotEmitValue()
-      self.updatePledgeFailedWithError.assertDidNotEmitValue()
-      self.submitButtonEnabled.assertValues([false, true])
-
-      self.vm.inputs.submitButtonTapped()
-
-      self.notifyDelegateUpdatePledgeDidSucceedWithMessage.assertDidNotEmitValue()
-      self.updatePledgeFailedWithError.assertDidNotEmitValue()
-      self.submitButtonEnabled.assertValues([false, true, false])
->>>>>>> e76b9cb3
 
       self.scheduler.run()
 
       self.notifyDelegateUpdatePledgeDidSucceedWithMessage.assertDidNotEmitValue()
       self.updatePledgeFailedWithError.assertValueCount(1)
-<<<<<<< HEAD
       self.submitButtonEnabled.assertValues([false, true, true, false, true])
-=======
-      self.submitButtonEnabled.assertValues([false, true, false, true])
->>>>>>> e76b9cb3
     }
   }
 
   func testUpdatingSubmitButtonEnabled_ShippingEnabled() {
-<<<<<<< HEAD
-    let reward = Reward.postcards
-=======
     let reward = Reward.postcards
       |> Reward.lens.shipping.enabled .~ true
 
@@ -1379,36 +1329,40 @@
       with: (amount: 690, min: 25.0, max: 10_000.0, isValid: true)
     )
 
+    self.submitButtonEnabled.assertValues([false, false], "Amount unchanged")
+
     self.vm.inputs.shippingRuleSelected(.init(cost: 1, id: 1, location: .brooklyn))
 
-    self.submitButtonEnabled.assertValues([false, false], "Shipping rule and amount unchanged")
+    self.submitButtonEnabled.assertValues([false, false, false], "Shipping rule and amount unchanged")
 
     self.vm.inputs.pledgeAmountViewControllerDidUpdate(
       with: (amount: 690, min: 25.0, max: 10_000.0, isValid: true)
     )
 
-    self.submitButtonEnabled.assertValues([false, false, false], "Amount unchanged")
+    self.submitButtonEnabled.assertValues([false, false, false, false], "Amount unchanged")
 
     self.vm.inputs.pledgeAmountViewControllerDidUpdate(
       with: (amount: 550, min: 25.0, max: 10_000.0, isValid: true)
     )
 
-    self.submitButtonEnabled.assertValues([false, false, false, true], "Amount changed")
+    self.submitButtonEnabled.assertValues([false, false, false, false, true], "Amount changed")
 
     self.vm.inputs.pledgeAmountViewControllerDidUpdate(
       with: (amount: 690, min: 25.0, max: 10_000.0, isValid: true)
     )
 
-    self.submitButtonEnabled.assertValues([false, false, false, true, false], "Amount unchanged")
+    self.submitButtonEnabled.assertValues([false, false, false, false, true, false], "Amount unchanged")
 
     self.vm.inputs.shippingRuleSelected(.template)
 
-    self.submitButtonEnabled.assertValues([false, false, false, true, false, true], "Shipping rule changed")
+    self.submitButtonEnabled.assertValues(
+      [false, false, false, false, true, false, true], "Shipping rule changed"
+    )
 
     self.vm.inputs.shippingRuleSelected(.init(cost: 1, id: 1, location: .brooklyn))
 
     self.submitButtonEnabled.assertValues(
-      [false, false, false, true, false, true, false], "Amount and shipping rule unchanged"
+      [false, false, false, false, true, false, true, false], "Amount and shipping rule unchanged"
     )
   }
 
@@ -1455,9 +1409,47 @@
     self.submitButtonEnabled.assertValues([false, false, true, false], "Amount unchanged")
   }
 
+  func testUpdatingRewardSubmitButtonEnabled_ShippingEnabled() {
+    let reward = Reward.postcards
+      |> Reward.lens.shipping.enabled .~ true
+
+    let project = Project.cosmicSurgery
+      |> Project.lens.state .~ .live
+      |> Project.lens.personalization.isBacking .~ true
+      |> Project.lens.personalization.backing .~ (
+        .template
+          |> Backing.lens.paymentSource .~ GraphUserCreditCard.amex
+          |> Backing.lens.status .~ .pledged
+          |> Backing.lens.reward .~ Reward.otherReward
+          |> Backing.lens.rewardId .~ Reward.otherReward.id
+          |> Backing.lens.shippingAmount .~ 10
+          |> Backing.lens.amount .~ 700
+      )
+
+    self.submitButtonTitle.assertDidNotEmitValue()
+    self.submitButtonEnabled.assertDidNotEmitValue()
+
+    self.vm.inputs.configureWith(project: project, reward: reward, refTag: nil, context: .updateReward)
+    self.vm.inputs.viewDidLoad()
+
+    self.submitButtonTitle.assertValues(["Confirm"])
+    self.submitButtonEnabled.assertValues([false])
+
+    self.vm.inputs.pledgeAmountViewControllerDidUpdate(
+      with: (amount: 690, min: 25.0, max: 10_000.0, isValid: true)
+    )
+
+    self.submitButtonEnabled.assertValues([false, false], "Amount unchanged")
+
+    self.vm.inputs.shippingRuleSelected(.init(cost: 1, id: 1, location: .brooklyn))
+
+    self.submitButtonEnabled.assertValues(
+      [false, false, true], "Shipping rule and amount unchanged, button enabled due to different reward"
+    )
+  }
+
   func testChangingPaymentMethodSubmitButtonEnabled_ShippingEnabled() {
     let reward = Reward.postcards
->>>>>>> e76b9cb3
       |> Reward.lens.shipping.enabled .~ true
 
     let project = Project.cosmicSurgery
@@ -1481,7 +1473,6 @@
 
     self.submitButtonTitle.assertValues(["Confirm"])
     self.submitButtonEnabled.assertValues([false])
-<<<<<<< HEAD
 
     self.vm.inputs.pledgeAmountViewControllerDidUpdate(
       with: (amount: 690, min: 25.0, max: 10_000.0, isValid: true)
@@ -1522,194 +1513,11 @@
     self.submitButtonEnabled.assertValues(
       [false, false, false, false, true, false, true, false], "Amount and shipping rule unchanged"
     )
-  }
-
-  func testUpdatingSubmitButtonEnabled_NoShipping() {
-    let reward = Reward.postcards
-      |> Reward.lens.shipping.enabled .~ false
-
-    let project = Project.cosmicSurgery
-      |> Project.lens.state .~ .live
-      |> Project.lens.personalization.isBacking .~ true
-      |> Project.lens.personalization.backing .~ (
-        .template
-          |> Backing.lens.paymentSource .~ GraphUserCreditCard.amex
-          |> Backing.lens.status .~ .pledged
-          |> Backing.lens.reward .~ reward
-          |> Backing.lens.rewardId .~ reward.id
-          |> Backing.lens.shippingAmount .~ nil
-          |> Backing.lens.amount .~ 700
-      )
-
-    self.submitButtonTitle.assertDidNotEmitValue()
-    self.submitButtonEnabled.assertDidNotEmitValue()
-
-    self.vm.inputs.configureWith(project: project, reward: reward, refTag: nil, context: .update)
-    self.vm.inputs.viewDidLoad()
-
-    self.vm.inputs.pledgeAmountViewControllerDidUpdate(
-      with: (amount: 700, min: 25.0, max: 10_000.0, isValid: true)
-    )
-
-    self.submitButtonTitle.assertValues(["Confirm"])
-    self.submitButtonEnabled.assertValues([false, false], "Amount unchanged")
-
-    self.vm.inputs.pledgeAmountViewControllerDidUpdate(
-      with: (amount: 550, min: 25.0, max: 10_000.0, isValid: true)
-    )
-
-    self.submitButtonEnabled.assertValues([false, false, true], "Amount changed")
-
-    self.vm.inputs.pledgeAmountViewControllerDidUpdate(
-      with: (amount: 700, min: 25.0, max: 10_000.0, isValid: true)
-    )
-
-    self.submitButtonEnabled.assertValues([false, false, true, false], "Amount unchanged")
-  }
-
-  func testUpdatingRewardSubmitButtonEnabled_ShippingEnabled() {
-    let reward = Reward.postcards
-      |> Reward.lens.shipping.enabled .~ true
-
-    let project = Project.cosmicSurgery
-      |> Project.lens.state .~ .live
-      |> Project.lens.personalization.isBacking .~ true
-      |> Project.lens.personalization.backing .~ (
-        .template
-          |> Backing.lens.paymentSource .~ GraphUserCreditCard.amex
-          |> Backing.lens.status .~ .pledged
-          |> Backing.lens.reward .~ Reward.otherReward
-          |> Backing.lens.rewardId .~ Reward.otherReward.id
-          |> Backing.lens.shippingAmount .~ 10
-          |> Backing.lens.amount .~ 700
-      )
-
-    self.submitButtonTitle.assertDidNotEmitValue()
-    self.submitButtonEnabled.assertDidNotEmitValue()
-
-    self.vm.inputs.configureWith(project: project, reward: reward, refTag: nil, context: .updateReward)
-    self.vm.inputs.viewDidLoad()
-
-    self.submitButtonTitle.assertValues(["Confirm"])
-    self.submitButtonEnabled.assertValues([false])
-
-    self.vm.inputs.pledgeAmountViewControllerDidUpdate(
-      with: (amount: 690, min: 25.0, max: 10_000.0, isValid: true)
-    )
-
-    self.submitButtonEnabled.assertValues([false, false], "Amount unchanged")
-
-    self.vm.inputs.shippingRuleSelected(.init(cost: 1, id: 1, location: .brooklyn))
+
+    self.vm.inputs.creditCardSelected(with: "12345")
 
     self.submitButtonEnabled.assertValues(
-      [false, false, true], "Shipping rule and amount unchanged, button enabled due to different reward"
-    )
-  }
-
-  func testChangingPaymentMethodSubmitButtonEnabled_ShippingEnabled() {
-    let reward = Reward.postcards
-      |> Reward.lens.shipping.enabled .~ true
-
-    let project = Project.cosmicSurgery
-      |> Project.lens.state .~ .live
-      |> Project.lens.personalization.isBacking .~ true
-      |> Project.lens.personalization.backing .~ (
-        .template
-          |> Backing.lens.paymentSource .~ GraphUserCreditCard.amex
-          |> Backing.lens.status .~ .pledged
-          |> Backing.lens.reward .~ reward
-          |> Backing.lens.rewardId .~ reward.id
-          |> Backing.lens.shippingAmount .~ 10
-          |> Backing.lens.amount .~ 700
-      )
-
-    self.submitButtonTitle.assertDidNotEmitValue()
-    self.submitButtonEnabled.assertDidNotEmitValue()
-
-    self.vm.inputs.configureWith(project: project, reward: reward, refTag: nil, context: .update)
-    self.vm.inputs.viewDidLoad()
-
-    self.submitButtonTitle.assertValues(["Confirm"])
-    self.submitButtonEnabled.assertValues([false])
-
-    self.vm.inputs.pledgeAmountViewControllerDidUpdate(
-      with: (amount: 690, min: 25.0, max: 10_000.0, isValid: true)
-    )
-
-    self.submitButtonEnabled.assertValues([false, false], "Amount unchanged")
-
-    self.vm.inputs.shippingRuleSelected(.init(cost: 1, id: 1, location: .brooklyn))
-
-    self.submitButtonEnabled.assertValues([false, false, false], "Shipping rule and amount unchanged")
-=======
->>>>>>> e76b9cb3
-
-    self.vm.inputs.pledgeAmountViewControllerDidUpdate(
-      with: (amount: 690, min: 25.0, max: 10_000.0, isValid: true)
-    )
-
-<<<<<<< HEAD
-    self.submitButtonEnabled.assertValues([false, false, false, false], "Amount unchanged")
-=======
-    self.vm.inputs.shippingRuleSelected(.init(cost: 1, id: 1, location: .brooklyn))
-
-    self.submitButtonEnabled.assertValues([false, false], "Shipping rule and amount unchanged")
-
-    self.vm.inputs.pledgeAmountViewControllerDidUpdate(
-      with: (amount: 690, min: 25.0, max: 10_000.0, isValid: true)
-    )
-
-    self.submitButtonEnabled.assertValues([false, false, false], "Amount unchanged")
->>>>>>> e76b9cb3
-
-    self.vm.inputs.pledgeAmountViewControllerDidUpdate(
-      with: (amount: 550, min: 25.0, max: 10_000.0, isValid: true)
-    )
-
-<<<<<<< HEAD
-    self.submitButtonEnabled.assertValues([false, false, false, false, true], "Amount changed")
-=======
-    self.submitButtonEnabled.assertValues([false, false, false, true], "Amount changed")
->>>>>>> e76b9cb3
-
-    self.vm.inputs.pledgeAmountViewControllerDidUpdate(
-      with: (amount: 690, min: 25.0, max: 10_000.0, isValid: true)
-    )
-
-<<<<<<< HEAD
-    self.submitButtonEnabled.assertValues([false, false, false, false, true, false], "Amount unchanged")
-
-    self.vm.inputs.shippingRuleSelected(.template)
-
-    self.submitButtonEnabled.assertValues(
-      [false, false, false, false, true, false, true], "Shipping rule changed"
-    )
-=======
-    self.submitButtonEnabled.assertValues([false, false, false, true, false], "Amount unchanged")
-
-    self.vm.inputs.shippingRuleSelected(.template)
-
-    self.submitButtonEnabled.assertValues([false, false, false, true, false, true], "Shipping rule changed")
->>>>>>> e76b9cb3
-
-    self.vm.inputs.shippingRuleSelected(.init(cost: 1, id: 1, location: .brooklyn))
-
-    self.submitButtonEnabled.assertValues(
-<<<<<<< HEAD
-      [false, false, false, false, true, false, true, false], "Amount and shipping rule unchanged"
-=======
-      [false, false, false, true, false, true, false], "Amount and shipping rule unchanged"
->>>>>>> e76b9cb3
-    )
-
-    self.vm.inputs.creditCardSelected(with: "12345")
-
-    self.submitButtonEnabled.assertValues(
-<<<<<<< HEAD
       [false, false, false, false, true, false, true, false, true],
-=======
-      [false, false, false, true, false, true, false, true],
->>>>>>> e76b9cb3
       "Payment method changed"
     )
 
@@ -1719,11 +1527,7 @@
     )
 
     self.submitButtonEnabled.assertValues(
-<<<<<<< HEAD
       [false, false, false, false, true, false, true, false, true, false],
-=======
-      [false, false, false, true, false, true, false, true, false],
->>>>>>> e76b9cb3
       "Payment method unchanged"
     )
   }
@@ -1743,8 +1547,13 @@
 
     let mockService = MockService(
       updateBackingResult: .success(updateBackingEnvelope)
-<<<<<<< HEAD
-    )
+    )
+
+    self.goToApplePayPaymentAuthorizationProject.assertDidNotEmitValue()
+    self.goToApplePayPaymentAuthorizationReward.assertDidNotEmitValue()
+    self.goToApplePayPaymentAuthorizationPledgeAmount.assertDidNotEmitValue()
+    self.goToApplePayPaymentAuthorizationShippingRule.assertDidNotEmitValue()
+    self.goToApplePayPaymentAuthorizationMerchantId.assertDidNotEmitValue()
 
     self.notifyDelegateUpdatePledgeDidSucceedWithMessage.assertDidNotEmitValue()
     self.updatePledgeFailedWithError.assertDidNotEmitValue()
@@ -1774,6 +1583,15 @@
       )
       self.vm.inputs.viewDidLoad()
 
+      let pledgeAmountData = (amount: 99.0, min: 5.0, max: 10_000.0, isValid: true)
+      self.vm.inputs.pledgeAmountViewControllerDidUpdate(with: pledgeAmountData)
+
+      self.goToApplePayPaymentAuthorizationProject.assertDidNotEmitValue()
+      self.goToApplePayPaymentAuthorizationReward.assertDidNotEmitValue()
+      self.goToApplePayPaymentAuthorizationPledgeAmount.assertDidNotEmitValue()
+      self.goToApplePayPaymentAuthorizationShippingRule.assertDidNotEmitValue()
+      self.goToApplePayPaymentAuthorizationMerchantId.assertDidNotEmitValue()
+
       self.notifyDelegateUpdatePledgeDidSucceedWithMessage.assertDidNotEmitValue()
       self.updatePledgeFailedWithError.assertDidNotEmitValue()
       self.submitButtonEnabled.assertValues([false])
@@ -1781,6 +1599,12 @@
       self.goToThanks.assertDidNotEmitValue()
 
       self.vm.inputs.applePayButtonTapped()
+
+      self.goToApplePayPaymentAuthorizationProject.assertValues([project])
+      self.goToApplePayPaymentAuthorizationReward.assertValues([reward])
+      self.goToApplePayPaymentAuthorizationShippingRule.assertValues([nil])
+      self.goToApplePayPaymentAuthorizationPledgeAmount.assertValues([99])
+      self.goToApplePayPaymentAuthorizationMerchantId.assertValues([Secrets.ApplePay.merchantIdentifier])
 
       self.notifyDelegateUpdatePledgeDidSucceedWithMessage.assertDidNotEmitValue()
       self.updatePledgeFailedWithError.assertDidNotEmitValue()
@@ -1791,6 +1615,12 @@
       self.vm.inputs.paymentAuthorizationDidAuthorizePayment(
         paymentData: (displayName: "Visa 123", network: "Visa", transactionIdentifier: "12345")
       )
+
+      self.goToApplePayPaymentAuthorizationProject.assertValues([project])
+      self.goToApplePayPaymentAuthorizationReward.assertValues([reward])
+      self.goToApplePayPaymentAuthorizationShippingRule.assertValues([nil])
+      self.goToApplePayPaymentAuthorizationPledgeAmount.assertValues([99])
+      self.goToApplePayPaymentAuthorizationMerchantId.assertValues([Secrets.ApplePay.merchantIdentifier])
 
       self.notifyDelegateUpdatePledgeDidSucceedWithMessage.assertDidNotEmitValue()
       self.updatePledgeFailedWithError.assertDidNotEmitValue()
@@ -1803,6 +1633,12 @@
         self.vm.inputs.stripeTokenCreated(token: "stripe_token", error: nil)
       )
 
+      self.goToApplePayPaymentAuthorizationProject.assertValues([project])
+      self.goToApplePayPaymentAuthorizationReward.assertValues([reward])
+      self.goToApplePayPaymentAuthorizationShippingRule.assertValues([nil])
+      self.goToApplePayPaymentAuthorizationPledgeAmount.assertValues([99])
+      self.goToApplePayPaymentAuthorizationMerchantId.assertValues([Secrets.ApplePay.merchantIdentifier])
+
       self.notifyDelegateUpdatePledgeDidSucceedWithMessage.assertDidNotEmitValue()
       self.updatePledgeFailedWithError.assertDidNotEmitValue()
       self.submitButtonEnabled.assertValues([false])
@@ -1811,6 +1647,12 @@
 
       self.vm.inputs.paymentAuthorizationViewControllerDidFinish()
 
+      self.goToApplePayPaymentAuthorizationProject.assertValues([project])
+      self.goToApplePayPaymentAuthorizationReward.assertValues([reward])
+      self.goToApplePayPaymentAuthorizationShippingRule.assertValues([nil])
+      self.goToApplePayPaymentAuthorizationPledgeAmount.assertValues([99])
+      self.goToApplePayPaymentAuthorizationMerchantId.assertValues([Secrets.ApplePay.merchantIdentifier])
+
       self.notifyDelegateUpdatePledgeDidSucceedWithMessage.assertDidNotEmitValue()
       self.updatePledgeFailedWithError.assertDidNotEmitValue()
       self.submitButtonEnabled.assertValues([false])
@@ -1818,6 +1660,12 @@
       self.goToThanks.assertDidNotEmitValue()
 
       self.scheduler.run()
+
+      self.goToApplePayPaymentAuthorizationProject.assertValues([project])
+      self.goToApplePayPaymentAuthorizationReward.assertValues([reward])
+      self.goToApplePayPaymentAuthorizationShippingRule.assertValues([nil])
+      self.goToApplePayPaymentAuthorizationPledgeAmount.assertValues([99])
+      self.goToApplePayPaymentAuthorizationMerchantId.assertValues([Secrets.ApplePay.merchantIdentifier])
 
       self.notifyDelegateUpdatePledgeDidSucceedWithMessage.assertValues([
         "Got it! Your changes have been saved."
@@ -1842,7 +1690,8 @@
       )
     )
 
-=======
+    let mockService = MockService(
+      updateBackingResult: .success(updateBackingEnvelope)
     )
 
     self.goToApplePayPaymentAuthorizationProject.assertDidNotEmitValue()
@@ -1908,8 +1757,9 @@
       self.createBackingError.assertDidNotEmitValue()
       self.goToThanks.assertDidNotEmitValue()
 
-      self.vm.inputs.paymentAuthorizationDidAuthorizePayment(
-        paymentData: (displayName: "Visa 123", network: "Visa", transactionIdentifier: "12345")
+      XCTAssertEqual(
+        PKPaymentAuthorizationStatus.failure,
+        self.vm.inputs.stripeTokenCreated(token: nil, error: GraphError.invalidInput)
       )
 
       self.goToApplePayPaymentAuthorizationProject.assertValues([project])
@@ -1924,10 +1774,7 @@
       self.createBackingError.assertDidNotEmitValue()
       self.goToThanks.assertDidNotEmitValue()
 
-      XCTAssertEqual(
-        PKPaymentAuthorizationStatus.success,
-        self.vm.inputs.stripeTokenCreated(token: "stripe_token", error: nil)
-      )
+      self.scheduler.run()
 
       self.goToApplePayPaymentAuthorizationProject.assertValues([project])
       self.goToApplePayPaymentAuthorizationReward.assertValues([reward])
@@ -1954,52 +1801,14 @@
       self.submitButtonEnabled.assertValues([false])
       self.createBackingError.assertDidNotEmitValue()
       self.goToThanks.assertDidNotEmitValue()
-
-      self.scheduler.run()
-
-      self.goToApplePayPaymentAuthorizationProject.assertValues([project])
-      self.goToApplePayPaymentAuthorizationReward.assertValues([reward])
-      self.goToApplePayPaymentAuthorizationShippingRule.assertValues([nil])
-      self.goToApplePayPaymentAuthorizationPledgeAmount.assertValues([99])
-      self.goToApplePayPaymentAuthorizationMerchantId.assertValues([Secrets.ApplePay.merchantIdentifier])
-
-      self.notifyDelegateUpdatePledgeDidSucceedWithMessage.assertValues([
-        "Got it! Your changes have been saved."
-      ])
-      self.updatePledgeFailedWithError.assertDidNotEmitValue()
-      self.submitButtonEnabled.assertValues([false, true])
-      self.createBackingError.assertDidNotEmitValue()
-      self.goToThanks.assertDidNotEmitValue()
-    }
-  }
-
-  func testUpdateApplePayBacking_StripeTokenFailure() {
-    let updateBackingEnvelope = UpdateBackingEnvelope(
-      updateBacking: .init(
-        checkout: .init(
-          state: .successful,
-          backing: .init(
-            requiresAction: false,
-            clientSecret: "client-secret"
-          )
-        )
-      )
-    )
-
->>>>>>> e76b9cb3
+    }
+  }
+
+  func testUpdateApplePayBacking_Failure() {
     let mockService = MockService(
-      updateBackingResult: .success(updateBackingEnvelope)
-    )
-
-<<<<<<< HEAD
-=======
-    self.goToApplePayPaymentAuthorizationProject.assertDidNotEmitValue()
-    self.goToApplePayPaymentAuthorizationReward.assertDidNotEmitValue()
-    self.goToApplePayPaymentAuthorizationPledgeAmount.assertDidNotEmitValue()
-    self.goToApplePayPaymentAuthorizationShippingRule.assertDidNotEmitValue()
-    self.goToApplePayPaymentAuthorizationMerchantId.assertDidNotEmitValue()
-
->>>>>>> e76b9cb3
+      updateBackingResult: .failure(.invalidInput)
+    )
+
     self.notifyDelegateUpdatePledgeDidSucceedWithMessage.assertDidNotEmitValue()
     self.updatePledgeFailedWithError.assertDidNotEmitValue()
     self.submitButtonEnabled.assertDidNotEmitValue()
@@ -2028,129 +1837,6 @@
       )
       self.vm.inputs.viewDidLoad()
 
-<<<<<<< HEAD
-=======
-      let pledgeAmountData = (amount: 99.0, min: 5.0, max: 10_000.0, isValid: true)
-      self.vm.inputs.pledgeAmountViewControllerDidUpdate(with: pledgeAmountData)
-
-      self.goToApplePayPaymentAuthorizationProject.assertDidNotEmitValue()
-      self.goToApplePayPaymentAuthorizationReward.assertDidNotEmitValue()
-      self.goToApplePayPaymentAuthorizationPledgeAmount.assertDidNotEmitValue()
-      self.goToApplePayPaymentAuthorizationShippingRule.assertDidNotEmitValue()
-      self.goToApplePayPaymentAuthorizationMerchantId.assertDidNotEmitValue()
-
->>>>>>> e76b9cb3
-      self.notifyDelegateUpdatePledgeDidSucceedWithMessage.assertDidNotEmitValue()
-      self.updatePledgeFailedWithError.assertDidNotEmitValue()
-      self.submitButtonEnabled.assertValues([false])
-      self.createBackingError.assertDidNotEmitValue()
-      self.goToThanks.assertDidNotEmitValue()
-
-      self.vm.inputs.applePayButtonTapped()
-
-<<<<<<< HEAD
-=======
-      self.goToApplePayPaymentAuthorizationProject.assertValues([project])
-      self.goToApplePayPaymentAuthorizationReward.assertValues([reward])
-      self.goToApplePayPaymentAuthorizationShippingRule.assertValues([nil])
-      self.goToApplePayPaymentAuthorizationPledgeAmount.assertValues([99])
-      self.goToApplePayPaymentAuthorizationMerchantId.assertValues([Secrets.ApplePay.merchantIdentifier])
-
->>>>>>> e76b9cb3
-      self.notifyDelegateUpdatePledgeDidSucceedWithMessage.assertDidNotEmitValue()
-      self.updatePledgeFailedWithError.assertDidNotEmitValue()
-      self.submitButtonEnabled.assertValues([false])
-      self.createBackingError.assertDidNotEmitValue()
-      self.goToThanks.assertDidNotEmitValue()
-
-      XCTAssertEqual(
-        PKPaymentAuthorizationStatus.failure,
-        self.vm.inputs.stripeTokenCreated(token: nil, error: GraphError.invalidInput)
-      )
-
-<<<<<<< HEAD
-=======
-      self.goToApplePayPaymentAuthorizationProject.assertValues([project])
-      self.goToApplePayPaymentAuthorizationReward.assertValues([reward])
-      self.goToApplePayPaymentAuthorizationShippingRule.assertValues([nil])
-      self.goToApplePayPaymentAuthorizationPledgeAmount.assertValues([99])
-      self.goToApplePayPaymentAuthorizationMerchantId.assertValues([Secrets.ApplePay.merchantIdentifier])
-
->>>>>>> e76b9cb3
-      self.notifyDelegateUpdatePledgeDidSucceedWithMessage.assertDidNotEmitValue()
-      self.updatePledgeFailedWithError.assertDidNotEmitValue()
-      self.submitButtonEnabled.assertValues([false])
-      self.createBackingError.assertDidNotEmitValue()
-      self.goToThanks.assertDidNotEmitValue()
-
-      self.scheduler.run()
-
-<<<<<<< HEAD
-      self.vm.inputs.paymentAuthorizationViewControllerDidFinish()
-
-=======
-      self.goToApplePayPaymentAuthorizationProject.assertValues([project])
-      self.goToApplePayPaymentAuthorizationReward.assertValues([reward])
-      self.goToApplePayPaymentAuthorizationShippingRule.assertValues([nil])
-      self.goToApplePayPaymentAuthorizationPledgeAmount.assertValues([99])
-      self.goToApplePayPaymentAuthorizationMerchantId.assertValues([Secrets.ApplePay.merchantIdentifier])
-
-      self.notifyDelegateUpdatePledgeDidSucceedWithMessage.assertDidNotEmitValue()
-      self.updatePledgeFailedWithError.assertDidNotEmitValue()
-      self.submitButtonEnabled.assertValues([false])
-      self.createBackingError.assertDidNotEmitValue()
-      self.goToThanks.assertDidNotEmitValue()
-
-      self.vm.inputs.paymentAuthorizationViewControllerDidFinish()
-
-      self.goToApplePayPaymentAuthorizationProject.assertValues([project])
-      self.goToApplePayPaymentAuthorizationReward.assertValues([reward])
-      self.goToApplePayPaymentAuthorizationShippingRule.assertValues([nil])
-      self.goToApplePayPaymentAuthorizationPledgeAmount.assertValues([99])
-      self.goToApplePayPaymentAuthorizationMerchantId.assertValues([Secrets.ApplePay.merchantIdentifier])
-
->>>>>>> e76b9cb3
-      self.notifyDelegateUpdatePledgeDidSucceedWithMessage.assertDidNotEmitValue()
-      self.updatePledgeFailedWithError.assertDidNotEmitValue()
-      self.submitButtonEnabled.assertValues([false])
-      self.createBackingError.assertDidNotEmitValue()
-      self.goToThanks.assertDidNotEmitValue()
-    }
-  }
-
-  func testUpdateApplePayBacking_Failure() {
-    let mockService = MockService(
-      updateBackingResult: .failure(.invalidInput)
-    )
-
-    self.notifyDelegateUpdatePledgeDidSucceedWithMessage.assertDidNotEmitValue()
-    self.updatePledgeFailedWithError.assertDidNotEmitValue()
-    self.submitButtonEnabled.assertDidNotEmitValue()
-    self.createBackingError.assertDidNotEmitValue()
-    self.goToThanks.assertDidNotEmitValue()
-
-    withEnvironment(apiService: mockService) {
-      let reward = Reward.postcards
-        |> Reward.lens.shipping.enabled .~ true
-
-      let project = Project.cosmicSurgery
-        |> Project.lens.state .~ .live
-        |> Project.lens.personalization.isBacking .~ true
-        |> Project.lens.personalization.backing .~ (
-          .template
-            |> Backing.lens.paymentSource .~ GraphUserCreditCard.amex
-            |> Backing.lens.status .~ .pledged
-            |> Backing.lens.reward .~ reward
-            |> Backing.lens.rewardId .~ reward.id
-            |> Backing.lens.shippingAmount .~ 10
-            |> Backing.lens.amount .~ 700
-        )
-
-      self.vm.inputs.configureWith(
-        project: project, reward: reward, refTag: .projectPage, context: .changePaymentMethod
-      )
-      self.vm.inputs.viewDidLoad()
-
       self.notifyDelegateUpdatePledgeDidSucceedWithMessage.assertDidNotEmitValue()
       self.updatePledgeFailedWithError.assertDidNotEmitValue()
       self.submitButtonEnabled.assertValues([false])
@@ -2189,13 +1875,7 @@
       self.scheduler.run()
 
       self.notifyDelegateUpdatePledgeDidSucceedWithMessage.assertDidNotEmitValue()
-<<<<<<< HEAD
-      self.updatePledgeFailedWithError.assertValues([
-        "Something went wrong."
-      ])
-=======
-      self.updatePledgeFailedWithError.assertDidNotEmitValue()
->>>>>>> e76b9cb3
+      self.updatePledgeFailedWithError.assertDidNotEmitValue()
       self.submitButtonEnabled.assertValues([false, true])
       self.createBackingError.assertDidNotEmitValue()
       self.goToThanks.assertDidNotEmitValue()
