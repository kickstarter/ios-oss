@testable import KsApi
@testable import Library
import Prelude
import ReactiveExtensions_TestHelpers
import ReactiveSwift
import XCTest

internal final class CommentCellViewModelTests: TestCase {
  let vm: CommentCellViewModelType = CommentCellViewModel()

  private let authorBadge = TestObserver<Comment.AuthorBadge, Never>()
  private let authorImageURL = TestObserver<URL, Never>()
  private let authorName = TestObserver<String, Never>()
  private let body = TestObserver<String, Never>()
  private let bottomRowStackViewIsHidden = TestObserver<Bool, Never>()
  private let commentStatus = TestObserver<Comment.Status, Never>()
  private let flagButtonIsHidden = TestObserver<Bool, Never>()
  private let notifyDelegateLinkTappedWithURL = TestObserver<URL, Never>()
  private let postTime = TestObserver<String, Never>()
  private let postedButtonIsHidden = TestObserver<Bool, Never>()
  private let replyButtonIsHidden = TestObserver<Bool, Never>()
<<<<<<< HEAD
  private let replyComment = TestObserver<Comment, Never>()
=======
  private let viewCommentReplies = TestObserver<Comment, Never>()
>>>>>>> 70683eed
  private let viewRepliesStackViewIsHidden = TestObserver<Bool, Never>()

  override func setUp() {
    super.setUp()
    self.vm.outputs.authorBadge.observe(self.authorBadge.observer)
    self.vm.outputs.authorImageURL.observe(self.authorImageURL.observer)
    self.vm.outputs.authorName.observe(self.authorName.observer)
    self.vm.outputs.body.observe(self.body.observer)
    self.vm.outputs.bottomRowStackViewIsHidden.observe(self.bottomRowStackViewIsHidden.observer)
    self.vm.outputs.commentStatus.observe(self.commentStatus.observer)
    self.vm.outputs.flagButtonIsHidden.observe(self.flagButtonIsHidden.observer)
    self.vm.outputs.notifyDelegateLinkTappedWithURL.observe(self.notifyDelegateLinkTappedWithURL.observer)
    self.vm.outputs.postTime.observe(self.postTime.observer)
    self.vm.outputs.postedButtonIsHidden.observe(self.postedButtonIsHidden.observer)
    self.vm.outputs.replyButtonIsHidden.observe(self.replyButtonIsHidden.observer)
<<<<<<< HEAD
    self.vm.outputs.replyComment.observe(self.replyComment.observer)
=======
    self.vm.outputs.viewCommentReplies.observe(self.viewCommentReplies.observer)
>>>>>>> 70683eed
    self.vm.outputs.viewRepliesViewHidden.observe(self.viewRepliesStackViewIsHidden.observer)
  }

  func testOutputs() {
    let author = Comment.Author.template
      |> \.imageUrl .~ "http://www.kickstarter.com/small.jpg"

    let comment = Comment.template
      |> \.author .~ author

    let project = Project.template
      |> \.personalization.isBacking .~ true

    self.vm.inputs.configureWith(comment: comment, project: project)

    self.authorBadge.assertValues([.creator], "The author's badge is emitted.")
    self.authorImageURL.assertValues([URL(string: "http://www.kickstarter.com/small.jpg")!])
    self.authorName.assertValues([comment.author.name], "The author's name is emitted.")
    self.body.assertValues([comment.body], "The comment body is emitted.")
    self.commentStatus.assertValues([.success], "The comment status is emmited.")
    self.postTime.assertValueCount(1, "The relative time of the comment is emitted.")
  }

  func testReplyComment() {
    let comment = Comment.template
    withEnvironment(currentUser: .template) {
      self.vm.inputs.configureWith(comment: comment, project: .template)
      self.replyComment.assertDidNotEmitValue()

      self.vm.inputs.replyButtonTapped()

      self.replyComment
        .assertValue(comment, "The that should be replied to was emmited")
    }
  }

  func testOutputs_bottomRowStackViewIsHidden_LoggedIn_FeatureFlag_False() {
    let mockOptimizelyClient = MockOptimizelyClient()
      |> \.features .~ [
        OptimizelyFeature.commentFlaggingEnabled.rawValue: false,
        OptimizelyFeature.commentThreadingRepliesEnabled.rawValue: false
      ]

    let user = User.template |> \.id .~ 12_345

    withEnvironment(currentUser: user, optimizelyClient: mockOptimizelyClient) {
      self.vm.inputs.configureWith(comment: .template, project: .template)

      self.bottomRowStackViewIsHidden
        .assertValue(
          true,
          "The feature flags are false, therefore the stack view is hidden."
        )
    }
  }

  func testOutputs_bottomRowStackViewIsHidden_IsBacking_FeatureFlag_False() {
    let mockOptimizelyClient = MockOptimizelyClient()
      |> \.features .~ [
        OptimizelyFeature.commentFlaggingEnabled.rawValue: false,
        OptimizelyFeature.commentThreadingRepliesEnabled.rawValue: false
      ]

    let project = Project.template
      |> \.personalization.isBacking .~ true

    withEnvironment(optimizelyClient: mockOptimizelyClient) {
      self.vm.inputs.configureWith(comment: .template, project: project)

      self.bottomRowStackViewIsHidden
        .assertValue(
          true,
          "The feature flags are false, therefore the stack view is hidden."
        )
    }
  }

  func testOutputs_bottomRowStackViewIsHidden_LoggedOut_FeatureFlag_True() {
    let mockOptimizelyClient = MockOptimizelyClient()
      |> \.features .~ [OptimizelyFeature.commentFlaggingEnabled.rawValue: true]

    withEnvironment(optimizelyClient: mockOptimizelyClient) {
      self.vm.inputs.configureWith(comment: .template, project: .template)

      self.bottomRowStackViewIsHidden
        .assertValue(
          false,
          "The comment flagging feature is enabled, therefore the stack view is not hidden."
        )
    }
  }

  func testOutputs_bottomRowStackViewIsHidden_IsNotBacking_FeatureFlag_True() {
    let mockOptimizelyClient = MockOptimizelyClient()
      |> \.features .~ [OptimizelyFeature.commentFlaggingEnabled.rawValue: true]

    withEnvironment(optimizelyClient: mockOptimizelyClient) {
      self.vm.inputs.configureWith(comment: .template, project: .template)

      self.bottomRowStackViewIsHidden
        .assertValue(
          false,
          "The comment flagging feature is enabled, therefore the stack view is not hidden."
        )
    }
  }

  func testOutputs_flagButtonIsHidden_FeatureFlag_False() {
    let mockOptimizelyClient = MockOptimizelyClient()
      |> \.features .~ [OptimizelyFeature.commentFlaggingEnabled.rawValue: false]

    withEnvironment(optimizelyClient: mockOptimizelyClient) {
      self.vm.inputs.configureWith(comment: .template, project: .template)

      self.flagButtonIsHidden
        .assertValue(true, "The feature flag is not enabled, therefore the flag button is hidden.")
    }
  }

  func testOutputs_flagButtonIsHidden_FeatureFlag_True() {
    let mockOptimizelyClient = MockOptimizelyClient()
      |> \.features .~ [OptimizelyFeature.commentFlaggingEnabled.rawValue: true]

    withEnvironment(optimizelyClient: mockOptimizelyClient) {
      self.vm.inputs.configureWith(comment: .template, project: .template)

      self.flagButtonIsHidden
        .assertValue(false, "The feature flag is enabled, therefore the flag button is not hidden.")
    }
  }

  func testOutput_notifyDelegateLinkTappedWithURL() {
    let mockOptimizelyClient = MockOptimizelyClient()
      |> \.features .~ [
        OptimizelyFeature.commentThreadingRepliesEnabled.rawValue: true
      ]

    guard let expectedURL = HelpType.community
      .url(withBaseUrl: AppEnvironment.current.apiService.serverConfig.webBaseUrl) else {
      XCTFail()
      return
    }

    withEnvironment(optimizelyClient: mockOptimizelyClient) {
      self.vm.inputs.configureWith(comment: .template, project: nil)

      self.scheduler.advance()

      self.vm.inputs.linkTapped(url: expectedURL)

      self.notifyDelegateLinkTappedWithURL
        .assertValue(expectedURL, "The URL directs to Kickstarters Community Guidelines.")
    }
  }

  func testOutputs_replyButtonIsHidden_IsBacker_False_IsLoggedOut() {
    withEnvironment(currentUser: nil) {
      self.vm.inputs.configureWith(comment: .template, project: .template)

      self.replyButtonIsHidden
        .assertValue(true, "The replyButton is hidden because the user is not a backer AND not logged in.")
    }
  }

  func testOutputs_replyButtonIsHidden_IsBacker_False_IsLoggedIn() {
    let user = User.template |> \.id .~ 12_345

    withEnvironment(currentUser: user) {
      self.vm.inputs.configureWith(comment: .template, project: .template)

      self.replyButtonIsHidden
        .assertValue(true, "The replyButton is hidden because the user is logged in but not a backer.")
    }
  }

  func testOutputs_replyButtonIsHidden_viewRepliesStackViewIsHidden_IsBacker_True_IsLoggedIn_FeatureFlag_True() {
    let mockOptimizelyClient = MockOptimizelyClient()
      |> \.features .~ [OptimizelyFeature.commentThreadingRepliesEnabled.rawValue: true]

    let project = Project.template
      |> \.personalization.isBacking .~ true

    let user = User.template |> \.id .~ 12_345

    withEnvironment(currentUser: user, optimizelyClient: mockOptimizelyClient) {
      self.vm.inputs.configureWith(comment: .template, project: project)

      self.replyButtonIsHidden
        .assertValue(false, "The replyButton is not hidden because the feature flag is true.")
    }
    self.viewRepliesStackViewIsHidden
      .assertValue(false, "The stack view is not hidden because the feature flag is true.")
  }

  func testOutputs_replyButtonIsHidden_viewRepliesStackViewIsHidden_IsBacker_False_IsLoggedIn_FeatureFlag_True() {
    let mockOptimizelyClient = MockOptimizelyClient()
      |> \.features .~ [OptimizelyFeature.commentThreadingRepliesEnabled.rawValue: true]

    let user = User.template |> \.id .~ 12_345

    withEnvironment(currentUser: user, optimizelyClient: mockOptimizelyClient) {
      self.vm.inputs.configureWith(comment: .template, project: .template)

      self.replyButtonIsHidden
        .assertValue(true, "The replyButton is hidden because the user is not a backer.")
    }
    self.viewRepliesStackViewIsHidden
      .assertValue(
        false,
        "The stack view is not hidden because the feature flag is true and there are replies on the comment."
      )
  }

  func testOutputs_replyButtonIsHidden_viewRepliesStackViewIsHidden_IsBacker_False_IsLoggedIn_FeatureFlag_False() {
    let mockOptimizelyClient = MockOptimizelyClient()
      |> \.features .~ [OptimizelyFeature.commentThreadingRepliesEnabled.rawValue: false]

    let user = User.template |> \.id .~ 12_345

    withEnvironment(currentUser: user, optimizelyClient: mockOptimizelyClient) {
      self.vm.inputs.configureWith(comment: .template, project: .template)

      self.replyButtonIsHidden
        .assertValue(true, "The replyButton is hidden because the flag is false.")
    }
    self.viewRepliesStackViewIsHidden
      .assertValue(true, "The stack view is hidden because the flag is false.")
  }

  func testOutputs_replyButtonIsHidden_viewRepliesStackViewIsHidden_IsLoggedOut_FeatureFlag_False() {
    let mockOptimizelyClient = MockOptimizelyClient()
      |> \.features .~ [OptimizelyFeature.commentThreadingRepliesEnabled.rawValue: false]

    withEnvironment(currentUser: nil, optimizelyClient: mockOptimizelyClient) {
      self.vm.inputs.configureWith(comment: .template, project: .template)

      self.replyButtonIsHidden
        .assertValue(true, "The replyButton is hidden because the user is not backing.")
    }
    self.viewRepliesStackViewIsHidden
      .assertValue(true, "The stack view is hidden because the flag is false.")
  }

  func testOutputs_UserIs_LoggedOut() {
    let author = Comment.Author.template
      |> \.imageUrl .~ "http://www.kickstarter.com/small.jpg"

    let comment = Comment.template
      |> \.author .~ author

    self.vm.inputs.configureWith(comment: comment, project: .template)

    self.authorBadge.assertValues([.creator], "The author's badge is emitted.")
    self.authorImageURL.assertValues([URL(string: "http://www.kickstarter.com/small.jpg")!])
    self.authorName.assertValues([comment.author.name], "The author's name is emitted.")
    self.body.assertValues([comment.body], "The comment body is emitted.")
    self.postTime.assertValueCount(1, "The relative time of the comment is emitted.")
    self.replyButtonIsHidden.assertValue(true, "User is not logged in.")
  }

  func testOutput_ViewCommentReplies() {
    let comment = Comment.template
    withEnvironment(currentUser: .template) {
      self.vm.inputs.configureWith(comment: comment, project: .template)
      self.viewCommentReplies.assertDidNotEmitValue()

      self.vm.inputs.viewRepliesButtonTapped()

      self.viewCommentReplies
        .assertValue(comment, "A Comment was emitted after the view replies button was tapped.")
    }
  }

  func testPersonalizedLabels_UserIs_Creator_Author() {
    let comment = Comment.template

    self.vm.inputs.configureWith(comment: comment, project: .template)
    self.authorBadge.assertValues([.creator], "The author's badge is emitted.")
  }

  func testPersonalizedLabels_User_Is_You_Author() {
    let author = Comment.Author.template
      |> \.id .~ "12345"

    let comment = Comment.template
      |> \.author .~ author
      |> \.authorBadges .~ [.superbacker]

    let user = User.template |> \.id .~ 12_345

    withEnvironment(currentUser: user) {
      self.vm.inputs.configureWith(comment: comment, project: .template)
      self.authorBadge.assertValues([.you], "The author's badge is emitted.")
    }
  }

  func testPersonalizedLabels_UserIs_Superbacker_Author() {
    let comment = Comment.superbackerTemplate

    self.vm.inputs.configureWith(comment: comment, project: .template)
    self.authorBadge.assertValues([.superbacker], "The author's badge is emitted.")
  }

  func testPersonalizedLabels_UserIs_Backer_Author() {
    let comment = Comment.backerTemplate

    self.vm.inputs.configureWith(comment: comment, project: .template)
    self.authorBadge.assertValues([.backer], "The author's badge is emitted.")
  }

  func testBindStylesEmitsAuthorBadge() {
    self.authorBadge.assertDidNotEmitValue()

    self.vm.inputs.configureWith(comment: .template, project: .template)

    self.authorBadge.assertValues([.creator], "The author's badge is emitted.")

    self.vm.inputs.bindStyles()

    self.authorBadge.assertValues([.creator, .creator], "The author's badge is emitted.")
  }

  func testBindStylesEmitsCommentStatus() {
    self.commentStatus.assertDidNotEmitValue()

    let comment = Comment.template
      |> \.status .~ .retrying

    self.vm.inputs.configureWith(comment: comment, project: .template)

    self.commentStatus.assertValues([.retrying], "The comment status is emitted.")
    self.postedButtonIsHidden.assertValues([true], "The posted button hiddent state is emitted.")

    self.vm.inputs.bindStyles()

    self.commentStatus.assertValues([.retrying, .retrying], "The comment status is emitted.")
    self.postedButtonIsHidden.assertValues([true, true], "The posted button hiddent state is emitted.")
  }

  func testPostedButtonIsHidden_NotHiddenWhenCommentStatus_IsRetrySuccess() {
    let comment = Comment.template
      |> \.status .~ .retrySuccess

    self.vm.inputs.configureWith(comment: comment, project: .template)

    self.commentStatus.assertValues([.retrySuccess], "The comment status is emitted.")
    self.postedButtonIsHidden.assertValues([false], "The posted button hiddent state is emitted.")

    self.vm.inputs.bindStyles()

    self.commentStatus.assertValues([.retrySuccess, .retrySuccess], "The comment status is emitted.")
    self.postedButtonIsHidden.assertValues([false, false], "The posted button hiddent state is emitted.")
  }

  func testViewRepliesContainerHidden_IsHiddenWhenNoReplies() {
    self.viewRepliesStackViewIsHidden.assertDidNotEmitValue()

    let comment = Comment.template
      |> \.replyCount .~ 0

    self.vm.inputs.configureWith(comment: comment, project: .template)

    self.viewRepliesStackViewIsHidden.assertValues([true])
  }

  func testViewRepliesContainerHidden_IsNotHiddenWhenCommentHasReplies_CommentThreadingRepliesEnabledFeatureFlag_False() {
    let comment = Comment.template
      |> \.replyCount .~ 1

    let mockOptimizelyClient = MockOptimizelyClient()
      |> \.features .~ [OptimizelyFeature.commentThreadingRepliesEnabled.rawValue: false]

    self.viewRepliesStackViewIsHidden.assertDidNotEmitValue()

    withEnvironment(optimizelyClient: mockOptimizelyClient) {
      self.vm.inputs.configureWith(comment: comment, project: .template)

      self.viewRepliesStackViewIsHidden
        .assertValue(true, "The stack view is hidden because the flag is false.")
    }
  }
}<|MERGE_RESOLUTION|>--- conflicted
+++ resolved
@@ -19,11 +19,8 @@
   private let postTime = TestObserver<String, Never>()
   private let postedButtonIsHidden = TestObserver<Bool, Never>()
   private let replyButtonIsHidden = TestObserver<Bool, Never>()
-<<<<<<< HEAD
-  private let replyComment = TestObserver<Comment, Never>()
-=======
+  private let replyCommentTapped = TestObserver<Comment, Never>()
   private let viewCommentReplies = TestObserver<Comment, Never>()
->>>>>>> 70683eed
   private let viewRepliesStackViewIsHidden = TestObserver<Bool, Never>()
 
   override func setUp() {
@@ -39,11 +36,8 @@
     self.vm.outputs.postTime.observe(self.postTime.observer)
     self.vm.outputs.postedButtonIsHidden.observe(self.postedButtonIsHidden.observer)
     self.vm.outputs.replyButtonIsHidden.observe(self.replyButtonIsHidden.observer)
-<<<<<<< HEAD
-    self.vm.outputs.replyComment.observe(self.replyComment.observer)
-=======
+    self.vm.outputs.replyCommentTapped.observe(self.replyCommentTapped.observer)
     self.vm.outputs.viewCommentReplies.observe(self.viewCommentReplies.observer)
->>>>>>> 70683eed
     self.vm.outputs.viewRepliesViewHidden.observe(self.viewRepliesStackViewIsHidden.observer)
   }
 
@@ -67,15 +61,15 @@
     self.postTime.assertValueCount(1, "The relative time of the comment is emitted.")
   }
 
-  func testReplyComment() {
+  func testOutput_ReplyComment() {
     let comment = Comment.template
     withEnvironment(currentUser: .template) {
       self.vm.inputs.configureWith(comment: comment, project: .template)
-      self.replyComment.assertDidNotEmitValue()
+      self.replyCommentTapped.assertDidNotEmitValue()
 
       self.vm.inputs.replyButtonTapped()
 
-      self.replyComment
+      self.replyCommentTapped
         .assertValue(comment, "The that should be replied to was emmited")
     }
   }
