--- conflicted
+++ resolved
@@ -11,19 +11,10 @@
   let vm = SettingsViewModel()
 
   let artsAndCultureNewsletterOn = TestObserver<Bool, NoError>()
-<<<<<<< HEAD
-  let currentLanguage = TestObserver<Language, NoError>()
-=======
-  let backingsSelected = TestObserver<Bool, NoError>()
-  let betaToolsHidden = TestObserver<Bool, NoError>()
-  let commentsSelected = TestObserver<Bool, NoError>()
-  let creatorNotificationsHidden = TestObserver<Bool, NoError>()
   let exportDataButtonEnabled = TestObserver<Bool, NoError>()
   let exportDataExpirationDate = TestObserver<String, NoError>()
   let exportdDataLoadingIndicator = TestObserver<Bool, NoError>()
   let exportDataText = TestObserver<String, NoError>()
-  let followerSelected = TestObserver<Bool, NoError>()
->>>>>>> 3fdf1ff9
   let followingPrivacyOn = TestObserver<Bool, NoError>()
   let gamesNewsletterOn = TestObserver<Bool, NoError>()
   let goToAppStoreRating = TestObserver<String, NoError>()
@@ -47,17 +38,10 @@
   internal override func setUp() {
     super.setUp()
     self.vm.outputs.artsAndCultureNewsletterOn.observe(self.artsAndCultureNewsletterOn.observer)
-<<<<<<< HEAD
-=======
-    self.vm.outputs.backingsSelected.observe(self.backingsSelected.observer)
-    self.vm.outputs.commentsSelected.observe(self.commentsSelected.observer)
-    self.vm.outputs.creatorNotificationsHidden.observe(self.creatorNotificationsHidden.observer)
     self.vm.outputs.exportDataButtonEnabled.observe(self.exportDataButtonEnabled.observer)
     self.vm.outputs.exportDataExpirationDate.observe(self.exportDataExpirationDate.observer)
     self.vm.outputs.exportDataLoadingIndicator.observe(self.exportdDataLoadingIndicator.observer)
     self.vm.outputs.exportDataText.observe(self.exportDataText.observer)
-    self.vm.outputs.followerSelected.observe(self.followerSelected.observer)
->>>>>>> 3fdf1ff9
     self.vm.outputs.followingPrivacyOn.observe(self.followingPrivacyOn.observer)
     self.vm.outputs.gamesNewsletterOn.observe(self.gamesNewsletterOn.observer)
     self.vm.outputs.goToAppStoreRating.observe(self.goToAppStoreRating.observer)
@@ -79,26 +63,6 @@
     self.vm.outputs.versionText.observe(self.versionText.observer)
   }
 
-<<<<<<< HEAD
-=======
-  func testCreatorNotificationsHidden() {
-    let user = User.template
-    AppEnvironment.login(AccessTokenEnvelope(accessToken: "deadbeef", user: user))
-    self.vm.inputs.viewDidLoad()
-    self.creatorNotificationsHidden.assertValues([true], "Creator notifications hidden from non-creator.")
-  }
-
-  func testCreatorNotificationsShown() {
-    let creator = User.template |> User.lens.stats.createdProjectsCount .~ 2
-
-    withEnvironment(apiService: MockService(fetchUserSelfResponse: creator)) {
-      AppEnvironment.login(AccessTokenEnvelope(accessToken: "deadbeef", user: creator))
-
-      self.vm.inputs.viewDidLoad()
-      self.creatorNotificationsHidden.assertValues([false], "Creator notifications shown for creator.")
-    }
-  }
-
   func testExportDataButtonIsEnabled() {
     let user = User.template
     AppEnvironment.login(AccessTokenEnvelope(accessToken: "deadbeef", user: user))
@@ -134,47 +98,6 @@
     }
   }
 
-  func testCreatorNotificationsTapped() {
-    let user = User.template |> User.lens.stats.createdProjectsCount .~ 2
-    AppEnvironment.login(AccessTokenEnvelope(accessToken: "deadbeef", user: user))
-    self.vm.inputs.viewDidLoad()
-
-    self.backingsSelected.assertValues([false], "All creator notifications turned off as test default.")
-    self.commentsSelected.assertValues([false])
-    self.mobileBackingsSelected.assertValues([false])
-    self.mobileCommentsSelected.assertValues([false])
-    self.mobilePostLikesSelected.assertValues([false])
-    self.postLikesSelected.assertValues([false])
-
-    self.vm.inputs.mobileBackingsTapped(selected: true)
-    self.mobileBackingsSelected.assertValues([false, true], "Mobile backings notifications on.")
-    self.backingsSelected.assertValues([false], "Backings notifications remain unchanged.")
-
-    self.vm.inputs.mobileBackingsTapped(selected: false)
-    self.mobileBackingsSelected.assertValues([false, true, false], "Mobile backings notifications off.")
-    self.mobileCommentsSelected.assertValues([false], "Mobile comments notifications remain unchanged.")
-
-    self.vm.inputs.mobileBackingsTapped(selected: false)
-    self.mobileBackingsSelected.assertValues([false, true, false],
-                                             "Mobile backings notifications remain off.")
-
-    self.vm.inputs.backingsTapped(selected: true)
-    self.vm.inputs.commentsTapped(selected: true)
-    self.vm.inputs.mobileBackingsTapped(selected: true)
-    self.vm.inputs.mobileCommentsTapped(selected: true)
-    self.vm.inputs.mobilePostLikesTapped(selected: true)
-    self.vm.inputs.postLikesTapped(selected: true)
-
-    self.backingsSelected.assertValues([false, true], "All creator notifications toggled on.")
-    self.commentsSelected.assertValues([false, true])
-    self.mobileBackingsSelected.assertValues([false, true, false, true])
-    self.mobileCommentsSelected.assertValues([false, true])
-    self.mobilePostLikesSelected.assertValues([false, true])
-    self.postLikesSelected.assertValues([false, true])
-    self.unableToSaveError.assertValueCount(0, "Error did not happen.")
-  }
-
->>>>>>> 3fdf1ff9
   func testFollowingPrivacyToggleStatus_OnViewDidLoad() {
 
     let socialUser = .template
