--- conflicted
+++ resolved
@@ -63,15 +63,12 @@
     self.vm.outputs.backingsSelected.observe(self.backingsSelected.observer)
     self.vm.outputs.commentsSelected.observe(self.commentsSelected.observer)
     self.vm.outputs.creatorNotificationsHidden.observe(self.creatorNotificationsHidden.observer)
-<<<<<<< HEAD
     self.vm.outputs.currentLanguage.observe(self.currentLanguage.observer)
     self.vm.outputs.environmentSwitcherButtonTitle.observe(self.environmentSwitcherButtonTitle.observer)
     self.vm.outputs.exportDataButtonEnabled.observe(self.exportDataButtonEnabled.observer)
     self.vm.outputs.exportDataExpirationDate.observe(self.exportDataExpirationDate.observer)
     self.vm.outputs.exportDataLoadingIndicator.observe(self.exportdDataLoadingIndicator.observer)
     self.vm.outputs.exportDataText.observe(self.exportDataText.observer)
-=======
->>>>>>> 2f641ff1
     self.vm.outputs.followerSelected.observe(self.followerSelected.observer)
     self.vm.outputs.followingPrivacyOn.observe(self.followingPrivacyOn.observer)
     self.vm.outputs.friendActivitySelected.observe(self.friendActivitySelected.observer)
@@ -126,7 +123,6 @@
     }
   }
 
-<<<<<<< HEAD
   func testExportDataButtonIsEnabled() {
     let user = User.template
     AppEnvironment.login(AccessTokenEnvelope(accessToken: "deadbeef", user: user))
@@ -197,8 +193,6 @@
                                                       "Local"])
   }
 
-=======
->>>>>>> 2f641ff1
   func testCreatorNotificationsTapped() {
     let user = User.template |> User.lens.stats.createdProjectsCount .~ 2
     AppEnvironment.login(AccessTokenEnvelope(accessToken: "deadbeef", user: user))
