import KsApi
import LiveStream
import Prelude
import ReactiveSwift
import Result

public protocol ProjectPamphletContentViewModelInputs {
  func configureWith(project: Project, liveStreamEvents: [LiveStreamEvent])
  func tappedComments()
  func tapped(liveStreamEvent: LiveStreamEvent)
  func tappedPledgeAnyAmount()
  func tapped(rewardOrBacking: Either<Reward, Backing>)
  func tappedUpdates()
  func viewDidAppear(animated: Bool)
  func viewDidLoad()
  func viewWillAppear(animated: Bool)
}

public protocol ProjectPamphletContentViewModelOutputs {
  var goToBacking: Signal<Project, NoError> { get }
  var goToComments: Signal<Project, NoError> { get }
  var goToLiveStream: Signal<(Project, LiveStreamEvent), NoError> { get }
  var goToLiveStreamCountdown: Signal<(Project, LiveStreamEvent), NoError> { get }
  var goToRewardPledge: Signal<(Project, Reward), NoError> { get }
  var goToUpdates: Signal<Project, NoError> { get }
  var loadMinimalProjectIntoDataSource: Signal<Project, NoError> { get }
  var loadProjectAndLiveStreamsIntoDataSource: Signal<(Project, [LiveStreamEvent]), NoError> { get }
}

public protocol ProjectPamphletContentViewModelType {
  var inputs: ProjectPamphletContentViewModelInputs { get }
  var outputs: ProjectPamphletContentViewModelOutputs { get }
}

public final class ProjectPamphletContentViewModel: ProjectPamphletContentViewModelType,
ProjectPamphletContentViewModelInputs, ProjectPamphletContentViewModelOutputs {

  //swiftlint:disable:next function_body_length
  public init() {
    let project = Signal.combineLatest(
      self.configDataProperty.signal.skipNil().map(first),
      self.viewDidLoadProperty.signal
      )
      .map(first)

<<<<<<< HEAD
    self.loadProjectIntoDataSource = Signal.combineLatest(
      project,
      self.viewWillAppearAnimatedProperty.signal.take(first: 1)
=======
    let liveStreamEvents = Signal.combineLatest(
      self.configDataProperty.signal.skipNil().map(second),
      self.viewDidLoadProperty.signal
      )
      .map(first)

    self.loadProjectAndLiveStreamsIntoDataSource = Signal.combineLatest(
      project,
      liveStreamEvents,
      Signal.merge(
        self.viewDidAppearAnimatedProperty.signal.filter(isTrue),
        self.viewWillAppearAnimatedProperty.signal.filter(isFalse)
        )
        .take(first: 1)
>>>>>>> 7efca198
      )
      .map { project, liveStreamEvents, _ in (project, liveStreamEvents) }

    self.loadMinimalProjectIntoDataSource = project
      .takePairWhen(self.viewWillAppearAnimatedProperty.signal)
      .take(first: 1)
      .filter(second)
      .map(first)

    let rewardOrBackingTapped = Signal.merge(
      self.tappedRewardOrBackingProperty.signal.skipNil(),
      self.tappedPledgeAnyAmountProperty.signal.mapConst(.left(Reward.noReward))
    )

    self.goToRewardPledge = project
      .takePairWhen(rewardOrBackingTapped)
      .map(goToRewardPledgeData(forProject:rewardOrBacking:))
      .skipNil()

    self.goToBacking = project
      .takePairWhen(rewardOrBackingTapped)
      .map(goToBackingData(forProject:rewardOrBacking:))
      .skipNil()

    self.goToComments = project
      .takeWhen(self.tappedCommentsProperty.signal)

    self.goToUpdates = project
      .takeWhen(self.tappedUpdatesProperty.signal)

    self.goToLiveStream = project
      .takePairWhen(
        self.tappedLiveStreamProperty.signal.skipNil()
          .filter(shouldGoToLiveStream(withLiveStreamEvent:))
    )

    self.goToLiveStreamCountdown = project
      .takePairWhen(
        self.tappedLiveStreamProperty.signal.skipNil()
          .filter({ !shouldGoToLiveStream(withLiveStreamEvent:$0) })
    )
  }

  fileprivate let configDataProperty = MutableProperty<(Project, [LiveStreamEvent])?>(nil)
  public func configureWith(project: Project, liveStreamEvents: [LiveStreamEvent]) {
    self.configDataProperty.value = (project, liveStreamEvents)
  }

  fileprivate let tappedCommentsProperty = MutableProperty()
  public func tappedComments() {
    self.tappedCommentsProperty.value = ()
  }

  private let tappedLiveStreamProperty = MutableProperty<LiveStreamEvent?>(nil)
  public func tapped(liveStreamEvent: LiveStreamEvent) {
    self.tappedLiveStreamProperty.value = liveStreamEvent
  }

  fileprivate let tappedPledgeAnyAmountProperty = MutableProperty()
  public func tappedPledgeAnyAmount() {
    self.tappedPledgeAnyAmountProperty.value = ()
  }

  fileprivate let tappedRewardOrBackingProperty = MutableProperty<Either<Reward, Backing>?>(nil)
  public func tapped(rewardOrBacking: Either<Reward, Backing>) {
    self.tappedRewardOrBackingProperty.value = rewardOrBacking
  }

  fileprivate let tappedUpdatesProperty = MutableProperty()
  public func tappedUpdates() {
    self.tappedUpdatesProperty.value = ()
  }

  fileprivate let viewDidAppearAnimatedProperty = MutableProperty(false)
  public func viewDidAppear(animated: Bool) {
    self.viewDidAppearAnimatedProperty.value = animated
  }

  fileprivate let viewDidLoadProperty = MutableProperty()
  public func viewDidLoad() {
    self.viewDidLoadProperty.value = ()
  }

  fileprivate let viewWillAppearAnimatedProperty = MutableProperty(false)
  public func viewWillAppear(animated: Bool) {
    self.viewWillAppearAnimatedProperty.value = animated
  }

  public let goToBacking: Signal<Project, NoError>
  public let goToComments: Signal<Project, NoError>
  public let goToLiveStream: Signal<(Project, LiveStreamEvent), NoError>
  public let goToLiveStreamCountdown: Signal<(Project, LiveStreamEvent), NoError>
  public let goToRewardPledge: Signal<(Project, Reward), NoError>
  public let goToUpdates: Signal<Project, NoError>
  public let loadMinimalProjectIntoDataSource: Signal<Project, NoError>
  public let loadProjectAndLiveStreamsIntoDataSource: Signal<(Project, [LiveStreamEvent]), NoError>

  public var inputs: ProjectPamphletContentViewModelInputs { return self }
  public var outputs: ProjectPamphletContentViewModelOutputs { return self }
}

private func reward(forBacking backing: Backing, inProject project: Project) -> Reward? {

  return backing.reward
    ?? project.rewards.filter { $0.id == backing.rewardId }.first
    ?? Reward.noReward
}

private func shouldGoToLiveStream(withLiveStreamEvent liveStreamEvent: LiveStreamEvent) -> Bool {
  return liveStreamEvent.liveNow
    || liveStreamEvent.startDate < AppEnvironment.current.dateType.init().date
}

private func goToRewardPledgeData(forProject project: Project, rewardOrBacking: Either<Reward, Backing>)
  -> (Project, Reward)? {

    guard project.state == .live else { return nil }

    switch rewardOrBacking {
    case let .left(reward):
      guard reward.remaining != .some(0) else { return nil }
      return (project, reward)

    case let .right(backing):
      guard let reward = reward(forBacking: backing, inProject: project) else { return nil }

      return (project, reward)
    }
}

private func goToBackingData(forProject project: Project, rewardOrBacking: Either<Reward, Backing>)
  -> Project? {

    guard project.state != .live && rewardOrBacking.right != nil else {
      return nil
    }

    return project
}<|MERGE_RESOLUTION|>--- conflicted
+++ resolved
@@ -43,11 +43,6 @@
       )
       .map(first)
 
-<<<<<<< HEAD
-    self.loadProjectIntoDataSource = Signal.combineLatest(
-      project,
-      self.viewWillAppearAnimatedProperty.signal.take(first: 1)
-=======
     let liveStreamEvents = Signal.combineLatest(
       self.configDataProperty.signal.skipNil().map(second),
       self.viewDidLoadProperty.signal
@@ -57,12 +52,8 @@
     self.loadProjectAndLiveStreamsIntoDataSource = Signal.combineLatest(
       project,
       liveStreamEvents,
-      Signal.merge(
-        self.viewDidAppearAnimatedProperty.signal.filter(isTrue),
-        self.viewWillAppearAnimatedProperty.signal.filter(isFalse)
-        )
+      self.viewWillAppearAnimatedProperty.signal.take(first: 1)
         .take(first: 1)
->>>>>>> 7efca198
       )
       .map { project, liveStreamEvents, _ in (project, liveStreamEvents) }
 
