--- conflicted
+++ resolved
@@ -81,7 +81,6 @@
     self.textFieldValue.assertValues(["690"])
   }
 
-<<<<<<< HEAD
   func testAmountMax_WhenShippingCostUpdates() {
     self.vm.inputs.configureWith(project: .template, reward: Reward.postcards)
 
@@ -90,7 +89,8 @@
     self.vm.inputs.updateMaximumPledgeAmount(with: 20)
 
     self.amountMax.assertValues([10_000, 9_980])
-=======
+  }
+
   func testAmountCurrencyAndStepper_FromBacking_DifferentReward() {
     let otherReward = Reward.otherReward
       |> Reward.lens.minimum .~ 60
@@ -116,7 +116,6 @@
     self.stepperMaxValue.assertValue(PledgeAmountStepperConstants.max)
     self.stepperValue.assertValues([60])
     self.textFieldValue.assertValues(["60"])
->>>>>>> 22466c16
   }
 
   func testAmountCurrencyAndStepper_NoReward() {
