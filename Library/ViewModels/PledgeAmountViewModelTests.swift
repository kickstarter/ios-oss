@testable import KsApi
@testable import Library
import Prelude
import ReactiveExtensions_TestHelpers
import XCTest

internal final class PledgeAmountViewModelTests: TestCase {
  private let vm: PledgeAmountViewModelType = PledgeAmountViewModel()

  private let amountIsValid = TestObserver<Bool, Never>()
  private let amountValue = TestObserver<Double, Never>()
  private let currency = TestObserver<String, Never>()
  private let doneButtonIsEnabled = TestObserver<Bool, Never>()
  private let generateSelectionFeedback = TestObserver<Void, Never>()
  private let generateNotificationWarningFeedback = TestObserver<Void, Never>()
  private let labelTextColor = TestObserver<UIColor, Never>()
  private let stepperMaxValue = TestObserver<Double, Never>()
  private let stepperMinValue = TestObserver<Double, Never>()
  private let stepperStepValue = TestObserver<Double, Never>()
  private let stepperValue = TestObserver<Double, Never>()
  private let textFieldIsFirstResponder = TestObserver<Bool, Never>()
  private let textFieldTextColor = TestObserver<UIColor?, Never>()
  private let textFieldValue = TestObserver<String, Never>()

  override func setUp() {
    super.setUp()

    self.vm.outputs.amount.map(second).observe(self.amountIsValid.observer)
    self.vm.outputs.amount.map(first).observe(self.amountValue.observer)
    self.vm.outputs.currency.observe(self.currency.observer)
    self.vm.outputs.doneButtonIsEnabled.observe(self.doneButtonIsEnabled.observer)
    self.vm.outputs.generateSelectionFeedback.observe(self.generateSelectionFeedback.observer)
    self.vm.outputs.generateNotificationWarningFeedback.observe(
      self.generateNotificationWarningFeedback.observer
    )
    self.vm.outputs.labelTextColor.observe(self.labelTextColor.observer)
    self.vm.outputs.stepperMaxValue.observe(self.stepperMaxValue.observer)
    self.vm.outputs.stepperMinValue.observe(self.stepperMinValue.observer)
    self.vm.outputs.stepperStepValue.observe(self.stepperStepValue.observer)
    self.vm.outputs.stepperValue.observe(self.stepperValue.observer)
    self.vm.outputs.textFieldIsFirstResponder.observe(self.textFieldIsFirstResponder.observer)
    self.vm.outputs.textFieldTextColor.observe(self.textFieldTextColor.observer)
    self.vm.outputs.textFieldValue.observe(self.textFieldValue.observer)
  }

  func testAmountCurrencyAndStepper_NoReward() {
    self.vm.inputs.configureWith(project: .template, reward: Reward.noReward)

    self.amountIsValid.assertValues([true])
    self.amountValue.assertValues([1])
    self.currency.assertValues(["$"])
<<<<<<< HEAD
    self.stepperMinValue.assertValue(0)
    self.stepperMaxValue.assertValue(1_000_000_000)
=======
    self.stepperMinValue.assertValue(PledgeAmountStepperConstants.min)
    self.stepperMaxValue.assertValue(PledgeAmountStepperConstants.max)
>>>>>>> 08995ab4
    self.stepperStepValue.assertValue(1)
    self.stepperValue.assertValues([1])
    self.textFieldValue.assertValues(["1"])
  }

  func testAmountCurrencyAndStepper_Country_HasMinMax_NoReward() {
    let project = Project.template
      |> Project.lens.country .~ Project.Country.mx

    self.vm.inputs.configureWith(project: project, reward: Reward.noReward)

    self.amountIsValid.assertValues([true])
    self.amountValue.assertValues([10])
    self.currency.assertValues(["MX$"])
<<<<<<< HEAD
    self.stepperMinValue.assertValue(0)
    self.stepperMaxValue.assertValue(1_000_000_000)
=======
    self.stepperMinValue.assertValue(PledgeAmountStepperConstants.min)
    self.stepperMaxValue.assertValue(PledgeAmountStepperConstants.max)
>>>>>>> 08995ab4
    self.stepperStepValue.assertValue(10)
    self.stepperValue.assertValues([10])
    self.textFieldValue.assertValues(["10"])
  }

  func testAmountCurrencyAndStepper_Country_DoesNotHaveMinMax_NoReward() {
    let country = Project.Country.us
      |> Project.Country.lens.minPledge .~ nil

    let project = Project.template
      |> Project.lens.country .~ country

    self.vm.inputs.configureWith(project: project, reward: Reward.noReward)

    self.amountIsValid.assertValues([true])
    self.amountValue.assertValues([1])
    self.currency.assertValues(["$"])
<<<<<<< HEAD
    self.stepperMinValue.assertValue(0)
    self.stepperMaxValue.assertValue(1_000_000_000)
=======
    self.stepperMinValue.assertValue(PledgeAmountStepperConstants.min)
    self.stepperMaxValue.assertValue(PledgeAmountStepperConstants.max)
>>>>>>> 08995ab4
    self.stepperStepValue.assertValue(1)
    self.stepperValue.assertValues([1])
    self.textFieldValue.assertValues(["1"])
  }

  func testAmountCurrencyAndStepper_Reward_Minimum_Template() {
    self.vm.inputs.configureWith(project: .template, reward: .template)

    self.amountIsValid.assertValues([true])
    self.amountValue.assertValues([10])
    self.currency.assertValues(["$"])
<<<<<<< HEAD
    self.stepperMinValue.assertValue(0)
    self.stepperMaxValue.assertValue(1_000_000_000)
=======
    self.stepperMinValue.assertValue(PledgeAmountStepperConstants.min)
    self.stepperMaxValue.assertValue(PledgeAmountStepperConstants.max)
>>>>>>> 08995ab4
    self.stepperStepValue.assertValue(10)
    self.stepperValue.assertValues([10])
    self.textFieldValue.assertValues(["10"])
  }

  func testAmountCurrencyAndStepper_Reward_Minimum_Custom() {
    let project = Project.template
      |> Project.lens.country .~ .jp

    let reward = Reward.template
      |> Reward.lens.minimum .~ 200

    self.vm.inputs.configureWith(project: project, reward: reward)

    self.amountIsValid.assertValues([true])
    self.amountValue.assertValues([200])
    self.currency.assertValues(["¥"])
<<<<<<< HEAD
    self.stepperMinValue.assertValue(0)
    self.stepperMaxValue.assertValue(1_000_000_000)
=======
    self.stepperMinValue.assertValue(PledgeAmountStepperConstants.min)
    self.stepperMaxValue.assertValue(PledgeAmountStepperConstants.max)
>>>>>>> 08995ab4
    self.stepperStepValue.assertValue(200)
    self.stepperValue.assertValues([200])
    self.textFieldValue.assertValues(["200"])
  }

  func testDoneButtonIsEnabled_Stepper_NoReward() {
    self.vm.inputs.configureWith(project: .template, reward: Reward.noReward)

    self.doneButtonIsEnabled.assertValues([true])

    self.vm.inputs.stepperValueChanged(2)
    self.doneButtonIsEnabled.assertValues([true])

    self.vm.inputs.stepperValueChanged(100_000)
    self.doneButtonIsEnabled.assertValues([true, false])

    self.vm.inputs.stepperValueChanged(10_000)
    self.doneButtonIsEnabled.assertValues([true, false, true])

    self.vm.inputs.stepperValueChanged(0)
    self.doneButtonIsEnabled.assertValues([true, false, true, false])

    self.vm.inputs.stepperValueChanged(1)
    self.doneButtonIsEnabled.assertValues([true, false, true, false, true])
  }

  func testDoneButtonIsEnabled_Stepper_Country_HasMinMax_NoReward() {
    let project = Project.template
      |> Project.lens.country .~ Project.Country.hk

    self.vm.inputs.configureWith(project: project, reward: Reward.noReward)

    self.doneButtonIsEnabled.assertValues([true])

    self.vm.inputs.stepperValueChanged(11)
    self.doneButtonIsEnabled.assertValues([true])

    self.vm.inputs.stepperValueChanged(100_000)
    self.doneButtonIsEnabled.assertValues([true, false])

    self.vm.inputs.stepperValueChanged(75_000)
    self.doneButtonIsEnabled.assertValues([true, false, true])

    self.vm.inputs.stepperValueChanged(9)
    self.doneButtonIsEnabled.assertValues([true, false, true, false])

    self.vm.inputs.stepperValueChanged(10)
    self.doneButtonIsEnabled.assertValues([true, false, true, false, true])
  }

  func testDoneButtonIsEnabled_Stepper_Country_DoesNotHaveMinMax_NoReward() {
    let country = Project.Country.au
      |> Project.Country.lens.minPledge .~ nil
      |> Project.Country.lens.maxPledge .~ nil

    let project = Project.template
      |> Project.lens.country .~ country

    self.vm.inputs.configureWith(project: project, reward: Reward.noReward)

    self.doneButtonIsEnabled.assertValues([true])

    self.vm.inputs.stepperValueChanged(2)
    self.doneButtonIsEnabled.assertValues([true])

    self.vm.inputs.stepperValueChanged(100_000)
    self.doneButtonIsEnabled.assertValues([true, false])

    self.vm.inputs.stepperValueChanged(10_000)
    self.doneButtonIsEnabled.assertValues([true, false, true])

    self.vm.inputs.stepperValueChanged(0)
    self.doneButtonIsEnabled.assertValues([true, false, true, false])

    self.vm.inputs.stepperValueChanged(1)
    self.doneButtonIsEnabled.assertValues([true, false, true, false, true])
  }

  func testDoneButtonIsEnabled_Stepper_Country_HasMinMax_Reward_Minimum_Template() {
    self.vm.inputs.configureWith(project: .template, reward: .template)

    self.doneButtonIsEnabled.assertValues([true])

    self.vm.inputs.stepperValueChanged(11)
    self.doneButtonIsEnabled.assertValues([true])

    self.vm.inputs.stepperValueChanged(100_000)
    self.doneButtonIsEnabled.assertValues([true, false])

    self.vm.inputs.stepperValueChanged(10_000)
    self.doneButtonIsEnabled.assertValues([true, false, true])

    self.vm.inputs.stepperValueChanged(0)
    self.doneButtonIsEnabled.assertValues([true, false, true, false])

    self.vm.inputs.stepperValueChanged(11)
    self.doneButtonIsEnabled.assertValues([true, false, true, false, true])
  }

  func testDoneButtonIsEnabled_Stepper_Country_HasMinMax_Reward_Minimum_Custom() {
    let reward = Reward.template
      |> Reward.lens.minimum .~ 200

    self.vm.inputs.configureWith(project: .template, reward: reward)

    self.doneButtonIsEnabled.assertValues([true])

    self.vm.inputs.stepperValueChanged(300)
    self.doneButtonIsEnabled.assertValues([true])

    self.vm.inputs.stepperValueChanged(100_000)
    self.doneButtonIsEnabled.assertValues([true, false])

    self.vm.inputs.stepperValueChanged(10_000)
    self.doneButtonIsEnabled.assertValues([true, false, true])

    self.vm.inputs.stepperValueChanged(100)
    self.doneButtonIsEnabled.assertValues([true, false, true, false])

    self.vm.inputs.stepperValueChanged(200)
    self.doneButtonIsEnabled.assertValues([true, false, true, false, true])
  }

  func testDoneButtonIsEnabled_Stepper_Country_DoesNotHaveMinMax_Reward_Minimum_Template() {
    let country = Project.Country.au
      |> Project.Country.lens.minPledge .~ nil
      |> Project.Country.lens.maxPledge .~ nil

    let project = Project.template
      |> Project.lens.country .~ country

    self.vm.inputs.configureWith(project: project, reward: .template)

    self.doneButtonIsEnabled.assertValues([true])

    self.vm.inputs.stepperValueChanged(11)
    self.doneButtonIsEnabled.assertValues([true])

    self.vm.inputs.stepperValueChanged(100_000)
    self.doneButtonIsEnabled.assertValues([true, false])

    self.vm.inputs.stepperValueChanged(10_000)
    self.doneButtonIsEnabled.assertValues([true, false, true])

    self.vm.inputs.stepperValueChanged(0)
    self.doneButtonIsEnabled.assertValues([true, false, true, false])

    self.vm.inputs.stepperValueChanged(10)
    self.doneButtonIsEnabled.assertValues([true, false, true, false, true])
  }

  func testDoneButtonIsEnabled_Stepper_Country_DoesNotHaveMinMax_Reward_Minimum_Custom() {
    let country = Project.Country.au
      |> Project.Country.lens.minPledge .~ nil
      |> Project.Country.lens.maxPledge .~ nil

    let project = Project.template
      |> Project.lens.country .~ country

    let reward = Reward.template
      |> Reward.lens.minimum .~ 200

    self.vm.inputs.configureWith(project: project, reward: reward)

    self.doneButtonIsEnabled.assertValues([true])

    self.vm.inputs.stepperValueChanged(300)
    self.doneButtonIsEnabled.assertValues([true])

    self.vm.inputs.stepperValueChanged(100_000)
    self.doneButtonIsEnabled.assertValues([true, false])

    self.vm.inputs.stepperValueChanged(10_000)
    self.doneButtonIsEnabled.assertValues([true, false, true])

    self.vm.inputs.stepperValueChanged(0)
    self.doneButtonIsEnabled.assertValues([true, false, true, false])

    self.vm.inputs.stepperValueChanged(200)
    self.doneButtonIsEnabled.assertValues([true, false, true, false, true])
  }

  func testDoneButtonIsEnabled_TextField_NoReward() {
    self.vm.inputs.configureWith(project: .template, reward: Reward.noReward)

    self.doneButtonIsEnabled.assertValues([true])

    self.vm.inputs.textFieldValueChanged("2")
    self.doneButtonIsEnabled.assertValues([true])

    self.vm.inputs.textFieldValueChanged("100000")
    self.doneButtonIsEnabled.assertValues([true, false])

    self.vm.inputs.textFieldValueChanged("10000")
    self.doneButtonIsEnabled.assertValues([true, false, true])

    self.vm.inputs.textFieldValueChanged("0")
    self.doneButtonIsEnabled.assertValues([true, false, true, false])

    self.vm.inputs.textFieldValueChanged("1")
    self.doneButtonIsEnabled.assertValues([true, false, true, false, true])
  }

  func testDoneButtonIsEnabled_TextField_Country_HasMinMax_NoReward() {
    let project = Project.template
      |> Project.lens.country .~ Project.Country.hk

    self.vm.inputs.configureWith(project: project, reward: Reward.noReward)

    self.doneButtonIsEnabled.assertValues([true])

    self.vm.inputs.textFieldValueChanged("11")
    self.doneButtonIsEnabled.assertValues([true])

    self.vm.inputs.textFieldValueChanged("100000")
    self.doneButtonIsEnabled.assertValues([true, false])

    self.vm.inputs.textFieldValueChanged("75000")
    self.doneButtonIsEnabled.assertValues([true, false, true])

    self.vm.inputs.textFieldValueChanged("9")
    self.doneButtonIsEnabled.assertValues([true, false, true, false])

    self.vm.inputs.textFieldValueChanged("10")
    self.doneButtonIsEnabled.assertValues([true, false, true, false, true])
  }

  func testDoneButtonIsEnabled_TextField_Country_DoesNotHaveMinMax_NoReward() {
    let country = Project.Country.au
      |> Project.Country.lens.minPledge .~ nil
      |> Project.Country.lens.maxPledge .~ nil

    let project = Project.template
      |> Project.lens.country .~ country

    self.vm.inputs.configureWith(project: project, reward: Reward.noReward)

    self.doneButtonIsEnabled.assertValues([true])

    self.vm.inputs.textFieldValueChanged("2")
    self.doneButtonIsEnabled.assertValues([true])

    self.vm.inputs.textFieldValueChanged("100000")
    self.doneButtonIsEnabled.assertValues([true, false])

    self.vm.inputs.textFieldValueChanged("10000")
    self.doneButtonIsEnabled.assertValues([true, false, true])

    self.vm.inputs.textFieldValueChanged("0")
    self.doneButtonIsEnabled.assertValues([true, false, true, false])

    self.vm.inputs.textFieldValueChanged("1")
    self.doneButtonIsEnabled.assertValues([true, false, true, false, true])
  }

  func testDoneButtonIsEnabled_TextField_Country_HasMinMax_Reward_Minimum_Template() {
    self.vm.inputs.configureWith(project: .template, reward: .template)

    self.doneButtonIsEnabled.assertValues([true])

    self.vm.inputs.textFieldValueChanged("11")
    self.doneButtonIsEnabled.assertValues([true])

    self.vm.inputs.textFieldValueChanged("100000")
    self.doneButtonIsEnabled.assertValues([true, false])

    self.vm.inputs.textFieldValueChanged("10000")
    self.doneButtonIsEnabled.assertValues([true, false, true])

    self.vm.inputs.textFieldValueChanged("0")
    self.doneButtonIsEnabled.assertValues([true, false, true, false])

    self.vm.inputs.textFieldValueChanged("11")
    self.doneButtonIsEnabled.assertValues([true, false, true, false, true])
  }

  func testDoneButtonIsEnabled_TextField_Country_HasMinMax_Reward_Minimum_Custom() {
    let reward = Reward.template
      |> Reward.lens.minimum .~ 200

    self.vm.inputs.configureWith(project: .template, reward: reward)

    self.doneButtonIsEnabled.assertValues([true])

    self.vm.inputs.textFieldValueChanged("300")
    self.doneButtonIsEnabled.assertValues([true])

    self.vm.inputs.textFieldValueChanged("100000")
    self.doneButtonIsEnabled.assertValues([true, false])

    self.vm.inputs.textFieldValueChanged("10000")
    self.doneButtonIsEnabled.assertValues([true, false, true])

    self.vm.inputs.textFieldValueChanged("100")
    self.doneButtonIsEnabled.assertValues([true, false, true, false])

    self.vm.inputs.textFieldValueChanged("200")
    self.doneButtonIsEnabled.assertValues([true, false, true, false, true])
  }

  func testDoneButtonIsEnabled_TextField_Country_DoesNotHaveMinMax_Reward_Minimum_Template() {
    let country = Project.Country.au
      |> Project.Country.lens.minPledge .~ nil
      |> Project.Country.lens.maxPledge .~ nil

    let project = Project.template
      |> Project.lens.country .~ country

    self.vm.inputs.configureWith(project: project, reward: .template)

    self.doneButtonIsEnabled.assertValues([true])

    self.vm.inputs.textFieldValueChanged("11")
    self.doneButtonIsEnabled.assertValues([true])

    self.vm.inputs.textFieldValueChanged("100000")
    self.doneButtonIsEnabled.assertValues([true, false])

    self.vm.inputs.textFieldValueChanged("10000")
    self.doneButtonIsEnabled.assertValues([true, false, true])

    self.vm.inputs.textFieldValueChanged("0")
    self.doneButtonIsEnabled.assertValues([true, false, true, false])

    self.vm.inputs.textFieldValueChanged("10")
    self.doneButtonIsEnabled.assertValues([true, false, true, false, true])
  }

  func testDoneButtonIsEnabled_TextField_Country_DoesNotHaveMinMax_Reward_Minimum_Custom() {
    let country = Project.Country.au
      |> Project.Country.lens.minPledge .~ nil
      |> Project.Country.lens.maxPledge .~ nil

    let project = Project.template
      |> Project.lens.country .~ country

    let reward = Reward.template
      |> Reward.lens.minimum .~ 200

    self.vm.inputs.configureWith(project: project, reward: reward)

    self.doneButtonIsEnabled.assertValues([true])

    self.vm.inputs.textFieldValueChanged("300")
    self.doneButtonIsEnabled.assertValues([true])

    self.vm.inputs.textFieldValueChanged("100000")
    self.doneButtonIsEnabled.assertValues([true, false])

    self.vm.inputs.textFieldValueChanged("10000")
    self.doneButtonIsEnabled.assertValues([true, false, true])

    self.vm.inputs.textFieldValueChanged("0")
    self.doneButtonIsEnabled.assertValues([true, false, true, false])

    self.vm.inputs.textFieldValueChanged("200")
    self.doneButtonIsEnabled.assertValues([true, false, true, false, true])
  }

  func testDoneButtonIsEnabled_Combined_NoReward() {
    self.vm.inputs.configureWith(project: .template, reward: Reward.noReward)

    self.doneButtonIsEnabled.assertValues([true])

    self.vm.inputs.textFieldValueChanged("2")
    self.doneButtonIsEnabled.assertValues([true])

    self.vm.inputs.stepperValueChanged(100_000)
    self.doneButtonIsEnabled.assertValues([true, false])

    self.vm.inputs.textFieldValueChanged("10000")
    self.doneButtonIsEnabled.assertValues([true, false, true])

    self.vm.inputs.stepperValueChanged(0)
    self.doneButtonIsEnabled.assertValues([true, false, true, false])

    self.vm.inputs.textFieldValueChanged("1")
    self.doneButtonIsEnabled.assertValues([true, false, true, false, true])
  }

  func testDoneButtonIsEnabled_Combined_Country_HasMinMax_NoReward() {
    let project = Project.template
      |> Project.lens.country .~ Project.Country.hk

    self.vm.inputs.configureWith(project: project, reward: Reward.noReward)

    self.doneButtonIsEnabled.assertValues([true])

    self.vm.inputs.stepperValueChanged(11)
    self.doneButtonIsEnabled.assertValues([true])

    self.vm.inputs.textFieldValueChanged("100000")
    self.doneButtonIsEnabled.assertValues([true, false])

    self.vm.inputs.stepperValueChanged(75_000)
    self.doneButtonIsEnabled.assertValues([true, false, true])

    self.vm.inputs.textFieldValueChanged("9")
    self.doneButtonIsEnabled.assertValues([true, false, true, false])

    self.vm.inputs.stepperValueChanged(10)
    self.doneButtonIsEnabled.assertValues([true, false, true, false, true])
  }

  func testDoneButtonIsEnabled_Combined_Country_DoesNotHaveMinMax_NoReward() {
    let country = Project.Country.au
      |> Project.Country.lens.minPledge .~ nil
      |> Project.Country.lens.maxPledge .~ nil

    let project = Project.template
      |> Project.lens.country .~ country

    self.vm.inputs.configureWith(project: project, reward: Reward.noReward)

    self.doneButtonIsEnabled.assertValues([true])

    self.vm.inputs.textFieldValueChanged("2")
    self.doneButtonIsEnabled.assertValues([true])

    self.vm.inputs.stepperValueChanged(100_000)
    self.doneButtonIsEnabled.assertValues([true, false])

    self.vm.inputs.textFieldValueChanged("10000")
    self.doneButtonIsEnabled.assertValues([true, false, true])

    self.vm.inputs.stepperValueChanged(0)
    self.doneButtonIsEnabled.assertValues([true, false, true, false])

    self.vm.inputs.textFieldValueChanged("1")
    self.doneButtonIsEnabled.assertValues([true, false, true, false, true])
  }

  func testDoneButtonIsEnabled_Combined_Country_HasMinMax_Reward_Minimum_Template() {
    self.vm.inputs.configureWith(project: .template, reward: .template)

    self.doneButtonIsEnabled.assertValues([true])

    self.vm.inputs.stepperValueChanged(11)
    self.doneButtonIsEnabled.assertValues([true])

    self.vm.inputs.textFieldValueChanged("100000")
    self.doneButtonIsEnabled.assertValues([true, false])

    self.vm.inputs.stepperValueChanged(10_000)
    self.doneButtonIsEnabled.assertValues([true, false, true])

    self.vm.inputs.textFieldValueChanged("0")
    self.doneButtonIsEnabled.assertValues([true, false, true, false])

    self.vm.inputs.stepperValueChanged(11)
    self.doneButtonIsEnabled.assertValues([true, false, true, false, true])
  }

  func testDoneButtonIsEnabled_Combined_Country_HasMinMax_Reward_Minimum_Custom() {
    let reward = Reward.template
      |> Reward.lens.minimum .~ 200

    self.vm.inputs.configureWith(project: .template, reward: reward)

    self.doneButtonIsEnabled.assertValues([true])

    self.vm.inputs.textFieldValueChanged("300")
    self.doneButtonIsEnabled.assertValues([true])

    self.vm.inputs.stepperValueChanged(100_000)
    self.doneButtonIsEnabled.assertValues([true, false])

    self.vm.inputs.textFieldValueChanged("10000")
    self.doneButtonIsEnabled.assertValues([true, false, true])

    self.vm.inputs.stepperValueChanged(100)
    self.doneButtonIsEnabled.assertValues([true, false, true, false])

    self.vm.inputs.textFieldValueChanged("200")
    self.doneButtonIsEnabled.assertValues([true, false, true, false, true])
  }

  func testDoneButtonIsEnabled_Combined_Country_DoesNotHaveMinMax_Reward_Minimum_Template() {
    let country = Project.Country.au
      |> Project.Country.lens.minPledge .~ nil
      |> Project.Country.lens.maxPledge .~ nil

    let project = Project.template
      |> Project.lens.country .~ country

    self.vm.inputs.configureWith(project: project, reward: .template)

    self.doneButtonIsEnabled.assertValues([true])

    self.vm.inputs.stepperValueChanged(11)
    self.doneButtonIsEnabled.assertValues([true])

    self.vm.inputs.textFieldValueChanged("100000")
    self.doneButtonIsEnabled.assertValues([true, false])

    self.vm.inputs.stepperValueChanged(10_000)
    self.doneButtonIsEnabled.assertValues([true, false, true])

    self.vm.inputs.textFieldValueChanged("0")
    self.doneButtonIsEnabled.assertValues([true, false, true, false])

    self.vm.inputs.stepperValueChanged(10)
    self.doneButtonIsEnabled.assertValues([true, false, true, false, true])
  }

  func testDoneButtonIsEnabled_Combined_Country_DoesNotHaveMinMax_Reward_Minimum_Custom() {
    let country = Project.Country.au
      |> Project.Country.lens.minPledge .~ nil
      |> Project.Country.lens.maxPledge .~ nil

    let project = Project.template
      |> Project.lens.country .~ country

    let reward = Reward.template
      |> Reward.lens.minimum .~ 200

    self.vm.inputs.configureWith(project: project, reward: reward)

    self.doneButtonIsEnabled.assertValues([true])

    self.vm.inputs.textFieldValueChanged("300")
    self.doneButtonIsEnabled.assertValues([true])

    self.vm.inputs.stepperValueChanged(100_000)
    self.doneButtonIsEnabled.assertValues([true, false])

    self.vm.inputs.textFieldValueChanged("10000")
    self.doneButtonIsEnabled.assertValues([true, false, true])

    self.vm.inputs.stepperValueChanged(0)
    self.doneButtonIsEnabled.assertValues([true, false, true, false])

    self.vm.inputs.textFieldValueChanged("200")
    self.doneButtonIsEnabled.assertValues([true, false, true, false, true])
  }

  func testGenerateSelectionFeedback() {
    self.vm.inputs.configureWith(project: .template, reward: .template)
    self.generateSelectionFeedback.assertDidNotEmitValue()

    self.vm.inputs.stepperValueChanged(11)
    self.generateSelectionFeedback.assertValueCount(1)

<<<<<<< HEAD
    self.vm.inputs.stepperValueChanged(1_000_000_000)
=======
    self.vm.inputs.stepperValueChanged(PledgeAmountStepperConstants.max)
>>>>>>> 08995ab4
    self.generateSelectionFeedback.assertValueCount(1)

    self.vm.inputs.stepperValueChanged(12)
    self.generateSelectionFeedback.assertValueCount(2)

    self.vm.inputs.stepperValueChanged(0)
    self.generateSelectionFeedback.assertValueCount(2)

    self.vm.inputs.stepperValueChanged(20)
    self.generateSelectionFeedback.assertValueCount(3)
  }

  func testGenerateNotificationWarningFeedback() {
    self.vm.inputs.configureWith(project: .template, reward: .template)
    self.generateNotificationWarningFeedback.assertDidNotEmitValue()

    self.vm.inputs.stepperValueChanged(11)
    self.generateNotificationWarningFeedback.assertValueCount(0)

<<<<<<< HEAD
    self.vm.inputs.stepperValueChanged(1_000_000_000)
=======
    self.vm.inputs.stepperValueChanged(PledgeAmountStepperConstants.max)
>>>>>>> 08995ab4
    self.generateNotificationWarningFeedback.assertValueCount(1)

    self.vm.inputs.stepperValueChanged(12)
    self.generateNotificationWarningFeedback.assertValueCount(1)

    self.vm.inputs.stepperValueChanged(0)
    self.generateNotificationWarningFeedback.assertValueCount(2)

    self.vm.inputs.stepperValueChanged(11)
    self.generateNotificationWarningFeedback.assertValueCount(2)
  }

  func testLabelTextColor() {
    let green = UIColor.ksr_green_500
    let red = UIColor.ksr_red_400

    self.vm.inputs.configureWith(project: .template, reward: Reward.noReward)

    self.labelTextColor.assertValues([green])

    self.vm.inputs.stepperValueChanged(2)
    self.labelTextColor.assertValues([green])

    self.vm.inputs.stepperValueChanged(100_000)
    self.labelTextColor.assertValues([green, red])

    self.vm.inputs.stepperValueChanged(10_000)
    self.labelTextColor.assertValues([green, red, green])

    self.vm.inputs.stepperValueChanged(0)
    self.labelTextColor.assertValues([green, red, green, red])

    self.vm.inputs.stepperValueChanged(1)
    self.labelTextColor.assertValues([green, red, green, red, green])
  }

  func testStepperValueChangesWithTextFieldInput() {
<<<<<<< HEAD
    let maxValue: Double = 1_000_000_000
    let maxValueFormatted = String(format: "%.0f", maxValue)

    self.vm.inputs.configureWith(project: .template, reward: .template)

=======
    let maxValue = PledgeAmountStepperConstants.max

    self.vm.inputs.configureWith(project: .template, reward: .template)
>>>>>>> 08995ab4
    self.stepperValue.assertValues([10])

    self.vm.inputs.textFieldValueChanged("11")
    self.stepperValue.assertValues([10, 11])

    self.vm.inputs.textFieldValueChanged("16")
    self.stepperValue.assertValues([10, 11, 16])

    self.vm.inputs.textFieldValueChanged(String(format: "%.0f", maxValue))
    self.stepperValue.assertValues([10, 11, 16, maxValue])

    self.vm.inputs.textFieldValueChanged("0")
    self.stepperValue.assertValues([10, 11, 16, maxValue, 0])

    self.vm.inputs.textFieldValueChanged("11")
    self.stepperValue.assertValues([10, 11, 16, maxValue, 0, 11])
  }

  func testTextFieldIsFirstResponder() {
    self.vm.inputs.doneButtonTapped()

    self.textFieldIsFirstResponder.assertValue(false)
  }

  func testNilInputReturnsZero() {
    self.vm.inputs.configureWith(project: .template, reward: .template)

    self.amountIsValid.assertValues([true])
    self.amountValue.assertValue(10)

    self.vm.inputs.textFieldValueChanged("11")
    self.amountIsValid.assertValues([true, true])
    self.amountValue.assertValues([10, 11])

    self.vm.inputs.textFieldValueChanged("")
    self.amountIsValid.assertValues([true, true, false])
    self.amountValue.assertValues([10, 11, 0])

    self.vm.inputs.textFieldValueChanged("5")
    self.amountIsValid.assertValues([true, true, false, false])
    self.amountValue.assertValues([10, 11, 0, 5])

    self.vm.inputs.textFieldValueChanged(nil)
    self.amountIsValid.assertValues([true, true, false, false, false])
    self.amountValue.assertValues([10, 11, 0, 5, 0])
  }

  func testTextFieldDidEndEditing() {
<<<<<<< HEAD
    let maxValue: Double = 1_000_000_000
=======
    let maxValue = PledgeAmountStepperConstants.max
>>>>>>> 08995ab4
    let maxValueFormatted = String(format: "%.0f", maxValue)

    self.vm.inputs.configureWith(project: .template, reward: .template)
    self.amountIsValid.assertValues([true])
    self.amountValue.assertValues([10])
    self.textFieldValue.assertValues(["10"])

    self.vm.inputs.textFieldDidEndEditing(nil)
    self.amountIsValid.assertValues([true])
    self.amountValue.assertValues([10])
    self.textFieldValue.assertValues(["10"])

    self.vm.inputs.textFieldDidEndEditing("16")
    self.amountIsValid.assertValues([true, true])
    self.amountValue.assertValues([10, 16])
    self.textFieldValue.assertValues(["10", "16"])

    self.vm.inputs.textFieldDidEndEditing(String(maxValue))
    self.amountIsValid.assertValues([true, true, false])
    self.amountValue.assertValues([10, 16, maxValue])
    self.textFieldValue.assertValues(["10", "16", maxValueFormatted])

    self.vm.inputs.textFieldDidEndEditing("0")
    self.amountIsValid.assertValues([true, true, false, false])
    self.amountValue.assertValues([10, 16, maxValue, 0])
    self.textFieldValue.assertValues(["10", "16", maxValueFormatted, "0"])

    self.vm.inputs.textFieldDidEndEditing("17")
    self.amountIsValid.assertValues([true, true, false, false, true])
    self.amountValue.assertValues([10, 16, maxValue, 0, 17])
    self.textFieldValue.assertValues(["10", "16", maxValueFormatted, "0", "17"])

    self.vm.inputs.textFieldDidEndEditing("")
    self.amountIsValid.assertValues([true, true, false, false, true])
    self.amountValue.assertValues([10, 16, maxValue, 0, 17])
    self.textFieldValue.assertValues(["10", "16", maxValueFormatted, "0", "17"])
  }

  func testTextFieldTextColor() {
    let green = UIColor.ksr_green_500
    let red = UIColor.ksr_red_400

    self.vm.inputs.configureWith(project: .template, reward: Reward.noReward)

    self.textFieldTextColor.assertValues([green])

    self.vm.inputs.stepperValueChanged(2)
    self.textFieldTextColor.assertValues([green])

    self.vm.inputs.stepperValueChanged(100_000)
    self.textFieldTextColor.assertValues([green, red])

    self.vm.inputs.stepperValueChanged(10_000)
    self.textFieldTextColor.assertValues([green, red, green])

    self.vm.inputs.stepperValueChanged(0)
    self.textFieldTextColor.assertValues([green, red, green, red])

    self.vm.inputs.stepperValueChanged(1)
    self.textFieldTextColor.assertValues([green, red, green, red, green])
  }

<<<<<<< HEAD
  // swiftlint:disable line_length
=======
>>>>>>> 08995ab4
  func testTextFieldValueChangedRounding() {
    let green = UIColor.ksr_green_500
    let red = UIColor.ksr_red_400

    self.vm.inputs.configureWith(project: .template, reward: .template)
<<<<<<< HEAD
    self.amountIsValid.assertValues([true])
    self.amountValue.assertValues([10])
    self.doneButtonIsEnabled.assertValues([true])
    self.labelTextColor.assertValues([green])
    self.stepperValue.assertValues([10])
    self.textFieldTextColor.assertValues([green])

    self.vm.inputs.textFieldValueChanged("10")
    self.amountIsValid.assertValues([true, true])
    self.amountValue.assertValues([10, 10])
=======

    self.vm.inputs.textFieldValueChanged("10")
    self.amountPrimitive.assertValues([10])
>>>>>>> 08995ab4
    self.doneButtonIsEnabled.assertValues([true])
    self.labelTextColor.assertValues([green])
    self.stepperValue.assertValues([10])
    self.textFieldTextColor.assertValues([green])

    self.vm.inputs.textFieldValueChanged("10.")
<<<<<<< HEAD
    self.amountIsValid.assertValues([true, true, true])
    self.amountValue.assertValues([10, 10, 10])
=======
    self.amountPrimitive.assertValues([10])
>>>>>>> 08995ab4
    self.doneButtonIsEnabled.assertValues([true])
    self.labelTextColor.assertValues([green])
    self.stepperValue.assertValues([10])
    self.textFieldTextColor.assertValues([green])

    self.vm.inputs.textFieldValueChanged("10.0")
<<<<<<< HEAD
    self.amountIsValid.assertValues([true, true, true, true])
    self.amountValue.assertValues([10, 10, 10, 10])
=======
    self.amountPrimitive.assertValues([10])
>>>>>>> 08995ab4
    self.doneButtonIsEnabled.assertValues([true])
    self.labelTextColor.assertValues([green])
    self.stepperValue.assertValues([10])
    self.textFieldTextColor.assertValues([green])

    self.vm.inputs.textFieldValueChanged("10.00")
<<<<<<< HEAD
    self.amountIsValid.assertValues([true, true, true, true, true])
    self.amountValue.assertValues([10, 10, 10, 10, 10])
=======
    self.amountPrimitive.assertValues([10])
>>>>>>> 08995ab4
    self.doneButtonIsEnabled.assertValues([true])
    self.labelTextColor.assertValues([green])
    self.stepperValue.assertValues([10])
    self.textFieldTextColor.assertValues([green])

    self.vm.inputs.textFieldValueChanged("10.01")
<<<<<<< HEAD
    self.amountIsValid.assertValues([true, true, true, true, true, true])
    self.amountValue.assertValues([10, 10, 10, 10, 10, 10.01])
=======
    self.amountPrimitive.assertValues([10, 10.01])
    self.doneButtonIsEnabled.assertValues([true])
>>>>>>> 08995ab4
    self.labelTextColor.assertValues([green])
    self.stepperValue.assertValues([10, 10.01])
    self.textFieldTextColor.assertValues([green])

    self.vm.inputs.textFieldValueChanged("10.010")
<<<<<<< HEAD
    self.amountIsValid.assertValues([true, true, true, true, true, true, true])
    self.amountValue.assertValues([10, 10, 10, 10, 10, 10.01, 10.01])
=======
    self.amountPrimitive.assertValues([10, 10.01])
    self.doneButtonIsEnabled.assertValues([true])
>>>>>>> 08995ab4
    self.labelTextColor.assertValues([green])
    self.stepperValue.assertValues([10, 10.01])
    self.textFieldTextColor.assertValues([green])

    self.vm.inputs.textFieldValueChanged("10.0100")
<<<<<<< HEAD
    self.amountIsValid.assertValues([true, true, true, true, true, true, true, true])
    self.amountValue.assertValues([10, 10, 10, 10, 10, 10.01, 10.01, 10.01])
=======
    self.amountPrimitive.assertValues([10, 10.01])
>>>>>>> 08995ab4
    self.doneButtonIsEnabled.assertValues([true])
    self.labelTextColor.assertValues([green])
    self.stepperValue.assertValues([10, 10.01])
    self.textFieldTextColor.assertValues([green])

    self.vm.inputs.textFieldValueChanged("10.019")
<<<<<<< HEAD
    self.amountIsValid.assertValues([true, true, true, true, true, true, true, true, true])
    self.amountValue.assertValues([10, 10, 10, 10, 10, 10.01, 10.01, 10.01, 10.02])
=======
    self.amountPrimitive.assertValues([10, 10.01, 10.02])
>>>>>>> 08995ab4
    self.doneButtonIsEnabled.assertValues([true])
    self.labelTextColor.assertValues([green])
    self.stepperValue.assertValues([10, 10.01, 10.02])
    self.textFieldTextColor.assertValues([green])

    self.vm.inputs.textFieldValueChanged("10.0194444444")
<<<<<<< HEAD
    self.amountIsValid.assertValues([true, true, true, true, true, true, true, true, true, true])
    self.amountValue.assertValues([10, 10, 10, 10, 10, 10.01, 10.01, 10.01, 10.02, 10.02])
=======
    self.amountPrimitive.assertValues([10, 10.01, 10.02])
>>>>>>> 08995ab4
    self.doneButtonIsEnabled.assertValues([true])
    self.labelTextColor.assertValues([green])
    self.stepperValue.assertValues([10, 10.01, 10.02])
    self.textFieldTextColor.assertValues([green])

    self.vm.inputs.textFieldValueChanged("9.999")
<<<<<<< HEAD
    self.amountIsValid.assertValues([true, true, true, true, true, true, true, true, true, true, false])
    self.amountValue.assertValues([10, 10, 10, 10, 10, 10.01, 10.01, 10.01, 10.02, 10.02, 10])
=======
    self.amountPrimitive.assertValues([10, 10.01, 10.02, 10])
>>>>>>> 08995ab4
    self.doneButtonIsEnabled.assertValues([true, false])
    self.labelTextColor.assertValues([green, red])
    self.stepperValue.assertValues([10, 10.01, 10.02, 10])
    self.textFieldTextColor.assertValues([green, red])

    self.vm.inputs.textFieldValueChanged("9.99")
<<<<<<< HEAD
    self.amountIsValid.assertValues([true, true, true, true, true, true, true, true, true, true, false, false])
    self.amountValue.assertValues([10, 10, 10, 10, 10, 10.01, 10.01, 10.01, 10.02, 10.02, 10, 9.99])
=======
    self.amountPrimitive.assertValues([10, 10.01, 10.02, 10, 9.99])
>>>>>>> 08995ab4
    self.doneButtonIsEnabled.assertValues([true, false])
    self.labelTextColor.assertValues([green, red])
    self.stepperValue.assertValues([10, 10.01, 10.02, 10, 9.99])
    self.textFieldTextColor.assertValues([green, red])
  }

<<<<<<< HEAD
=======
  // swiftlint:disable line_length
>>>>>>> 08995ab4
  func testTextFieldDidEndEditingRoundingAndTruncation() {
    self.vm.inputs.configureWith(project: .template, reward: .template)

    self.textFieldValue.assertValues(["10"])

    self.vm.inputs.textFieldDidEndEditing("10.")
    self.textFieldValue.assertValues(["10", "10"])

    self.vm.inputs.textFieldDidEndEditing("10.0")
    self.textFieldValue.assertValues(["10", "10", "10"])

    self.vm.inputs.textFieldDidEndEditing("10.00")
    self.textFieldValue.assertValues(["10", "10", "10", "10"])

    self.vm.inputs.textFieldDidEndEditing("10.01")
    self.textFieldValue.assertValues(["10", "10", "10", "10", "10.01"])

    self.vm.inputs.textFieldDidEndEditing("10.010")
    self.textFieldValue.assertValues(["10", "10", "10", "10", "10.01", "10.01"])

    self.vm.inputs.textFieldDidEndEditing("10.0100")
    self.textFieldValue.assertValues(["10", "10", "10", "10", "10.01", "10.01", "10.01"])

    self.vm.inputs.textFieldDidEndEditing("10.019")
    self.textFieldValue.assertValues(["10", "10", "10", "10", "10.01", "10.01", "10.01", "10.02"])

    self.vm.inputs.textFieldDidEndEditing("10.0194444444")
    self.textFieldValue.assertValues(["10", "10", "10", "10", "10.01", "10.01", "10.01", "10.02", "10.02"])

    self.vm.inputs.textFieldDidEndEditing("9.999")
    self.textFieldValue.assertValues(["10", "10", "10", "10", "10.01", "10.01", "10.01", "10.02", "10.02", "10"])

    self.vm.inputs.textFieldDidEndEditing("9.99")
    self.textFieldValue.assertValues(["10", "10", "10", "10", "10.01", "10.01", "10.01", "10.02", "10.02", "10", "9.99"])
  }

  // swiftlint:enable line_length
}<|MERGE_RESOLUTION|>--- conflicted
+++ resolved
@@ -49,13 +49,8 @@
     self.amountIsValid.assertValues([true])
     self.amountValue.assertValues([1])
     self.currency.assertValues(["$"])
-<<<<<<< HEAD
-    self.stepperMinValue.assertValue(0)
-    self.stepperMaxValue.assertValue(1_000_000_000)
-=======
     self.stepperMinValue.assertValue(PledgeAmountStepperConstants.min)
     self.stepperMaxValue.assertValue(PledgeAmountStepperConstants.max)
->>>>>>> 08995ab4
     self.stepperStepValue.assertValue(1)
     self.stepperValue.assertValues([1])
     self.textFieldValue.assertValues(["1"])
@@ -70,13 +65,8 @@
     self.amountIsValid.assertValues([true])
     self.amountValue.assertValues([10])
     self.currency.assertValues(["MX$"])
-<<<<<<< HEAD
-    self.stepperMinValue.assertValue(0)
-    self.stepperMaxValue.assertValue(1_000_000_000)
-=======
     self.stepperMinValue.assertValue(PledgeAmountStepperConstants.min)
     self.stepperMaxValue.assertValue(PledgeAmountStepperConstants.max)
->>>>>>> 08995ab4
     self.stepperStepValue.assertValue(10)
     self.stepperValue.assertValues([10])
     self.textFieldValue.assertValues(["10"])
@@ -94,13 +84,8 @@
     self.amountIsValid.assertValues([true])
     self.amountValue.assertValues([1])
     self.currency.assertValues(["$"])
-<<<<<<< HEAD
-    self.stepperMinValue.assertValue(0)
-    self.stepperMaxValue.assertValue(1_000_000_000)
-=======
     self.stepperMinValue.assertValue(PledgeAmountStepperConstants.min)
     self.stepperMaxValue.assertValue(PledgeAmountStepperConstants.max)
->>>>>>> 08995ab4
     self.stepperStepValue.assertValue(1)
     self.stepperValue.assertValues([1])
     self.textFieldValue.assertValues(["1"])
@@ -112,13 +97,8 @@
     self.amountIsValid.assertValues([true])
     self.amountValue.assertValues([10])
     self.currency.assertValues(["$"])
-<<<<<<< HEAD
-    self.stepperMinValue.assertValue(0)
-    self.stepperMaxValue.assertValue(1_000_000_000)
-=======
     self.stepperMinValue.assertValue(PledgeAmountStepperConstants.min)
     self.stepperMaxValue.assertValue(PledgeAmountStepperConstants.max)
->>>>>>> 08995ab4
     self.stepperStepValue.assertValue(10)
     self.stepperValue.assertValues([10])
     self.textFieldValue.assertValues(["10"])
@@ -136,13 +116,8 @@
     self.amountIsValid.assertValues([true])
     self.amountValue.assertValues([200])
     self.currency.assertValues(["¥"])
-<<<<<<< HEAD
-    self.stepperMinValue.assertValue(0)
-    self.stepperMaxValue.assertValue(1_000_000_000)
-=======
     self.stepperMinValue.assertValue(PledgeAmountStepperConstants.min)
     self.stepperMaxValue.assertValue(PledgeAmountStepperConstants.max)
->>>>>>> 08995ab4
     self.stepperStepValue.assertValue(200)
     self.stepperValue.assertValues([200])
     self.textFieldValue.assertValues(["200"])
@@ -686,11 +661,7 @@
     self.vm.inputs.stepperValueChanged(11)
     self.generateSelectionFeedback.assertValueCount(1)
 
-<<<<<<< HEAD
-    self.vm.inputs.stepperValueChanged(1_000_000_000)
-=======
     self.vm.inputs.stepperValueChanged(PledgeAmountStepperConstants.max)
->>>>>>> 08995ab4
     self.generateSelectionFeedback.assertValueCount(1)
 
     self.vm.inputs.stepperValueChanged(12)
@@ -710,11 +681,7 @@
     self.vm.inputs.stepperValueChanged(11)
     self.generateNotificationWarningFeedback.assertValueCount(0)
 
-<<<<<<< HEAD
-    self.vm.inputs.stepperValueChanged(1_000_000_000)
-=======
     self.vm.inputs.stepperValueChanged(PledgeAmountStepperConstants.max)
->>>>>>> 08995ab4
     self.generateNotificationWarningFeedback.assertValueCount(1)
 
     self.vm.inputs.stepperValueChanged(12)
@@ -752,17 +719,9 @@
   }
 
   func testStepperValueChangesWithTextFieldInput() {
-<<<<<<< HEAD
-    let maxValue: Double = 1_000_000_000
-    let maxValueFormatted = String(format: "%.0f", maxValue)
-
-    self.vm.inputs.configureWith(project: .template, reward: .template)
-
-=======
     let maxValue = PledgeAmountStepperConstants.max
 
     self.vm.inputs.configureWith(project: .template, reward: .template)
->>>>>>> 08995ab4
     self.stepperValue.assertValues([10])
 
     self.vm.inputs.textFieldValueChanged("11")
@@ -811,11 +770,7 @@
   }
 
   func testTextFieldDidEndEditing() {
-<<<<<<< HEAD
-    let maxValue: Double = 1_000_000_000
-=======
     let maxValue = PledgeAmountStepperConstants.max
->>>>>>> 08995ab4
     let maxValueFormatted = String(format: "%.0f", maxValue)
 
     self.vm.inputs.configureWith(project: .template, reward: .template)
@@ -878,16 +833,13 @@
     self.textFieldTextColor.assertValues([green, red, green, red, green])
   }
 
-<<<<<<< HEAD
   // swiftlint:disable line_length
-=======
->>>>>>> 08995ab4
   func testTextFieldValueChangedRounding() {
     let green = UIColor.ksr_green_500
     let red = UIColor.ksr_red_400
 
     self.vm.inputs.configureWith(project: .template, reward: .template)
-<<<<<<< HEAD
+
     self.amountIsValid.assertValues([true])
     self.amountValue.assertValues([10])
     self.doneButtonIsEnabled.assertValues([true])
@@ -898,141 +850,92 @@
     self.vm.inputs.textFieldValueChanged("10")
     self.amountIsValid.assertValues([true, true])
     self.amountValue.assertValues([10, 10])
-=======
-
-    self.vm.inputs.textFieldValueChanged("10")
-    self.amountPrimitive.assertValues([10])
->>>>>>> 08995ab4
     self.doneButtonIsEnabled.assertValues([true])
     self.labelTextColor.assertValues([green])
     self.stepperValue.assertValues([10])
     self.textFieldTextColor.assertValues([green])
 
     self.vm.inputs.textFieldValueChanged("10.")
-<<<<<<< HEAD
     self.amountIsValid.assertValues([true, true, true])
     self.amountValue.assertValues([10, 10, 10])
-=======
-    self.amountPrimitive.assertValues([10])
->>>>>>> 08995ab4
     self.doneButtonIsEnabled.assertValues([true])
     self.labelTextColor.assertValues([green])
     self.stepperValue.assertValues([10])
     self.textFieldTextColor.assertValues([green])
 
     self.vm.inputs.textFieldValueChanged("10.0")
-<<<<<<< HEAD
     self.amountIsValid.assertValues([true, true, true, true])
     self.amountValue.assertValues([10, 10, 10, 10])
-=======
-    self.amountPrimitive.assertValues([10])
->>>>>>> 08995ab4
     self.doneButtonIsEnabled.assertValues([true])
     self.labelTextColor.assertValues([green])
     self.stepperValue.assertValues([10])
     self.textFieldTextColor.assertValues([green])
 
     self.vm.inputs.textFieldValueChanged("10.00")
-<<<<<<< HEAD
     self.amountIsValid.assertValues([true, true, true, true, true])
     self.amountValue.assertValues([10, 10, 10, 10, 10])
-=======
-    self.amountPrimitive.assertValues([10])
->>>>>>> 08995ab4
     self.doneButtonIsEnabled.assertValues([true])
     self.labelTextColor.assertValues([green])
     self.stepperValue.assertValues([10])
     self.textFieldTextColor.assertValues([green])
 
     self.vm.inputs.textFieldValueChanged("10.01")
-<<<<<<< HEAD
     self.amountIsValid.assertValues([true, true, true, true, true, true])
     self.amountValue.assertValues([10, 10, 10, 10, 10, 10.01])
-=======
-    self.amountPrimitive.assertValues([10, 10.01])
-    self.doneButtonIsEnabled.assertValues([true])
->>>>>>> 08995ab4
+    self.doneButtonIsEnabled.assertValues([true])
     self.labelTextColor.assertValues([green])
     self.stepperValue.assertValues([10, 10.01])
     self.textFieldTextColor.assertValues([green])
 
     self.vm.inputs.textFieldValueChanged("10.010")
-<<<<<<< HEAD
     self.amountIsValid.assertValues([true, true, true, true, true, true, true])
     self.amountValue.assertValues([10, 10, 10, 10, 10, 10.01, 10.01])
-=======
-    self.amountPrimitive.assertValues([10, 10.01])
-    self.doneButtonIsEnabled.assertValues([true])
->>>>>>> 08995ab4
+    self.doneButtonIsEnabled.assertValues([true])
     self.labelTextColor.assertValues([green])
     self.stepperValue.assertValues([10, 10.01])
     self.textFieldTextColor.assertValues([green])
 
     self.vm.inputs.textFieldValueChanged("10.0100")
-<<<<<<< HEAD
     self.amountIsValid.assertValues([true, true, true, true, true, true, true, true])
     self.amountValue.assertValues([10, 10, 10, 10, 10, 10.01, 10.01, 10.01])
-=======
-    self.amountPrimitive.assertValues([10, 10.01])
->>>>>>> 08995ab4
     self.doneButtonIsEnabled.assertValues([true])
     self.labelTextColor.assertValues([green])
     self.stepperValue.assertValues([10, 10.01])
     self.textFieldTextColor.assertValues([green])
 
     self.vm.inputs.textFieldValueChanged("10.019")
-<<<<<<< HEAD
     self.amountIsValid.assertValues([true, true, true, true, true, true, true, true, true])
     self.amountValue.assertValues([10, 10, 10, 10, 10, 10.01, 10.01, 10.01, 10.02])
-=======
-    self.amountPrimitive.assertValues([10, 10.01, 10.02])
->>>>>>> 08995ab4
     self.doneButtonIsEnabled.assertValues([true])
     self.labelTextColor.assertValues([green])
     self.stepperValue.assertValues([10, 10.01, 10.02])
     self.textFieldTextColor.assertValues([green])
 
     self.vm.inputs.textFieldValueChanged("10.0194444444")
-<<<<<<< HEAD
     self.amountIsValid.assertValues([true, true, true, true, true, true, true, true, true, true])
     self.amountValue.assertValues([10, 10, 10, 10, 10, 10.01, 10.01, 10.01, 10.02, 10.02])
-=======
-    self.amountPrimitive.assertValues([10, 10.01, 10.02])
->>>>>>> 08995ab4
     self.doneButtonIsEnabled.assertValues([true])
     self.labelTextColor.assertValues([green])
     self.stepperValue.assertValues([10, 10.01, 10.02])
     self.textFieldTextColor.assertValues([green])
 
     self.vm.inputs.textFieldValueChanged("9.999")
-<<<<<<< HEAD
     self.amountIsValid.assertValues([true, true, true, true, true, true, true, true, true, true, false])
     self.amountValue.assertValues([10, 10, 10, 10, 10, 10.01, 10.01, 10.01, 10.02, 10.02, 10])
-=======
-    self.amountPrimitive.assertValues([10, 10.01, 10.02, 10])
->>>>>>> 08995ab4
     self.doneButtonIsEnabled.assertValues([true, false])
     self.labelTextColor.assertValues([green, red])
     self.stepperValue.assertValues([10, 10.01, 10.02, 10])
     self.textFieldTextColor.assertValues([green, red])
 
     self.vm.inputs.textFieldValueChanged("9.99")
-<<<<<<< HEAD
     self.amountIsValid.assertValues([true, true, true, true, true, true, true, true, true, true, false, false])
     self.amountValue.assertValues([10, 10, 10, 10, 10, 10.01, 10.01, 10.01, 10.02, 10.02, 10, 9.99])
-=======
-    self.amountPrimitive.assertValues([10, 10.01, 10.02, 10, 9.99])
->>>>>>> 08995ab4
     self.doneButtonIsEnabled.assertValues([true, false])
     self.labelTextColor.assertValues([green, red])
     self.stepperValue.assertValues([10, 10.01, 10.02, 10, 9.99])
     self.textFieldTextColor.assertValues([green, red])
   }
 
-<<<<<<< HEAD
-=======
-  // swiftlint:disable line_length
->>>>>>> 08995ab4
   func testTextFieldDidEndEditingRoundingAndTruncation() {
     self.vm.inputs.configureWith(project: .template, reward: .template)
 
@@ -1068,6 +971,5 @@
     self.vm.inputs.textFieldDidEndEditing("9.99")
     self.textFieldValue.assertValues(["10", "10", "10", "10", "10.01", "10.01", "10.01", "10.02", "10.02", "10", "9.99"])
   }
-
   // swiftlint:enable line_length
 }