--- conflicted
+++ resolved
@@ -471,16 +471,7 @@
   var controllers: [RootViewControllerData] = []
   controllers.append(.discovery)
 
-<<<<<<< HEAD
-  if isLoggedIn {
-    controllers.append(.pledgedProjectsAndActivities)
-  } else {
-    controllers.append(.activities)
-=======
-  if featurePledgedProjectsOverviewEnabled() {
-    controllers.append(.backings(isLoggedIn: isLoggedIn))
->>>>>>> 77cad93b
-  }
+  controllers.append(.backings(isLoggedIn: isLoggedIn))
 
   controllers.append(.activities(isLoggedIn: isLoggedIn))
 
@@ -493,23 +484,13 @@
 private func tabData(forUser user: User?) -> TabBarItemsData {
   let items: [TabBarItem]
 
-  if featurePledgedProjectsOverviewEnabled() {
-    items = [
-      .home(index: 0),
-      .backings(index: 1),
-      .activity(index: 2),
-      .search(index: 3),
-      .profile(avatarUrl: (user?.avatar.small).flatMap(URL.init(string:)), index: 4)
-    ]
-
-  } else {
-    items = [
-      .home(index: 0),
-      .activity(index: 1),
-      .search(index: 2),
-      .profile(avatarUrl: (user?.avatar.small).flatMap(URL.init(string:)), index: 3)
-    ]
-  }
+  items = [
+    .home(index: 0),
+    .backings(index: 1),
+    .activity(index: 2),
+    .search(index: 3),
+    .profile(avatarUrl: (user?.avatar.small).flatMap(URL.init(string:)), index: 4)
+  ]
 
   return TabBarItemsData(
     items: items,
@@ -520,16 +501,7 @@
 extension TabBarItemsData: Equatable {}
 extension TabBarItem: Equatable {}
 
-<<<<<<< HEAD
-private func activitiesBadgeValue(with value: Int?, hasPPOAction: Bool) -> String? {
-  guard !hasPPOAction else {
-    // an empty string will show a dot as badge
-    return ""
-  }
-
-=======
 private func activitiesBadgeValue(with value: Int?) -> String? {
->>>>>>> 77cad93b
   let isVoiceOverRunning = AppEnvironment.current.isVoiceOverRunning()
   let badgeValue = value ?? 0
   let maxBadgeValue = !isVoiceOverRunning ? 99 : badgeValue
