--- conflicted
+++ resolved
@@ -552,15 +552,18 @@
 
     // Tracking
     contextAndProjectAndPledgeAmount
-<<<<<<< HEAD
       .filter { $0.0 == .changePaymentMethod }
       .takeWhen(updateButtonTapped)
       .observeValues { AppEnvironment.current.koala.trackUpdatePaymentMethodButton(
-=======
+        project: $1,
+        pledgeAmount: $2
+      )
+      }
+
+    contextAndProjectAndPledgeAmount
       .filter { $0.0 != .changePaymentMethod }
       .takeWhen(updateButtonTapped)
       .observeValues { AppEnvironment.current.koala.trackUpdatePledgeButtonClicked(
->>>>>>> e3ef2fe9
         project: $1,
         pledgeAmount: $2
       )
