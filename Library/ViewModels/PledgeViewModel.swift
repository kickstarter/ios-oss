import Foundation
import KsApi
import PassKit
import Prelude
import ReactiveSwift

public typealias StripeConfigurationData = (merchantIdentifier: String, publishableKey: String)
public typealias CreateBackingData = (
  project: Project, reward: Reward, pledgeAmount: Double,
  selectedShippingRule: ShippingRule?, refTag: RefTag?
)
public typealias UpdateBackingData = (
  backing: Backing,
  reward: Reward,
  pledgeAmount: Double?,
  shippingRule: ShippingRule?,
  paymentSourceId: String?,
  applePayParams: ApplePayParams?
)
public typealias PaymentAuthorizationData = (
  project: Project, reward: Reward, pledgeAmount: Double,
  selectedShippingRule: ShippingRule?, merchantIdentifier: String
)
public typealias PKPaymentData = (displayName: String, network: String, transactionIdentifier: String)
public typealias PledgeAmountData = (amount: Double, min: Double, max: Double, isValid: Bool)

public protocol PledgeViewModelInputs {
  func applePayButtonTapped()
  func configureWith(project: Project, reward: Reward, refTag: RefTag?, context: PledgeViewContext)
  func creditCardSelected(with paymentSourceId: String)
  func paymentAuthorizationDidAuthorizePayment(
    paymentData: (displayName: String?, network: String?, transactionIdentifier: String)
  )
  func paymentAuthorizationViewControllerDidFinish()
  func pledgeAmountViewControllerDidUpdate(with data: PledgeAmountData)
  func shippingRuleSelected(_ shippingRule: ShippingRule)
  func stripeTokenCreated(token: String?, error: Error?) -> PKPaymentAuthorizationStatus
  func submitButtonTapped()
  func traitCollectionDidChange()
  func userSessionStarted()
  func viewDidLoad()
}

public protocol PledgeViewModelOutputs {
  var configurePaymentMethodsViewControllerWithValue: Signal<(User, Project), Never> { get }
  var configureStripeIntegration: Signal<StripeConfigurationData, Never> { get }
  var configureSummaryViewControllerWithData: Signal<(Project, Double), Never> { get }
  var configureWithData: Signal<(project: Project, reward: Reward), Never> { get }
  var confirmationLabelAttributedText: Signal<NSAttributedString, Never> { get }
  var confirmationLabelHidden: Signal<Bool, Never> { get }
  var continueViewHidden: Signal<Bool, Never> { get }
  var createBackingError: Signal<String, Never> { get }
  var descriptionViewHidden: Signal<Bool, Never> { get }
  var goToApplePayPaymentAuthorization: Signal<PaymentAuthorizationData, Never> { get }
  var goToThanks: Signal<Project, Never> { get }
  var notifyDelegateUpdatePledgeDidSucceedWithMessage: Signal<String, Never> { get }
  var paymentMethodsViewHidden: Signal<Bool, Never> { get }
  var pledgeAmountViewHidden: Signal<Bool, Never> { get }
  var pledgeAmountSummaryViewHidden: Signal<Bool, Never> { get }
  var popViewController: Signal<(), Never> { get }
  var sectionSeparatorsHidden: Signal<Bool, Never> { get }
  var shippingLocationViewHidden: Signal<Bool, Never> { get }
  var showApplePayAlert: Signal<(String, String), Never> { get }
  var submitButtonEnabled: Signal<Bool, Never> { get }
  var submitButtonHidden: Signal<Bool, Never> { get }
  var submitButtonTitle: Signal<String, Never> { get }
  var title: Signal<String, Never> { get }
  var updatePledgeFailedWithError: Signal<String, Never> { get }
}

public protocol PledgeViewModelType {
  var inputs: PledgeViewModelInputs { get }
  var outputs: PledgeViewModelOutputs { get }
}

public class PledgeViewModel: PledgeViewModelType, PledgeViewModelInputs, PledgeViewModelOutputs {
  public init() {
    let initialData = Signal.combineLatest(
      self.configureWithDataProperty.signal,
      self.viewDidLoadProperty.signal
    )
    .map(first)
    .skipNil()

    let project = initialData.map { $0.0 }
    let reward = initialData.map { $0.1 }
    let refTag = initialData.map { $0.2 }
    let context = initialData.map { $0.3 }

    let backing = project.map { $0.personalization.backing }.skipNil()

    self.confirmationLabelHidden = context.map { $0.confirmationLabelHidden }
    self.descriptionViewHidden = context.map { $0.descriptionViewHidden }
    self.pledgeAmountViewHidden = context.map { $0.pledgeAmountViewHidden }
    self.pledgeAmountSummaryViewHidden = context.map { $0.pledgeAmountSummaryViewHidden }
    self.sectionSeparatorsHidden = context.map { $0.sectionSeparatorsHidden }

    let isLoggedIn = Signal.merge(initialData.ignoreValues(), self.userSessionStartedSignal)
      .map { _ in AppEnvironment.current.currentUser }
      .map(isNotNil)

    let pledgeAmount = Signal.merge(
      self.pledgeAmountDataSignal.map { $0.amount },
      reward.map { $0.minimum }
    )

    let initialShippingAmount = initialData.mapConst(0.0)
    let shippingAmount = self.shippingRuleSelectedSignal.map { $0.cost }
    let shippingCost = Signal.merge(shippingAmount, initialShippingAmount)

    let pledgeTotal = Signal.combineLatest(pledgeAmount, shippingCost).map(+)

    self.configureWithData = initialData.map { (project: $0.0, reward: $0.1) }

    self.configureSummaryViewControllerWithData = project
      .takePairWhen(pledgeTotal)
      .map { project, total in (project, total) }

    let configurePaymentMethodsViewController = Signal.merge(
      project,
      project.takeWhen(self.userSessionStartedSignal)
    )

    self.configurePaymentMethodsViewControllerWithValue = Signal.combineLatest(
      configurePaymentMethodsViewController,
      context
    )
    .filter { !$1.paymentMethodsViewHidden }
    .map(first)
    .map { project -> (User, Project)? in
      guard let user = AppEnvironment.current.currentUser else { return nil }

      return (user, project)
    }
    .skipNil()

    self.confirmationLabelAttributedText = Signal.merge(
      project,
      project.takeWhen(self.traitCollectionDidChangeSignal)
    )
    .map(attributedConfirmationString(with:))
    .skipNil()

    self.continueViewHidden = Signal
      .combineLatest(isLoggedIn, context)
      .map { $0 || $1.continueViewHidden }

    self.submitButtonHidden = self.continueViewHidden.negate()

    self.paymentMethodsViewHidden = Signal.combineLatest(isLoggedIn, context)
      .map { !$0 || $1.paymentMethodsViewHidden }

    let pledgeAmountIsValid = self.pledgeAmountDataSignal
      .map { $0.isValid }

    self.shippingLocationViewHidden = reward
      .map { $0.shipping.enabled }
      .negate()
      .combineLatest(with: context)
      .map { $0 || $1.shippingLocationViewHidden }

    self.configureStripeIntegration = Signal.combineLatest(
      initialData,
      context
    )
    .filter { !$1.paymentMethodsViewHidden }
    .ignoreValues()
    .map { _ in
      (
        PKPaymentAuthorizationViewController.merchantIdentifier,
        AppEnvironment.current.environmentType.stripePublishableKey
      )
    }

    let selectedShippingRule = Signal.merge(
      initialData.mapConst(nil),
      self.shippingRuleSelectedSignal.wrapInOptional()
    )

    let selectedPaymentSourceId = Signal.merge(
      initialData.mapConst(nil),
      self.creditCardSelectedSignal.wrapInOptional()
    )

    let createBackingData = Signal.combineLatest(
      project,
      reward,
      pledgeAmount,
      selectedShippingRule,
      refTag
    )
    .map { $0 as CreateBackingData }

    // MARK: - Create Backing

    let createButtonTapped = Signal.combineLatest(
      self.submitButtonTappedSignal,
      context
    )
    .filter { _, context in context.isCreating }
    .ignoreValues()

    let createBackingEvent = Signal.combineLatest(createBackingData, self.creditCardSelectedSignal)
      .takeWhen(createButtonTapped)
      .map { backingData, paymentSourceId in
        (
          backingData.project,
          backingData.reward,
          backingData.pledgeAmount,
          backingData.selectedShippingRule,
          backingData.refTag,
          paymentSourceId
        )
      }
      .map(CreateBackingInput.input(from:reward:pledgeAmount:selectedShippingRule:refTag:paymentSourceId:))
      .switchMap { input in
        AppEnvironment.current.apiService.createBacking(input: input)
          .ksr_delay(AppEnvironment.current.apiDelayInterval, on: AppEnvironment.current.scheduler)
          .materialize()
      }

    let createBackingEventSuccess = createBackingEvent.values()
    let createBackingEventError = createBackingEvent.errors()
      .map { $0.localizedDescription }

    // MARK: - Apple Pay

    let paymentAuthorizationData = createBackingData.map {
      (
        $0.project,
        $0.reward,
        $0.pledgeAmount,
        $0.selectedShippingRule,
        PKPaymentAuthorizationViewController.merchantIdentifier
      ) as PaymentAuthorizationData
    }

    let goToApplePayPaymentAuthorization = pledgeAmountIsValid
      .takeWhen(self.applePayButtonTappedSignal)
      .filter(isTrue)

    let showApplePayAlert = pledgeAmountIsValid
      .takeWhen(self.applePayButtonTappedSignal)
      .filter(isFalse)

    self.goToApplePayPaymentAuthorization = paymentAuthorizationData
      .takeWhen(goToApplePayPaymentAuthorization)

    self.showApplePayAlert = Signal.combineLatest(
      project,
      self.pledgeAmountDataSignal
    )
    .takeWhen(showApplePayAlert)
    .map { project, pledgeAmountData in (project, pledgeAmountData.min, pledgeAmountData.max) }
    .map { project, min, max in
      (
        Strings.Almost_there(),
        Strings.Please_enter_a_pledge_amount_between_min_and_max(
          min: Format.currency(min, country: project.country, omitCurrencyCode: false),
          max: Format.currency(max, country: project.country, omitCurrencyCode: false)
        )
      )
    }

    let pkPaymentData = self.pkPaymentSignal
      .map { pkPayment -> PKPaymentData? in
        guard let displayName = pkPayment.displayName, let network = pkPayment.network else {
          return nil
        }

        return (displayName, network, pkPayment.transactionIdentifier)
      }

    let applePayStatusSuccess = Signal.combineLatest(
      self.stripeTokenSignal.skipNil(),
      self.stripeErrorSignal.filter(isNil),
      pkPaymentData.skipNil()
    )
    .mapConst(PKPaymentAuthorizationStatus.success)

    let applePayStatusFailure = Signal.merge(
      self.stripeErrorSignal.skipNil().ignoreValues(),
      self.stripeTokenSignal.filter(isNil).ignoreValues(),
      pkPaymentData.filter(isNil).ignoreValues()
    )
    .mapConst(PKPaymentAuthorizationStatus.failure)

    self.createApplePayBackingStatusProperty <~ Signal.merge(
      applePayStatusSuccess,
      applePayStatusFailure
    )

    // MARK: - Create Apple Pay Backing

    let willCreateApplePayBacking = Signal.combineLatest(
      applePayStatusSuccess,
      context
    )
    .map { $1.isCreating }
<<<<<<< HEAD
=======
    .filter(isTrue)
>>>>>>> e76b9cb3

    let createApplePayBackingData = Signal.combineLatest(
      createBackingData,
      pkPaymentData.skipNil(),
      self.stripeTokenSignal.skipNil()
    )
<<<<<<< HEAD
    .takeWhen(willCreateApplePayBacking.filter(isTrue))
=======
    .takeWhen(willCreateApplePayBacking)
>>>>>>> e76b9cb3
    .map { backingData, paymentData, stripeToken
      -> (Project, Reward, Double, ShippingRule?, PKPaymentData, String, RefTag?) in
      (
        backingData.project,
        backingData.reward,
        backingData.pledgeAmount,
        backingData.selectedShippingRule,
        paymentData,
        stripeToken,
        backingData.refTag
      )
    }

    let createApplePayBackingEvent = createApplePayBackingData.map(
      CreateApplePayBackingInput.input(
        from:reward:pledgeAmount:selectedShippingRule:pkPaymentData:stripeToken:refTag:
      )
    )
    .switchMap { input in
      AppEnvironment.current.apiService.createApplePayBacking(input: input)
        .ksr_delay(AppEnvironment.current.apiDelayInterval, on: AppEnvironment.current.scheduler)
        .materialize()
    }

    // MARK: - Update Apple Pay Backing

    let applePayParams = Signal.combineLatest(
      pkPaymentData.skipNil(),
      self.stripeTokenSignal.skipNil()
    )
    .map { paymentData, token in
      (
        paymentData.displayName,
        paymentData.network,
        paymentData.transactionIdentifier,
        token
      )
    }
    .map(ApplePayParams.init)

    let applePayParamsData = Signal.merge(
      initialData.mapConst(nil),
      applePayParams.wrapInOptional()
    )

    let updateBackingData = Signal.combineLatest(
      backing,
      reward,
      pledgeAmount.wrapInOptional(),
      selectedShippingRule,
      selectedPaymentSourceId,
      applePayParamsData
    )
    .map { $0 as UpdateBackingData }

    // MARK: - Update Backing

    let willUpdateApplePayBacking = Signal.combineLatest(
      applePayStatusSuccess,
      context
    )
    .map { $1.isUpdating }
<<<<<<< HEAD
=======
    .filter(isTrue)
>>>>>>> e76b9cb3

    let updateButtonTapped = Signal.combineLatest(
      self.submitButtonTappedSignal,
      context
    )
    .filter { _, context in context.isUpdating }
    .ignoreValues()

    let updateBackingDataAndIsApplePay = updateBackingData.takePairWhen(
      Signal.merge(
        updateButtonTapped.mapConst(false),
<<<<<<< HEAD
        willUpdateApplePayBacking.filter(isTrue)
=======
        willUpdateApplePayBacking
>>>>>>> e76b9cb3
      )
    )

    let updateBackingEvent = updateBackingDataAndIsApplePay
      .map(UpdateBackingInput.input(from:isApplePay:))
      .switchMap { input in
        AppEnvironment.current.apiService.updateBacking(input: input)
          .ksr_delay(AppEnvironment.current.apiDelayInterval, on: AppEnvironment.current.scheduler)
          .materialize()
      }

    // MARK: - Form Validation

    let amountChangedAndValid = Signal.combineLatest(
      project,
<<<<<<< HEAD
      reward,
=======
>>>>>>> e76b9cb3
      self.pledgeAmountDataSignal,
      context
    )
    .map(amountValid)

<<<<<<< HEAD
    let shippingRuleChangedAndValid = Signal.combineLatest(
      project,
      reward,
      selectedShippingRule,
      context
    )
    .map(shippingRuleValid)
=======
    let newPledgeNoShipping = Signal.combineLatest(
      reward.map { $0.shipping.enabled },
      context.map { $0.isCreating }
    )
    .filter(first >>> isFalse)
    .map { !$0 && $1 }

    let shippingRuleChangedAndValid = Signal.merge(
      newPledgeNoShipping,
      Signal.combineLatest(
        project,
        reward,
        self.shippingRuleSelectedSignal,
        context
      )
      .map(shippingRuleValid)
    )
>>>>>>> e76b9cb3

    let notChangingPaymentMethod = context.map { context in
      context.isUpdating && context != .changePaymentMethod
    }
    .filter(isTrue)

    let paymentMethodChangedAndValid = Signal.merge(
      notChangingPaymentMethod.mapConst(false),
      Signal.combineLatest(
        project,
<<<<<<< HEAD
        reward,
=======
>>>>>>> e76b9cb3
        self.creditCardSelectedSignal,
        context
      )
      .map(paymentMethodValid)
    )

    let valuesChangedAndValid = Signal.combineLatest(
      amountChangedAndValid,
      shippingRuleChangedAndValid,
      paymentMethodChangedAndValid,
      context
    )
    .map(allValuesChangedAndValid)

    self.submitButtonEnabled = Signal.merge(
      self.viewDidLoadProperty.signal.mapConst(false),
      valuesChangedAndValid,
      self.submitButtonTappedSignal.signal.mapConst(false),
      createBackingEvent.filter { $0.isTerminating }.mapConst(true),
      updateBackingEvent.filter { $0.isTerminating }.mapConst(true)
    )

    // MARK: - Success/Failure Create

    let createPaymentAuthorizationDidFinishSignal = willCreateApplePayBacking
      .takeWhen(self.paymentAuthorizationDidFinishSignal)
<<<<<<< HEAD
      .filter(isTrue)
=======
>>>>>>> e76b9cb3

    let createApplePayBackingCompleted = Signal.combineLatest(
      createApplePayBackingEvent
        .filter { $0.isTerminating }
        .ignoreValues(),
      createPaymentAuthorizationDidFinishSignal
    )

    let createApplePayBackingEventSuccess = createApplePayBackingEvent.values()

    let createApplePayBackingEventErrors = createApplePayBackingEvent.errors()
      .map { $0.localizedDescription }

    let createApplePayBackingError = createApplePayBackingEventErrors
      .takeWhen(createApplePayBackingCompleted)

    self.createBackingError = Signal.merge(
      createApplePayBackingError,
      createBackingEventError
    )

    let applePayTransactionCompleted = Signal.combineLatest(project, createApplePayBackingEventSuccess)
      .takeWhen(createApplePayBackingCompleted)
      .map(first)

    let createBackingTransactionSuccess = project.takeWhen(createBackingEventSuccess)

    self.goToThanks = Signal.merge(applePayTransactionCompleted, createBackingTransactionSuccess)

    // MARK: - Success/Failure Update

    let updatePaymentAuthorizationDidFinishSignal = willUpdateApplePayBacking
      .takeWhen(self.paymentAuthorizationDidFinishSignal)
<<<<<<< HEAD
      .filter(isTrue)
=======
>>>>>>> e76b9cb3

    let updateApplePayBackingCompleted = Signal.combineLatest(
      updateBackingEvent
        .filter { $0.isTerminating }
        .ignoreValues(),
      updatePaymentAuthorizationDidFinishSignal
    )

    let updateApplePayBackingSuccess = updateBackingEvent.values()
      .takeWhen(updateApplePayBackingCompleted)

    let updateBackingDidCompleteApplePay = updateApplePayBackingSuccess
      .ignoreValues()

    let submitButtonTapped = Signal.merge(
      self.submitButtonTappedSignal.mapConst(true),
      willUpdateApplePayBacking.mapConst(false)
    )

    let updateBackingDidComplete = submitButtonTapped
      .takeWhen(updateBackingEvent.values())
      .filter(isTrue)
      .ignoreValues()
<<<<<<< HEAD

    self.notifyDelegateUpdatePledgeDidSucceedWithMessage = Signal.merge(
      updateBackingDidCompleteApplePay,
      updateBackingDidComplete
    )
    .mapConst(Strings.Got_it_your_changes_have_been_saved())

    self.updatePledgeFailedWithError = updateBackingEvent.errors()
      .map { $0.localizedDescription }
=======

    let updateBackingEventErrors = updateBackingEvent.errors()
>>>>>>> e76b9cb3

    let updateApplePayBackingError = updateApplePayBackingCompleted
      .withLatest(from: updateBackingEventErrors)
      .map(second)

<<<<<<< HEAD
=======
    let updateBackingError = submitButtonTapped
      .takePairWhen(updateBackingEventErrors)
      .filter(first >>> isTrue)
      .map(second)

    self.notifyDelegateUpdatePledgeDidSucceedWithMessage = Signal.merge(
      updateBackingDidCompleteApplePay,
      updateBackingDidComplete
    )
    .mapConst(Strings.Got_it_your_changes_have_been_saved())

    self.updatePledgeFailedWithError = Signal.merge(
      updateApplePayBackingError,
      updateBackingError
    )
    .map { $0.localizedDescription }

    self.popViewController = self.notifyDelegateUpdatePledgeDidSucceedWithMessage.ignoreValues()

>>>>>>> e76b9cb3
    self.submitButtonTitle = context.map { $0.submitButtonTitle }
    self.title = context.map { $0.title }
  }

  // MARK: - Inputs

  private let (applePayButtonTappedSignal, applePayButtonTappedObserver) = Signal<Void, Never>.pipe()
  public func applePayButtonTapped() {
    self.applePayButtonTappedObserver.send(value: ())
  }

  private let configureWithDataProperty = MutableProperty<(Project, Reward, RefTag?, PledgeViewContext)?>(nil)
  public func configureWith(project: Project, reward: Reward, refTag: RefTag?, context: PledgeViewContext) {
    self.configureWithDataProperty.value = (project, reward, refTag, context)
  }

  private let (creditCardSelectedSignal, creditCardSelectedObserver) = Signal<String, Never>.pipe()
  public func creditCardSelected(with paymentSourceId: String) {
    self.creditCardSelectedObserver.send(value: paymentSourceId)
  }

  private let (pkPaymentSignal, pkPaymentObserver) = Signal<
    (
      displayName: String?,
      network: String?, transactionIdentifier: String
    ), Never
  >.pipe()
  public func paymentAuthorizationDidAuthorizePayment(paymentData: (
    displayName: String?,
    network: String?, transactionIdentifier: String
  )) {
    self.pkPaymentObserver.send(value: paymentData)
  }

  private let (paymentAuthorizationDidFinishSignal, paymentAuthorizationDidFinishObserver)
    = Signal<Void, Never>.pipe()
  public func paymentAuthorizationViewControllerDidFinish() {
    self.paymentAuthorizationDidFinishObserver.send(value: ())
  }

  private let (pledgeAmountDataSignal, pledgeAmountObserver) = Signal<PledgeAmountData, Never>.pipe()
  public func pledgeAmountViewControllerDidUpdate(with data: PledgeAmountData) {
    self.pledgeAmountObserver.send(value: data)
  }

  private let (shippingRuleSelectedSignal, shippingRuleSelectedObserver) = Signal<ShippingRule, Never>.pipe()
  public func shippingRuleSelected(_ shippingRule: ShippingRule) {
    self.shippingRuleSelectedObserver.send(value: shippingRule)
  }

  private let (stripeTokenSignal, stripeTokenObserver) = Signal<String?, Never>.pipe()
  private let (stripeErrorSignal, stripeErrorObserver) = Signal<Error?, Never>.pipe()

  private let (submitButtonTappedSignal, submitButtonTappedObserver) = Signal<(), Never>.pipe()
  public func submitButtonTapped() {
    self.submitButtonTappedObserver.send(value: ())
  }

  private let createApplePayBackingStatusProperty = MutableProperty<PKPaymentAuthorizationStatus>(.failure)
  public func stripeTokenCreated(token: String?, error: Error?) -> PKPaymentAuthorizationStatus {
    self.stripeTokenObserver.send(value: token)
    self.stripeErrorObserver.send(value: error)

    return self.createApplePayBackingStatusProperty.value
  }

  private let (traitCollectionDidChangeSignal, traitCollectionDidChangeObserver) = Signal<(), Never>.pipe()
  public func traitCollectionDidChange() {
    self.traitCollectionDidChangeObserver.send(value: ())
  }

  private let (userSessionStartedSignal, userSessionStartedObserver) = Signal<Void, Never>.pipe()
  public func userSessionStarted() {
    self.userSessionStartedObserver.send(value: ())
  }

  private let viewDidLoadProperty = MutableProperty(())
  public func viewDidLoad() {
    self.viewDidLoadProperty.value = ()
  }

  // MARK: - Outputs

  public let configurePaymentMethodsViewControllerWithValue: Signal<(User, Project), Never>
  public let configureStripeIntegration: Signal<StripeConfigurationData, Never>
  public let configureSummaryViewControllerWithData: Signal<(Project, Double), Never>
  public let configureWithData: Signal<(project: Project, reward: Reward), Never>
  public let confirmationLabelAttributedText: Signal<NSAttributedString, Never>
  public let confirmationLabelHidden: Signal<Bool, Never>
  public let continueViewHidden: Signal<Bool, Never>
  public let descriptionViewHidden: Signal<Bool, Never>
  public let createBackingError: Signal<String, Never>
  public let goToApplePayPaymentAuthorization: Signal<PaymentAuthorizationData, Never>
  public let goToThanks: Signal<Project, Never>
  public let notifyDelegateUpdatePledgeDidSucceedWithMessage: Signal<String, Never>
  public let paymentMethodsViewHidden: Signal<Bool, Never>
  public let pledgeAmountViewHidden: Signal<Bool, Never>
  public let pledgeAmountSummaryViewHidden: Signal<Bool, Never>
  public let popViewController: Signal<(), Never>
  public let sectionSeparatorsHidden: Signal<Bool, Never>
  public let shippingLocationViewHidden: Signal<Bool, Never>
  public let showApplePayAlert: Signal<(String, String), Never>
  public let submitButtonEnabled: Signal<Bool, Never>
  public let submitButtonHidden: Signal<Bool, Never>
  public let submitButtonTitle: Signal<String, Never>
  public let title: Signal<String, Never>
  public let updatePledgeFailedWithError: Signal<String, Never>

  public var inputs: PledgeViewModelInputs { return self }
  public var outputs: PledgeViewModelOutputs { return self }
}

private func attributedConfirmationString(with project: Project) -> NSAttributedString? {
  let string = Strings.If_the_project_reaches_its_funding_goal_you_will_be_charged_on_project_deadline(
    project_deadline: Format.date(
      secondsInUTC: project.dates.deadline,
      template: "MMMM d, yyyy"
    )
  )

  guard let attributedString = try? NSMutableAttributedString(
    data: Data(string.utf8),
    options: [
      .documentType: NSAttributedString.DocumentType.html,
      .characterEncoding: String.Encoding.utf8.rawValue
    ],
    documentAttributes: nil
  ) else { return nil }

  let paragraphStyle = NSMutableParagraphStyle()
  paragraphStyle.alignment = .center

  let attributes: String.Attributes = [
    .paragraphStyle: paragraphStyle
  ]

  let fullRange = (attributedString.string as NSString).range(of: attributedString.string)

  attributedString.addAttributes(attributes, range: fullRange)

  attributedString.setFontKeepingTraits(
    to: UIFont.ksr_caption1(),
    color: UIColor.ksr_text_dark_grey_500
  )

  return attributedString
}

// MARK: - Validation Functions

private func amountValid(
  project: Project,
<<<<<<< HEAD
  reward: Reward,
  pledgeAmountData: PledgeAmountData,
  context: PledgeViewContext
) -> Bool {
  guard
    let backing = project.personalization.backing,
    context.isUpdating,
    userIsBacking(reward: reward, inProject: project)
  else {
=======
  pledgeAmountData: PledgeAmountData,
  context: PledgeViewContext
) -> Bool {
  guard let backing = project.personalization.backing, context.isUpdating else {
>>>>>>> e76b9cb3
    return pledgeAmountData.isValid
  }

  return backing.pledgeAmount != pledgeAmountData.amount && pledgeAmountData.isValid
}

private func shippingRuleValid(
  project: Project,
  reward: Reward,
  shippingRule: ShippingRule?,
  context: PledgeViewContext
) -> Bool {
<<<<<<< HEAD
  if context.isCreating || context == .updateReward {
=======
  if context.isCreating {
>>>>>>> e76b9cb3
    return !reward.shipping.enabled || shippingRule != nil
  }

  guard
    let backing = project.personalization.backing,
    let shippingRule = shippingRule,
    context.isUpdating
  else {
    return false
  }

  return backing.locationId != shippingRule.location.id
}

private func paymentMethodValid(
  project: Project,
<<<<<<< HEAD
  reward: Reward,
=======
>>>>>>> e76b9cb3
  paymentSourceId: String,
  context: PledgeViewContext
) -> Bool {
  guard
    let backedPaymentSourceId = project.personalization.backing?.paymentSource?.id,
<<<<<<< HEAD
    context.isUpdating,
    userIsBacking(reward: reward, inProject: project)
=======
    context.isUpdating
>>>>>>> e76b9cb3
  else {
    return true
  }

  #warning("decompose(id: backedPaymentSourceId) should no be necessary here, remove once resolved.")
  return decompose(id: backedPaymentSourceId) != Int(paymentSourceId)
}

private func allValuesChangedAndValid(
  amountValid: Bool,
  shippingRuleValid: Bool,
  paymentSourceValid: Bool,
  context: PledgeViewContext
) -> Bool {
<<<<<<< HEAD
  if context.isUpdating, context != .updateReward {
    return amountValid || shippingRuleValid || paymentSourceValid
  }

  return amountValid && shippingRuleValid
=======
  if context.isUpdating {
    return amountValid || shippingRuleValid || paymentSourceValid
  }

  return amountValid && shippingRuleValid && paymentSourceValid
>>>>>>> e76b9cb3
}<|MERGE_RESOLUTION|>--- conflicted
+++ resolved
@@ -297,21 +297,14 @@
       context
     )
     .map { $1.isCreating }
-<<<<<<< HEAD
-=======
     .filter(isTrue)
->>>>>>> e76b9cb3
 
     let createApplePayBackingData = Signal.combineLatest(
       createBackingData,
       pkPaymentData.skipNil(),
       self.stripeTokenSignal.skipNil()
     )
-<<<<<<< HEAD
-    .takeWhen(willCreateApplePayBacking.filter(isTrue))
-=======
     .takeWhen(willCreateApplePayBacking)
->>>>>>> e76b9cb3
     .map { backingData, paymentData, stripeToken
       -> (Project, Reward, Double, ShippingRule?, PKPaymentData, String, RefTag?) in
       (
@@ -374,10 +367,7 @@
       context
     )
     .map { $1.isUpdating }
-<<<<<<< HEAD
-=======
     .filter(isTrue)
->>>>>>> e76b9cb3
 
     let updateButtonTapped = Signal.combineLatest(
       self.submitButtonTappedSignal,
@@ -389,11 +379,7 @@
     let updateBackingDataAndIsApplePay = updateBackingData.takePairWhen(
       Signal.merge(
         updateButtonTapped.mapConst(false),
-<<<<<<< HEAD
-        willUpdateApplePayBacking.filter(isTrue)
-=======
         willUpdateApplePayBacking
->>>>>>> e76b9cb3
       )
     )
 
@@ -409,16 +395,12 @@
 
     let amountChangedAndValid = Signal.combineLatest(
       project,
-<<<<<<< HEAD
       reward,
-=======
->>>>>>> e76b9cb3
       self.pledgeAmountDataSignal,
       context
     )
     .map(amountValid)
 
-<<<<<<< HEAD
     let shippingRuleChangedAndValid = Signal.combineLatest(
       project,
       reward,
@@ -426,25 +408,6 @@
       context
     )
     .map(shippingRuleValid)
-=======
-    let newPledgeNoShipping = Signal.combineLatest(
-      reward.map { $0.shipping.enabled },
-      context.map { $0.isCreating }
-    )
-    .filter(first >>> isFalse)
-    .map { !$0 && $1 }
-
-    let shippingRuleChangedAndValid = Signal.merge(
-      newPledgeNoShipping,
-      Signal.combineLatest(
-        project,
-        reward,
-        self.shippingRuleSelectedSignal,
-        context
-      )
-      .map(shippingRuleValid)
-    )
->>>>>>> e76b9cb3
 
     let notChangingPaymentMethod = context.map { context in
       context.isUpdating && context != .changePaymentMethod
@@ -455,10 +418,7 @@
       notChangingPaymentMethod.mapConst(false),
       Signal.combineLatest(
         project,
-<<<<<<< HEAD
         reward,
-=======
->>>>>>> e76b9cb3
         self.creditCardSelectedSignal,
         context
       )
@@ -485,10 +445,6 @@
 
     let createPaymentAuthorizationDidFinishSignal = willCreateApplePayBacking
       .takeWhen(self.paymentAuthorizationDidFinishSignal)
-<<<<<<< HEAD
-      .filter(isTrue)
-=======
->>>>>>> e76b9cb3
 
     let createApplePayBackingCompleted = Signal.combineLatest(
       createApplePayBackingEvent
@@ -522,10 +478,6 @@
 
     let updatePaymentAuthorizationDidFinishSignal = willUpdateApplePayBacking
       .takeWhen(self.paymentAuthorizationDidFinishSignal)
-<<<<<<< HEAD
-      .filter(isTrue)
-=======
->>>>>>> e76b9cb3
 
     let updateApplePayBackingCompleted = Signal.combineLatest(
       updateBackingEvent
@@ -549,27 +501,13 @@
       .takeWhen(updateBackingEvent.values())
       .filter(isTrue)
       .ignoreValues()
-<<<<<<< HEAD
-
-    self.notifyDelegateUpdatePledgeDidSucceedWithMessage = Signal.merge(
-      updateBackingDidCompleteApplePay,
-      updateBackingDidComplete
-    )
-    .mapConst(Strings.Got_it_your_changes_have_been_saved())
-
-    self.updatePledgeFailedWithError = updateBackingEvent.errors()
-      .map { $0.localizedDescription }
-=======
 
     let updateBackingEventErrors = updateBackingEvent.errors()
->>>>>>> e76b9cb3
 
     let updateApplePayBackingError = updateApplePayBackingCompleted
       .withLatest(from: updateBackingEventErrors)
       .map(second)
 
-<<<<<<< HEAD
-=======
     let updateBackingError = submitButtonTapped
       .takePairWhen(updateBackingEventErrors)
       .filter(first >>> isTrue)
@@ -589,7 +527,6 @@
 
     self.popViewController = self.notifyDelegateUpdatePledgeDidSucceedWithMessage.ignoreValues()
 
->>>>>>> e76b9cb3
     self.submitButtonTitle = context.map { $0.submitButtonTitle }
     self.title = context.map { $0.title }
   }
@@ -742,7 +679,6 @@
 
 private func amountValid(
   project: Project,
-<<<<<<< HEAD
   reward: Reward,
   pledgeAmountData: PledgeAmountData,
   context: PledgeViewContext
@@ -752,12 +688,6 @@
     context.isUpdating,
     userIsBacking(reward: reward, inProject: project)
   else {
-=======
-  pledgeAmountData: PledgeAmountData,
-  context: PledgeViewContext
-) -> Bool {
-  guard let backing = project.personalization.backing, context.isUpdating else {
->>>>>>> e76b9cb3
     return pledgeAmountData.isValid
   }
 
@@ -770,11 +700,7 @@
   shippingRule: ShippingRule?,
   context: PledgeViewContext
 ) -> Bool {
-<<<<<<< HEAD
   if context.isCreating || context == .updateReward {
-=======
-  if context.isCreating {
->>>>>>> e76b9cb3
     return !reward.shipping.enabled || shippingRule != nil
   }
 
@@ -791,21 +717,14 @@
 
 private func paymentMethodValid(
   project: Project,
-<<<<<<< HEAD
   reward: Reward,
-=======
->>>>>>> e76b9cb3
   paymentSourceId: String,
   context: PledgeViewContext
 ) -> Bool {
   guard
     let backedPaymentSourceId = project.personalization.backing?.paymentSource?.id,
-<<<<<<< HEAD
     context.isUpdating,
     userIsBacking(reward: reward, inProject: project)
-=======
-    context.isUpdating
->>>>>>> e76b9cb3
   else {
     return true
   }
@@ -820,17 +739,9 @@
   paymentSourceValid: Bool,
   context: PledgeViewContext
 ) -> Bool {
-<<<<<<< HEAD
   if context.isUpdating, context != .updateReward {
     return amountValid || shippingRuleValid || paymentSourceValid
   }
 
   return amountValid && shippingRuleValid
-=======
-  if context.isUpdating {
-    return amountValid || shippingRuleValid || paymentSourceValid
-  }
-
-  return amountValid && shippingRuleValid && paymentSourceValid
->>>>>>> e76b9cb3
 }