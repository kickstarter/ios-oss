--- conflicted
+++ resolved
@@ -634,7 +634,6 @@
         )
       }
 
-<<<<<<< HEAD
     Signal.combineLatest(project, updateBackingData, context)
       .takeWhen(updateButtonTapped)
       .observeValues { project, data, context in
@@ -644,9 +643,9 @@
           context: TrackingHelpers.pledgeContext(for: context),
           refTag: nil
         )
-=======
+
     createBackingDataAndIsApplePay.takeWhen(createBackingCompletionEvents)
-      .observeValues { data, isApplePay in
+     .observeValues { data, isApplePay in
         let (properties, eventTags) = optimizelyTrackingAttributesAndEventTags(
           with: data.project,
           refTag: data.refTag
@@ -662,7 +661,6 @@
             attributes: properties,
             eventTags: allEventTags
           )
->>>>>>> 4bdc931c
       }
   }
 
