--- conflicted
+++ resolved
@@ -46,12 +46,6 @@
   var configureStripeIntegration: Signal<StripeConfigurationData, Never> { get }
   var configureSummaryViewControllerWithData: Signal<(Project, Double), Never> { get }
   var configureWithData: Signal<(project: Project, reward: Reward), Never> { get }
-<<<<<<< HEAD
-  var confirmButtonEnabled: Signal<Bool, Never> { get }
-  var confirmButtonHidden: Signal<Bool, Never> { get }
-  var confirmButtonIsLoading: Signal<Bool, Never> { get }
-=======
->>>>>>> aef6abb8
   var confirmationLabelAttributedText: Signal<NSAttributedString, Never> { get }
   var confirmationLabelHidden: Signal<Bool, Never> { get }
   var continueViewHidden: Signal<Bool, Never> { get }
@@ -61,18 +55,15 @@
   var goToThanks: Signal<Project, Never> { get }
   var notifyDelegateUpdatePledgeDidSucceedWithMessage: Signal<String, Never> { get }
   var paymentMethodsViewHidden: Signal<Bool, Never> { get }
-<<<<<<< HEAD
-  var pledgeButtonIsLoading: Signal<Bool, Never> { get }
-=======
   var pledgeAmountViewHidden: Signal<Bool, Never> { get }
   var pledgeAmountSummaryViewHidden: Signal<Bool, Never> { get }
->>>>>>> aef6abb8
   var popViewController: Signal<(), Never> { get }
   var sectionSeparatorsHidden: Signal<Bool, Never> { get }
   var shippingLocationViewHidden: Signal<Bool, Never> { get }
   var showApplePayAlert: Signal<(String, String), Never> { get }
   var submitButtonEnabled: Signal<Bool, Never> { get }
   var submitButtonHidden: Signal<Bool, Never> { get }
+  var submitButtonIsLoading: Signal<Bool, Never> { get }
   var submitButtonTitle: Signal<String, Never> { get }
   var title: Signal<String, Never> { get }
   var updatePledgeFailedWithError: Signal<String, Never> { get }
@@ -459,6 +450,21 @@
       updateBackingEvent.filter { $0.isTerminating }.mapConst(true)
     )
 
+    let createButtonIsLoading = Signal.merge(
+      createButtonTapped.mapConst(true),
+      createBackingEvent.filter { $0.isTerminating }.mapConst(false)
+    )
+
+    let updateButtonIsLoading = Signal.merge(
+      updateButtonTapped.mapConst(true),
+      updateBackingEvent.filter { $0.isTerminating }.mapConst(false)
+    )
+
+    self.submitButtonIsLoading = Signal.merge(
+      createButtonIsLoading,
+      updateButtonIsLoading
+    )
+
     // MARK: - Success/Failure Create
 
     let createPaymentAuthorizationDidFinishSignal = willCreateApplePayBacking
@@ -541,25 +547,12 @@
       updateApplePayBackingError,
       updateBackingError
     )
-<<<<<<< HEAD
-
-    self.pledgeButtonIsLoading = Signal.merge(
-      self.pledgeButtonTappedSignal.signal.mapConst(true),
-      createBackingEvent.filter { $0.isTerminating }.mapConst(false)
-    )
-
-    self.confirmButtonIsLoading = Signal.merge(
-      self.confirmButtonTappedSignal.signal.mapConst(true),
-      updateBackingEvent.filter { $0.isTerminating }.mapConst(false)
-    )
-=======
     .map { $0.localizedDescription }
 
     self.popViewController = self.notifyDelegateUpdatePledgeDidSucceedWithMessage.ignoreValues()
 
     self.submitButtonTitle = context.map { $0.submitButtonTitle }
     self.title = context.map { $0.title }
->>>>>>> aef6abb8
   }
 
   // MARK: - Inputs
@@ -645,12 +638,6 @@
   public let configureStripeIntegration: Signal<StripeConfigurationData, Never>
   public let configureSummaryViewControllerWithData: Signal<(Project, Double), Never>
   public let configureWithData: Signal<(project: Project, reward: Reward), Never>
-<<<<<<< HEAD
-  public let confirmButtonEnabled: Signal<Bool, Never>
-  public let confirmButtonHidden: Signal<Bool, Never>
-  public let confirmButtonIsLoading: Signal<Bool, Never>
-=======
->>>>>>> aef6abb8
   public let confirmationLabelAttributedText: Signal<NSAttributedString, Never>
   public let confirmationLabelHidden: Signal<Bool, Never>
   public let continueViewHidden: Signal<Bool, Never>
@@ -660,18 +647,15 @@
   public let goToThanks: Signal<Project, Never>
   public let notifyDelegateUpdatePledgeDidSucceedWithMessage: Signal<String, Never>
   public let paymentMethodsViewHidden: Signal<Bool, Never>
-<<<<<<< HEAD
-  public let pledgeButtonIsLoading: Signal<Bool, Never>
-=======
   public let pledgeAmountViewHidden: Signal<Bool, Never>
   public let pledgeAmountSummaryViewHidden: Signal<Bool, Never>
->>>>>>> aef6abb8
   public let popViewController: Signal<(), Never>
   public let sectionSeparatorsHidden: Signal<Bool, Never>
   public let shippingLocationViewHidden: Signal<Bool, Never>
   public let showApplePayAlert: Signal<(String, String), Never>
   public let submitButtonEnabled: Signal<Bool, Never>
   public let submitButtonHidden: Signal<Bool, Never>
+  public let submitButtonIsLoading: Signal<Bool, Never>
   public let submitButtonTitle: Signal<String, Never>
   public let title: Signal<String, Never>
   public let updatePledgeFailedWithError: Signal<String, Never>
