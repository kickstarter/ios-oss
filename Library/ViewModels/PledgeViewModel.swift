--- conflicted
+++ resolved
@@ -23,12 +23,8 @@
     paymentData: (displayName: String?, network: String?, transactionIdentifier: String)
   )
   func paymentAuthorizationViewControllerDidFinish()
-<<<<<<< HEAD
   func pledgeAmountDidUpdate(_ amount: (value: Double, isValid: Bool))
-=======
-  func pledgeAmountDidUpdate(to amount: Double)
   func pledgeButtonTapped()
->>>>>>> 57ddae94
   func shippingRuleSelected(_ shippingRule: ShippingRule)
   func stripeTokenCreated(token: String?, error: Error?) -> PKPaymentAuthorizationStatus
   func userSessionStarted()
