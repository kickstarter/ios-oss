import Foundation
import KsApi
import Prelude
import ReactiveSwift

public typealias PledgeViewShippingRulesData = (
  isEnabled: Bool,
  isLoading: Bool,
  selectedRule: ShippingRule?
)

public typealias PledgeViewData = (
  project: Project,
  reward: Reward,
  isLoggedIn: Bool,
  shipping: PledgeViewShippingRulesData,
  pledgeTotal: Double
)

public protocol PledgeViewModelInputs {
  func configureWith(project: Project, reward: Reward)
  func pledgeAmountDidUpdate(to amount: Double)
  func shippingRuleDidUpdate(to rule: ShippingRule)
  func viewDidLoad()
}

public protocol PledgeViewModelOutputs {
  var configureShippingLocationCellWithData: Signal<(Bool, Project, ShippingRule?), Never> { get }
  var configureSummaryCellWithData: Signal<(Project, Double), Never> { get }

<<<<<<< HEAD
  /// Emits the initial data for this view model along with a `Bool` indicating whether the table view should
  /// be reloaded (currently only the first time but probably during login as well). Every time any of the
  /// combined data of `PledgeViewData` changes, this signal will emit all of its data in order to ensure that
  /// the data source has the current state of the data that the cells have. This ensures that if a cell is
  /// recycled it will be reloaded with its most recent data.
  var pledgeViewDataAndReload: Signal<(PledgeViewData, Bool), Never> { get }
  var presentShippingRules: Signal<(Project, [ShippingRule], ShippingRule), Never> { get }
=======
  /**
   Emits the initial data for this view model along with a `Bool` indicating whether the table view should
   be reloaded (currently only the first time but probably during login as well). Every time any of the
   combined data of `PledgeViewData` changes, this signal will emit all of its data in order to ensure that
   the data source has the current state of the data that the cells have. This ensures that if a cell is
   recycled it will be reloaded with its most recent data.
   */
  var pledgeViewDataAndReload: Signal<(PledgeViewData, Bool), Never> { get }
  var presentShippingRules: Signal<[ShippingRule], Never> { get }
>>>>>>> 39a7dbbf
  var shippingRulesError: Signal<String, Never> { get }
}

public protocol PledgeViewModelType {
  var inputs: PledgeViewModelInputs { get }
  var outputs: PledgeViewModelOutputs { get }
}

public class PledgeViewModel: PledgeViewModelType, PledgeViewModelInputs, PledgeViewModelOutputs {
  public init() {
    let projectAndReward = Signal.combineLatest(
      self.configureProjectAndRewardProperty.signal,
      self.viewDidLoadProperty.signal
    )
    .map(first)
    .skipNil()

    let project = projectAndReward.map(first)
    let reward = projectAndReward.map(second)
    let isLoggedIn = projectAndReward.map { _ in AppEnvironment.current.currentUser }.map(isNotNil)

    let pledgeAmount = Signal.merge(
      self.pledgeAmountSignal,
      projectAndReward.map { $1.minimum }
    )

    let shippingRulesEvent = projectAndReward
      .filter { _, reward in reward.shipping.enabled }
      .switchMap { (project, reward) -> SignalProducer<Signal<[ShippingRule], ErrorEnvelope>.Event, Never> in
        AppEnvironment.current.apiService.fetchRewardShippingRules(projectId: project.id, rewardId: reward.id)
          .ksr_delay(AppEnvironment.current.apiDelayInterval, on: AppEnvironment.current.scheduler)
          .map(ShippingRulesEnvelope.lens.shippingRules.view)
          .retry(upTo: 3)
          .prefix(value: [])
          .materialize()
      }

<<<<<<< HEAD
    let defaultShippingRule = Signal.merge(
      self.viewDidLoadProperty.signal.mapConst(nil),
      shippingRulesEvent.values().map(defaultShippingRule(fromShippingRules:))
    )

    self.presentShippingRules = Signal.combineLatest(
      project,
      shippingRulesEvent.values(),
      defaultShippingRule.skipNil()
    )
    .takeWhen(self.shippingRuleSignal.signal)

    let shippingAmount = Signal.merge(
      defaultShippingRule.skipNil().map { $0.cost },
=======
    self.presentShippingRules = shippingRulesEvent.values()

    let selectedShippingRule = Signal.merge(
      self.viewDidLoadProperty.signal.mapConst(nil),
      self.presentShippingRules.map(defaultShippingRule(fromShippingRules:))
    )

    let shippingAmount = Signal.merge(
      selectedShippingRule.skipNil().map { $0.cost },
>>>>>>> 39a7dbbf
      self.shippingRuleSignal.map { $0.cost },
      projectAndReward.mapConst(0)
    )

    let shippingShouldBeginLoading = reward
      .map { $0.shipping.enabled }

    let isShippingLoading = Signal.merge(
      shippingShouldBeginLoading,
      shippingRulesEvent.filter { $0.isTerminating }.mapConst(false)
    )

    self.shippingRulesError = shippingRulesEvent.errors().map { _ in
      Strings.We_were_unable_to_load_the_shipping_destinations()
    }

    let pledgeTotal = Signal.combineLatest(pledgeAmount, shippingAmount).map(+)

    let data = Signal
<<<<<<< HEAD
      .combineLatest(project, reward, isLoggedIn, isShippingLoading, defaultShippingRule, pledgeTotal)
=======
      .combineLatest(project, reward, isLoggedIn, isShippingLoading, selectedShippingRule, pledgeTotal)
>>>>>>> 39a7dbbf
      .map(pledgeViewData(with:reward:isLoggedIn:isShippingLoading:selectedShippingRule:pledgeTotal:))

    self.pledgeViewDataAndReload = Signal.merge(
      data.take(first: 1).map { data in (data, true) },
      data.skip(first: 1).map { data in (data, false) }
    )

    let updatedData = self.pledgeViewDataAndReload
      .filter(second >>> isFalse)
      .map(first)

    self.configureSummaryCellWithData = updatedData
      .takePairWhen(pledgeTotal)
      .map { data, total in (data.project, total) }

    let isShippingLoadingAndSelectedShippingRule = Signal.combineLatest(
      isShippingLoading,
<<<<<<< HEAD
      defaultShippingRule
=======
      selectedShippingRule
>>>>>>> 39a7dbbf
    )

    self.configureShippingLocationCellWithData = updatedData
      .takePairWhen(isShippingLoadingAndSelectedShippingRule)
      .map(unpack)
      .map { data, isShippingLoading, selectedShippingRule in
        (isShippingLoading, data.project, selectedShippingRule)
      }
  }

  private let configureProjectAndRewardProperty = MutableProperty<(Project, Reward)?>(nil)
  public func configureWith(project: Project, reward: Reward) {
    self.configureProjectAndRewardProperty.value = (project, reward)
  }

  private let (pledgeAmountSignal, pledgeAmountObserver) = Signal<Double, Never>.pipe()
  public func pledgeAmountDidUpdate(to amount: Double) {
    self.pledgeAmountObserver.send(value: amount)
  }

  private let (shippingRuleSignal, shippingRuleObserver) = Signal<ShippingRule, Never>.pipe()
  public func shippingRuleDidUpdate(to rule: ShippingRule) {
    self.shippingRuleObserver.send(value: rule)
  }

  private let viewDidLoadProperty = MutableProperty(())
  public func viewDidLoad() {
    self.viewDidLoadProperty.value = ()
  }

  public let configureShippingLocationCellWithData: Signal<(Bool, Project, ShippingRule?), Never>
  public let configureSummaryCellWithData: Signal<(Project, Double), Never>
  public let pledgeViewDataAndReload: Signal<(PledgeViewData, Bool), Never>
<<<<<<< HEAD
  public let presentShippingRules: Signal<(Project, [ShippingRule], ShippingRule), Never>
=======
  public let presentShippingRules: Signal<[ShippingRule], Never>
>>>>>>> 39a7dbbf
  public let shippingRulesError: Signal<String, Never>

  public var inputs: PledgeViewModelInputs { return self }
  public var outputs: PledgeViewModelOutputs { return self }
}

// MARK: - Functions

private func pledgeViewData(
  with project: Project,
  reward: Reward,
  isLoggedIn: Bool,
  isShippingLoading: Bool,
  selectedShippingRule: ShippingRule?,
  pledgeTotal: Double
) -> PledgeViewData {
  return (
    project,
    reward,
    isLoggedIn,
    pledgeViewShippingRulesData(
      with: reward.shipping.enabled,
      isShippingLoading: isShippingLoading,
      selectedShippingRule: selectedShippingRule
    ),
    pledgeTotal
  )
}

private func pledgeViewShippingRulesData(
  with isShippingEnabled: Bool,
  isShippingLoading: Bool,
  selectedShippingRule: ShippingRule?
) -> PledgeViewShippingRulesData {
  return (isShippingEnabled, isShippingLoading, selectedShippingRule)
}<|MERGE_RESOLUTION|>--- conflicted
+++ resolved
@@ -28,15 +28,6 @@
   var configureShippingLocationCellWithData: Signal<(Bool, Project, ShippingRule?), Never> { get }
   var configureSummaryCellWithData: Signal<(Project, Double), Never> { get }
 
-<<<<<<< HEAD
-  /// Emits the initial data for this view model along with a `Bool` indicating whether the table view should
-  /// be reloaded (currently only the first time but probably during login as well). Every time any of the
-  /// combined data of `PledgeViewData` changes, this signal will emit all of its data in order to ensure that
-  /// the data source has the current state of the data that the cells have. This ensures that if a cell is
-  /// recycled it will be reloaded with its most recent data.
-  var pledgeViewDataAndReload: Signal<(PledgeViewData, Bool), Never> { get }
-  var presentShippingRules: Signal<(Project, [ShippingRule], ShippingRule), Never> { get }
-=======
   /**
    Emits the initial data for this view model along with a `Bool` indicating whether the table view should
    be reloaded (currently only the first time but probably during login as well). Every time any of the
@@ -45,8 +36,7 @@
    recycled it will be reloaded with its most recent data.
    */
   var pledgeViewDataAndReload: Signal<(PledgeViewData, Bool), Never> { get }
-  var presentShippingRules: Signal<[ShippingRule], Never> { get }
->>>>>>> 39a7dbbf
+  var presentShippingRules: Signal<(Project, [ShippingRule], ShippingRule), Never> { get }
   var shippingRulesError: Signal<String, Never> { get }
 }
 
@@ -84,7 +74,6 @@
           .materialize()
       }
 
-<<<<<<< HEAD
     let defaultShippingRule = Signal.merge(
       self.viewDidLoadProperty.signal.mapConst(nil),
       shippingRulesEvent.values().map(defaultShippingRule(fromShippingRules:))
@@ -99,17 +88,6 @@
 
     let shippingAmount = Signal.merge(
       defaultShippingRule.skipNil().map { $0.cost },
-=======
-    self.presentShippingRules = shippingRulesEvent.values()
-
-    let selectedShippingRule = Signal.merge(
-      self.viewDidLoadProperty.signal.mapConst(nil),
-      self.presentShippingRules.map(defaultShippingRule(fromShippingRules:))
-    )
-
-    let shippingAmount = Signal.merge(
-      selectedShippingRule.skipNil().map { $0.cost },
->>>>>>> 39a7dbbf
       self.shippingRuleSignal.map { $0.cost },
       projectAndReward.mapConst(0)
     )
@@ -129,11 +107,7 @@
     let pledgeTotal = Signal.combineLatest(pledgeAmount, shippingAmount).map(+)
 
     let data = Signal
-<<<<<<< HEAD
       .combineLatest(project, reward, isLoggedIn, isShippingLoading, defaultShippingRule, pledgeTotal)
-=======
-      .combineLatest(project, reward, isLoggedIn, isShippingLoading, selectedShippingRule, pledgeTotal)
->>>>>>> 39a7dbbf
       .map(pledgeViewData(with:reward:isLoggedIn:isShippingLoading:selectedShippingRule:pledgeTotal:))
 
     self.pledgeViewDataAndReload = Signal.merge(
@@ -151,11 +125,7 @@
 
     let isShippingLoadingAndSelectedShippingRule = Signal.combineLatest(
       isShippingLoading,
-<<<<<<< HEAD
       defaultShippingRule
-=======
-      selectedShippingRule
->>>>>>> 39a7dbbf
     )
 
     self.configureShippingLocationCellWithData = updatedData
@@ -189,11 +159,7 @@
   public let configureShippingLocationCellWithData: Signal<(Bool, Project, ShippingRule?), Never>
   public let configureSummaryCellWithData: Signal<(Project, Double), Never>
   public let pledgeViewDataAndReload: Signal<(PledgeViewData, Bool), Never>
-<<<<<<< HEAD
   public let presentShippingRules: Signal<(Project, [ShippingRule], ShippingRule), Never>
-=======
-  public let presentShippingRules: Signal<[ShippingRule], Never>
->>>>>>> 39a7dbbf
   public let shippingRulesError: Signal<String, Never>
 
   public var inputs: PledgeViewModelInputs { return self }
