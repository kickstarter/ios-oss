import Foundation
import KsApi
import PassKit
import Prelude
import ReactiveSwift

public typealias StripeConfigurationData = (merchantIdentifier: String, publishableKey: String)
public typealias CreateBackingData = (
  project: Project,
  rewards: [Reward],
  pledgeTotal: Double,
  selectedQuantities: SelectedRewardQuantities,
  shippingRule: ShippingRule?,
  paymentSourceId: String?,
  applePayParams: ApplePayParams?,
  refTag: RefTag?
)
public typealias UpdateBackingData = (
  backing: Backing,
  rewards: [Reward],
  pledgeTotal: Double,
  selectedQuantities: SelectedRewardQuantities,
  shippingRule: ShippingRule?,
  paymentSourceId: String?,
  applePayParams: ApplePayParams?
)
public typealias PaymentAuthorizationData = (
  project: Project,
  reward: Reward,
  allRewardsTotal: Double,
  additionalPledgeAmount: Double,
  allRewardsShippingTotal: Double,
  merchantIdentifier: String
)
public typealias PKPaymentData = (displayName: String, network: String, transactionIdentifier: String)

public struct PledgeViewData: Equatable {
  public let project: Project
  public let rewards: [Reward]
  public let selectedQuantities: SelectedRewardQuantities
  public let selectedLocationId: Int?
  public let refTag: RefTag?
  public let context: PledgeViewContext
}

public protocol PledgeViewModelInputs {
  func applePayButtonTapped()
  func configure(with data: PledgeViewData)
  func creditCardSelected(with paymentSourceId: String)
  func goToLoginSignupTapped()
  func paymentAuthorizationDidAuthorizePayment(
    paymentData: (displayName: String?, network: String?, transactionIdentifier: String)
  )
  func paymentAuthorizationViewControllerDidFinish()
  func pledgeAmountViewControllerDidUpdate(with data: PledgeAmountData)
  func pledgeDisclaimerViewDidTapLearnMore()
  func scaFlowCompleted(with result: StripePaymentHandlerActionStatusType, error: Error?)
  func shippingRuleSelected(_ shippingRule: ShippingRule)
  func stripeTokenCreated(token: String?, error: Error?) -> PKPaymentAuthorizationStatus
  func submitButtonTapped()
  func termsOfUseTapped(with: HelpType)
  func userSessionStarted()
  func viewDidLoad()
}

public protocol PledgeViewModelOutputs {
  var beginSCAFlowWithClientSecret: Signal<String, Never> { get }
  var configureExpandableRewardsHeaderWithData: Signal<PledgeExpandableRewardsHeaderViewData, Never> { get }
  var configurePaymentMethodsViewControllerWithValue: Signal<PledgePaymentMethodsValue, Never> { get }
  var configurePledgeAmountViewWithData: Signal<PledgeAmountViewConfigData, Never> { get }
  var configurePledgeAmountSummaryViewControllerWithData: Signal<PledgeAmountSummaryViewData, Never> { get }
  var configurePledgeViewCTAContainerView: Signal<PledgeViewCTAContainerViewData, Never> { get }
  var configureShippingLocationViewWithData: Signal<PledgeShippingLocationViewData, Never> { get }
  var configureShippingSummaryViewWithData: Signal<PledgeShippingSummaryViewData, Never> { get }
  var configureStripeIntegration: Signal<StripeConfigurationData, Never> { get }
  var configureSummaryViewControllerWithData: Signal<PledgeSummaryViewData, Never> { get }
  var descriptionSectionSeparatorHidden: Signal<Bool, Never> { get }
  var expandableRewardsHeaderViewHidden: Signal<Bool, Never> { get }
  var goToApplePayPaymentAuthorization: Signal<PaymentAuthorizationData, Never> { get }
  var goToThanks: Signal<ThanksPageData, Never> { get }
  var goToLoginSignup: Signal<(LoginIntent, Project, Reward), Never> { get }
  var notifyDelegateUpdatePledgeDidSucceedWithMessage: Signal<String, Never> { get }
  var notifyPledgeAmountViewControllerUnavailableAmountChanged: Signal<Double, Never> { get }
  var paymentMethodsViewHidden: Signal<Bool, Never> { get }
  var pledgeAmountViewHidden: Signal<Bool, Never> { get }
  var pledgeAmountSummaryViewHidden: Signal<Bool, Never> { get }
  var popToRootViewController: Signal<(), Never> { get }
  var processingViewIsHidden: Signal<Bool, Never> { get }
  var projectTitle: Signal<String, Never> { get }
  var projectTitleLabelHidden: Signal<Bool, Never> { get }
  var shippingLocationViewHidden: Signal<Bool, Never> { get }
  var shippingSummaryViewHidden: Signal<Bool, Never> { get }
  var showApplePayAlert: Signal<(String, String), Never> { get }
  var showErrorBannerWithMessage: Signal<String, Never> { get }
  var showWebHelp: Signal<HelpType, Never> { get }
  var summarySectionSeparatorHidden: Signal<Bool, Never> { get }
  var rootStackViewLayoutMargins: Signal<UIEdgeInsets, Never> { get }
  var title: Signal<String, Never> { get }
}

public protocol PledgeViewModelType {
  var inputs: PledgeViewModelInputs { get }
  var outputs: PledgeViewModelOutputs { get }
}

public class PledgeViewModel: PledgeViewModelType, PledgeViewModelInputs, PledgeViewModelOutputs {
  public init() {
    let initialData = Signal.combineLatest(
      self.configureWithDataProperty.signal,
      self.viewDidLoadProperty.signal
    )
    .map(first)
    .skipNil()

    let project = initialData.map(\.project)
    let baseReward = initialData.map(\.rewards).map(\.first).skipNil()
    let rewards = initialData.map(\.rewards)
    let selectedQuantities = initialData.map(\.selectedQuantities)
    let selectedLocationId = initialData.map(\.selectedLocationId)
    let refTag = initialData.map(\.refTag)
    let context = initialData.map(\.context)

    let initialDataUnpacked = Signal.zip(project, baseReward, refTag, context)

    let backing = project.map { $0.personalization.backing }.skipNil()

    self.projectTitleLabelHidden = context
      .zip(with: baseReward)
      .map { context, reward in context.descriptionViewHidden || reward.isNoReward == false }

    self.pledgeAmountViewHidden = context.map { $0.pledgeAmountViewHidden }
    self.summarySectionSeparatorHidden = self.pledgeAmountViewHidden
    self.pledgeAmountSummaryViewHidden = Signal.zip(baseReward, context).map { baseReward, context in
      (baseReward.isNoReward && context == .update) || context.pledgeAmountSummaryViewHidden
    }

    self.descriptionSectionSeparatorHidden = Signal.combineLatest(context, baseReward)
      .map { context, reward in
        if context.isAny(of: .pledge, .updateReward) {
          return reward.isNoReward == false
        }

        return context.sectionSeparatorsHidden
      }

    let isLoggedIn = Signal.merge(initialData.ignoreValues(), self.userSessionStartedSignal)
      .map { _ in AppEnvironment.current.currentUser }
      .map(isNotNil)

    let selectedShippingRule = Signal.merge(
      project.mapConst(nil),
      self.shippingRuleSelectedSignal.wrapInOptional()
    )

    let allRewardsTotal = Signal.combineLatest(
      rewards,
      selectedQuantities
    )
    .map { rewards, selectedQuantities -> Double in
      rewards.filter { !$0.isNoReward }
        .reduce(0.0) { total, reward -> Double in
          let totalForReward = reward.minimum
            .multiplyingCurrency(Double(selectedQuantities[reward.id] ?? 0))

          return total.addingCurrency(totalForReward)
        }
    }

    let calculatedShippingTotal = Signal.combineLatest(
      selectedShippingRule.skipNil(),
      rewards,
      selectedQuantities
    )
    .map { shippingRule, rewards, selectedQuantities -> Double in
      rewards.reduce(0.0) { total, reward in
        guard reward.shipping.enabled else { return total }

        let shippingCostForReward = reward.shippingRule(matching: shippingRule)?.cost ?? 0

        let totalShippingForReward = shippingCostForReward
          .multiplyingCurrency(Double(selectedQuantities[reward.id] ?? 0))

        return total.addingCurrency(totalShippingForReward)
      }
    }

    let defaultShippingTotal = Signal.zip(project, baseReward)
      .map { project, baseReward -> Double in
        guard baseReward.shipping.enabled, let backing = project.personalization.backing else { return 0.0 }

        return backing.shippingAmount.flatMap(Double.init) ?? 0.0
      }

    let allRewardsShippingTotal = Signal.merge(
      defaultShippingTotal,
      calculatedShippingTotal
    )

    // Initial pledge amount is zero if not backed.
    let initialAdditionalPledgeAmount = Signal.merge(
      initialData.filter { $0.project.personalization.backing == nil }.mapConst(0.0),
      backing.map(\.bonusAmount)
    )
    .take(first: 1)

    let additionalPledgeAmount = Signal.merge(
      self.pledgeAmountDataSignal.map { $0.amount },
      initialAdditionalPledgeAmount
    )

    self.notifyPledgeAmountViewControllerUnavailableAmountChanged = Signal.combineLatest(
      allRewardsTotal,
      allRewardsShippingTotal
    )
    .map { $0.addingCurrency($1) }

    let projectAndReward = Signal.zip(project, baseReward)

    /**
     Shipping location selector is hidden if the context hides it,
     if the base reward has no shipping or when add-ons were selected.
     */
    self.shippingLocationViewHidden = Signal.combineLatest(baseReward, rewards, context)
      .map { baseReward, rewards, context in
        [
          context.shippingLocationViewHidden,
          !baseReward.shipping.enabled,
          rewards.count > 1
        ]
        .contains(true)
      }

    /**
     Shipping summary view is hidden when updating,
     if the base reward has no shipping or when NO add-ons were selected.
     */
    self.shippingSummaryViewHidden = Signal.combineLatest(baseReward, rewards, context)
      .map { baseReward, rewards, context in
        [
          context.isAny(of: .update, .changePaymentMethod, .fixPaymentMethod),
          !baseReward.shipping.enabled,
          rewards.count == 1
        ]
        .contains(true)
      }

    let shippingViewsHidden = Signal.combineLatest(
      self.shippingSummaryViewHidden,
      self.shippingLocationViewHidden
    )
    .map { a, b -> Bool in
      let r = a && b
      return r
    }

    // Only shown for regular non-add-ons based rewards
    self.configureShippingLocationViewWithData = Signal.combineLatest(
      projectAndReward,
      shippingViewsHidden.filter(isFalse),
      selectedLocationId
    )
    .map { projectAndReward, _, selectedLocationId in
      (projectAndReward.0, projectAndReward.1, selectedLocationId)
    }
    .map { project, reward, locationId in
      (project, reward, true, locationId)
    }

    // Only shown for add-ons based rewards
    self.configureShippingSummaryViewWithData = Signal.combineLatest(
      selectedShippingRule.skipNil().map(\.location.localizedName),
      project.map(\.stats.omitUSCurrencyCode),
      project.map(\.country),
      allRewardsShippingTotal
    )
    .map(PledgeShippingSummaryViewData.init)

    self.configurePledgeAmountViewWithData = Signal.combineLatest(
      projectAndReward,
      initialAdditionalPledgeAmount
    )
    .map(unpack)
    .map { project, reward, additionalPledgeAmount in
      (
        project,
        reward,
        additionalPledgeAmount
      )
    }

    /**
     * The total pledge amount that will be used to create the backing.
     * For a regular reward this includes the bonus support amount,
     * the total of all rewards and their respective shipping costs.
     * For No Reward this is only the pledge amount.
     */
    let calculatedPledgeTotal = Signal.combineLatest(
      additionalPledgeAmount,
      allRewardsShippingTotal,
      allRewardsTotal
    )
    .map { pledgeAmount, shippingCost, rewardBaseAmount -> Double in
      let r = [pledgeAmount, shippingCost, rewardBaseAmount].reduce(0) { accum, amount in
        accum.addingCurrency(amount)
      }

      return r
    }

    let pledgeTotal = Signal.merge(
      backing.map(\.amount),
      calculatedPledgeTotal
    )

    let projectAndConfirmationLabelHidden = Signal.combineLatest(
      project,
      context.map { $0.confirmationLabelHidden }
    )

    self.configureSummaryViewControllerWithData = Signal.combineLatest(
      projectAndConfirmationLabelHidden,
      pledgeTotal
    )
    .map(unpack)
    .map { project, confirmationLabelHidden, total in (project, total, confirmationLabelHidden) }
    .map(pledgeSummaryViewData)

    self.configurePledgeAmountSummaryViewControllerWithData = Signal.combineLatest(
      projectAndReward,
      allRewardsTotal,
      additionalPledgeAmount,
      shippingViewsHidden,
      context
    )
    .map { projectAndReward, allRewardsTotal, amount, shippingViewsHidden, context in
      (projectAndReward.0, projectAndReward.1, allRewardsTotal, amount, shippingViewsHidden, context)
    }
    .map(pledgeAmountSummaryViewData)
    .skipNil()

    let configurePaymentMethodsViewController = Signal.merge(
      initialDataUnpacked,
      initialDataUnpacked.takeWhen(self.userSessionStartedSignal)
    )

    self.configurePaymentMethodsViewControllerWithValue = configurePaymentMethodsViewController
      .filter { !$3.paymentMethodsViewHidden }
      .compactMap { project, reward, refTag, context -> PledgePaymentMethodsValue? in
        guard let user = AppEnvironment.current.currentUser else { return nil }

        return (user, project, reward, context, refTag)
      }

    self.goToLoginSignup = Signal.combineLatest(project, baseReward, self.goToLoginSignupSignal)
      .map { (LoginIntent.backProject, $0.0, $0.1) }

    self.paymentMethodsViewHidden = Signal.combineLatest(isLoggedIn, context)
      .map { !$0 || $1.paymentMethodsViewHidden }

    let pledgeAmountIsValid = self.pledgeAmountDataSignal
      .map { $0.isValid }

    self.configureStripeIntegration = Signal.combineLatest(
      initialData,
      context
    )
    .filter { !$1.paymentMethodsViewHidden }
    .ignoreValues()
    .map { _ in
      (
        Secrets.ApplePay.merchantIdentifier,
        AppEnvironment.current.environmentType.stripePublishableKey
      )
    }

    let selectedPaymentSourceId = Signal.merge(
      initialData.mapConst(nil),
      self.creditCardSelectedSignal.wrapInOptional()
    )

    self.showWebHelp = Signal.merge(
      self.termsOfUseTappedSignal,
      self.pledgeDisclaimerViewDidTapLearnMoreSignal.mapConst(.trust)
    )

    // MARK: - Apple Pay

    let paymentAuthorizationData = Signal.combineLatest(
      project,
      baseReward,
      allRewardsTotal,
      additionalPledgeAmount,
      allRewardsShippingTotal
    )
    .map { project, reward, allRewardsTotal, additionalPledgeAmount, allRewardsShippingTotal -> PaymentAuthorizationData in
      let r = (
        project,
        reward,
        allRewardsTotal,
        additionalPledgeAmount,
        allRewardsShippingTotal,
        Secrets.ApplePay.merchantIdentifier
      ) as PaymentAuthorizationData

      return r
    }

    let goToApplePayPaymentAuthorization = pledgeAmountIsValid
      .takeWhen(self.applePayButtonTappedSignal)
      .filter(isTrue)

    let showApplePayAlert = pledgeAmountIsValid
      .takeWhen(self.applePayButtonTappedSignal)
      .filter(isFalse)

    self.goToApplePayPaymentAuthorization = paymentAuthorizationData
      .takeWhen(goToApplePayPaymentAuthorization)

    let pkPaymentData = self.pkPaymentSignal
      .map { pkPayment -> PKPaymentData? in
        guard let displayName = pkPayment.displayName, let network = pkPayment.network else {
          return nil
        }

        return (displayName, network, pkPayment.transactionIdentifier)
      }

    // MARK: - Create Apple Pay Backing

    let applePayStatusSuccess = Signal.combineLatest(
      self.stripeTokenSignal.skipNil(),
      self.stripeErrorSignal.filter(isNil),
      pkPaymentData.skipNil()
    )
    .mapConst(PKPaymentAuthorizationStatus.success)

    let applePayStatusFailure = Signal.merge(
      self.stripeErrorSignal.skipNil().ignoreValues(),
      self.stripeTokenSignal.filter(isNil).ignoreValues(),
      pkPaymentData.filter(isNil).ignoreValues()
    )
    .mapConst(PKPaymentAuthorizationStatus.failure)

    self.createApplePayBackingStatusProperty <~ Signal.merge(
      applePayStatusSuccess,
      applePayStatusFailure
    )

    let willCreateApplePayBacking = Signal.combineLatest(
      applePayStatusSuccess,
      context
    )
    .map { $1.isCreating }
    .filter(isTrue)

    // MARK: - Update Apple Pay Backing

    let applePayParams = Signal.combineLatest(
      pkPaymentData.skipNil(),
      self.stripeTokenSignal.skipNil()
    )
    .map { paymentData, token in
      (
        paymentData.displayName,
        paymentData.network,
        paymentData.transactionIdentifier,
        token
      )
    }
    .map(ApplePayParams.init)

    let applePayParamsData = Signal.merge(
      initialData.mapConst(nil),
      applePayParams.wrapInOptional()
    )

    // MARK: - Create Backing

    let createBackingData = Signal.combineLatest(
      project,
      rewards,
      pledgeTotal,
      selectedQuantities,
      selectedShippingRule,
      selectedPaymentSourceId,
      applePayParamsData,
      refTag
    )
    .map { $0 as CreateBackingData }

    let createButtonTapped = Signal.combineLatest(
      self.submitButtonTappedSignal,
      context
    )
    .filter { _, context in context.isCreating }
    .ignoreValues()

    let createBackingDataAndIsApplePay = createBackingData.takePairWhen(
      Signal.merge(
        createButtonTapped.mapConst(false),
        willCreateApplePayBacking
      )
    )

    // Captures the checkoutId immediately and avoids a race condition further down the chain.
    let checkoutIdProperty = MutableProperty<Int?>(nil)
    let processingViewIsHidden = MutableProperty<Bool>(true)

    let createBackingEvents = createBackingDataAndIsApplePay
      .map(CreateBackingInput.input(from:isApplePay:))
      .switchMap { [checkoutIdProperty] input in
        AppEnvironment.current.apiService.createBacking(input: input)
          .ksr_delay(AppEnvironment.current.apiDelayInterval, on: AppEnvironment.current.scheduler)
          .on(
            starting: {
              processingViewIsHidden.value = false
            },
            terminated: {
              processingViewIsHidden.value = true
            }
          )
          .map { envelope -> StripeSCARequiring in
            checkoutIdProperty.value = decompose(id: envelope.createBacking.checkout.id)
            return envelope as StripeSCARequiring
          }
          .materialize()
      }

    // MARK: - Update Backing

    let updateBackingData = Signal.combineLatest(
      backing,
      rewards,
      pledgeTotal,
      selectedQuantities,
      selectedShippingRule,
      selectedPaymentSourceId,
      applePayParamsData
    )
    .map { $0 as UpdateBackingData }

    let willUpdateApplePayBacking = Signal.combineLatest(
      applePayStatusSuccess,
      context
    )
    .map { $1.isUpdating }
    .filter(isTrue)

    let updateButtonTapped = Signal.combineLatest(
      self.submitButtonTappedSignal,
      context
    )
    .filter { _, context in context.isUpdating }
    .ignoreValues()

    let updateBackingDataAndIsApplePay = updateBackingData.takePairWhen(
      Signal.merge(
        updateButtonTapped.mapConst(false),
        willUpdateApplePayBacking
      )
    )

    let updateBackingEvents = updateBackingDataAndIsApplePay
      .map(UpdateBackingInput.input(from:isApplePay:))
      .switchMap { input in
        AppEnvironment.current.apiService.updateBacking(input: input)
          .ksr_delay(AppEnvironment.current.apiDelayInterval, on: AppEnvironment.current.scheduler)
          .on(
            starting: {
              processingViewIsHidden.value = false
            },
            terminated: {
              processingViewIsHidden.value = true
            }
          )
          .map { $0 as StripeSCARequiring }
          .materialize()
      }

    let createOrUpdateEvent = Signal.merge(
      createBackingEvents,
      updateBackingEvents
    )

    self.processingViewIsHidden = processingViewIsHidden.signal

    // MARK: - Form Validation

    let amountChangedAndValid = Signal.combineLatest(
      project,
      baseReward,
      self.pledgeAmountDataSignal,
      initialAdditionalPledgeAmount,
      context
    )
    .map(amountValid)

    let shippingRuleChangedAndValid = Signal.combineLatest(
      project,
      baseReward,
      selectedShippingRule,
      context
    )
    .map(shippingRuleValid)

    self.showApplePayAlert = Signal.combineLatest(
      project,
      self.pledgeAmountDataSignal
    )
    .takeWhen(showApplePayAlert)
    .map { project, pledgeAmountData in (project, pledgeAmountData.min, pledgeAmountData.max) }
    .map { project, min, max in
      (
        Strings.Almost_there(),
        Strings.Please_enter_a_pledge_amount_between_min_and_max(
          min: Format.currency(min, country: project.country, omitCurrencyCode: false),
          max: Format.currency(max, country: project.country, omitCurrencyCode: false)
        )
      )
    }

    let notChangingPaymentMethod = context.map { context in
      context.isUpdating && context != .changePaymentMethod
    }
    .filter(isTrue)

    let paymentMethodChangedAndValid = Signal.merge(
      notChangingPaymentMethod.mapConst(false),
      Signal.combineLatest(
        project,
        baseReward,
        self.creditCardSelectedSignal,
        context
      )
      .map(paymentMethodValid)
    )

    let valuesChangedAndValid = Signal.combineLatest(
      amountChangedAndValid,
      shippingRuleChangedAndValid,
      paymentMethodChangedAndValid,
      context
    )
    .map(allValuesChangedAndValid)

    let isEnabled = Signal.merge(
      self.viewDidLoadProperty.signal.mapConst(false)
        .take(until: valuesChangedAndValid.ignoreValues()),
      valuesChangedAndValid,
      self.submitButtonTappedSignal.signal.mapConst(false),
      createOrUpdateEvent.filter { $0.isTerminating }.mapConst(true)
    )
    .skipRepeats()

    let isCreateOrUpdateBacking = Signal.merge(
      self.submitButtonTappedSignal.mapConst(true),
      Signal.merge(willUpdateApplePayBacking, willCreateApplePayBacking).mapConst(false)
    )

    // MARK: - Success/Failure

    let scaFlowCompletedWithError = self.scaFlowCompletedWithResultSignal
      .filter { $0.0.status == .failed }
      .map(second)
      .skipNil()

    let scaFlowCompletedWithSuccess = self.scaFlowCompletedWithResultSignal
      .filter { $0.0.status == .succeeded }
      .map(first)
      .ignoreValues()

    let didInitiateApplePayBacking = Signal.merge(
      willCreateApplePayBacking,
      willUpdateApplePayBacking
    )

    let paymentAuthorizationDidFinish = didInitiateApplePayBacking
      .takeWhen(self.paymentAuthorizationDidFinishSignal)

    let createOrUpdateApplePayBackingCompleted = Signal.zip(
      didInitiateApplePayBacking,
      createOrUpdateEvent.filter { $0.isTerminating }.ignoreValues(),
      paymentAuthorizationDidFinish
    )

    let valuesOrNil = Signal.merge(
      createOrUpdateEvent.values().wrapInOptional(),
      isCreateOrUpdateBacking.mapConst(nil)
    )

    let createOrUpdateBackingEventValuesNoSCA = valuesOrNil
      .skipNil()
      .filter(requiresSCA >>> isFalse)

    let createOrUpdateBackingDidCompleteNoSCA = isCreateOrUpdateBacking
      .takeWhen(createOrUpdateBackingEventValuesNoSCA)
      .filter(isTrue)
      .ignoreValues()

    let createOrUpdateBackingEventValuesRequiresSCA = valuesOrNil
      .skipNil()
      .filter(requiresSCA)

    self.beginSCAFlowWithClientSecret = createOrUpdateBackingEventValuesRequiresSCA
      .map { $0.clientSecret }
      .skipNil()

    let didCompleteApplePayBacking = valuesOrNil
      .takeWhen(createOrUpdateApplePayBackingCompleted)
      .skipNil()

    let creatingContext = context.filter { $0.isCreating }

    let createBackingCompletionEvents = Signal.merge(
      didCompleteApplePayBacking.combineLatest(with: willCreateApplePayBacking).ignoreValues(),
      createOrUpdateBackingDidCompleteNoSCA.combineLatest(with: creatingContext).ignoreValues(),
      scaFlowCompletedWithSuccess.combineLatest(with: creatingContext).ignoreValues()
    )

    let thanksPageData = Signal.combineLatest(
      createBackingDataAndIsApplePay,
      checkoutIdProperty.signal,
      baseReward,
      additionalPledgeAmount,
      allRewardsShippingTotal
    )
    .map { dataAndIsApplePay, checkoutId, baseReward, additionalPledgeAmount, allRewardsShippingTotal
      -> (CreateBackingData, Bool, Int?, Reward, Double, Double) in
      let (data, isApplePay) = dataAndIsApplePay
      return (data, isApplePay, checkoutId, baseReward, additionalPledgeAmount, allRewardsShippingTotal)
    }
    .map { data, isApplePay, checkoutId, baseReward, additionalPledgeAmount, allRewardsShippingTotal
      -> ThanksPageData? in

      let checkoutPropsData = checkoutProperties(
        from: data.project,
        baseReward: baseReward,
        rewards: data.rewards,
        selectedQuantities: data.selectedQuantities,
        additionalPledgeAmount: additionalPledgeAmount,
        pledgeTotal: data.pledgeTotal,
        shippingTotal: allRewardsShippingTotal,
        checkoutId: checkoutId,
        isApplePay: isApplePay
      )

      return (data.project, baseReward, checkoutPropsData)
    }
    .skipNil()

    self.goToThanks = thanksPageData
      .takeWhen(createBackingCompletionEvents)

    let errorsOrNil = Signal.merge(
      createOrUpdateEvent.errors().wrapInOptional(),
      isCreateOrUpdateBacking.mapConst(nil)
    )

    let createOrUpdateApplePayBackingError = createOrUpdateApplePayBackingCompleted
      .withLatest(from: errorsOrNil)
      .map(second)
      .skipNil()

    let createOrUpdateBackingError = isCreateOrUpdateBacking
      .takePairWhen(errorsOrNil.skipNil())
      .filter(first >>> isTrue)
      .map(second)

    let updatingContext = context.filter { $0.isUpdating }

    let updateBackingCompletionEvents = Signal.merge(
      didCompleteApplePayBacking.combineLatest(with: willUpdateApplePayBacking).ignoreValues(),
      createOrUpdateBackingDidCompleteNoSCA.combineLatest(with: updatingContext).ignoreValues(),
      scaFlowCompletedWithSuccess.combineLatest(with: updatingContext).ignoreValues()
    )

    self.notifyDelegateUpdatePledgeDidSucceedWithMessage = updateBackingCompletionEvents
      .mapConst(Strings.Got_it_your_changes_have_been_saved())

    let graphErrors = Signal.merge(
      createOrUpdateApplePayBackingError,
      createOrUpdateBackingError
    )
    .map { $0.localizedDescription }

    let scaErrors = scaFlowCompletedWithError.map { $0.localizedDescription }

    self.showErrorBannerWithMessage = Signal.merge(
      graphErrors,
      scaErrors
    )

    self.popToRootViewController = self.notifyDelegateUpdatePledgeDidSucceedWithMessage.ignoreValues()

    let willRetryPaymentMethod = Signal.combineLatest(
      context,
      project,
      selectedPaymentSourceId
    )
    .map { context, project, selectedPaymentSourceId -> Bool in
      context == .fixPaymentMethod
        && project.personalization.backing?.paymentSource?.id == selectedPaymentSourceId
    }
    .skipRepeats()

    self.configurePledgeViewCTAContainerView = Signal.combineLatest(
      isLoggedIn,
      isEnabled,
      context,
      willRetryPaymentMethod
    )
    .map { $0 as PledgeViewCTAContainerViewData }

    self.configureExpandableRewardsHeaderWithData = Signal.zip(
      baseReward.map(\.isNoReward).filter(isFalse),
      project,
      rewards,
      selectedQuantities
    )
    .map { _, project, rewards, selectedQuantities in
      (rewards, selectedQuantities, project.country, project.stats.omitUSCurrencyCode)
    }
    .map(PledgeExpandableRewardsHeaderViewData.init)

    self.expandableRewardsHeaderViewHidden = Signal.zip(context, baseReward)
      .map { context, reward in
        if context.isAny(of: .pledge, .updateReward) {
          return reward.isNoReward
        }

        return context.expandableRewardViewHidden
      }

    self.rootStackViewLayoutMargins = self.expandableRewardsHeaderViewHidden.map { hidden in
      hidden ? UIEdgeInsets(topBottom: Styles.grid(3)) : UIEdgeInsets(bottom: Styles.grid(3))
    }

    self.projectTitle = project.map(\.name)

    self.title = context.map { $0.title }

    // Tracking

    initialDataUnpacked
      .observeValues { project, reward, refTag, _ in
        let cookieRefTag = cookieRefTagFor(project: project) ?? refTag
        let optimizelyProps = optimizelyProperties() ?? [:]

        AppEnvironment.current.optimizelyClient?.track(eventName: "Pledge Screen Viewed")
        AppEnvironment.current.ksrAnalytics.trackCheckoutPaymentPageViewed(
          project: project,
          reward: reward,
          refTag: refTag,
          cookieRefTag: cookieRefTag,
          optimizelyProperties: optimizelyProps
        )
      }

    Signal
      .combineLatest(
        createBackingData,
        baseReward,
        additionalPledgeAmount,
        allRewardsShippingTotal
      )
      .takeWhen(createButtonTapped)
      .map { data, baseReward, additionalPledgeAmount, allRewardsShippingTotal in

        let checkoutData = checkoutProperties(
          from: data.project,
          baseReward: baseReward,
          rewards: data.rewards,
          selectedQuantities: data.selectedQuantities,
          additionalPledgeAmount: additionalPledgeAmount,
          pledgeTotal: data.pledgeTotal,
          shippingTotal: allRewardsShippingTotal,
          checkoutId: nil,
          isApplePay: false
        )

        return (data.project, baseReward, data.refTag, checkoutData)
      }
      .observeValues { project, reward, refTag, checkoutData in
        AppEnvironment.current.ksrAnalytics.trackPledgeSubmitButtonClicked(
          project: project,
          reward: reward,
          checkoutData: checkoutData,
          refTag: refTag
        )
      }

    createBackingDataAndIsApplePay.takeWhen(createBackingCompletionEvents)
      .observeValues { _, _ in
        AppEnvironment.current.optimizelyClient?.track(eventName: "App Completed Checkout")
      }
  }

  // MARK: - Inputs

  private let (applePayButtonTappedSignal, applePayButtonTappedObserver) = Signal<Void, Never>.pipe()
  public func applePayButtonTapped() {
    self.applePayButtonTappedObserver.send(value: ())
  }

  private let configureWithDataProperty = MutableProperty<PledgeViewData?>(nil)
  public func configure(with data: PledgeViewData) {
    self.configureWithDataProperty.value = data
  }

  private let (creditCardSelectedSignal, creditCardSelectedObserver) = Signal<String, Never>.pipe()
  public func creditCardSelected(with paymentSourceId: String) {
    self.creditCardSelectedObserver.send(value: paymentSourceId)
  }

  private let (pkPaymentSignal, pkPaymentObserver) = Signal<(
    displayName: String?,
    network: String?,
    transactionIdentifier: String
  ), Never>.pipe()
  public func paymentAuthorizationDidAuthorizePayment(paymentData: (
    displayName: String?,
    network: String?,
    transactionIdentifier: String
  )) {
    self.pkPaymentObserver.send(value: paymentData)
  }

  private let (paymentAuthorizationDidFinishSignal, paymentAuthorizationDidFinishObserver)
    = Signal<Void, Never>.pipe()
  public func paymentAuthorizationViewControllerDidFinish() {
    self.paymentAuthorizationDidFinishObserver.send(value: ())
  }

  private let (goToLoginSignupSignal, goToLoginSignupObserver) = Signal<Void, Never>.pipe()
  public func goToLoginSignupTapped() {
    self.goToLoginSignupObserver.send(value: ())
  }

  private let (pledgeAmountDataSignal, pledgeAmountObserver) = Signal<PledgeAmountData, Never>.pipe()
  public func pledgeAmountViewControllerDidUpdate(with data: PledgeAmountData) {
    self.pledgeAmountObserver.send(value: data)
  }

  private let (pledgeDisclaimerViewDidTapLearnMoreSignal, pledgeDisclaimerViewDidTapLearnMoreObserver)
    = Signal<Void, Never>.pipe()
  public func pledgeDisclaimerViewDidTapLearnMore() {
    self.pledgeDisclaimerViewDidTapLearnMoreObserver.send(value: ())
  }

  private let (scaFlowCompletedWithResultSignal, scaFlowCompletedWithResultObserver)
    = Signal<(StripePaymentHandlerActionStatusType, Error?), Never>.pipe()
  public func scaFlowCompleted(with result: StripePaymentHandlerActionStatusType, error: Error?) {
    self.scaFlowCompletedWithResultObserver.send(value: (result, error))
  }

  private let (shippingRuleSelectedSignal, shippingRuleSelectedObserver) = Signal<ShippingRule, Never>.pipe()
  public func shippingRuleSelected(_ shippingRule: ShippingRule) {
    self.shippingRuleSelectedObserver.send(value: shippingRule)
  }

  private let (stripeTokenSignal, stripeTokenObserver) = Signal<String?, Never>.pipe()
  private let (stripeErrorSignal, stripeErrorObserver) = Signal<Error?, Never>.pipe()

  private let (submitButtonTappedSignal, submitButtonTappedObserver) = Signal<Void, Never>.pipe()
  public func submitButtonTapped() {
    self.submitButtonTappedObserver.send(value: ())
  }

  private let createApplePayBackingStatusProperty = MutableProperty<PKPaymentAuthorizationStatus>(.failure)
  public func stripeTokenCreated(token: String?, error: Error?) -> PKPaymentAuthorizationStatus {
    self.stripeTokenObserver.send(value: token)
    self.stripeErrorObserver.send(value: error)

    return self.createApplePayBackingStatusProperty.value
  }

  private let (termsOfUseTappedSignal, termsOfUseTappedObserver) = Signal<HelpType, Never>.pipe()
  public func termsOfUseTapped(with helpType: HelpType) {
    self.termsOfUseTappedObserver.send(value: helpType)
  }

  private let (userSessionStartedSignal, userSessionStartedObserver) = Signal<Void, Never>.pipe()
  public func userSessionStarted() {
    self.userSessionStartedObserver.send(value: ())
  }

  private let viewDidLoadProperty = MutableProperty(())
  public func viewDidLoad() {
    self.viewDidLoadProperty.value = ()
  }

  // MARK: - Outputs

  public let beginSCAFlowWithClientSecret: Signal<String, Never>
  public let configureExpandableRewardsHeaderWithData: Signal<PledgeExpandableRewardsHeaderViewData, Never>
  public let configurePaymentMethodsViewControllerWithValue: Signal<PledgePaymentMethodsValue, Never>
  public let configurePledgeAmountViewWithData: Signal<PledgeAmountViewConfigData, Never>
  public let configurePledgeAmountSummaryViewControllerWithData: Signal<PledgeAmountSummaryViewData, Never>
  public let configurePledgeViewCTAContainerView: Signal<PledgeViewCTAContainerViewData, Never>
  public let configureShippingLocationViewWithData: Signal<PledgeShippingLocationViewData, Never>
  public let configureShippingSummaryViewWithData: Signal<PledgeShippingSummaryViewData, Never>
  public let configureStripeIntegration: Signal<StripeConfigurationData, Never>
  public let configureSummaryViewControllerWithData: Signal<PledgeSummaryViewData, Never>
  public let descriptionSectionSeparatorHidden: Signal<Bool, Never>
  public let expandableRewardsHeaderViewHidden: Signal<Bool, Never>
  public let goToApplePayPaymentAuthorization: Signal<PaymentAuthorizationData, Never>
  public let goToThanks: Signal<ThanksPageData, Never>
  public let goToLoginSignup: Signal<(LoginIntent, Project, Reward), Never>
  public let notifyDelegateUpdatePledgeDidSucceedWithMessage: Signal<String, Never>
  public let notifyPledgeAmountViewControllerUnavailableAmountChanged: Signal<Double, Never>
  public let paymentMethodsViewHidden: Signal<Bool, Never>
  public let pledgeAmountViewHidden: Signal<Bool, Never>
  public let pledgeAmountSummaryViewHidden: Signal<Bool, Never>
  public let popToRootViewController: Signal<(), Never>
  public let processingViewIsHidden: Signal<Bool, Never>
  public let projectTitle: Signal<String, Never>
  public let projectTitleLabelHidden: Signal<Bool, Never>
  public let shippingLocationViewHidden: Signal<Bool, Never>
  public let shippingSummaryViewHidden: Signal<Bool, Never>
  public let showErrorBannerWithMessage: Signal<String, Never>
  public let showApplePayAlert: Signal<(String, String), Never>
  public let showWebHelp: Signal<HelpType, Never>
  public let summarySectionSeparatorHidden: Signal<Bool, Never>
  public let rootStackViewLayoutMargins: Signal<UIEdgeInsets, Never>
  public let title: Signal<String, Never>

  public var inputs: PledgeViewModelInputs { return self }
  public var outputs: PledgeViewModelOutputs { return self }
}

// MARK: - Functions

private func requiresSCA(_ envelope: StripeSCARequiring) -> Bool {
  return envelope.requiresSCAFlow
}

// MARK: - Validation Functions

private func amountValid(
  project: Project,
  reward: Reward,
  pledgeAmountData: PledgeAmountData,
  initialAdditionalPledgeAmount: Double,
  context: PledgeViewContext
) -> Bool {
  guard
    project.personalization.backing != nil,
    context.isUpdating,
    userIsBacking(reward: reward, inProject: project)
  else {
    return pledgeAmountData.isValid
  }

  /**
   The amount is valid if it's changed or if the reward has add-ons.
   This works because of the validation that would have occurred during add-ons selection,
   that is, in `RewardAddOnSelectionViewController` we don't navigate further unless the selection changes.
   */
  return [
    pledgeAmountData.amount != initialAdditionalPledgeAmount || reward.hasAddOns,
    pledgeAmountData.isValid
  ]
  .allSatisfy(isTrue)
}

private func shippingRuleValid(
  project: Project,
  reward: Reward,
  shippingRule: ShippingRule?,
  context: PledgeViewContext
) -> Bool {
  if context.isCreating || context == .updateReward {
    return !reward.shipping.enabled || shippingRule != nil
  }

  guard
    let backing = project.personalization.backing,
    let shippingRule = shippingRule,
    context.isUpdating
  else {
    return false
  }

  return backing.locationId != shippingRule.location.id
}

private func paymentMethodValid(
  project: Project,
  reward: Reward,
  paymentSourceId: String,
  context: PledgeViewContext
) -> Bool {
  guard
    let backedPaymentSourceId = project.personalization.backing?.paymentSource?.id,
    context.isUpdating,
    userIsBacking(reward: reward, inProject: project)
  else {
    return true
  }

  if project.personalization.backing?.status == .errored {
    return true
  } else if backedPaymentSourceId != paymentSourceId {
    return true
  }

  return false
}

private func allValuesChangedAndValid(
  amountValid: Bool,
  shippingRuleValid: Bool,
  paymentSourceValid: Bool,
  context: PledgeViewContext
) -> Bool {
  if context.isUpdating, context != .updateReward {
    return amountValid || shippingRuleValid || paymentSourceValid
  }

  return amountValid && shippingRuleValid
}

// MARK: - Helper Functions

private func pledgeSummaryViewData(
  project: Project,
  total: Double,
  confirmationLabelHidden: Bool
) -> PledgeSummaryViewData {
  return (project, total, confirmationLabelHidden)
}

private func pledgeAmountSummaryViewData(
  with project: Project,
  reward _: Reward,
  allRewardsTotal: Double,
  additionalPledgeAmount: Double,
  shippingViewsHidden: Bool,
  context: PledgeViewContext
) -> PledgeAmountSummaryViewData? {
  guard let backing = project.personalization.backing else { return nil }

  return .init(
    bonusAmount: additionalPledgeAmount,
    bonusAmountHidden: context == .update,
    isNoReward: backing.reward?.isNoReward ?? false,
    locationName: backing.locationName,
    omitUSCurrencyCode: project.stats.omitUSCurrencyCode,
    projectCountry: project.country,
    pledgedOn: backing.pledgedAt,
    rewardMinimum: allRewardsTotal,
    shippingAmount: backing.shippingAmount.flatMap(Double.init),
    shippingAmountHidden: !shippingViewsHidden
  )
<<<<<<< HEAD
}

private func checkoutPropertiesData(
  from createBackingData: CreateBackingData,
  baseReward: Reward,
  additionalPledgeAmount: Double,
  allRewardsShippingTotal: Double?,
  checkoutId: Int? = nil,
  isApplePay: Bool
) -> KSRAnalytics.CheckoutPropertiesData {
  let pledgeTotal = createBackingData.pledgeTotal

  let staticUsdRate = Double(createBackingData.project.stats.staticUsdRate)

  // Two decimal places to represent cent values
  let pledgeTotalUsd = rounded(pledgeTotal.multiplyingCurrency(staticUsdRate), places: 2)

  let bonusAmountUsd = additionalPledgeAmount
    .multiplyingCurrency(staticUsdRate)

  let addOnRewards = createBackingData.rewards
    .filter { reward in reward.id != baseReward.id }
    .map { reward -> [Reward] in
      guard let selectedRewardQuantity = createBackingData.selectedQuantities[reward.id] else { return [] }
      return Array(0..<selectedRewardQuantity).map { _ in reward }
    }
    .flatMap { $0 }

  let addOnsCountTotal = addOnRewards.map(\.id).count
  let addOnsCountUnique = Set(addOnRewards.map(\.id)).count
  let addOnsMinimumUsd = Format.decimalCurrency(
    for: addOnRewards
      .reduce(0.0) { accum, addOn in accum.addingCurrency(addOn.minimum) }
      .multiplyingCurrency(staticUsdRate)
  )

  let shippingAmount: Double? = baseReward.shipping.enabled ? allRewardsShippingTotal : nil

  let amount = Format.decimalCurrency(for: pledgeTotal)
  let bonusAmount = Format.decimalCurrency(for: additionalPledgeAmount)
  let bonusAmountInUsd = Format.decimalCurrency(for: bonusAmountUsd)
  let rewardId = baseReward.id
  let estimatedDelivery = baseReward.estimatedDeliveryOn
  let paymentType = isApplePay
    ? PaymentType.applePay.rawValue
    : PaymentType.creditCard.rawValue
  let shippingEnabled = baseReward.shipping.enabled
  let shippingAmountUsd = (shippingAmount?.multiplyingCurrency(staticUsdRate))
    .flatMap(Format.decimalCurrency)
  let rewardTitle = baseReward.title
  let rewardMinimumUsd = Format.decimalCurrency(for: baseReward.minimum.multiplyingCurrency(staticUsdRate))
  let userHasEligibleStoredApplePayCard = AppEnvironment.current
    .applePayCapabilities
    .applePayCapable(for: createBackingData.project)

  return KSRAnalytics.CheckoutPropertiesData(
    addOnsCountTotal: addOnsCountTotal,
    addOnsCountUnique: addOnsCountUnique,
    addOnsMinimumUsd: addOnsMinimumUsd,
    amount: amount,
    bonusAmount: bonusAmount,
    bonusAmountInUsd: bonusAmountInUsd,
    checkoutId: checkoutId,
    estimatedDelivery: estimatedDelivery,
    paymentType: paymentType,
    revenueInUsd: pledgeTotalUsd,
    rewardId: rewardId,
    rewardMinimumUsd: rewardMinimumUsd,
    rewardTitle: rewardTitle,
    shippingEnabled: shippingEnabled,
    shippingAmount: shippingAmount,
    shippingAmountUsd: shippingAmountUsd,
    userHasStoredApplePayCard: userHasEligibleStoredApplePayCard
  )
=======
>>>>>>> 326d5792
}<|MERGE_RESOLUTION|>--- conflicted
+++ resolved
@@ -1152,81 +1152,4 @@
     shippingAmount: backing.shippingAmount.flatMap(Double.init),
     shippingAmountHidden: !shippingViewsHidden
   )
-<<<<<<< HEAD
-}
-
-private func checkoutPropertiesData(
-  from createBackingData: CreateBackingData,
-  baseReward: Reward,
-  additionalPledgeAmount: Double,
-  allRewardsShippingTotal: Double?,
-  checkoutId: Int? = nil,
-  isApplePay: Bool
-) -> KSRAnalytics.CheckoutPropertiesData {
-  let pledgeTotal = createBackingData.pledgeTotal
-
-  let staticUsdRate = Double(createBackingData.project.stats.staticUsdRate)
-
-  // Two decimal places to represent cent values
-  let pledgeTotalUsd = rounded(pledgeTotal.multiplyingCurrency(staticUsdRate), places: 2)
-
-  let bonusAmountUsd = additionalPledgeAmount
-    .multiplyingCurrency(staticUsdRate)
-
-  let addOnRewards = createBackingData.rewards
-    .filter { reward in reward.id != baseReward.id }
-    .map { reward -> [Reward] in
-      guard let selectedRewardQuantity = createBackingData.selectedQuantities[reward.id] else { return [] }
-      return Array(0..<selectedRewardQuantity).map { _ in reward }
-    }
-    .flatMap { $0 }
-
-  let addOnsCountTotal = addOnRewards.map(\.id).count
-  let addOnsCountUnique = Set(addOnRewards.map(\.id)).count
-  let addOnsMinimumUsd = Format.decimalCurrency(
-    for: addOnRewards
-      .reduce(0.0) { accum, addOn in accum.addingCurrency(addOn.minimum) }
-      .multiplyingCurrency(staticUsdRate)
-  )
-
-  let shippingAmount: Double? = baseReward.shipping.enabled ? allRewardsShippingTotal : nil
-
-  let amount = Format.decimalCurrency(for: pledgeTotal)
-  let bonusAmount = Format.decimalCurrency(for: additionalPledgeAmount)
-  let bonusAmountInUsd = Format.decimalCurrency(for: bonusAmountUsd)
-  let rewardId = baseReward.id
-  let estimatedDelivery = baseReward.estimatedDeliveryOn
-  let paymentType = isApplePay
-    ? PaymentType.applePay.rawValue
-    : PaymentType.creditCard.rawValue
-  let shippingEnabled = baseReward.shipping.enabled
-  let shippingAmountUsd = (shippingAmount?.multiplyingCurrency(staticUsdRate))
-    .flatMap(Format.decimalCurrency)
-  let rewardTitle = baseReward.title
-  let rewardMinimumUsd = Format.decimalCurrency(for: baseReward.minimum.multiplyingCurrency(staticUsdRate))
-  let userHasEligibleStoredApplePayCard = AppEnvironment.current
-    .applePayCapabilities
-    .applePayCapable(for: createBackingData.project)
-
-  return KSRAnalytics.CheckoutPropertiesData(
-    addOnsCountTotal: addOnsCountTotal,
-    addOnsCountUnique: addOnsCountUnique,
-    addOnsMinimumUsd: addOnsMinimumUsd,
-    amount: amount,
-    bonusAmount: bonusAmount,
-    bonusAmountInUsd: bonusAmountInUsd,
-    checkoutId: checkoutId,
-    estimatedDelivery: estimatedDelivery,
-    paymentType: paymentType,
-    revenueInUsd: pledgeTotalUsd,
-    rewardId: rewardId,
-    rewardMinimumUsd: rewardMinimumUsd,
-    rewardTitle: rewardTitle,
-    shippingEnabled: shippingEnabled,
-    shippingAmount: shippingAmount,
-    shippingAmountUsd: shippingAmountUsd,
-    userHasStoredApplePayCard: userHasEligibleStoredApplePayCard
-  )
-=======
->>>>>>> 326d5792
 }