--- conflicted
+++ resolved
@@ -20,11 +20,8 @@
 public protocol PledgeViewModelInputs {
   func configureWith(project: Project, reward: Reward)
   func pledgeAmountDidUpdate(to amount: Double)
-<<<<<<< HEAD
   func pledgeDescriptionCellDidTapRewardThumbnail()
-=======
   func pledgeShippingCellWillPresentShippingRules(with rule: ShippingRule)
->>>>>>> f4cfc490
   func shippingRuleDidUpdate(to rule: ShippingRule)
   func viewDidLoad()
 }
@@ -41,12 +38,8 @@
    recycled it will be reloaded with its most recent data.
    */
   var pledgeViewDataAndReload: Signal<(PledgeViewData, Bool), Never> { get }
-<<<<<<< HEAD
   var popViewController: Signal<(), Never> { get }
-  var presentShippingRules: Signal<[ShippingRule], Never> { get }
-=======
   var presentShippingRules: Signal<(Project, [ShippingRule], ShippingRule), Never> { get }
->>>>>>> f4cfc490
   var shippingRulesError: Signal<String, Never> { get }
 }
 
@@ -158,7 +151,6 @@
     self.pledgeAmountObserver.send(value: amount)
   }
 
-<<<<<<< HEAD
   private let (
     pledgeDescriptionCellDidTapRewardThumbnailSignal,
     pledgeDescriptionCellDidTapRewardThumbnailObserver
@@ -167,15 +159,12 @@
     self.pledgeDescriptionCellDidTapRewardThumbnailObserver.send(value: ())
   }
 
-  private let (shippingRuleSignal, shippingRuleObserver) = Signal<ShippingRule, Never>.pipe()
-=======
   private let pledgeShippingCellWillPresentShippingRulesProperty = MutableProperty<(ShippingRule)?>(nil)
   public func pledgeShippingCellWillPresentShippingRules(with rule: ShippingRule) {
     self.pledgeShippingCellWillPresentShippingRulesProperty.value = rule
   }
 
   private let (selectedShippingRuleSignal, shippingRuleObserver) = Signal<ShippingRule, Never>.pipe()
->>>>>>> f4cfc490
   public func shippingRuleDidUpdate(to rule: ShippingRule) {
     self.shippingRuleObserver.send(value: rule)
   }
@@ -188,12 +177,8 @@
   public let configureShippingLocationCellWithData: Signal<(Bool, Project, ShippingRule?), Never>
   public let configureSummaryCellWithData: Signal<(Project, Double), Never>
   public let pledgeViewDataAndReload: Signal<(PledgeViewData, Bool), Never>
-<<<<<<< HEAD
   public let popViewController: Signal<(), Never>
-  public let presentShippingRules: Signal<[ShippingRule], Never>
-=======
   public let presentShippingRules: Signal<(Project, [ShippingRule], ShippingRule), Never>
->>>>>>> f4cfc490
   public let shippingRulesError: Signal<String, Never>
 
   public var inputs: PledgeViewModelInputs { return self }
