--- conflicted
+++ resolved
@@ -19,15 +19,12 @@
 
 public protocol PledgeViewModelInputs {
   func configureWith(project: Project, reward: Reward)
-<<<<<<< HEAD
   func pledgeContinueCellContinueButtonTapped()
-  func userSessionStarted()
-=======
   func dismissShippingRulesButtonTapped()
->>>>>>> 8ce75ac6
   func pledgeAmountDidUpdate(to amount: Double)
   func pledgeShippingCellWillPresentShippingRules(with rule: ShippingRule)
   func shippingRuleDidUpdate(to rule: ShippingRule)
+	func userSessionStarted()
   func viewDidLoad()
 }
 
@@ -176,15 +173,14 @@
     self.configureProjectAndRewardProperty.value = (project, reward)
   }
 
-<<<<<<< HEAD
   private let (userSessionStartedSignal, userSessionStartedObserver) = Signal<Void, Never>.pipe()
   public func userSessionStarted() {
     self.userSessionStartedObserver.send(value: ())
-=======
+}
+
   private let dismissShippingRulesButtonTappedProperty = MutableProperty(())
   public func dismissShippingRulesButtonTapped() {
     self.dismissShippingRulesButtonTappedProperty.value = ()
->>>>>>> 8ce75ac6
   }
 
   private let (pledgeAmountSignal, pledgeAmountObserver) = Signal<Double, Never>.pipe()
