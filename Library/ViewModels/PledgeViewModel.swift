import KsApi
import Foundation
import Prelude
import ReactiveSwift
import Result

public typealias PledgeTableViewData = (amount: Double, currency: String, isLoggedIn: Bool)

public protocol PledgeViewModelInputs {
  func configureWith(project: Project, reward: Reward)
  func viewDidLoad()
}

public protocol PledgeViewModelOutputs {
<<<<<<< HEAD
  var reloadWithData: Signal<PledgeTableViewData, NoError> { get }
=======
  var amountCurrencyAndDelivery: Signal<(Double, String, String), NoError> { get }
>>>>>>> ed973f22
}

public protocol PledgeViewModelType {
  var inputs: PledgeViewModelInputs { get }
  var outputs: PledgeViewModelOutputs { get }
}

public class PledgeViewModel: PledgeViewModelType, PledgeViewModelInputs, PledgeViewModelOutputs {
  public init() {
    let projectAndReward = Signal.combineLatest(
      self.configureProjectAndRewardProperty.signal, self.viewDidLoadProperty.signal
    )
      .map(first)
      .skipNil()

<<<<<<< HEAD
    let isLoggedIn = projectAndReward
      .map { _ in AppEnvironment.current.currentUser }
      .map(isNotNil)

    let amountAndCurrency = projectAndReward.signal
      .map { (project, reward) in
        (reward.minimum, currencySymbol(forCountry: project.country).trimmed())
    }

    self.reloadWithData = Signal.combineLatest(amountAndCurrency, isLoggedIn)
      .map(unpack)
=======
    self.amountCurrencyAndDelivery = projectAndReward.signal
      .map { (project, reward) in
        (reward.minimum,
         currencySymbol(forCountry: project.country).trimmed(),
         reward.estimatedDeliveryOn
          .map { Format.date(secondsInUTC: $0, template: "MMMMyyyy", timeZone: UTCTimeZone) } ?? "") }
>>>>>>> ed973f22
  }

  private let configureProjectAndRewardProperty = MutableProperty<(Project, Reward)?>(nil)
  public func configureWith(project: Project, reward: Reward) {
    self.configureProjectAndRewardProperty.value = (project, reward)
  }

  private let viewDidLoadProperty = MutableProperty(())
  public func viewDidLoad() {
    self.viewDidLoadProperty.value = ()
  }

<<<<<<< HEAD
  public let reloadWithData: Signal<PledgeTableViewData, NoError>
=======
  public let amountCurrencyAndDelivery: Signal<(Double, String, String), NoError>
>>>>>>> ed973f22

  public var inputs: PledgeViewModelInputs { return self }
  public var outputs: PledgeViewModelOutputs { return self }
}<|MERGE_RESOLUTION|>--- conflicted
+++ resolved
@@ -4,7 +4,7 @@
 import ReactiveSwift
 import Result
 
-public typealias PledgeTableViewData = (amount: Double, currency: String, isLoggedIn: Bool)
+public typealias PledgeTableViewData = (amount: Double, currency: String, delivery: String, isLoggedIn: Bool)
 
 public protocol PledgeViewModelInputs {
   func configureWith(project: Project, reward: Reward)
@@ -12,11 +12,7 @@
 }
 
 public protocol PledgeViewModelOutputs {
-<<<<<<< HEAD
   var reloadWithData: Signal<PledgeTableViewData, NoError> { get }
-=======
-  var amountCurrencyAndDelivery: Signal<(Double, String, String), NoError> { get }
->>>>>>> ed973f22
 }
 
 public protocol PledgeViewModelType {
@@ -32,26 +28,16 @@
       .map(first)
       .skipNil()
 
-<<<<<<< HEAD
     let isLoggedIn = projectAndReward
       .map { _ in AppEnvironment.current.currentUser }
       .map(isNotNil)
 
     let amountAndCurrency = projectAndReward.signal
       .map { (project, reward) in
-        (reward.minimum, currencySymbol(forCountry: project.country).trimmed())
-    }
-
-    self.reloadWithData = Signal.combineLatest(amountAndCurrency, isLoggedIn)
-      .map(unpack)
-=======
-    self.amountCurrencyAndDelivery = projectAndReward.signal
-      .map { (project, reward) in
         (reward.minimum,
          currencySymbol(forCountry: project.country).trimmed(),
          reward.estimatedDeliveryOn
           .map { Format.date(secondsInUTC: $0, template: "MMMMyyyy", timeZone: UTCTimeZone) } ?? "") }
->>>>>>> ed973f22
   }
 
   private let configureProjectAndRewardProperty = MutableProperty<(Project, Reward)?>(nil)
@@ -64,11 +50,7 @@
     self.viewDidLoadProperty.value = ()
   }
 
-<<<<<<< HEAD
   public let reloadWithData: Signal<PledgeTableViewData, NoError>
-=======
-  public let amountCurrencyAndDelivery: Signal<(Double, String, String), NoError>
->>>>>>> ed973f22
 
   public var inputs: PledgeViewModelInputs { return self }
   public var outputs: PledgeViewModelOutputs { return self }
