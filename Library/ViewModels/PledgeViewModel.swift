import Foundation
import KsApi
import Prelude
import ReactiveSwift

public typealias PledgeViewShippingRulesData = (
  isEnabled: Bool,
  isLoading: Bool,
  selectedRule: ShippingRule?
)

public typealias PledgeViewData = (
  project: Project,
  reward: Reward,
  isLoggedIn: Bool,
  shipping: PledgeViewShippingRulesData,
  pledgeTotal: Double
)

public protocol PledgeViewModelInputs {
  func configureWith(project: Project, reward: Reward)
  func pledgeContinueCellContinueButtonTapped()
  func dismissShippingRulesButtonTapped()
  func pledgeAmountDidUpdate(to amount: Double)
  func pledgeDescriptionCellDidTapRewardThumbnail()
  func pledgeShippingCellWillPresentShippingRules(with rule: ShippingRule)
  func shippingRuleDidUpdate(to rule: ShippingRule)
  func userSessionStarted()
  func viewDidLoad()
}

public protocol PledgeViewModelOutputs {
  var goToLoginSignup: Signal<LoginIntent, Never> { get }
  var configureShippingLocationCellWithData: Signal<(Bool, Project, ShippingRule?), Never> { get }
  var configureSummaryCellWithData: Signal<(Project, Double), Never> { get }
  var dismissShippingRules: Signal<Void, Never> { get }

  /**
   Emits the initial data for this view model along with a `Bool` indicating whether the table view should
   be reloaded (currently only the first time but probably during login as well). Every time any of the
   combined data of `PledgeViewData` changes, this signal will emit all of its data in order to ensure that
   the data source has the current state of the data that the cells have. This ensures that if a cell is
   recycled it will be reloaded with its most recent data.
   */
  var pledgeViewDataAndReload: Signal<(PledgeViewData, Bool), Never> { get }
  var popViewController: Signal<(), Never> { get }
  var presentShippingRules: Signal<(Project, [ShippingRule], ShippingRule), Never> { get }
  var shippingRulesError: Signal<String, Never> { get }
}

public protocol PledgeViewModelType {
  var inputs: PledgeViewModelInputs { get }
  var outputs: PledgeViewModelOutputs { get }
}

public class PledgeViewModel: PledgeViewModelType, PledgeViewModelInputs, PledgeViewModelOutputs {
  public init() {
    let projectAndReward = Signal.combineLatest(
      self.configureProjectAndRewardProperty.signal,
      self.viewDidLoadProperty.signal
    )
    .map(first)
    .skipNil()

    let project = projectAndReward.map(first)
    let reward = projectAndReward.map(second)
    let isLoggedIn = projectAndReward.map { _ in AppEnvironment.current.currentUser }.map(isNotNil)

    let pledgeAmount = Signal.merge(
      self.pledgeAmountSignal,
      projectAndReward.map { $1.minimum }
    )

    let shippingRulesEvent = projectAndReward
      .filter { _, reward in reward.shipping.enabled }
      .switchMap { (project, reward) -> SignalProducer<Signal<[ShippingRule], ErrorEnvelope>.Event, Never> in
        AppEnvironment.current.apiService.fetchRewardShippingRules(projectId: project.id, rewardId: reward.id)
          .ksr_delay(AppEnvironment.current.apiDelayInterval, on: AppEnvironment.current.scheduler)
          .map(ShippingRulesEnvelope.lens.shippingRules.view)
          .retry(upTo: 3)
          .prefix(value: [])
          .materialize()
      }

    let defaultShippingRule = Signal.merge(
      self.viewDidLoadProperty.signal.mapConst(nil),
      shippingRulesEvent.values().map(defaultShippingRule(fromShippingRules:))
    )

    self.presentShippingRules = Signal.combineLatest(
      project,
      shippingRulesEvent.values(),
      defaultShippingRule.skipNil()
    )
    .takeWhen(self.pledgeShippingCellWillPresentShippingRulesProperty.signal)

    let shippingAmount = Signal.merge(
      defaultShippingRule.skipNil().map { $0.cost },
      self.selectedShippingRuleSignal.map { $0.cost },
      projectAndReward.mapConst(0)
    )

    let shippingShouldBeginLoading = reward
      .map { $0.shipping.enabled }

    let isShippingLoading = Signal.merge(
      shippingShouldBeginLoading,
      shippingRulesEvent.filter { $0.isTerminating }.mapConst(false)
    )

    self.shippingRulesError = shippingRulesEvent.errors().map { _ in
      Strings.We_were_unable_to_load_the_shipping_destinations()
    }

    let pledgeTotal = Signal.combineLatest(pledgeAmount, shippingAmount).map(+)
    let data = Signal
      .combineLatest(project, reward, isLoggedIn, isShippingLoading, defaultShippingRule, pledgeTotal)
      .map(pledgeViewData(with:reward:isLoggedIn:isShippingLoading:selectedShippingRule:pledgeTotal:))

    let userUpdatedData = data.takeWhen(self.userSessionStartedSignal)
      .map { data -> PledgeViewData in
        (
          project: data.project,
          reward: data.reward,
          isLoggedIn: AppEnvironment.current.currentUser != nil,
          shipping: data.shipping,
          pledgeTotal: data.pledgeTotal
        )
      }

    let initialLoad = data.take(first: 1).map { data in (data, true) }
    let silentReload = data.skip(first: 1).map { data in (data, false) }
    let userUpdatedReload = userUpdatedData.map { data in (data, true) }

    self.pledgeViewDataAndReload = Signal.merge(
      initialLoad,
      silentReload,
      userUpdatedReload
    )

    self.goToLoginSignup = self.pledgeContinueCellContinueButtonTappedSignal
      .map { _ in LoginIntent.backProject }

    let updatedData = self.pledgeViewDataAndReload
      .filter(second >>> isFalse)
      .map(first)

    self.configureSummaryCellWithData = updatedData
      .takePairWhen(pledgeTotal)
      .map { data, total in (data.project, total) }

    let isShippingLoadingAndSelectedShippingRule = Signal.combineLatest(
      isShippingLoading,
      defaultShippingRule
    )

    self.configureShippingLocationCellWithData = updatedData
      .takePairWhen(isShippingLoadingAndSelectedShippingRule)
      .map(unpack)
      .map { data, isShippingLoading, selectedShippingRule in
        (isShippingLoading, data.project, selectedShippingRule)
      }

<<<<<<< HEAD
    self.popViewController = self.pledgeDescriptionCellDidTapRewardThumbnailSignal
=======
    self.dismissShippingRules = self.dismissShippingRulesButtonTappedProperty.signal
  }

  private let (pledgeContinueCellContinueButtonTappedSignal, pledgeContinueCellContinueButtonTappedObserver)
    = Signal<Void, Never>.pipe()
  public func pledgeContinueCellContinueButtonTapped() {
    self.pledgeContinueCellContinueButtonTappedObserver.send(value: ())
>>>>>>> 742e8225
  }

  private let configureProjectAndRewardProperty = MutableProperty<(Project, Reward)?>(nil)
  public func configureWith(project: Project, reward: Reward) {
    self.configureProjectAndRewardProperty.value = (project, reward)
  }

  private let (userSessionStartedSignal, userSessionStartedObserver) = Signal<Void, Never>.pipe()
  public func userSessionStarted() {
    self.userSessionStartedObserver.send(value: ())
  }

  private let dismissShippingRulesButtonTappedProperty = MutableProperty(())
  public func dismissShippingRulesButtonTapped() {
    self.dismissShippingRulesButtonTappedProperty.value = ()
  }

  private let (pledgeAmountSignal, pledgeAmountObserver) = Signal<Double, Never>.pipe()
  public func pledgeAmountDidUpdate(to amount: Double) {
    self.pledgeAmountObserver.send(value: amount)
  }

  private let (
    pledgeDescriptionCellDidTapRewardThumbnailSignal,
    pledgeDescriptionCellDidTapRewardThumbnailObserver
  ) = Signal<(), Never>.pipe()
  public func pledgeDescriptionCellDidTapRewardThumbnail() {
    self.pledgeDescriptionCellDidTapRewardThumbnailObserver.send(value: ())
  }

  private let pledgeShippingCellWillPresentShippingRulesProperty = MutableProperty<(ShippingRule)?>(nil)
  public func pledgeShippingCellWillPresentShippingRules(with rule: ShippingRule) {
    self.pledgeShippingCellWillPresentShippingRulesProperty.value = rule
  }

  private let (selectedShippingRuleSignal, shippingRuleObserver) = Signal<ShippingRule, Never>.pipe()
  public func shippingRuleDidUpdate(to rule: ShippingRule) {
    self.shippingRuleObserver.send(value: rule)
  }

  private let viewDidLoadProperty = MutableProperty(())
  public func viewDidLoad() {
    self.viewDidLoadProperty.value = ()
  }

  public let goToLoginSignup: Signal<LoginIntent, Never>
  public let configureShippingLocationCellWithData: Signal<(Bool, Project, ShippingRule?), Never>
  public let configureSummaryCellWithData: Signal<(Project, Double), Never>
  public let dismissShippingRules: Signal<Void, Never>
  public let pledgeViewDataAndReload: Signal<(PledgeViewData, Bool), Never>
  public let popViewController: Signal<(), Never>
  public let presentShippingRules: Signal<(Project, [ShippingRule], ShippingRule), Never>
  public let shippingRulesError: Signal<String, Never>

  public var inputs: PledgeViewModelInputs { return self }
  public var outputs: PledgeViewModelOutputs { return self }
}

// MARK: - Functions

private func pledgeViewData(
  with project: Project,
  reward: Reward,
  isLoggedIn: Bool,
  isShippingLoading: Bool,
  selectedShippingRule: ShippingRule?,
  pledgeTotal: Double
) -> PledgeViewData {
  return (
    project,
    reward,
    isLoggedIn,
    pledgeViewShippingRulesData(
      with: reward.shipping.enabled,
      isShippingLoading: isShippingLoading,
      selectedShippingRule: selectedShippingRule
    ),
    pledgeTotal
  )
}

private func pledgeViewShippingRulesData(
  with isShippingEnabled: Bool,
  isShippingLoading: Bool,
  selectedShippingRule: ShippingRule?
) -> PledgeViewShippingRulesData {
  return (isShippingEnabled, isShippingLoading, selectedShippingRule)
}<|MERGE_RESOLUTION|>--- conflicted
+++ resolved
@@ -161,9 +161,8 @@
         (isShippingLoading, data.project, selectedShippingRule)
       }
 
-<<<<<<< HEAD
     self.popViewController = self.pledgeDescriptionCellDidTapRewardThumbnailSignal
-=======
+
     self.dismissShippingRules = self.dismissShippingRulesButtonTappedProperty.signal
   }
 
@@ -171,7 +170,6 @@
     = Signal<Void, Never>.pipe()
   public func pledgeContinueCellContinueButtonTapped() {
     self.pledgeContinueCellContinueButtonTappedObserver.send(value: ())
->>>>>>> 742e8225
   }
 
   private let configureProjectAndRewardProperty = MutableProperty<(Project, Reward)?>(nil)
