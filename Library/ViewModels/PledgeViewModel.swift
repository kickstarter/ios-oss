--- conflicted
+++ resolved
@@ -4,7 +4,13 @@
 import ReactiveSwift
 import Result
 
-public typealias PledgeTableViewData = (amount: Double, currency: String, delivery: String, isLoggedIn: Bool)
+public typealias PledgeTableViewData = (
+  amount: Double,
+  currency: String,
+  delivery: String,
+  shipping: (location: String, amount: NSAttributedString?),
+  isLoggedIn: Bool
+)
 
 public protocol PledgeViewModelInputs {
   func configureWith(project: Project, reward: Reward)
@@ -12,11 +18,7 @@
 }
 
 public protocol PledgeViewModelOutputs {
-<<<<<<< HEAD
-  var amountCurrencyAndShipping: Signal<(Double, String, (String, NSAttributedString?)), NoError> { get }
-=======
   var reloadWithData: Signal<PledgeTableViewData, NoError> { get }
->>>>>>> a48b021c
 }
 
 public protocol PledgeViewModelType {
@@ -32,41 +34,35 @@
       .map(first)
       .skipNil()
 
-<<<<<<< HEAD
-    self.amountCurrencyAndShipping = projectAndReward.signal
-      .map { (project, reward) in
-        (
-          reward.minimum,
-          currencySymbol(forCountry: project.country).trimmed(),
-          (
-            "Brooklyn",
-            Format.attributedCurrency(
-              7.5,
-              country: project.country,
-              omitCurrencyCode: project.stats.omitUSCurrencyCode,
-              defaultAttributes: checkoutCurrencyDefaultAttributes(),
-              superscriptAttributes: checkoutCurrencySuperscriptAttributes()
-            )
-          )
-        )
-=======
     let isLoggedIn = projectAndReward
       .map { _ in AppEnvironment.current.currentUser }
       .map(isNotNil)
 
-    let amountCurrencyDelivery = projectAndReward.signal
-      .map { (project, reward) in
-        (reward.minimum,
-         currencySymbol(forCountry: project.country).trimmed(),
-         reward.estimatedDeliveryOn
-          .map { Format.date(secondsInUTC: $0, template: "MMMMyyyy", timeZone: UTCTimeZone) } ?? "") }
+    let amountCurrencyDeliveryShipping = projectAndReward.signal
+      .map { (project, reward) -> (Double, String, String, (String, NSAttributedString?)) in
+        let amount = reward.minimum
+        let currency = currencySymbol(forCountry: project.country).trimmed()
+        let delivery = reward.estimatedDeliveryOn
+          .map { Format.date(secondsInUTC: $0, template: "MMMMyyyy", timeZone: UTCTimeZone) } ?? ""
+        let shipping = (
+          "Brooklyn",
+          Format.attributedCurrency(
+            7.5,
+            country: project.country,
+            omitCurrencyCode: project.stats.omitUSCurrencyCode,
+            defaultAttributes: checkoutCurrencyDefaultAttributes(),
+            superscriptAttributes: checkoutCurrencySuperscriptAttributes()
+          )
+        )
 
-    self.reloadWithData = Signal.combineLatest(amountCurrencyDelivery, isLoggedIn)
-      .map { amountCurrencyDelivery, isLoggedIn in
-        let (amount, currency, delivery) = amountCurrencyDelivery
+        return (amount, currency, delivery, shipping)
+    }
 
-        return (amount, currency, delivery, isLoggedIn)
->>>>>>> a48b021c
+    self.reloadWithData = Signal.combineLatest(amountCurrencyDeliveryShipping, isLoggedIn)
+      .map { amountCurrencyDeliveryShipping, isLoggedIn in
+        let (amount, currency, delivery, shipping) = amountCurrencyDeliveryShipping
+        
+        return (amount, currency, delivery, shipping, isLoggedIn)
     }
   }
 
@@ -80,11 +76,7 @@
     self.viewDidLoadProperty.value = ()
   }
 
-<<<<<<< HEAD
-  public let amountCurrencyAndShipping: Signal<(Double, String, (String, NSAttributedString?)), NoError>
-=======
   public let reloadWithData: Signal<PledgeTableViewData, NoError>
->>>>>>> a48b021c
 
   public var inputs: PledgeViewModelInputs { return self }
   public var outputs: PledgeViewModelOutputs { return self }
