--- conflicted
+++ resolved
@@ -10,11 +10,7 @@
 }
 
 public protocol PledgeViewModelOutputs {
-<<<<<<< HEAD
-  var amountAndCurrencyAndDeliveryDate: Signal<(Double, String, String), NoError> { get }
-=======
   var amountCurrencyAndDelivery: Signal<(Double, String, String), NoError> { get }
->>>>>>> b5c331f5
 }
 
 public protocol PledgeViewModelType {
@@ -30,22 +26,12 @@
       .map(first)
       .skipNil()
 
-<<<<<<< HEAD
-    self.amountAndCurrencyAndDeliveryDate = projectAndReward.signal
-      .map { (project, reward) in
-        (reward.minimum, currencySymbol(forCountry: project.country).trimmed(),
-         reward.estimatedDeliveryOn.map {
-         Format.date(secondsInUTC: $0, template: "MMMMyyyy", timeZone: UTCTimeZone)
-          } ?? "")
-    }
-=======
     self.amountCurrencyAndDelivery = projectAndReward.signal
       .map { (project, reward) in
         (reward.minimum,
          currencySymbol(forCountry: project.country).trimmed(),
          reward.estimatedDeliveryOn
           .map { Format.date(secondsInUTC: $0, template: "MMMMyyyy", timeZone: UTCTimeZone) } ?? "") }
->>>>>>> b5c331f5
   }
 
   private let configureProjectAndRewardProperty = MutableProperty<(Project, Reward)?>(nil)
@@ -58,11 +44,7 @@
     self.viewDidLoadProperty.value = ()
   }
 
-<<<<<<< HEAD
-  public let amountAndCurrencyAndDeliveryDate: Signal<(Double, String, String), NoError>
-=======
   public let amountCurrencyAndDelivery: Signal<(Double, String, String), NoError>
->>>>>>> b5c331f5
 
   public var inputs: PledgeViewModelInputs { return self }
   public var outputs: PledgeViewModelOutputs { return self }
