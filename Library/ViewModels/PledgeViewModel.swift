--- conflicted
+++ resolved
@@ -68,11 +68,8 @@
   var submitButtonIsLoading: Signal<Bool, Never> { get }
   var submitButtonTitle: Signal<String, Never> { get }
   var title: Signal<String, Never> { get }
-<<<<<<< HEAD
   var updateMaximumPledgeAmount: Signal<Double, Never> { get }
   var updatePledgeFailedWithError: Signal<String, Never> { get }
-=======
->>>>>>> 22466c16
 }
 
 public protocol PledgeViewModelType {
@@ -586,6 +583,8 @@
 
     self.notifyDelegateUpdatePledgeDidSucceedWithMessage = updateBackingCompletionEvents
       .mapConst(Strings.Got_it_your_changes_have_been_saved())
+    self.updatePledgeFailedWithError = updateBackingEvent.errors()
+      .map { $0.localizedDescription }
 
     let graphErrors = Signal.merge(
       deprecatedCreateApplePayBackingCompletedError,
@@ -717,11 +716,8 @@
   public let submitButtonIsLoading: Signal<Bool, Never>
   public let submitButtonTitle: Signal<String, Never>
   public let title: Signal<String, Never>
-<<<<<<< HEAD
   public let updateMaximumPledgeAmount: Signal<Double, Never>
   public let updatePledgeFailedWithError: Signal<String, Never>
-=======
->>>>>>> 22466c16
 
   public var inputs: PledgeViewModelInputs { return self }
   public var outputs: PledgeViewModelOutputs { return self }
