--- conflicted
+++ resolved
@@ -713,7 +713,12 @@
   public var outputs: PledgeViewModelOutputs { return self }
 }
 
-<<<<<<< HEAD
+// MARK: - Functions
+
+private func requiresSCA(_ envelope: StripeSCARequiring) -> Bool {
+  return envelope.requiresSCAFlow
+}
+
 private func attributedConfirmationString(with project: Project, pledgeTotal: Double) -> NSAttributedString? {
   var string = ""
   if project.stats.currentCurrency == project.stats.currency {
@@ -721,21 +726,7 @@
       project_deadline: Format.date(
         secondsInUTC: project.dates.deadline,
         template: "MMMM d, yyyy"
-      )
-=======
-// MARK: - Functions
-
-private func requiresSCA(_ envelope: StripeSCARequiring) -> Bool {
-  return envelope.requiresSCAFlow
-}
-
-private func attributedConfirmationString(with project: Project) -> NSAttributedString? {
-  let string = Strings.If_the_project_reaches_its_funding_goal_you_will_be_charged_on_project_deadline(
-    project_deadline: Format.date(
-      secondsInUTC: project.dates.deadline,
-      template: "MMMM d, yyyy"
->>>>>>> b09379cd
-    )
+      ))
   } else {
     string = Strings.If_the_project_reaches_its_funding_goal_you_will_be_charged_total_on_project_deadline(
       total: Format.currency(pledgeTotal, country: project.country),
