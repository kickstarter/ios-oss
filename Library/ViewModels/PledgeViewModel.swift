import Foundation
import KsApi
import Prelude
import ReactiveSwift

public typealias PledgeViewData = (
  project: Project,
  reward: Reward,
  isLoggedIn: Bool,
<<<<<<< HEAD
=======
  isShippingEnabled: Bool,
>>>>>>> 0351d37a
  pledgeTotal: Double
)

public protocol PledgeViewModelInputs {
  func configureWith(project: Project, reward: Reward)
  func pledgeAmountDidUpdate(to amount: Double)
  func shippingRuleDidUpdate(to rule: ShippingRule)
  func viewDidLoad()
}

public protocol PledgeViewModelOutputs {
<<<<<<< HEAD
  var configureSummaryCellWithAmount: Signal<PledgeViewData, Never> { get }
=======
  var configureSummaryCellWithProjectAndPledgeTotal: Signal<(Project, Double), Never> { get }
>>>>>>> 0351d37a
  var pledgeViewDataAndReload: Signal<(PledgeViewData, Bool), Never> { get }
}

public protocol PledgeViewModelType {
  var inputs: PledgeViewModelInputs { get }
  var outputs: PledgeViewModelOutputs { get }
}

public class PledgeViewModel: PledgeViewModelType, PledgeViewModelInputs, PledgeViewModelOutputs {
  public init() {
    let projectAndReward = Signal.combineLatest(
      self.configureProjectAndRewardProperty.signal, self.viewDidLoadProperty.signal
    )
    .map(first)
    .skipNil()

    let project = projectAndReward.map(first)
    let reward = projectAndReward.map(second)
    let isLoggedIn = projectAndReward
      .map { _ in AppEnvironment.current.currentUser }
      .map(isNotNil)

    let shippingAmount = Signal.merge(
      self.shippingRuleSignal.map { $0.cost },
      projectAndReward.mapConst(0)
    )

    let pledgeAmount = Signal.merge(
      self.pledgeAmountSignal,
      projectAndReward.map { $1.minimum }
    )

    let total = Signal.combineLatest(pledgeAmount, shippingAmount).map(+)

    let data = Signal.combineLatest(project, reward, isLoggedIn, total)
<<<<<<< HEAD
      .map { tuple -> PledgeViewData in tuple }
=======
      .map { project, reward, isLoggedIn, total -> PledgeViewData in
        (project, reward, isLoggedIn, reward.shipping.enabled, total)
      }
>>>>>>> 0351d37a

    self.pledgeViewDataAndReload = Signal.merge(
      data.take(first: 1).map { data in (data, true) },
      data.skip(first: 1).map { data in (data, false) }
    )

<<<<<<< HEAD
    self.configureSummaryCellWithAmount = self.pledgeViewDataAndReload
      .filter(second >>> isFalse)
      .map(first)
=======
    self.configureSummaryCellWithProjectAndPledgeTotal = self.pledgeViewDataAndReload
      .filter(second >>> isFalse)
      .map(first)
      .map { ($0.project, $0.pledgeTotal) }
>>>>>>> 0351d37a
  }

  private let configureProjectAndRewardProperty = MutableProperty<(Project, Reward)?>(nil)
  public func configureWith(project: Project, reward: Reward) {
    self.configureProjectAndRewardProperty.value = (project, reward)
  }

  private let (pledgeAmountSignal, pledgeAmountObserver) = Signal<Double, Never>.pipe()
  public func pledgeAmountDidUpdate(to amount: Double) {
    self.pledgeAmountObserver.send(value: amount)
  }

  private let (shippingRuleSignal, shippingRuleObserver) = Signal<ShippingRule, Never>.pipe()
  public func shippingRuleDidUpdate(to rule: ShippingRule) {
    self.shippingRuleObserver.send(value: rule)
  }

  private let viewDidLoadProperty = MutableProperty(())
  public func viewDidLoad() {
    self.viewDidLoadProperty.value = ()
  }

<<<<<<< HEAD
  public let configureSummaryCellWithAmount: Signal<PledgeViewData, Never>
=======
  public let configureSummaryCellWithProjectAndPledgeTotal: Signal<(Project, Double), Never>
>>>>>>> 0351d37a
  public let pledgeViewDataAndReload: Signal<(PledgeViewData, Bool), Never>

  public var inputs: PledgeViewModelInputs { return self }
  public var outputs: PledgeViewModelOutputs { return self }
}<|MERGE_RESOLUTION|>--- conflicted
+++ resolved
@@ -7,10 +7,7 @@
   project: Project,
   reward: Reward,
   isLoggedIn: Bool,
-<<<<<<< HEAD
-=======
   isShippingEnabled: Bool,
->>>>>>> 0351d37a
   pledgeTotal: Double
 )
 
@@ -22,11 +19,7 @@
 }
 
 public protocol PledgeViewModelOutputs {
-<<<<<<< HEAD
-  var configureSummaryCellWithAmount: Signal<PledgeViewData, Never> { get }
-=======
   var configureSummaryCellWithProjectAndPledgeTotal: Signal<(Project, Double), Never> { get }
->>>>>>> 0351d37a
   var pledgeViewDataAndReload: Signal<(PledgeViewData, Bool), Never> { get }
 }
 
@@ -62,29 +55,19 @@
     let total = Signal.combineLatest(pledgeAmount, shippingAmount).map(+)
 
     let data = Signal.combineLatest(project, reward, isLoggedIn, total)
-<<<<<<< HEAD
-      .map { tuple -> PledgeViewData in tuple }
-=======
       .map { project, reward, isLoggedIn, total -> PledgeViewData in
         (project, reward, isLoggedIn, reward.shipping.enabled, total)
       }
->>>>>>> 0351d37a
 
     self.pledgeViewDataAndReload = Signal.merge(
       data.take(first: 1).map { data in (data, true) },
       data.skip(first: 1).map { data in (data, false) }
     )
 
-<<<<<<< HEAD
-    self.configureSummaryCellWithAmount = self.pledgeViewDataAndReload
-      .filter(second >>> isFalse)
-      .map(first)
-=======
     self.configureSummaryCellWithProjectAndPledgeTotal = self.pledgeViewDataAndReload
       .filter(second >>> isFalse)
       .map(first)
       .map { ($0.project, $0.pledgeTotal) }
->>>>>>> 0351d37a
   }
 
   private let configureProjectAndRewardProperty = MutableProperty<(Project, Reward)?>(nil)
@@ -107,11 +90,7 @@
     self.viewDidLoadProperty.value = ()
   }
 
-<<<<<<< HEAD
-  public let configureSummaryCellWithAmount: Signal<PledgeViewData, Never>
-=======
   public let configureSummaryCellWithProjectAndPledgeTotal: Signal<(Project, Double), Never>
->>>>>>> 0351d37a
   public let pledgeViewDataAndReload: Signal<(PledgeViewData, Bool), Never>
 
   public var inputs: PledgeViewModelInputs { return self }
