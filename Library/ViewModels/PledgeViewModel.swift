--- conflicted
+++ resolved
@@ -13,24 +13,18 @@
 
 public protocol PledgeViewModelInputs {
   func configureWith(project: Project, reward: Reward)
-<<<<<<< HEAD
   func continueButtonTapped()
   func userSessionStarted()
-=======
   func pledgeAmountDidUpdate(to amount: Double)
   func shippingRuleDidUpdate(to rule: ShippingRule)
->>>>>>> d1f96a8f
   func viewDidLoad()
 }
 
 public protocol PledgeViewModelOutputs {
-<<<<<<< HEAD
   var goToLoginSignup: Signal<LoginIntent, Never> { get }
   var reloadWithData: Signal<(Project, Reward, Bool), Never> { get }
-=======
   var configureSummaryCellWithProjectAndPledgeTotal: Signal<(Project, Double), Never> { get }
   var pledgeViewDataAndReload: Signal<(PledgeViewData, Bool), Never> { get }
->>>>>>> d1f96a8f
 }
 
 public protocol PledgeViewModelType {
@@ -52,17 +46,6 @@
       .map { _ in AppEnvironment.current.currentUser }
       .map(isNotNil)
 
-<<<<<<< HEAD
-    self.reloadWithData = Signal.combineLatest(project, reward, isLoggedIn)
-
-    self.goToLoginSignup = continueButtonTappedSignal
-      .map { _ in LoginIntent.backProject }
-  }
-
-  private let (continueButtonTappedSignal, continueButtonTappedObserver) = Signal<Void, Never>.pipe()
-  public func continueButtonTapped() {
-    self.continueButtonTappedObserver.send(value: ())
-=======
     let shippingAmount = Signal.merge(
       self.shippingRuleSignal.map { $0.cost },
       projectAndReward.mapConst(0)
@@ -80,6 +63,9 @@
         (project, reward, isLoggedIn, reward.shipping.enabled, total)
       }
 
+    self.goToLoginSignup = continueButtonTappedSignal
+      .map { _ in LoginIntent.backProject }
+
     self.pledgeViewDataAndReload = Signal.merge(
       data.take(first: 1).map { data in (data, true) },
       data.skip(first: 1).map { data in (data, false) }
@@ -89,7 +75,11 @@
       .filter(second >>> isFalse)
       .map(first)
       .map { ($0.project, $0.pledgeTotal) }
->>>>>>> d1f96a8f
+  }
+
+  private let (continueButtonTappedSignal, continueButtonTappedObserver) = Signal<Void, Never>.pipe()
+  public func continueButtonTapped() {
+    self.continueButtonTappedObserver.send(value: ())
   }
 
   private let configureProjectAndRewardProperty = MutableProperty<(Project, Reward)?>(nil)
@@ -97,11 +87,11 @@
     self.configureProjectAndRewardProperty.value = (project, reward)
   }
 
-<<<<<<< HEAD
   private let (userSessionStartedSignal, userSessionStartedObserver) = Signal<Void, Never>.pipe()
   public func userSessionStarted() {
     self.userSessionStartedObserver.send(value: ())
-=======
+}
+
   private let (pledgeAmountSignal, pledgeAmountObserver) = Signal<Double, Never>.pipe()
   public func pledgeAmountDidUpdate(to amount: Double) {
     self.pledgeAmountObserver.send(value: amount)
@@ -110,7 +100,6 @@
   private let (shippingRuleSignal, shippingRuleObserver) = Signal<ShippingRule, Never>.pipe()
   public func shippingRuleDidUpdate(to rule: ShippingRule) {
     self.shippingRuleObserver.send(value: rule)
->>>>>>> d1f96a8f
   }
 
   private let viewDidLoadProperty = MutableProperty(())
@@ -118,13 +107,10 @@
     self.viewDidLoadProperty.value = ()
   }
 
-<<<<<<< HEAD
   public let goToLoginSignup: Signal<LoginIntent, Never>
   public let reloadWithData: Signal<(Project, Reward, Bool), Never>
-=======
   public let configureSummaryCellWithProjectAndPledgeTotal: Signal<(Project, Double), Never>
   public let pledgeViewDataAndReload: Signal<(PledgeViewData, Bool), Never>
->>>>>>> d1f96a8f
 
   public var inputs: PledgeViewModelInputs { return self }
   public var outputs: PledgeViewModelOutputs { return self }
