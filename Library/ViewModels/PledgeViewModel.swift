import KsApi
import Foundation
import Prelude
import ReactiveSwift
import Result

public protocol PledgeViewModelInputs {
  func configureWith(project: Project, reward: Reward)
  func viewDidLoad()
}

public protocol PledgeViewModelOutputs {
<<<<<<< HEAD
  var amountAndCurrency: Signal<(Double, String), NoError> { get }
  var estimatedDeliveryDate: Signal<String, NoError> { get }
=======
  var amountAndCurrencyAndDeliveryDate: Signal<(Double, String, String), NoError> { get }
>>>>>>> 6d615070
}

public protocol PledgeViewModelType {
  var inputs: PledgeViewModelInputs { get }
  var outputs: PledgeViewModelOutputs { get }
}

public class PledgeViewModel: PledgeViewModelType, PledgeViewModelInputs, PledgeViewModelOutputs {
  public init() {
    let projectAndReward = Signal.combineLatest(
      self.configureProjectAndRewardProperty.signal, self.viewDidLoadProperty.signal
    )
      .map(first)
      .skipNil()

    self.amountAndCurrencyAndDeliveryDate = projectAndReward.signal
      .map { (project, reward) in
        (reward.minimum, currencySymbol(forCountry: project.country).trimmed(),
         reward.estimatedDeliveryOn.map {
         Format.date(secondsInUTC: $0, template: "MMMMyyyy", timeZone: UTCTimeZone)
          } ?? "")
    }

    self.estimatedDeliveryDate =  projectAndReward.signal
      .map { _, reward  in reward.estimatedDeliveryOn.map {
        Format.date(secondsInUTC: $0, template: "MMMMyyyy", timeZone: UTCTimeZone)
      }
    }
    .skipNil()
  }

  private let configureProjectAndRewardProperty = MutableProperty<(Project, Reward)?>(nil)
  public func configureWith(project: Project, reward: Reward) {
    self.configureProjectAndRewardProperty.value = (project, reward)
  }

  private let viewDidLoadProperty = MutableProperty(())
  public func viewDidLoad() {
    self.viewDidLoadProperty.value = ()
  }

<<<<<<< HEAD
  public let amountAndCurrency: Signal<(Double, String), NoError>
  public let estimatedDeliveryDate: Signal<String, NoError>
=======
  public let amountAndCurrencyAndDeliveryDate: Signal<(Double, String, String), NoError>
>>>>>>> 6d615070

  public var inputs: PledgeViewModelInputs { return self }
  public var outputs: PledgeViewModelOutputs { return self }
}<|MERGE_RESOLUTION|>--- conflicted
+++ resolved
@@ -10,12 +10,7 @@
 }
 
 public protocol PledgeViewModelOutputs {
-<<<<<<< HEAD
-  var amountAndCurrency: Signal<(Double, String), NoError> { get }
-  var estimatedDeliveryDate: Signal<String, NoError> { get }
-=======
   var amountAndCurrencyAndDeliveryDate: Signal<(Double, String, String), NoError> { get }
->>>>>>> 6d615070
 }
 
 public protocol PledgeViewModelType {
@@ -38,13 +33,6 @@
          Format.date(secondsInUTC: $0, template: "MMMMyyyy", timeZone: UTCTimeZone)
           } ?? "")
     }
-
-    self.estimatedDeliveryDate =  projectAndReward.signal
-      .map { _, reward  in reward.estimatedDeliveryOn.map {
-        Format.date(secondsInUTC: $0, template: "MMMMyyyy", timeZone: UTCTimeZone)
-      }
-    }
-    .skipNil()
   }
 
   private let configureProjectAndRewardProperty = MutableProperty<(Project, Reward)?>(nil)
@@ -57,12 +45,7 @@
     self.viewDidLoadProperty.value = ()
   }
 
-<<<<<<< HEAD
-  public let amountAndCurrency: Signal<(Double, String), NoError>
-  public let estimatedDeliveryDate: Signal<String, NoError>
-=======
   public let amountAndCurrencyAndDeliveryDate: Signal<(Double, String, String), NoError>
->>>>>>> 6d615070
 
   public var inputs: PledgeViewModelInputs { return self }
   public var outputs: PledgeViewModelOutputs { return self }
