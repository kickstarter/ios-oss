--- conflicted
+++ resolved
@@ -11,12 +11,8 @@
 
 public protocol PledgeShippingLocationCellViewModelOutputs {
   var amountAttributedText: Signal<NSAttributedString, Never> { get }
-<<<<<<< HEAD
-  var shippingLocation: Signal<String, Never> { get }
+  var shippingLocationButtonTitle: Signal<String, Never> { get }
   var shippingLocationSelected: Signal<ShippingRule, Never> { get }
-=======
-  var shippingLocationButtonTitle: Signal<String, Never> { get }
->>>>>>> 5579fac0
 }
 
 public protocol PledgeShippingLocationCellViewModelType {
@@ -55,12 +51,8 @@
   }
 
   public let amountAttributedText: Signal<NSAttributedString, Never>
-<<<<<<< HEAD
-  public let shippingLocation: Signal<String, Never>
+  public let shippingLocationButtonTitle: Signal<String, Never>
   public let shippingLocationSelected: Signal<ShippingRule, Never>
-=======
-  public let shippingLocationButtonTitle: Signal<String, Never>
->>>>>>> 5579fac0
 
   public var inputs: PledgeShippingLocationCellViewModelInputs { return self }
   public var outputs: PledgeShippingLocationCellViewModelOutputs { return self }
