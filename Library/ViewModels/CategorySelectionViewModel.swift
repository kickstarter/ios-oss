import Foundation
import KsApi
import Prelude
import ReactiveSwift

public typealias CategorySectionData = (name: String, id: Int)

public protocol CategorySelectionViewModelInputs {
  func categorySelected(with value: (IndexPath, Int))
  func continueButtonTapped()
  func viewDidLoad()
}

public protocol CategorySelectionViewModelOutputs {
<<<<<<< HEAD
  var goToCuratedProjects: Signal<Void, Never> { get }

  var isLoading: Signal<Bool, Never> { get }

  // A tuple of Section Titles: [String], and Categories Section Data: [[String]]
  var loadCategorySections: Signal<([String], [[String]]), Never> { get }

=======
  var continueButtonEnabled: Signal<Bool, Never> { get }
  var goToCuratedProjects: Signal<[Int], Never> { get }
  // A tuple of Section Titles: [String], and Categories Section Data (Name and Id): [[String, Int]]
  var loadCategorySections: Signal<([String], [[CategorySectionData]]), Never> { get }
>>>>>>> 7b519add
  func shouldSelectCell(at index: IndexPath) -> Bool
  var showErrorMessage: Signal<String, Never> { get }
  var warningLabelIsHidden: Signal<Bool, Never> { get }
}

public protocol CategorySelectionViewModelType {
  var inputs: CategorySelectionViewModelInputs { get }
  var outputs: CategorySelectionViewModelOutputs { get }
}

public final class CategorySelectionViewModel: CategorySelectionViewModelType,
  CategorySelectionViewModelInputs, CategorySelectionViewModelOutputs {
  private static let minimumCategorySelectionCount: Int = 5

  public init() {
    let categoriesEvent = self.viewDidLoadProperty.signal
      .switchMap { _ in
        AppEnvironment.current.apiService
          .fetchGraphCategories(query: rootCategoriesQuery)
          .ksr_delay(AppEnvironment.current.apiDelayInterval, on: AppEnvironment.current.scheduler)
          .map { $0.rootCategories }
          .materialize()
      }

    let orderedCategories = categoriesEvent.values().map(categoriesOrderedByPopularity)

    self.loadCategorySections = orderedCategories.map(categoryData(from:))

    let selectedCategoryIndexes = self.categorySelectedWithValueProperty.signal.skipNil()
      .map(first)
      .scan(Set<IndexPath>.init(), updatedSelectedValues(selectedValues:currentValue:))

    let selectedCategoryIds = self.categorySelectedWithValueProperty.signal.skipNil()
      .map(second)
      .scan(Set<Int>.init(), updatedSelectedValues(selectedValues:currentValue:))

    self.selectCellAtIndexProperty <~ selectedCategoryIndexes
      .takePairWhen(self.shouldSelectCellAtIndexProperty.signal.skipNil())
      .map { selectedCategoryIndexes, shouldSelectIndex in
        selectedCategoryIndexes.contains(shouldSelectIndex)
      }

<<<<<<< HEAD
    self.goToCuratedProjects = self.continueButtonTappedProperty.signal.ignoreValues()

    self.isLoading = Signal.merge(
      self.viewDidLoadProperty.signal.mapConst(true),
      categoriesEvent.mapConst(false)
        .skipRepeats()
    )
=======
    self.showErrorMessage = categoriesEvent.errors()
      .map { $0.localizedDescription }

    self.goToCuratedProjects = selectedCategoryIds
      .takeWhen(self.continueButtonTappedProperty.signal)
      .map { $0.sorted() }
      .map(Array.init)

    let selectedCategoriesCount = selectedCategoryIndexes.map { $0.count }

    let shouldEnableContinueButton = selectedCategoriesCount
      .map { $0 > 0 && $0 <= CategorySelectionViewModel.minimumCategorySelectionCount }

    let shouldDisplayWarningLabel = selectedCategoriesCount
      .map { $0 > CategorySelectionViewModel.minimumCategorySelectionCount }

    self.continueButtonEnabled = Signal.merge(
      self.viewDidLoadProperty.signal.mapConst(false),
      shouldEnableContinueButton
    )
    .skipRepeats()

    self.warningLabelIsHidden = Signal.merge(
      self.viewDidLoadProperty.signal.mapConst(true),
      shouldDisplayWarningLabel.negate()
    )
    .skipRepeats()
>>>>>>> 7b519add
  }

  private let categorySelectedWithValueProperty = MutableProperty<(IndexPath, Int)?>(nil)
  public func categorySelected(with value: (IndexPath, Int)) {
    self.categorySelectedWithValueProperty.value = value
  }

  private let continueButtonTappedProperty = MutableProperty(())
  public func continueButtonTapped() {
    self.continueButtonTappedProperty.value = ()
  }

  private let shouldSelectCellAtIndexProperty = MutableProperty<IndexPath?>(nil)
  private let selectCellAtIndexProperty = MutableProperty<Bool>(false)
  public func shouldSelectCell(at index: IndexPath) -> Bool {
    self.shouldSelectCellAtIndexProperty.value = index

    return self.selectCellAtIndexProperty.value
  }

  private let viewDidLoadProperty = MutableProperty(())
  public func viewDidLoad() {
    self.viewDidLoadProperty.value = ()
  }

<<<<<<< HEAD
  public let goToCuratedProjects: Signal<Void, Never>
  public let isLoading: Signal<Bool, Never>
  public let loadCategorySections: Signal<([String], [[String]]), Never>
=======
  public let continueButtonEnabled: Signal<Bool, Never>
  public let goToCuratedProjects: Signal<[Int], Never>
  public let loadCategorySections: Signal<([String], [[CategorySectionData]]), Never>
  public let showErrorMessage: Signal<String, Never>
  public let warningLabelIsHidden: Signal<Bool, Never>
>>>>>>> 7b519add

  public var inputs: CategorySelectionViewModelInputs { return self }
  public var outputs: CategorySelectionViewModelOutputs { return self }
}

private enum CategoryById: Int, CaseIterable {
  case games = 12
  case design = 7
  case technology = 16
  case art = 1
  case comics = 3
  case fashion = 9
  case publishing = 18
  case food = 10
  case filmAndVideo = 11
  case music = 14
  case crafts = 26
  case photography = 15
  case journalism = 13
  case theater = 17
  case dance = 6
}

private func categoriesOrderedByPopularity(_ categories: [KsApi.Category]) -> [KsApi.Category] {
  let allCategoriesById = CategoryById.allCases
  let categoryIdAndIndex: [CategoryById: Int] = Dictionary(
    uniqueKeysWithValues: zip(allCategoriesById, 0...allCategoriesById.count)
  )
  let categoryIdAndIndexCount = categoryIdAndIndex.keys.count

  // Pre-create an array of the correct size
  var orderedRootCategories: [KsApi.Category?] = [KsApi.Category?](
    repeating: nil,
    count: categoryIdAndIndexCount
  )
  // Any categories returned whose order is unknown will get appended at the end
  var unknownOrderCategories: [KsApi.Category] = []

  categories.forEach { category in
    guard
      let id = category.intID,
      let categoryById = CategoryById(rawValue: id),
      let index = categoryIdAndIndex[categoryById] else {
      unknownOrderCategories.append(category)

      return
    }

    orderedRootCategories[index] = category
  }

  var orderedNonNil = orderedRootCategories.compact()
  orderedNonNil.append(contentsOf: unknownOrderCategories)

  return orderedNonNil
}

private func categoryData(from rootCategories: [KsApi.Category]) -> ([String], [[(String, Int)]]) {
  var sectionTitles = [String]()
  let categoriesData = rootCategories.compactMap { category -> [(String, Int)]? in
    guard let categoryId = category.intID, let subcategories = category.subcategories?.nodes else {
      return nil
    }

    sectionTitles.append(category.name)

    let subcategoryData = subcategories.compactMap { subcategory -> (String, Int)? in
      guard let subcategoryId = subcategory.intID else {
        return nil
      }

      return (subcategory.name, subcategoryId)
    }

    let allProjects = (Strings.All_category_name_Projects(category_name: category.name), categoryId)

    return [allProjects] + subcategoryData
  }

  return (sectionTitles, categoriesData)
}

private func updatedSelectedValues<T: Hashable>(selectedValues: Set<T>, currentValue: T) -> Set<T> {
  var updatedValues = selectedValues

  if selectedValues.contains(currentValue) {
    updatedValues.remove(currentValue)
  } else {
    updatedValues.insert(currentValue)
  }

  return updatedValues
}<|MERGE_RESOLUTION|>--- conflicted
+++ resolved
@@ -12,20 +12,11 @@
 }
 
 public protocol CategorySelectionViewModelOutputs {
-<<<<<<< HEAD
-  var goToCuratedProjects: Signal<Void, Never> { get }
-
-  var isLoading: Signal<Bool, Never> { get }
-
-  // A tuple of Section Titles: [String], and Categories Section Data: [[String]]
-  var loadCategorySections: Signal<([String], [[String]]), Never> { get }
-
-=======
   var continueButtonEnabled: Signal<Bool, Never> { get }
   var goToCuratedProjects: Signal<[Int], Never> { get }
+  var isLoading: Signal<Bool, Never> { get }
   // A tuple of Section Titles: [String], and Categories Section Data (Name and Id): [[String, Int]]
   var loadCategorySections: Signal<([String], [[CategorySectionData]]), Never> { get }
->>>>>>> 7b519add
   func shouldSelectCell(at index: IndexPath) -> Bool
   var showErrorMessage: Signal<String, Never> { get }
   var warningLabelIsHidden: Signal<Bool, Never> { get }
@@ -68,15 +59,12 @@
         selectedCategoryIndexes.contains(shouldSelectIndex)
       }
 
-<<<<<<< HEAD
-    self.goToCuratedProjects = self.continueButtonTappedProperty.signal.ignoreValues()
-
     self.isLoading = Signal.merge(
       self.viewDidLoadProperty.signal.mapConst(true),
       categoriesEvent.mapConst(false)
         .skipRepeats()
     )
-=======
+
     self.showErrorMessage = categoriesEvent.errors()
       .map { $0.localizedDescription }
 
@@ -104,7 +92,6 @@
       shouldDisplayWarningLabel.negate()
     )
     .skipRepeats()
->>>>>>> 7b519add
   }
 
   private let categorySelectedWithValueProperty = MutableProperty<(IndexPath, Int)?>(nil)
@@ -130,17 +117,12 @@
     self.viewDidLoadProperty.value = ()
   }
 
-<<<<<<< HEAD
-  public let goToCuratedProjects: Signal<Void, Never>
-  public let isLoading: Signal<Bool, Never>
-  public let loadCategorySections: Signal<([String], [[String]]), Never>
-=======
   public let continueButtonEnabled: Signal<Bool, Never>
   public let goToCuratedProjects: Signal<[Int], Never>
+  public let isLoading: Signal<Bool, Never>
   public let loadCategorySections: Signal<([String], [[CategorySectionData]]), Never>
   public let showErrorMessage: Signal<String, Never>
   public let warningLabelIsHidden: Signal<Bool, Never>
->>>>>>> 7b519add
 
   public var inputs: CategorySelectionViewModelInputs { return self }
   public var outputs: CategorySelectionViewModelOutputs { return self }
