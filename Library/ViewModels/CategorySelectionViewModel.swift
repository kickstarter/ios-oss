--- conflicted
+++ resolved
@@ -72,12 +72,6 @@
     self.goToCuratedProjects = orderedCategories
       .combineLatest(with: selectedCategoryIds)
       .takeWhen(self.continueButtonTappedProperty.signal)
-<<<<<<< HEAD
-      .map { categories, ids -> [KsApi.Category] in
-        selectedCategories(categories, with: ids)
-      }
-      .sort { $0.name < $1.name }
-=======
       .map(selectedCategories(_:with:))
       .sort { $0.name < $1.name }
       .on { _ in
@@ -86,7 +80,6 @@
 
     self.postNotification = self.goToCuratedProjects
       .map { _ in Notification(name: .ksr_onboardingCompleted) }
->>>>>>> 5f879ec7
 
     let selectedCategoriesCount = selectedCategoryIndexes.map { $0.count }
 
