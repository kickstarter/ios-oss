--- conflicted
+++ resolved
@@ -12,16 +12,10 @@
 }
 
 public protocol CategorySelectionViewModelOutputs {
-<<<<<<< HEAD
-  var goToCuratedProjects: Signal<Void, Never> { get }
-  // A tuple of Section Titles: [String], and Categories Section Data: [[String]]
-  var loadCategorySections: Signal<([String], [[String]]), Never> { get }
-=======
   var continueButtonEnabled: Signal<Bool, Never> { get }
   var goToCuratedProjects: Signal<[Int], Never> { get }
   // A tuple of Section Titles: [String], and Categories Section Data (Name and Id): [[String, Int]]
   var loadCategorySections: Signal<([String], [[CategorySectionData]]), Never> { get }
->>>>>>> 68a8289d
   func shouldSelectCell(at index: IndexPath) -> Bool
   var warningLabelIsHidden: Signal<Bool, Never> { get }
 }
@@ -49,16 +43,9 @@
 
     self.loadCategorySections = orderedCategories.map(categoryData(from:))
 
-<<<<<<< HEAD
-
-    let selectedCategoryIndexes = self.categorySelectedAtIndexPathProperty.signal.skipNil()
-      .scan(Set<IndexPath>.init()) { (selectedIndexes, currentIndexPath) -> Set<IndexPath> in
-        var updatedIndexes = selectedIndexes
-=======
     let selectedCategoryIndexes = self.categorySelectedWithValueProperty.signal.skipNil()
       .map(first)
       .scan(Set<IndexPath>.init(), updatedSelectedValues(selectedValues:currentValue:))
->>>>>>> 68a8289d
 
     let selectedCategoryIds = self.categorySelectedWithValueProperty.signal.skipNil()
       .map(second)
