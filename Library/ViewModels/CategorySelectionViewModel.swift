--- conflicted
+++ resolved
@@ -13,12 +13,8 @@
 
 public protocol CategorySelectionViewModelOutputs {
   var continueButtonEnabled: Signal<Bool, Never> { get }
-<<<<<<< HEAD
   var goToCuratedProjects: Signal<[KsApi.Category], Never> { get }
-=======
-  var goToCuratedProjects: Signal<[Int], Never> { get }
   var isLoading: Signal<Bool, Never> { get }
->>>>>>> 5ae32e60
   // A tuple of Section Titles: [String], and Categories Section Data (Name and Id): [[String, Int]]
   var loadCategorySections: Signal<([String], [[CategorySectionData]]), Never> { get }
   func shouldSelectCell(at index: IndexPath) -> Bool
@@ -63,10 +59,6 @@
         selectedCategoryIndexes.contains(shouldSelectIndex)
       }
 
-<<<<<<< HEAD
-    self.goToCuratedProjects = orderedCategories
-      .combineLatest(with: selectedCategoryIds)
-=======
     self.isLoading = Signal.merge(
       self.viewDidLoadProperty.signal.mapConst(true),
       categoriesEvent.mapConst(false)
@@ -77,7 +69,6 @@
       .map { $0.localizedDescription }
 
     self.goToCuratedProjects = selectedCategoryIds
->>>>>>> 5ae32e60
       .takeWhen(self.continueButtonTappedProperty.signal)
       .map { categories, ids -> [KsApi.Category] in
         selectedCategories(categories, with: ids)
@@ -129,12 +120,8 @@
   }
 
   public let continueButtonEnabled: Signal<Bool, Never>
-<<<<<<< HEAD
   public let goToCuratedProjects: Signal<[KsApi.Category], Never>
-=======
-  public let goToCuratedProjects: Signal<[Int], Never>
   public let isLoading: Signal<Bool, Never>
->>>>>>> 5ae32e60
   public let loadCategorySections: Signal<([String], [[CategorySectionData]]), Never>
   public let showErrorMessage: Signal<String, Never>
   public let warningLabelIsHidden: Signal<Bool, Never>
