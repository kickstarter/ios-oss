@testable import KsApi
@testable import Library
import Prelude
import ReactiveExtensions
import ReactiveExtensions_TestHelpers
import ReactiveSwift
import XCTest

final class ProjectPamphletMainCellViewModelTests: TestCase {
  private let vm: ProjectPamphletMainCellViewModelType = ProjectPamphletMainCellViewModel()

  private let statsStackViewAccessibilityLabel = TestObserver<String, Never>()
  private let backersTitleLabelText = TestObserver<String, Never>()
  private let blurbAndReadMoreStackViewSpacing = TestObserver<CGFloat, Never>()
  private let conversionLabelHidden = TestObserver<Bool, Never>()
  private let conversionLabelText = TestObserver<String, Never>()
  private let creatorImageUrl = TestObserver<String?, Never>()
  private let creatorLabelText = TestObserver<String, Never>()
  private let deadlineSubtitleLabelText = TestObserver<String, Never>()
  private let deadlineTitleLabelText = TestObserver<String, Never>()
  private let fundingProgressBarViewBackgroundColor = TestObserver<UIColor, Never>()
  private let notifyDelegateToGoToCampaignWithProject = TestObserver<Project, Never>()
  private let notifyDelegateToGoToCampaignWithRefTag = TestObserver<RefTag?, Never>()
  private let notifyDelegateToGoToCreator = TestObserver<Project, Never>()
  private let opacityForViews = TestObserver<CGFloat, Never>()
  private let pledgedSubtitleLabelText = TestObserver<String, Never>()
  private let pledgedTitleLabelText = TestObserver<String, Never>()
  private let pledgedTitleLabelTextColor = TestObserver<UIColor, Never>()
  private let progressPercentage = TestObserver<Float, Never>()
  private let projectBlurbLabelText = TestObserver<String, Never>()
  private let projectImageUrl = TestObserver<String?, Never>()
  private let projectNameLabelText = TestObserver<String, Never>()
  private let projectStateLabelText = TestObserver<String, Never>()
  private let projectStateLabelTextColor = TestObserver<UIColor, Never>()
  private let projectUnsuccessfulLabelTextColor = TestObserver<UIColor, Never>()
  private let readMoreButtonIsLoading = TestObserver<Bool, Never>()
  private let readMoreButtonStyle = TestObserver<ProjectCampaignButtonStyleType, Never>()
  private let readMoreButtonTitle = TestObserver<String, Never>()
  private let spacerViewHidden = TestObserver<Bool, Never>()
  private let stateLabelHidden = TestObserver<Bool, Never>()
  private let youreABackerLabelHidden = TestObserver<Bool, Never>()

  override func setUp() {
    super.setUp()

    self.vm.outputs.statsStackViewAccessibilityLabel
      .observe(self.statsStackViewAccessibilityLabel.observer)
    self.vm.outputs.backersTitleLabelText.observe(self.backersTitleLabelText.observer)
    self.vm.outputs.blurbAndReadMoreStackViewSpacing.observe(self.blurbAndReadMoreStackViewSpacing.observer)
    self.vm.outputs.conversionLabelHidden.observe(self.conversionLabelHidden.observer)
    self.vm.outputs.conversionLabelText.observe(self.conversionLabelText.observer)
    self.vm.outputs.creatorImageUrl.map { $0?.absoluteString }.observe(self.creatorImageUrl.observer)
    self.vm.outputs.creatorLabelText.observe(self.creatorLabelText.observer)
    self.vm.outputs.deadlineSubtitleLabelText.observe(self.deadlineSubtitleLabelText.observer)
    self.vm.outputs.deadlineTitleLabelText.observe(self.deadlineTitleLabelText.observer)
    self.vm.outputs.fundingProgressBarViewBackgroundColor
      .observe(self.fundingProgressBarViewBackgroundColor.observer)
    self.vm.outputs.notifyDelegateToGoToCampaignWithProjectAndRefTag.map(first)
      .observe(self.notifyDelegateToGoToCampaignWithProject.observer)
    self.vm.outputs.notifyDelegateToGoToCampaignWithProjectAndRefTag.map(second)
      .observe(self.notifyDelegateToGoToCampaignWithRefTag.observer)
    self.vm.outputs.notifyDelegateToGoToCreator.observe(self.notifyDelegateToGoToCreator.observer)
    self.vm.outputs.opacityForViews.observe(self.opacityForViews.observer)
    self.vm.outputs.pledgedSubtitleLabelText.observe(self.pledgedSubtitleLabelText.observer)
    self.vm.outputs.pledgedTitleLabelText.observe(self.pledgedTitleLabelText.observer)
    self.vm.outputs.pledgedTitleLabelTextColor.observe(self.pledgedTitleLabelTextColor.observer)
    self.vm.outputs.progressPercentage.observe(self.progressPercentage.observer)
    self.vm.outputs.projectBlurbLabelText.observe(self.projectBlurbLabelText.observer)
    self.vm.outputs.projectImageUrl.map { $0?.absoluteString }.observe(self.projectImageUrl.observer)
    self.vm.outputs.projectNameLabelText.observe(self.projectNameLabelText.observer)
    self.vm.outputs.projectStateLabelText.observe(self.projectStateLabelText.observer)
    self.vm.outputs.projectStateLabelTextColor.observe(self.projectStateLabelTextColor.observer)
    self.vm.outputs.projectUnsuccessfulLabelTextColor.observe(self.projectUnsuccessfulLabelTextColor.observer)
    self.vm.outputs.readMoreButtonIsLoading.observe(self.readMoreButtonIsLoading.observer)
    self.vm.outputs.readMoreButtonStyle.observe(self.readMoreButtonStyle.observer)
    self.vm.outputs.readMoreButtonTitle.observe(self.readMoreButtonTitle.observer)
    self.vm.outputs.spacerViewHidden.observe(self.spacerViewHidden.observer)
    self.vm.outputs.stateLabelHidden.observe(self.stateLabelHidden.observer)
    self.vm.outputs.youreABackerLabelHidden.observe(self.youreABackerLabelHidden.observer)
  }

  func testStatsStackViewAccessibilityLabel() {
    let project = .template
      |> Project.lens.dates.deadline .~ (self.dateType.init().timeIntervalSince1970 + 60 * 60 * 24 * 10)
    self.vm.inputs.configureWith(value: (project, nil))
    self.vm.inputs.awakeFromNib()

    self.statsStackViewAccessibilityLabel.assertValues(
      ["$1,000 of $2,000 goal, 10 backers so far, 10 days to go to go"]
    )

    let nonUSProject = project
      |> Project.lens.country .~ .gb
      |> Project.lens.stats.currency .~ Project.Country.gb.currencyCode
      |> Project.lens.stats.currentCurrency .~ Project.Country.us.currencyCode
      |> Project.lens.stats.currentCurrencyRate .~ 1.2
      |> Project.lens.stats.convertedPledgedAmount .~ 1_200
    self.vm.inputs.configureWith(value: (nonUSProject, nil))

    self.statsStackViewAccessibilityLabel.assertValues(
      [
        "$1,000 of $2,000 goal, 10 backers so far, 10 days to go to go",
        "$1,200 of $2,400 goal, 10 backers so far, 10 days to go to go"
      ]
    )

    let nonUSUserCurrency = project
      |> Project.lens.stats.currentCurrency .~ Project.Country.gb.currencyCode
      |> Project.lens.stats.currentCurrencyRate .~ 2.0

    self.vm.inputs.configureWith(value: (nonUSUserCurrency, nil))

    self.statsStackViewAccessibilityLabel.assertValues(
      [
        "$1,000 of $2,000 goal, 10 backers so far, 10 days to go to go",
        "$1,200 of $2,400 goal, 10 backers so far, 10 days to go to go",
        "£2,000 of £4,000 goal, 10 backers so far, 10 days to go to go"
      ]
    )
  }

  func testStatsStackViewAccessibilityLabel_defaultCurrency_nonUSUser() {
    let defaultUserCurrency = Project.template
      |> Project.lens.dates.deadline .~ (self.dateType.init().timeIntervalSince1970 + 60 * 60 * 24 * 10)
      |> Project.lens.stats.currency .~ Project.Country.gb.currencyCode
      |> Project.lens.stats.staticUsdRate .~ 2.0

    withEnvironment(countryCode: "CA") {
      self.vm.inputs.configureWith(value: (defaultUserCurrency, nil))
      self.vm.inputs.awakeFromNib()

      self.statsStackViewAccessibilityLabel.assertValues(
        ["US$ 2,000 of US$ 4,000 goal, 10 backers so far, 10 days to go to go"]
      )
    }
  }

  func testYoureABackerLabelHidden_NotABacker() {
    let project = .template |> Project.lens.personalization.isBacking .~ false
    self.vm.inputs.configureWith(value: (project, nil))
    self.vm.inputs.awakeFromNib()

    self.youreABackerLabelHidden.assertValues([true])
  }

  func testYoureABackerLabelHidden_NotABacker_VideoInteraction() {
    let project = .template |> Project.lens.personalization.isBacking .~ false
    self.vm.inputs.configureWith(value: (project, nil))
    self.vm.inputs.awakeFromNib()

    self.youreABackerLabelHidden.assertValues([true])

    self.vm.inputs.videoDidStart()

    self.youreABackerLabelHidden.assertValues([true])

    self.vm.inputs.videoDidFinish()

    self.youreABackerLabelHidden.assertValues([true])
  }

  func testYoureABackerLabelHidden_LoggedOut() {
    let project = .template |> Project.lens.personalization.isBacking .~ nil
    self.vm.inputs.configureWith(value: (project, nil))
    self.vm.inputs.awakeFromNib()

    self.youreABackerLabelHidden.assertValues([true])
  }

  func testYoureABackerLabelHidden_Backer() {
    let project = .template |> Project.lens.personalization.isBacking .~ true
    self.vm.inputs.configureWith(value: (project, nil))
    self.vm.inputs.awakeFromNib()

    self.youreABackerLabelHidden.assertValues([false])
  }

  func testYoureABackerLabelHidden_Backer_VideoInteraction() {
    let project = .template |> Project.lens.personalization.isBacking .~ true
    self.vm.inputs.configureWith(value: (project, nil))
    self.vm.inputs.awakeFromNib()

    self.youreABackerLabelHidden.assertValues([false])

    self.vm.inputs.videoDidStart()

    self.youreABackerLabelHidden.assertValues([false, true])

    self.vm.inputs.videoDidFinish()

    self.youreABackerLabelHidden.assertValues([false, true, false])
  }

  func testCreatorImageUrl() {
    let project = .template
      |> (Project.lens.creator.avatar .. User.Avatar.lens.small) .~ "hello.jpg"
    self.vm.inputs.configureWith(value: (project, nil))
    self.vm.inputs.awakeFromNib()
    self.creatorImageUrl.assertValues(["hello.jpg"])
  }

  func testCreatorLabelText() {
    let project = Project.template |> Project.lens.creator.name .~ "Creator Blob"
    self.vm.inputs.configureWith(value: (project, nil))
    self.vm.inputs.awakeFromNib()
    self.creatorLabelText.assertValues(["by Creator Blob"])
  }

  func testProjectBlurbLabelText() {
    let project = Project.template |> Project.lens.blurb .~ "The elevator pitch"
    self.vm.inputs.configureWith(value: (project, nil))
    self.vm.inputs.awakeFromNib()
    self.projectBlurbLabelText.assertValues(["The elevator pitch"])
  }

  func testProjectImageUrl() {
    let project = .template
      |> Project.lens.photo.full .~ "project.jpg"
    self.vm.inputs.configureWith(value: (project, nil))
    self.vm.inputs.awakeFromNib()
    self.projectImageUrl.assertValues(["project.jpg"])
  }

  func testProjectNameLabelText() {
    let project = Project.template |> Project.lens.blurb .~ "The elevator pitch"
    self.vm.inputs.configureWith(value: (project, nil))
    self.vm.inputs.awakeFromNib()
    self.projectBlurbLabelText.assertValues(["The elevator pitch"])
  }

  func testBackersTitleLabel() {
    let project = .template |> Project.lens.stats.backersCount .~ 1_000
    self.vm.inputs.configureWith(value: (project, nil))
    self.vm.inputs.awakeFromNib()

    self.backersTitleLabelText.assertValues([Format.wholeNumber(project.stats.backersCount)])
  }

  // MARK: - Conversion Label

  func testConversionLabel_WhenConversionNotNeeded_US_Project_US_User() {
    let project = Project.template

    withEnvironment(countryCode: "US") {
      self.vm.inputs.configureWith(value: (project, nil))
      self.vm.inputs.awakeFromNib()

      self.conversionLabelText.assertValueCount(0)
      self.conversionLabelHidden.assertValues([true])
    }
  }

  func testConversionLabel_WhenConversionNeeded_US_Project_NonUS_User() {
    let project = .template
      |> Project.lens.country .~ .us
      |> Project.lens.stats.pledged .~ 1_000
      |> Project.lens.stats.goal .~ 2_000
      |> Project.lens.stats.currency .~ Project.Country.us.currencyCode
      |> Project.lens.stats.currentCurrency .~ Project.Country.ca.currencyCode
      |> Project.lens.stats.currentCurrencyRate .~ 1.3

    withEnvironment(countryCode: "CA") {
      self.vm.inputs.configureWith(value: (project, nil))
      self.vm.inputs.awakeFromNib()

      self.conversionLabelText.assertValues(["Converted from US$ 1,000 pledged of US$ 2,000 goal."])
      self.conversionLabelHidden.assertValues([false])
    }
  }

  func testConversionLabel_WhenConversionNeeded_NonUS_Project_US_User() {
    let project = .template
      |> Project.lens.country .~ .gb
      |> Project.lens.stats.currency .~ Project.Country.gb.currencyCode
      |> Project.lens.stats.goal .~ 2
      |> Project.lens.stats.pledged .~ 1

    withEnvironment(config: .template |> Config.lens.countryCode .~ "US") {
      self.vm.inputs.configureWith(value: (project, nil))
      self.vm.inputs.awakeFromNib()

      self.conversionLabelText.assertValues(["Converted from £1 pledged of £2 goal."])
      self.conversionLabelHidden.assertValues([false])
    }
  }

  func testDeadlineLabels() {
    let project = .template
      |> Project.lens.dates.deadline .~ (self.dateType.init().timeIntervalSince1970 + 60 * 60 * 24 * 4)

    self.vm.inputs.configureWith(value: (project, nil))
    self.vm.inputs.awakeFromNib()

    self.deadlineTitleLabelText.assertValues(["4"])
    self.deadlineSubtitleLabelText.assertValues(["days to go"])
  }

  func testFundingProgressBarViewBackgroundColor_UnsuccessfulProject() {
    let project = .template
      |> Project.lens.state .~ .failed

    self.vm.inputs.configureWith(value: (project, nil))
    self.vm.inputs.awakeFromNib()

    self.fundingProgressBarViewBackgroundColor.assertValues([UIColor.ksr_dark_grey_400])
  }

  func testFundingProgressBarViewBackgroundColor_SuccessfulProject() {
    let project = .template
      |> Project.lens.state .~ .successful

    self.vm.inputs.configureWith(value: (project, nil))
    self.vm.inputs.awakeFromNib()

    self.fundingProgressBarViewBackgroundColor.assertValues([UIColor.ksr_green_700])
  }

  func testPledgedTitleLabelTextColor_SucessfulProject() {
    let project = .template
      |> Project.lens.state .~ .successful

    self.vm.inputs.configureWith(value: (project, nil))
    self.vm.inputs.awakeFromNib()

    self.pledgedTitleLabelTextColor.assertValues([UIColor.ksr_green_700])
  }

  func testPledgedTitleLabelTextColor_UnsuccessfulProject() {
    let project = .template
      |> Project.lens.state .~ .canceled

    self.vm.inputs.configureWith(value: (project, nil))
    self.vm.inputs.awakeFromNib()

    self.pledgedTitleLabelTextColor.assertValues([UIColor.ksr_text_dark_grey_500])
  }

  // MARK: - Pledged Label

  func testPledgedLabels_WhenConversionNotNeeded() {
    let project = .template
      |> Project.lens.country .~ .us
      |> Project.lens.stats.pledged .~ 1_000
      |> Project.lens.stats.goal .~ 2_000

    withEnvironment(countryCode: "US") {
      self.vm.inputs.configureWith(value: (project, nil))
      self.vm.inputs.awakeFromNib()

      self.pledgedTitleLabelText.assertValues(["$1,000"])
      self.pledgedSubtitleLabelText.assertValues(["pledged of $2,000"])
    }
  }

  func testPledgedLabels_WhenConversionNotNeeded_NonUS_Location() {
    let project = Project.template

    withEnvironment(countryCode: "CA") {
      self.vm.inputs.configureWith(value: (project, nil))
      self.vm.inputs.awakeFromNib()

      self.pledgedTitleLabelText.assertValues(
        ["US$ 1,000"]
      )
      self.pledgedSubtitleLabelText.assertValues(
        ["pledged of US$ 2,000"]
      )
    }
  }

  func testPledgedLabels_WhenConversionNeeded() {
    let project = .template
      |> Project.lens.country .~ .gb
      |> Project.lens.stats.currency .~ Project.Country.gb.currencyCode
      |> Project.lens.stats.currentCurrency .~ Project.Country.us.currencyCode
      |> Project.lens.stats.currentCurrencyRate .~ 2.0

    withEnvironment(countryCode: "US") {
      self.vm.inputs.configureWith(value: (project, nil))
      self.vm.inputs.awakeFromNib()

      self.pledgedTitleLabelText.assertValues(["$2,000"])
      self.pledgedSubtitleLabelText.assertValues(["pledged of $4,000"])
    }
  }

  func testPledgedLabels_ConversionNotNeeded_NonUSCountry() {
    let project = .template
      |> Project.lens.country .~ .gb
      |> Project.lens.stats.currency .~ Project.Country.gb.currencyCode
      |> Project.lens.stats.currentCurrency .~ Project.Country.gb.currencyCode
      |> Project.lens.stats.pledged .~ 1
      |> Project.lens.stats.goal .~ 2

    withEnvironment(countryCode: "GB") {
      self.vm.inputs.configureWith(value: (project, nil))
      self.vm.inputs.awakeFromNib()

      self.pledgedTitleLabelText.assertValues(["£1"])
      self.pledgedSubtitleLabelText.assertValues(["pledged of £2"])
    }
  }

  func testProgressPercentage_UnderFunded() {
    let project = .template
      |> Project.lens.stats.pledged .~ 100
      |> Project.lens.stats.goal .~ 200
    self.vm.inputs.configureWith(value: (project, nil))
    self.vm.inputs.awakeFromNib()

    self.progressPercentage.assertValues([0.5])
  }

  func testProgressPercentage_OverFunded() {
    let project = .template
      |> Project.lens.stats.pledged .~ 300
      |> Project.lens.stats.goal .~ 200
    self.vm.inputs.configureWith(value: (project, nil))
    self.vm.inputs.awakeFromNib()

    self.progressPercentage.assertValues([1.0])
  }

  func testProjectStateLabelTextColor_SuccessfulProject() {
    let project = .template
      |> Project.lens.state .~ .successful
    self.vm.inputs.configureWith(value: (project, nil))
    self.vm.inputs.awakeFromNib()

    self.projectStateLabelTextColor.assertValues([UIColor.ksr_green_700])
  }

  func testProjectStateLabelTextColor_UnsuccessfulProject() {
    let project = .template
      |> Project.lens.state .~ .failed
    self.vm.inputs.configureWith(value: (project, nil))
    self.vm.inputs.awakeFromNib()

    self.projectStateLabelTextColor.assertValues([UIColor.ksr_text_dark_grey_400])
  }

  func testProjectUnsuccessfulLabelTextColor_SuccessfulProjects() {
    let project = .template
      |> Project.lens.state .~ .failed
    self.vm.inputs.configureWith(value: (project, nil))
    self.vm.inputs.awakeFromNib()

    self.projectUnsuccessfulLabelTextColor.assertValues([UIColor.ksr_text_dark_grey_500])
  }

  func testProjectUnsuccessfulLabelTextColor_UnsuccessfulProjects() {
    let project = .template
      |> Project.lens.state .~ .failed
    self.vm.inputs.configureWith(value: (project, nil))
    self.vm.inputs.awakeFromNib()

    self.projectUnsuccessfulLabelTextColor.assertValues([UIColor.ksr_text_dark_grey_500])
  }

  func testStateLabelHidden_LiveProject() {
    let project = .template
      |> Project.lens.state .~ .live
    self.vm.inputs.configureWith(value: (project, nil))
    self.vm.inputs.awakeFromNib()

    self.stateLabelHidden.assertValues([true])
  }

  func testStateLabelHidden_NonLiveProject() {
    let project = .template
      |> Project.lens.state .~ .successful
    self.vm.inputs.configureWith(value: (project, nil))
    self.vm.inputs.awakeFromNib()

    self.stateLabelHidden.assertValues([false])
  }

  func testViewTransition() {
    self.opacityForViews.assertValueCount(0)

    self.vm.inputs.awakeFromNib()

    self.opacityForViews.assertValues([0.0])

    self.vm.inputs.configureWith(value: (.template, nil))

    self.opacityForViews.assertValues([0.0, 1.0], "Fade in views after project comes in.")
  }

  func testProjectCampaignCTA_OptimizelyControl() {
    let optimizelyClient = MockOptimizelyClient()
      |> \.experiments .~ [
        OptimizelyExperiment.Key.nativeProjectPageCampaignDetails.rawValue:
          OptimizelyExperiment.Variant.control.rawValue
      ]

    withEnvironment(optimizelyClient: optimizelyClient) {
      self.vm.inputs.configureWith(value: (.template, nil))
      self.vm.inputs.awakeFromNib()

      self.blurbAndReadMoreStackViewSpacing.assertValues([Styles.grid(0)])
      self.readMoreButtonStyle.assertValues([ProjectCampaignButtonStyleType.controlReadMoreButton])
      self.readMoreButtonTitle.assertValues([Strings.Read_more_about_the_campaign_arrow()])
      self.spacerViewHidden.assertValues([false])
    }
  }

  func testProjectCampaignCTA_OptimizelyExperimental_Variant1() {
    let optimizelyClient = MockOptimizelyClient()
      |> \.experiments .~ [
        OptimizelyExperiment.Key.nativeProjectPageCampaignDetails.rawValue:
          OptimizelyExperiment.Variant.variant1.rawValue
      ]

    withEnvironment(optimizelyClient: optimizelyClient) {
      self.vm.inputs.configureWith(value: (.template, nil))
      self.vm.inputs.awakeFromNib()

      self.blurbAndReadMoreStackViewSpacing.assertValues([Styles.grid(4)])
      self.readMoreButtonStyle.assertValues([ProjectCampaignButtonStyleType.experimentalReadMoreButton])
      self.readMoreButtonTitle.assertValues([Strings.Read_more_about_the_campaign()])
      self.spacerViewHidden.assertValues([true])
    }
  }

  func testProjectCampaignCTA_OptimizelyExperimental_Variant2() {
    let optimizelyClient = MockOptimizelyClient()
      |> \.experiments .~ [
        OptimizelyExperiment.Key.nativeProjectPageCampaignDetails.rawValue:
          OptimizelyExperiment.Variant.variant2.rawValue
      ]

    withEnvironment(optimizelyClient: optimizelyClient) {
      self.vm.inputs.configureWith(value: (.template, nil))
      self.vm.inputs.awakeFromNib()

      self.blurbAndReadMoreStackViewSpacing.assertValues([Styles.grid(4)])
      self.readMoreButtonStyle.assertValues([ProjectCampaignButtonStyleType.experimentalReadMoreButton])
      self.readMoreButtonTitle.assertValues([Strings.Read_more_about_the_campaign()])
      self.spacerViewHidden.assertValues([true])
    }
  }

  func testNotifyDelegateToGoToCampaign() {
    let project = Project.template
    let refTag = RefTag.discovery

    self.notifyDelegateToGoToCampaignWithProject.assertValues([])
    self.notifyDelegateToGoToCampaignWithRefTag.assertValues([])

    self.vm.inputs.configureWith(value: (project, refTag))
    self.vm.inputs.awakeFromNib()

    self.notifyDelegateToGoToCampaignWithProject.assertValues([])
    self.notifyDelegateToGoToCampaignWithRefTag.assertValues([])

    self.vm.inputs.readMoreButtonTapped()

    self.notifyDelegateToGoToCampaignWithProject.assertValues([project])
    self.notifyDelegateToGoToCampaignWithRefTag.assertValues([refTag])
  }

  func testNotifyDelegateToGoToCreator() {
    let project = Project.template

    self.notifyDelegateToGoToCreator.assertValues([])

    self.vm.inputs.configureWith(value: (project, nil))
    self.vm.inputs.awakeFromNib()

    self.notifyDelegateToGoToCreator.assertValues([])

    self.vm.inputs.creatorButtonTapped()

    self.notifyDelegateToGoToCreator.assertValues([project])
  }

<<<<<<< HEAD
  // swiftlint:disable line_length
  func testReadMoreButtonIsLoading_Control() {
    let project = Project.template

    self.readMoreButtonIsLoading.assertDidNotEmitValue()

    let optimizelyClient = MockOptimizelyClient()
      |> \.experiments .~ [
        OptimizelyExperiment.Key.nativeProjectPageCampaignDetails.rawValue: OptimizelyExperiment.Variant.control.rawValue
      ]

    withEnvironment(optimizelyClient: optimizelyClient) {
      self.vm.inputs.configureWith(value: (project, nil))
      self.vm.inputs.awakeFromNib()

      self.readMoreButtonIsLoading.assertValues([false])
    }
  }

  func testReadMoreButtonIsLoading_Variant1() {
    let project = Project.template

    self.readMoreButtonIsLoading.assertDidNotEmitValue()

    let optimizelyClient = MockOptimizelyClient()
      |> \.experiments .~ [
        OptimizelyExperiment.Key.nativeProjectPageCampaignDetails.rawValue: OptimizelyExperiment.Variant.variant1.rawValue
      ]

    withEnvironment(optimizelyClient: optimizelyClient) {
      self.vm.inputs.configureWith(value: (project, nil))
      self.vm.inputs.awakeFromNib()

      self.readMoreButtonIsLoading.assertValues([false])
    }
  }

  func testReadMoreButtonIsLoading_Variant2_NoRewards() {
    let project = Project.template

    self.readMoreButtonIsLoading.assertDidNotEmitValue()

    let optimizelyClient = MockOptimizelyClient()
      |> \.experiments .~ [
        OptimizelyExperiment.Key.nativeProjectPageCampaignDetails.rawValue: OptimizelyExperiment.Variant.variant2.rawValue
      ]

    withEnvironment(optimizelyClient: optimizelyClient) {
      self.vm.inputs.configureWith(value: (project, nil))
      self.vm.inputs.awakeFromNib()

      self.readMoreButtonIsLoading.assertValues([true])

      let projectWithRewards = Project.cosmicSurgery

      self.vm.inputs.configureWith(value: (projectWithRewards, nil))

      self.readMoreButtonIsLoading.assertValues([true, false])
    }
  }

  func testReadMoreButtonIsLoading_Variant2_HasRewards() {
    let project = Project.cosmicSurgery

    self.readMoreButtonIsLoading.assertDidNotEmitValue()

    let optimizelyClient = MockOptimizelyClient()
      |> \.experiments .~ [
        OptimizelyExperiment.Key.nativeProjectPageCampaignDetails.rawValue: OptimizelyExperiment.Variant.variant2.rawValue
      ]

    withEnvironment(optimizelyClient: optimizelyClient) {
      self.vm.inputs.configureWith(value: (project, nil))
      self.vm.inputs.awakeFromNib()

      self.readMoreButtonIsLoading.assertValues([false])
    }
  }

  // swiftlint:enable line_length
=======
  func testOptimizelyTrackingCampaignDetailsButtonTapped_NonLiveProject_LoggedIn_Backed() {
    let user = User.template
      |> \.location .~ Location.template
      |> \.stats.backedProjectsCount .~ 50

    let project = Project.template
      |> Project.lens.state .~ .successful
      |> Project.lens.personalization.isBacking .~ true

    withEnvironment(currentUser: user) {
      self.vm.inputs.configureWith(value: (project, .discovery))
      self.vm.inputs.awakeFromNib()

      XCTAssertEqual(self.optimizelyClient.trackedUserId, nil)
      XCTAssertEqual(self.optimizelyClient.trackedEventKey, nil)
      XCTAssertNil(self.optimizelyClient.trackedAttributes)
      XCTAssertNil(self.optimizelyClient.trackedEventTags)

      self.vm.inputs.readMoreButtonTapped()

      XCTAssertEqual(self.optimizelyClient.trackedUserId, nil)
      XCTAssertEqual(self.optimizelyClient.trackedEventKey, nil)
      XCTAssertNil(self.optimizelyClient.trackedAttributes)
      XCTAssertNil(self.optimizelyClient.trackedEventTags)
    }
  }

  func testOptimizelyTrackingCampaignDetailsButtonTapped_LiveProject_LoggedIn_NonBacked() {
    let user = User.template
      |> \.location .~ Location.template
      |> \.stats.backedProjectsCount .~ 50

    let project = Project.template
      |> Project.lens.state .~ .live
      |> Project.lens.personalization.isBacking .~ false

    withEnvironment(currentUser: user) {
      self.vm.inputs.configureWith(value: (project, .discovery))
      self.vm.inputs.awakeFromNib()

      XCTAssertEqual(self.optimizelyClient.trackedUserId, nil)
      XCTAssertEqual(self.optimizelyClient.trackedEventKey, nil)
      XCTAssertNil(self.optimizelyClient.trackedAttributes)
      XCTAssertNil(self.optimizelyClient.trackedEventTags)

      self.vm.inputs.readMoreButtonTapped()

      self.notifyDelegateToGoToCampaignWithProject.assertValues([project])
      self.notifyDelegateToGoToCampaignWithRefTag.assertValues([.discovery])

      XCTAssertEqual(self.optimizelyClient.trackedUserId, "DEADBEEF-DEAD-BEEF-DEAD-DEADBEEFBEEF")
      XCTAssertEqual(self.optimizelyClient.trackedEventKey, "Campaign Details Button Clicked")

      XCTAssertEqual(self.optimizelyClient.trackedAttributes?["user_backed_projects_count"] as? Int, 50)
      XCTAssertEqual(self.optimizelyClient.trackedAttributes?["user_launched_projects_count"] as? Int, nil)
      XCTAssertEqual(self.optimizelyClient.trackedAttributes?["user_country"] as? String, "us")
      XCTAssertEqual(self.optimizelyClient.trackedAttributes?["user_facebook_account"] as? Bool, nil)
      XCTAssertEqual(self.optimizelyClient.trackedAttributes?["user_display_language"] as? String, "en")

      XCTAssertEqual(self.optimizelyClient.trackedAttributes?["session_ref_tag"] as? String, "discovery")
      XCTAssertEqual(
        self.optimizelyClient.trackedAttributes?["session_referrer_credit"] as? String,
        "discovery"
      )
      XCTAssertEqual(
        self.optimizelyClient.trackedAttributes?["session_os_version"] as? String,
        "MockSystemVersion"
      )
      XCTAssertEqual(self.optimizelyClient.trackedAttributes?["session_user_is_logged_in"] as? Bool, true)
      XCTAssertEqual(
        self.optimizelyClient.trackedAttributes?["session_app_release_version"] as? String,
        "1.2.3.4.5.6.7.8.9.0"
      )
      XCTAssertEqual(self.optimizelyClient.trackedAttributes?["session_apple_pay_device"] as? Bool, true)
      XCTAssertEqual(self.optimizelyClient.trackedAttributes?["session_device_format"] as? String, "phone")

      XCTAssertEqual(self.optimizelyClient.trackedEventTags?["project_subcategory"] as? String, "Art")
      XCTAssertEqual(self.optimizelyClient.trackedEventTags?["project_category"] as? String, nil)
      XCTAssertEqual(self.optimizelyClient.trackedEventTags?["project_country"] as? String, "us")
      XCTAssertEqual(self.optimizelyClient.trackedEventTags?["project_user_has_watched"] as? Bool, nil)
    }
  }
>>>>>>> 23b66f6c
}<|MERGE_RESOLUTION|>--- conflicted
+++ resolved
@@ -575,88 +575,6 @@
     self.notifyDelegateToGoToCreator.assertValues([project])
   }
 
-<<<<<<< HEAD
-  // swiftlint:disable line_length
-  func testReadMoreButtonIsLoading_Control() {
-    let project = Project.template
-
-    self.readMoreButtonIsLoading.assertDidNotEmitValue()
-
-    let optimizelyClient = MockOptimizelyClient()
-      |> \.experiments .~ [
-        OptimizelyExperiment.Key.nativeProjectPageCampaignDetails.rawValue: OptimizelyExperiment.Variant.control.rawValue
-      ]
-
-    withEnvironment(optimizelyClient: optimizelyClient) {
-      self.vm.inputs.configureWith(value: (project, nil))
-      self.vm.inputs.awakeFromNib()
-
-      self.readMoreButtonIsLoading.assertValues([false])
-    }
-  }
-
-  func testReadMoreButtonIsLoading_Variant1() {
-    let project = Project.template
-
-    self.readMoreButtonIsLoading.assertDidNotEmitValue()
-
-    let optimizelyClient = MockOptimizelyClient()
-      |> \.experiments .~ [
-        OptimizelyExperiment.Key.nativeProjectPageCampaignDetails.rawValue: OptimizelyExperiment.Variant.variant1.rawValue
-      ]
-
-    withEnvironment(optimizelyClient: optimizelyClient) {
-      self.vm.inputs.configureWith(value: (project, nil))
-      self.vm.inputs.awakeFromNib()
-
-      self.readMoreButtonIsLoading.assertValues([false])
-    }
-  }
-
-  func testReadMoreButtonIsLoading_Variant2_NoRewards() {
-    let project = Project.template
-
-    self.readMoreButtonIsLoading.assertDidNotEmitValue()
-
-    let optimizelyClient = MockOptimizelyClient()
-      |> \.experiments .~ [
-        OptimizelyExperiment.Key.nativeProjectPageCampaignDetails.rawValue: OptimizelyExperiment.Variant.variant2.rawValue
-      ]
-
-    withEnvironment(optimizelyClient: optimizelyClient) {
-      self.vm.inputs.configureWith(value: (project, nil))
-      self.vm.inputs.awakeFromNib()
-
-      self.readMoreButtonIsLoading.assertValues([true])
-
-      let projectWithRewards = Project.cosmicSurgery
-
-      self.vm.inputs.configureWith(value: (projectWithRewards, nil))
-
-      self.readMoreButtonIsLoading.assertValues([true, false])
-    }
-  }
-
-  func testReadMoreButtonIsLoading_Variant2_HasRewards() {
-    let project = Project.cosmicSurgery
-
-    self.readMoreButtonIsLoading.assertDidNotEmitValue()
-
-    let optimizelyClient = MockOptimizelyClient()
-      |> \.experiments .~ [
-        OptimizelyExperiment.Key.nativeProjectPageCampaignDetails.rawValue: OptimizelyExperiment.Variant.variant2.rawValue
-      ]
-
-    withEnvironment(optimizelyClient: optimizelyClient) {
-      self.vm.inputs.configureWith(value: (project, nil))
-      self.vm.inputs.awakeFromNib()
-
-      self.readMoreButtonIsLoading.assertValues([false])
-    }
-  }
-
-  // swiftlint:enable line_length
-=======
   func testOptimizelyTrackingCampaignDetailsButtonTapped_NonLiveProject_LoggedIn_Backed() {
     let user = User.template
       |> \.location .~ Location.template
@@ -739,5 +657,85 @@
       XCTAssertEqual(self.optimizelyClient.trackedEventTags?["project_user_has_watched"] as? Bool, nil)
     }
   }
->>>>>>> 23b66f6c
+
+  // swiftlint:disable line_length
+  func testReadMoreButtonIsLoading_Control() {
+    let project = Project.template
+
+    self.readMoreButtonIsLoading.assertDidNotEmitValue()
+
+    let optimizelyClient = MockOptimizelyClient()
+      |> \.experiments .~ [
+        OptimizelyExperiment.Key.nativeProjectPageCampaignDetails.rawValue: OptimizelyExperiment.Variant.control.rawValue
+      ]
+
+    withEnvironment(optimizelyClient: optimizelyClient) {
+      self.vm.inputs.configureWith(value: (project, nil))
+      self.vm.inputs.awakeFromNib()
+
+      self.readMoreButtonIsLoading.assertValues([false])
+    }
+  }
+
+  func testReadMoreButtonIsLoading_Variant1() {
+    let project = Project.template
+
+    self.readMoreButtonIsLoading.assertDidNotEmitValue()
+
+    let optimizelyClient = MockOptimizelyClient()
+      |> \.experiments .~ [
+        OptimizelyExperiment.Key.nativeProjectPageCampaignDetails.rawValue: OptimizelyExperiment.Variant.variant1.rawValue
+      ]
+
+    withEnvironment(optimizelyClient: optimizelyClient) {
+      self.vm.inputs.configureWith(value: (project, nil))
+      self.vm.inputs.awakeFromNib()
+
+      self.readMoreButtonIsLoading.assertValues([false])
+    }
+  }
+
+  func testReadMoreButtonIsLoading_Variant2_NoRewards() {
+    let project = Project.template
+
+    self.readMoreButtonIsLoading.assertDidNotEmitValue()
+
+    let optimizelyClient = MockOptimizelyClient()
+      |> \.experiments .~ [
+        OptimizelyExperiment.Key.nativeProjectPageCampaignDetails.rawValue: OptimizelyExperiment.Variant.variant2.rawValue
+      ]
+
+    withEnvironment(optimizelyClient: optimizelyClient) {
+      self.vm.inputs.configureWith(value: (project, nil))
+      self.vm.inputs.awakeFromNib()
+
+      self.readMoreButtonIsLoading.assertValues([true])
+
+      let projectWithRewards = Project.cosmicSurgery
+
+      self.vm.inputs.configureWith(value: (projectWithRewards, nil))
+
+      self.readMoreButtonIsLoading.assertValues([true, false])
+    }
+  }
+
+  func testReadMoreButtonIsLoading_Variant2_HasRewards() {
+    let project = Project.cosmicSurgery
+
+    self.readMoreButtonIsLoading.assertDidNotEmitValue()
+
+    let optimizelyClient = MockOptimizelyClient()
+      |> \.experiments .~ [
+        OptimizelyExperiment.Key.nativeProjectPageCampaignDetails.rawValue: OptimizelyExperiment.Variant.variant2.rawValue
+      ]
+
+    withEnvironment(optimizelyClient: optimizelyClient) {
+      self.vm.inputs.configureWith(value: (project, nil))
+      self.vm.inputs.awakeFromNib()
+
+      self.readMoreButtonIsLoading.assertValues([false])
+    }
+  }
+
+  // swiftlint:enable line_length
 }