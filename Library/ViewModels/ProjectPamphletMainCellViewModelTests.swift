@testable import KsApi
@testable import Library
import Prelude
import ReactiveExtensions
import ReactiveExtensions_TestHelpers
import ReactiveSwift
import XCTest

final class ProjectPamphletMainCellViewModelTests: TestCase {
<<<<<<< HEAD
  private let vm: ProjectPamphletMainCellViewModelType = ProjectPamphletMainCellViewModel()

  private let statsStackViewAccessibilityLabel = TestObserver<String, Never>()
  private let backersTitleLabelText = TestObserver<String, Never>()
  private let conversionLabelHidden = TestObserver<Bool, Never>()
  private let conversionLabelText = TestObserver<String, Never>()
  private let creatorImageUrl = TestObserver<String?, Never>()
  private let creatorLabelText = TestObserver<String, Never>()
  private let deadlineSubtitleLabelText = TestObserver<String, Never>()
  private let deadlineTitleLabelText = TestObserver<String, Never>()
  private let fundingProgressBarViewBackgroundColor = TestObserver<UIColor, Never>()
  private let notifyDelegateToGoToCampaignWithProject = TestObserver<Project, Never>()
  private let notifyDelegateToGoToCampaignWithRefTag = TestObserver<RefTag?, Never>()
  private let notifyDelegateToGoToCreator = TestObserver<Project, Never>()
  private let opacityForViews = TestObserver<CGFloat, Never>()
  private let pledgedSubtitleLabelText = TestObserver<String, Never>()
  private let pledgedTitleLabelText = TestObserver<String, Never>()
  private let pledgedTitleLabelTextColor = TestObserver<UIColor, Never>()
  private let progressPercentage = TestObserver<Float, Never>()
  private let projectBlurbLabelText = TestObserver<String, Never>()
  private let projectImageUrl = TestObserver<String?, Never>()
  private let projectNameLabelText = TestObserver<String, Never>()
  private let projectStateLabelText = TestObserver<String, Never>()
  private let projectStateLabelTextColor = TestObserver<UIColor, Never>()
  private let projectUnsuccessfulLabelTextColor = TestObserver<UIColor, Never>()
  private let stateLabelHidden = TestObserver<Bool, Never>()
  private let youreABackerLabelHidden = TestObserver<Bool, Never>()
=======
  fileprivate let vm: ProjectPamphletMainCellViewModelType = ProjectPamphletMainCellViewModel()

  fileprivate let statsStackViewAccessibilityLabel = TestObserver<String, Never>()
  fileprivate let backersTitleLabelText = TestObserver<String, Never>()
  fileprivate let blurbAndReadMoreStackViewSpacing = TestObserver<CGFloat, Never>()
  fileprivate let conversionLabelHidden = TestObserver<Bool, Never>()
  fileprivate let conversionLabelText = TestObserver<String, Never>()
  fileprivate let creatorImageUrl = TestObserver<String?, Never>()
  fileprivate let creatorLabelText = TestObserver<String, Never>()
  fileprivate let deadlineSubtitleLabelText = TestObserver<String, Never>()
  fileprivate let deadlineTitleLabelText = TestObserver<String, Never>()
  fileprivate let fundingProgressBarViewBackgroundColor = TestObserver<UIColor, Never>()
  private let opacityForViews = TestObserver<CGFloat, Never>()
  fileprivate let pledgedSubtitleLabelText = TestObserver<String, Never>()
  fileprivate let pledgedTitleLabelText = TestObserver<String, Never>()
  fileprivate let pledgedTitleLabelTextColor = TestObserver<UIColor, Never>()
  fileprivate let progressPercentage = TestObserver<Float, Never>()
  fileprivate let projectBlurbLabelText = TestObserver<String, Never>()
  fileprivate let projectImageUrl = TestObserver<String?, Never>()
  fileprivate let projectNameLabelText = TestObserver<String, Never>()
  fileprivate let projectStateLabelText = TestObserver<String, Never>()
  fileprivate let projectStateLabelTextColor = TestObserver<UIColor, Never>()
  fileprivate let projectUnsuccessfulLabelTextColor = TestObserver<UIColor, Never>()
  fileprivate let readMoreButtonStyle = TestObserver<ProjectCampaignButtonStyleType, Never>()
  fileprivate let readMoreButtonTitle = TestObserver<String, Never>()
  fileprivate let spacerViewHidden = TestObserver<Bool, Never>()
  fileprivate let stateLabelHidden = TestObserver<Bool, Never>()
  fileprivate let youreABackerLabelHidden = TestObserver<Bool, Never>()
>>>>>>> 1bd1571e

  override func setUp() {
    super.setUp()

    self.vm.outputs.statsStackViewAccessibilityLabel
      .observe(self.statsStackViewAccessibilityLabel.observer)
    self.vm.outputs.backersTitleLabelText.observe(self.backersTitleLabelText.observer)
    self.vm.outputs.blurbAndReadMoreStackViewSpacing.observe(self.blurbAndReadMoreStackViewSpacing.observer)
    self.vm.outputs.conversionLabelHidden.observe(self.conversionLabelHidden.observer)
    self.vm.outputs.conversionLabelText.observe(self.conversionLabelText.observer)
    self.vm.outputs.creatorImageUrl.map { $0?.absoluteString }.observe(self.creatorImageUrl.observer)
    self.vm.outputs.creatorLabelText.observe(self.creatorLabelText.observer)
    self.vm.outputs.deadlineSubtitleLabelText.observe(self.deadlineSubtitleLabelText.observer)
    self.vm.outputs.deadlineTitleLabelText.observe(self.deadlineTitleLabelText.observer)
    self.vm.outputs.fundingProgressBarViewBackgroundColor
      .observe(self.fundingProgressBarViewBackgroundColor.observer)
    self.vm.outputs.notifyDelegateToGoToCampaignWithProjectAndRefTag.map(first)
      .observe(self.notifyDelegateToGoToCampaignWithProject.observer)
    self.vm.outputs.notifyDelegateToGoToCampaignWithProjectAndRefTag.map(second)
      .observe(self.notifyDelegateToGoToCampaignWithRefTag.observer)
    self.vm.outputs.notifyDelegateToGoToCreator.observe(self.notifyDelegateToGoToCreator.observer)
    self.vm.outputs.opacityForViews.observe(self.opacityForViews.observer)
    self.vm.outputs.pledgedSubtitleLabelText.observe(self.pledgedSubtitleLabelText.observer)
    self.vm.outputs.pledgedTitleLabelText.observe(self.pledgedTitleLabelText.observer)
    self.vm.outputs.pledgedTitleLabelTextColor.observe(self.pledgedTitleLabelTextColor.observer)
    self.vm.outputs.progressPercentage.observe(self.progressPercentage.observer)
    self.vm.outputs.projectBlurbLabelText.observe(self.projectBlurbLabelText.observer)
    self.vm.outputs.projectImageUrl.map { $0?.absoluteString }.observe(self.projectImageUrl.observer)
    self.vm.outputs.projectNameLabelText.observe(self.projectNameLabelText.observer)
    self.vm.outputs.projectStateLabelText.observe(self.projectStateLabelText.observer)
    self.vm.outputs.projectStateLabelTextColor.observe(self.projectStateLabelTextColor.observer)
    self.vm.outputs.projectUnsuccessfulLabelTextColor.observe(self.projectUnsuccessfulLabelTextColor.observer)
    self.vm.outputs.readMoreButtonStyle.observe(self.readMoreButtonStyle.observer)
    self.vm.outputs.readMoreButtonTitle.observe(self.readMoreButtonTitle.observer)
    self.vm.outputs.spacerViewHidden.observe(self.spacerViewHidden.observer)
    self.vm.outputs.stateLabelHidden.observe(self.stateLabelHidden.observer)
    self.vm.outputs.youreABackerLabelHidden.observe(self.youreABackerLabelHidden.observer)
  }

  func testStatsStackViewAccessibilityLabel() {
    let project = .template
      |> Project.lens.dates.deadline .~ (self.dateType.init().timeIntervalSince1970 + 60 * 60 * 24 * 10)
    self.vm.inputs.configureWith(value: (project, nil))

    self.statsStackViewAccessibilityLabel.assertValues(
      ["$1,000 of $2,000 goal, 10 backers so far, 10 days to go to go"]
    )

    let nonUSProject = project
      |> Project.lens.country .~ .gb
      |> Project.lens.stats.currency .~ Project.Country.gb.currencyCode
      |> Project.lens.stats.currentCurrency .~ Project.Country.us.currencyCode
      |> Project.lens.stats.currentCurrencyRate .~ 1.2
      |> Project.lens.stats.convertedPledgedAmount .~ 1_200
    self.vm.inputs.configureWith(value: (nonUSProject, nil))

    self.statsStackViewAccessibilityLabel.assertValues(
      [
        "$1,000 of $2,000 goal, 10 backers so far, 10 days to go to go",
        "$1,200 of $2,400 goal, 10 backers so far, 10 days to go to go"
      ]
    )

    let nonUSUserCurrency = project
      |> Project.lens.stats.currentCurrency .~ Project.Country.gb.currencyCode
      |> Project.lens.stats.currentCurrencyRate .~ 2.0

    self.vm.inputs.configureWith(value: (nonUSUserCurrency, nil))

    self.statsStackViewAccessibilityLabel.assertValues(
      [
        "$1,000 of $2,000 goal, 10 backers so far, 10 days to go to go",
        "$1,200 of $2,400 goal, 10 backers so far, 10 days to go to go",
        "£2,000 of £4,000 goal, 10 backers so far, 10 days to go to go"
      ]
    )
  }

  func testStatsStackViewAccessibilityLabel_defaultCurrency_nonUSUser() {
    let defaultUserCurrency = Project.template
      |> Project.lens.dates.deadline .~ (self.dateType.init().timeIntervalSince1970 + 60 * 60 * 24 * 10)
      |> Project.lens.stats.currency .~ Project.Country.gb.currencyCode
      |> Project.lens.stats.staticUsdRate .~ 2.0

    withEnvironment(countryCode: "CA") {
      self.vm.inputs.configureWith(value: (defaultUserCurrency, nil))

      self.statsStackViewAccessibilityLabel.assertValues(
        ["US$ 2,000 of US$ 4,000 goal, 10 backers so far, 10 days to go to go"]
      )
    }
  }

  func testYoureABackerLabelHidden_NotABacker() {
    let project = .template |> Project.lens.personalization.isBacking .~ false
    self.vm.inputs.configureWith(value: (project, nil))

    self.youreABackerLabelHidden.assertValues([true])
  }

  func testYoureABackerLabelHidden_NotABacker_VideoInteraction() {
    let project = .template |> Project.lens.personalization.isBacking .~ false
    self.vm.inputs.configureWith(value: (project, nil))

    self.youreABackerLabelHidden.assertValues([true])

    self.vm.inputs.videoDidStart()

    self.youreABackerLabelHidden.assertValues([true])

    self.vm.inputs.videoDidFinish()

    self.youreABackerLabelHidden.assertValues([true])
  }

  func testYoureABackerLabelHidden_LoggedOut() {
    let project = .template |> Project.lens.personalization.isBacking .~ nil
    self.vm.inputs.configureWith(value: (project, nil))

    self.youreABackerLabelHidden.assertValues([true])
  }

  func testYoureABackerLabelHidden_Backer() {
    let project = .template |> Project.lens.personalization.isBacking .~ true
    self.vm.inputs.configureWith(value: (project, nil))

    self.youreABackerLabelHidden.assertValues([false])
  }

  func testYoureABackerLabelHidden_Backer_VideoInteraction() {
    let project = .template |> Project.lens.personalization.isBacking .~ true
    self.vm.inputs.configureWith(value: (project, nil))

    self.youreABackerLabelHidden.assertValues([false])

    self.vm.inputs.videoDidStart()

    self.youreABackerLabelHidden.assertValues([false, true])

    self.vm.inputs.videoDidFinish()

    self.youreABackerLabelHidden.assertValues([false, true, false])
  }

  func testCreatorImageUrl() {
    let project = .template
      |> (Project.lens.creator.avatar .. User.Avatar.lens.small) .~ "hello.jpg"
    self.vm.inputs.configureWith(value: (project, nil))
    self.creatorImageUrl.assertValues(["hello.jpg"])
  }

  func testCreatorLabelText() {
    let project = Project.template |> Project.lens.creator.name .~ "Creator Blob"
    self.vm.inputs.configureWith(value: (project, nil))
    self.creatorLabelText.assertValues(["by Creator Blob"])
  }

  func testProjectBlurbLabelText() {
    let project = Project.template |> Project.lens.blurb .~ "The elevator pitch"
    self.vm.inputs.configureWith(value: (project, nil))
    self.projectBlurbLabelText.assertValues(["The elevator pitch"])
  }

  func testProjectImageUrl() {
    let project = .template
      |> Project.lens.photo.full .~ "project.jpg"
    self.vm.inputs.configureWith(value: (project, nil))
    self.projectImageUrl.assertValues(["project.jpg"])
  }

  func testProjectNameLabelText() {
    let project = Project.template |> Project.lens.blurb .~ "The elevator pitch"
    self.vm.inputs.configureWith(value: (project, nil))
    self.projectBlurbLabelText.assertValues(["The elevator pitch"])
  }

  func testBackersTitleLabel() {
    let project = .template |> Project.lens.stats.backersCount .~ 1_000
    self.vm.inputs.configureWith(value: (project, nil))

    self.backersTitleLabelText.assertValues([Format.wholeNumber(project.stats.backersCount)])
  }

  // MARK: - Conversion Label

  func testConversionLabel_WhenConversionNotNeeded_US_Project_US_User() {
    let project = Project.template

    withEnvironment(countryCode: "US") {
      self.vm.inputs.configureWith(value: (project, nil))

      self.conversionLabelText.assertValueCount(0)
      self.conversionLabelHidden.assertValues([true])
    }
  }

  func testConversionLabel_WhenConversionNeeded_US_Project_NonUS_User() {
    let project = .template
      |> Project.lens.country .~ .us
      |> Project.lens.stats.pledged .~ 1_000
      |> Project.lens.stats.goal .~ 2_000
      |> Project.lens.stats.currency .~ Project.Country.us.currencyCode
      |> Project.lens.stats.currentCurrency .~ Project.Country.ca.currencyCode
      |> Project.lens.stats.currentCurrencyRate .~ 1.3

    withEnvironment(countryCode: "CA") {
      self.vm.inputs.configureWith(value: (project, nil))

      self.conversionLabelText.assertValues(["Converted from US$ 1,000 pledged of US$ 2,000 goal."])
      self.conversionLabelHidden.assertValues([false])
    }
  }

  func testConversionLabel_WhenConversionNeeded_NonUS_Project_US_User() {
    let project = .template
      |> Project.lens.country .~ .gb
      |> Project.lens.stats.currency .~ Project.Country.gb.currencyCode
      |> Project.lens.stats.goal .~ 2
      |> Project.lens.stats.pledged .~ 1

    withEnvironment(config: .template |> Config.lens.countryCode .~ "US") {
      self.vm.inputs.configureWith(value: (project, nil))

      self.conversionLabelText.assertValues(["Converted from £1 pledged of £2 goal."])
      self.conversionLabelHidden.assertValues([false])
    }
  }

  func testDeadlineLabels() {
    let project = .template
      |> Project.lens.dates.deadline .~ (self.dateType.init().timeIntervalSince1970 + 60 * 60 * 24 * 4)

    self.vm.inputs.configureWith(value: (project, nil))

    self.deadlineTitleLabelText.assertValues(["4"])
    self.deadlineSubtitleLabelText.assertValues(["days to go"])
  }

  func testFundingProgressBarViewBackgroundColor_UnsuccessfulProject() {
    let project = .template
      |> Project.lens.state .~ .failed

    self.vm.inputs.configureWith(value: (project, nil))

    self.fundingProgressBarViewBackgroundColor.assertValues([UIColor.ksr_dark_grey_400])
  }

  func testFundingProgressBarViewBackgroundColor_SuccessfulProject() {
    let project = .template
      |> Project.lens.state .~ .successful

    self.vm.inputs.configureWith(value: (project, nil))

    self.fundingProgressBarViewBackgroundColor.assertValues([UIColor.ksr_green_700])
  }

  func testPledgedTitleLabelTextColor_SucessfulProject() {
    let project = .template
      |> Project.lens.state .~ .successful

    self.vm.inputs.configureWith(value: (project, nil))

    self.pledgedTitleLabelTextColor.assertValues([UIColor.ksr_green_700])
  }

  func testPledgedTitleLabelTextColor_UnsuccessfulProject() {
    let project = .template
      |> Project.lens.state .~ .canceled

    self.vm.inputs.configureWith(value: (project, nil))

    self.pledgedTitleLabelTextColor.assertValues([UIColor.ksr_text_dark_grey_500])
  }

  // MARK: - Pledged Label

  func testPledgedLabels_WhenConversionNotNeeded() {
    let project = .template
      |> Project.lens.country .~ .us
      |> Project.lens.stats.pledged .~ 1_000
      |> Project.lens.stats.goal .~ 2_000

    withEnvironment(countryCode: "US") {
      self.vm.inputs.configureWith(value: (project, nil))

      self.pledgedTitleLabelText.assertValues(["$1,000"])
      self.pledgedSubtitleLabelText.assertValues(["pledged of $2,000"])
    }
  }

  func testPledgedLabels_WhenConversionNotNeeded_NonUS_Location() {
    let project = Project.template

    withEnvironment(countryCode: "CA") {
      self.vm.inputs.configureWith(value: (project, nil))

      self.pledgedTitleLabelText.assertValues(
        ["US$ 1,000"]
      )
      self.pledgedSubtitleLabelText.assertValues(
        ["pledged of US$ 2,000"]
      )
    }
  }

  func testPledgedLabels_WhenConversionNeeded() {
    let project = .template
      |> Project.lens.country .~ .gb
      |> Project.lens.stats.currency .~ Project.Country.gb.currencyCode
      |> Project.lens.stats.currentCurrency .~ Project.Country.us.currencyCode
      |> Project.lens.stats.currentCurrencyRate .~ 2.0

    withEnvironment(countryCode: "US") {
      self.vm.inputs.configureWith(value: (project, nil))

      self.pledgedTitleLabelText.assertValues(["$2,000"])
      self.pledgedSubtitleLabelText.assertValues(["pledged of $4,000"])
    }
  }

  func testPledgedLabels_ConversionNotNeeded_NonUSCountry() {
    let project = .template
      |> Project.lens.country .~ .gb
      |> Project.lens.stats.currency .~ Project.Country.gb.currencyCode
      |> Project.lens.stats.currentCurrency .~ Project.Country.gb.currencyCode
      |> Project.lens.stats.pledged .~ 1
      |> Project.lens.stats.goal .~ 2

    withEnvironment(countryCode: "GB") {
      self.vm.inputs.configureWith(value: (project, nil))

      self.pledgedTitleLabelText.assertValues(["£1"])
      self.pledgedSubtitleLabelText.assertValues(["pledged of £2"])
    }
  }

  func testProgressPercentage_UnderFunded() {
    let project = .template
      |> Project.lens.stats.pledged .~ 100
      |> Project.lens.stats.goal .~ 200
    self.vm.inputs.configureWith(value: (project, nil))

    self.progressPercentage.assertValues([0.5])
  }

  func testProgressPercentage_OverFunded() {
    let project = .template
      |> Project.lens.stats.pledged .~ 300
      |> Project.lens.stats.goal .~ 200
    self.vm.inputs.configureWith(value: (project, nil))

    self.progressPercentage.assertValues([1.0])
  }

  func testProjectStateLabelTextColor_SuccessfulProject() {
    let project = .template
      |> Project.lens.state .~ .successful
    self.vm.inputs.configureWith(value: (project, nil))

    self.projectStateLabelTextColor.assertValues([UIColor.ksr_green_700])
  }

  func testProjectStateLabelTextColor_UnsuccessfulProject() {
    let project = .template
      |> Project.lens.state .~ .failed
    self.vm.inputs.configureWith(value: (project, nil))

    self.projectStateLabelTextColor.assertValues([UIColor.ksr_text_dark_grey_400])
  }

  func testProjectUnsuccessfulLabelTextColor_SuccessfulProjects() {
    let project = .template
      |> Project.lens.state .~ .failed
    self.vm.inputs.configureWith(value: (project, nil))

    self.projectUnsuccessfulLabelTextColor.assertValues([UIColor.ksr_text_dark_grey_500])
  }

  func testProjectUnsuccessfulLabelTextColor_UnsuccessfulProjects() {
    let project = .template
      |> Project.lens.state .~ .failed
    self.vm.inputs.configureWith(value: (project, nil))

    self.projectUnsuccessfulLabelTextColor.assertValues([UIColor.ksr_text_dark_grey_500])
  }

  func testStateLabelHidden_LiveProject() {
    let project = .template
      |> Project.lens.state .~ .live
    self.vm.inputs.configureWith(value: (project, nil))

    self.stateLabelHidden.assertValues([true])
  }

  func testStateLabelHidden_NonLiveProject() {
    let project = .template
      |> Project.lens.state .~ .successful
    self.vm.inputs.configureWith(value: (project, nil))

    self.stateLabelHidden.assertValues([false])
  }

  func testViewTransition() {
    self.opacityForViews.assertValueCount(0)

    self.vm.inputs.awakeFromNib()

    self.opacityForViews.assertValues([0.0])

    self.vm.inputs.configureWith(value: (.template, nil))

    self.opacityForViews.assertValues([0.0, 1.0], "Fade in views after project comes in.")
  }

<<<<<<< HEAD
  func testNotifyDelegateToGoToCampaign() {
    let project = Project.template
    let refTag = RefTag.discovery

    self.notifyDelegateToGoToCampaignWithProject.assertValues([])
    self.notifyDelegateToGoToCampaignWithRefTag.assertValues([])

    self.vm.inputs.configureWith(value: (project, refTag))

    self.notifyDelegateToGoToCampaignWithProject.assertValues([])
    self.notifyDelegateToGoToCampaignWithRefTag.assertValues([])

    self.vm.inputs.readMoreButtonTapped()

    self.notifyDelegateToGoToCampaignWithProject.assertValues([project])
    self.notifyDelegateToGoToCampaignWithRefTag.assertValues([refTag])
  }

  func testNotifyDelegateToGoToCreator() {
    let project = Project.template

    self.notifyDelegateToGoToCreator.assertValues([])

    self.vm.inputs.configureWith(value: (project, nil))

    self.notifyDelegateToGoToCreator.assertValues([])

    self.vm.inputs.creatorButtonTapped()

    self.notifyDelegateToGoToCreator.assertValues([project])
=======
  func testProjectCampaignCTA_OptimizelyControl() {
    let optimizelyClient = MockOptimizelyClient()
      |> \.experiments .~ [
        OptimizelyExperiment.Key.nativeProjectPageCampaignDetails.rawValue:
          OptimizelyExperiment.Variant.control.rawValue
      ]

    withEnvironment(optimizelyClient: optimizelyClient) {
      self.vm.inputs.awakeFromNib()

      self.blurbAndReadMoreStackViewSpacing.assertValues([Styles.grid(0)])
      self.readMoreButtonStyle.assertValues([ProjectCampaignButtonStyleType.controlReadMoreButton])
      self.readMoreButtonTitle.assertValues([Strings.Read_more_about_the_campaign_arrow()])
      self.spacerViewHidden.assertValues([false])
    }
  }

  func testProjectCampaignCTA_OptimizelyExperimental_Variant1() {
    let optimizelyClient = MockOptimizelyClient()
      |> \.experiments .~ [
        OptimizelyExperiment.Key.nativeProjectPageCampaignDetails.rawValue:
          OptimizelyExperiment.Variant.variant1.rawValue
      ]

    withEnvironment(optimizelyClient: optimizelyClient) {
      self.vm.inputs.awakeFromNib()

      self.blurbAndReadMoreStackViewSpacing.assertValues([Styles.grid(4)])
      self.readMoreButtonStyle.assertValues([ProjectCampaignButtonStyleType.experimentalReadMoreButton])
      self.readMoreButtonTitle.assertValues([Strings.Read_more_about_the_campaign()])
      self.spacerViewHidden.assertValues([true])
    }
  }

  func testProjectCampaignCTA_OptimizelyExperimental_Variant2() {
    let optimizelyClient = MockOptimizelyClient()
      |> \.experiments .~ [
        OptimizelyExperiment.Key.nativeProjectPageCampaignDetails.rawValue:
          OptimizelyExperiment.Variant.variant2.rawValue
      ]

    withEnvironment(optimizelyClient: optimizelyClient) {
      self.vm.inputs.awakeFromNib()

      self.blurbAndReadMoreStackViewSpacing.assertValues([Styles.grid(4)])
      self.readMoreButtonStyle.assertValues([ProjectCampaignButtonStyleType.experimentalReadMoreButton])
      self.readMoreButtonTitle.assertValues([Strings.Read_more_about_the_campaign()])
      self.spacerViewHidden.assertValues([true])
    }
>>>>>>> 1bd1571e
  }
}<|MERGE_RESOLUTION|>--- conflicted
+++ resolved
@@ -7,11 +7,11 @@
 import XCTest
 
 final class ProjectPamphletMainCellViewModelTests: TestCase {
-<<<<<<< HEAD
   private let vm: ProjectPamphletMainCellViewModelType = ProjectPamphletMainCellViewModel()
 
   private let statsStackViewAccessibilityLabel = TestObserver<String, Never>()
   private let backersTitleLabelText = TestObserver<String, Never>()
+  private let blurbAndReadMoreStackViewSpacing = TestObserver<CGFloat, Never>()
   private let conversionLabelHidden = TestObserver<Bool, Never>()
   private let conversionLabelText = TestObserver<String, Never>()
   private let creatorImageUrl = TestObserver<String?, Never>()
@@ -33,38 +33,11 @@
   private let projectStateLabelText = TestObserver<String, Never>()
   private let projectStateLabelTextColor = TestObserver<UIColor, Never>()
   private let projectUnsuccessfulLabelTextColor = TestObserver<UIColor, Never>()
+  private let readMoreButtonStyle = TestObserver<ProjectCampaignButtonStyleType, Never>()
+  private let readMoreButtonTitle = TestObserver<String, Never>()
+  private let spacerViewHidden = TestObserver<Bool, Never>()
   private let stateLabelHidden = TestObserver<Bool, Never>()
   private let youreABackerLabelHidden = TestObserver<Bool, Never>()
-=======
-  fileprivate let vm: ProjectPamphletMainCellViewModelType = ProjectPamphletMainCellViewModel()
-
-  fileprivate let statsStackViewAccessibilityLabel = TestObserver<String, Never>()
-  fileprivate let backersTitleLabelText = TestObserver<String, Never>()
-  fileprivate let blurbAndReadMoreStackViewSpacing = TestObserver<CGFloat, Never>()
-  fileprivate let conversionLabelHidden = TestObserver<Bool, Never>()
-  fileprivate let conversionLabelText = TestObserver<String, Never>()
-  fileprivate let creatorImageUrl = TestObserver<String?, Never>()
-  fileprivate let creatorLabelText = TestObserver<String, Never>()
-  fileprivate let deadlineSubtitleLabelText = TestObserver<String, Never>()
-  fileprivate let deadlineTitleLabelText = TestObserver<String, Never>()
-  fileprivate let fundingProgressBarViewBackgroundColor = TestObserver<UIColor, Never>()
-  private let opacityForViews = TestObserver<CGFloat, Never>()
-  fileprivate let pledgedSubtitleLabelText = TestObserver<String, Never>()
-  fileprivate let pledgedTitleLabelText = TestObserver<String, Never>()
-  fileprivate let pledgedTitleLabelTextColor = TestObserver<UIColor, Never>()
-  fileprivate let progressPercentage = TestObserver<Float, Never>()
-  fileprivate let projectBlurbLabelText = TestObserver<String, Never>()
-  fileprivate let projectImageUrl = TestObserver<String?, Never>()
-  fileprivate let projectNameLabelText = TestObserver<String, Never>()
-  fileprivate let projectStateLabelText = TestObserver<String, Never>()
-  fileprivate let projectStateLabelTextColor = TestObserver<UIColor, Never>()
-  fileprivate let projectUnsuccessfulLabelTextColor = TestObserver<UIColor, Never>()
-  fileprivate let readMoreButtonStyle = TestObserver<ProjectCampaignButtonStyleType, Never>()
-  fileprivate let readMoreButtonTitle = TestObserver<String, Never>()
-  fileprivate let spacerViewHidden = TestObserver<Bool, Never>()
-  fileprivate let stateLabelHidden = TestObserver<Bool, Never>()
-  fileprivate let youreABackerLabelHidden = TestObserver<Bool, Never>()
->>>>>>> 1bd1571e
 
   override func setUp() {
     super.setUp()
@@ -479,38 +452,6 @@
     self.opacityForViews.assertValues([0.0, 1.0], "Fade in views after project comes in.")
   }
 
-<<<<<<< HEAD
-  func testNotifyDelegateToGoToCampaign() {
-    let project = Project.template
-    let refTag = RefTag.discovery
-
-    self.notifyDelegateToGoToCampaignWithProject.assertValues([])
-    self.notifyDelegateToGoToCampaignWithRefTag.assertValues([])
-
-    self.vm.inputs.configureWith(value: (project, refTag))
-
-    self.notifyDelegateToGoToCampaignWithProject.assertValues([])
-    self.notifyDelegateToGoToCampaignWithRefTag.assertValues([])
-
-    self.vm.inputs.readMoreButtonTapped()
-
-    self.notifyDelegateToGoToCampaignWithProject.assertValues([project])
-    self.notifyDelegateToGoToCampaignWithRefTag.assertValues([refTag])
-  }
-
-  func testNotifyDelegateToGoToCreator() {
-    let project = Project.template
-
-    self.notifyDelegateToGoToCreator.assertValues([])
-
-    self.vm.inputs.configureWith(value: (project, nil))
-
-    self.notifyDelegateToGoToCreator.assertValues([])
-
-    self.vm.inputs.creatorButtonTapped()
-
-    self.notifyDelegateToGoToCreator.assertValues([project])
-=======
   func testProjectCampaignCTA_OptimizelyControl() {
     let optimizelyClient = MockOptimizelyClient()
       |> \.experiments .~ [
@@ -560,6 +501,37 @@
       self.readMoreButtonTitle.assertValues([Strings.Read_more_about_the_campaign()])
       self.spacerViewHidden.assertValues([true])
     }
->>>>>>> 1bd1571e
+  }
+
+  func testNotifyDelegateToGoToCampaign() {
+    let project = Project.template
+    let refTag = RefTag.discovery
+
+    self.notifyDelegateToGoToCampaignWithProject.assertValues([])
+    self.notifyDelegateToGoToCampaignWithRefTag.assertValues([])
+
+    self.vm.inputs.configureWith(value: (project, refTag))
+
+    self.notifyDelegateToGoToCampaignWithProject.assertValues([])
+    self.notifyDelegateToGoToCampaignWithRefTag.assertValues([])
+
+    self.vm.inputs.readMoreButtonTapped()
+
+    self.notifyDelegateToGoToCampaignWithProject.assertValues([project])
+    self.notifyDelegateToGoToCampaignWithRefTag.assertValues([refTag])
+  }
+
+  func testNotifyDelegateToGoToCreator() {
+    let project = Project.template
+
+    self.notifyDelegateToGoToCreator.assertValues([])
+
+    self.vm.inputs.configureWith(value: (project, nil))
+
+    self.notifyDelegateToGoToCreator.assertValues([])
+
+    self.vm.inputs.creatorButtonTapped()
+
+    self.notifyDelegateToGoToCreator.assertValues([project])
   }
 }