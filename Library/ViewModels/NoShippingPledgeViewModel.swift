--- conflicted
+++ resolved
@@ -93,23 +93,6 @@
     let initialDataUnpacked = Signal.zip(project, baseReward, refTag, context)
 
     let backing = project.map { $0.personalization.backing }.skipNil()
-<<<<<<< HEAD
-    self.showPledgeOverTimeUI = project.signal
-      .map { ($0.isPledgeOverTimeAllowed ?? false) && featurePledgeOverTimeEnabled()
-      }
-
-    self.pledgeOverTimeConfigData = self.showPledgeOverTimeUI
-      .filter { showUI in showUI == true }
-      .combineLatest(with: project)
-      .map { _, project -> PledgePaymentPlansAndSelectionData in
-        PledgePaymentPlansAndSelectionData(
-          selectedPlan: .pledgeInFull,
-          increments: mockPledgePaymentIncrement(),
-          project: project
-        )
-      }
-=======
->>>>>>> bbbc526c
 
     self.pledgeAmountViewHidden = context.map { $0.pledgeAmountViewHidden }
     self.pledgeAmountSummaryViewHidden = Signal.zip(baseReward, context).map { baseReward, context in
