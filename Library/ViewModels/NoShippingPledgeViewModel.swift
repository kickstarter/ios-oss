import Foundation
import KsApi
import PassKit
import Prelude
import ReactiveSwift

public typealias NoShippingPledgeViewCTAContainerViewData = (
  project: Project,
  total: Double,
  isLoggedIn: Bool,
  isEnabled: Bool,
  context: PledgeViewContext,
  willRetryPaymentMethod: Bool
)

public protocol NoShippingPledgeViewModelInputs {
  func applePayButtonTapped()
  func configure(with data: PledgeViewData)
  func creditCardSelected(with paymentSourceData: PaymentSourceSelected)
  func goToLoginSignupTapped()
  func paymentAuthorizationDidAuthorizePayment(
    paymentData: (displayName: String?, network: String?, transactionIdentifier: String)
  )
  func paymentAuthorizationViewControllerDidFinish()
  func pledgeAmountViewControllerDidUpdate(with data: PledgeAmountData)
  func pledgeDisclaimerViewDidTapLearnMore()
  func scaFlowCompleted(with result: StripePaymentHandlerActionStatusType, error: Error?)
  func stripeTokenCreated(token: String?, error: Error?) -> PKPaymentAuthorizationStatus
  func submitButtonTapped()
  func termsOfUseTapped(with: HelpType)
  func userSessionStarted()
  func viewDidLoad()
}

public protocol NoShippingPledgeViewModelOutputs {
  var beginSCAFlowWithClientSecret: Signal<String, Never> { get }
  var configureEstimatedShippingView: Signal<(String?, String?), Never> { get }
  var configureLocalPickupViewWithData: Signal<PledgeLocalPickupViewData, Never> { get }
  var configurePaymentMethodsViewControllerWithValue: Signal<PledgePaymentMethodsValue, Never> { get }
  var configurePledgeAmountViewWithData: Signal<PledgeAmountViewConfigData, Never> { get }
  var configurePledgeAmountSummaryViewControllerWithData: Signal<PledgeAmountSummaryViewData, Never> { get }
  var configurePledgeRewardsSummaryViewWithData: Signal<
    (PostCampaignRewardsSummaryViewData, Double?, PledgeSummaryViewData),
    Never
  > { get }
  var configurePledgeViewCTAContainerView: Signal<NoShippingPledgeViewCTAContainerViewData, Never> { get }
  var configureStripeIntegration: Signal<StripeConfigurationData, Never> { get }
  var descriptionSectionSeparatorHidden: Signal<Bool, Never> { get }
  var estimatedShippingViewHidden: Signal<Bool, Never> { get }
  var goToApplePayPaymentAuthorization: Signal<PaymentAuthorizationData, Never> { get }
  var goToThanks: Signal<ThanksPageData, Never> { get }
  var goToLoginSignup: Signal<(LoginIntent, Project, Reward), Never> { get }
  var localPickupViewHidden: Signal<Bool, Never> { get }
  var notifyDelegateUpdatePledgeDidSucceedWithMessage: Signal<String, Never> { get }
  var notifyPledgeAmountViewControllerUnavailableAmountChanged: Signal<Double, Never> { get }
  var paymentMethodsViewHidden: Signal<Bool, Never> { get }
  var pledgeAmountViewHidden: Signal<Bool, Never> { get }
  var pledgeAmountSummaryViewHidden: Signal<Bool, Never> { get }
  var popToRootViewController: Signal<(), Never> { get }
  var processingViewIsHidden: Signal<Bool, Never> { get }
  var showApplePayAlert: Signal<(String, String), Never> { get }
  var showErrorBannerWithMessage: Signal<String, Never> { get }
  var showWebHelp: Signal<HelpType, Never> { get }
  var title: Signal<String, Never> { get }
  var showPledgeOverTimeUI: Signal<Bool, Never> { get }
  var pledgeOverTimeConfigData: Signal<PledgePaymentPlansAndSelectionData, Never> { get }
}

public protocol NoShippingPledgeViewModelType {
  var inputs: NoShippingPledgeViewModelInputs { get }
  var outputs: NoShippingPledgeViewModelOutputs { get }
}

public class NoShippingPledgeViewModel: NoShippingPledgeViewModelType, NoShippingPledgeViewModelInputs,
  NoShippingPledgeViewModelOutputs {
  public init() {
    let initialData = Signal.combineLatest(
      self.configureWithDataProperty.signal,
      self.viewDidLoadProperty.signal
    )
    .map(first)
    .skipNil()

    let project = initialData.map(\.project)
    let baseReward = initialData.map(\.rewards).map(\.first).skipNil()
    let rewards = initialData.map(\.rewards)
    let selectedQuantities = initialData.map(\.selectedQuantities)
    let selectedLocationId = initialData.map(\.selectedLocationId)
    let selectedShippingRule = initialData.map(\.selectedShippingRule)
    let refTag = initialData.map(\.refTag)
    let context = initialData.map(\.context)

    let initialDataUnpacked = Signal.zip(project, baseReward, refTag, context)

    let backing = project.map { $0.personalization.backing }.skipNil()
<<<<<<< HEAD
    self.showPledgeOverTimeUI = project.signal
      .map { ($0.isPledgeOverTimeAllowed ?? false) && featurePledgeOverTimeEnabled()
      }

    self.pledgeOverTimeConfigData = self.showPledgeOverTimeUI
      .filter { showUI in showUI == true }
      .combineLatest(with: project)
      .map { _, project -> PledgePaymentPlansAndSelectionData in
        PledgePaymentPlansAndSelectionData(
          selectedPlan: .pledgeInFull,
          increments: mockPledgePaymentIncrement(),
          project: project
        )
      }
=======
>>>>>>> bbbc526c

    self.pledgeAmountViewHidden = context.map { $0.pledgeAmountViewHidden }
    self.pledgeAmountSummaryViewHidden = Signal.zip(baseReward, context).map { baseReward, context in
      (baseReward.isNoReward && context == .update) || context.pledgeAmountSummaryViewHidden
    }

    self.descriptionSectionSeparatorHidden = Signal.combineLatest(context, baseReward)
      .map { context, reward in
        if context.isAny(of: .pledge, .updateReward) {
          return reward.isNoReward == false
        }

        return context.sectionSeparatorsHidden
      }

    let isLoggedIn = Signal.merge(initialData.ignoreValues(), self.userSessionStartedSignal)
      .map { _ in AppEnvironment.current.currentUser }
      .map(isNotNil)

    let allRewardsTotal = Signal.combineLatest(
      rewards,
      selectedQuantities
    )
    .map(calculateAllRewardsTotal)

    let initialShippingTotal = project.map { project in
      guard let backing = project.personalization.backing else {
        return 0.0
      }
      return backing.shippingAmount ?? 0.0
    }

    let calculatedShippingTotal = Signal.combineLatest(
      selectedShippingRule.skipNil(),
      rewards,
      selectedQuantities
    )
    .map(calculateShippingTotal)

    let allRewardsShippingTotal = Signal.merge(
      initialShippingTotal,
      calculatedShippingTotal
    )

    // Initial pledge amount is zero if not backed and not set previously in the flow.
    let initialAdditionalPledgeAmount = initialData.map {
      if let bonusSupport = $0.bonusSupport {
        return bonusSupport
      } else if let backing = $0.project.personalization.backing {
        return backing.bonusAmount
      } else {
        return 0.0
      }
    }

    // TODO(MBL-1670): Delete the additional pledge amount, any validation, and the stepper class.
    let additionalPledgeAmount = Signal.merge(
      self.pledgeAmountDataSignal.map { $0.amount },
      initialAdditionalPledgeAmount
    )

    self.notifyPledgeAmountViewControllerUnavailableAmountChanged = allRewardsTotal

    let projectAndReward = Signal.zip(project, baseReward)

    /**
     Shipping location selector is hidden if the context hides it,
     if the base reward has no shipping, when add-ons were selected or when base reward has local pickup option.
     */
    let nonLocalPickupShippingLocationViewHidden = Signal.combineLatest(baseReward, rewards, context)
      .map { baseReward, rewards, context in
        [
          context.shippingLocationViewHidden,
          !baseReward.shipping.enabled,
          rewards.count > 1
        ].contains(true)
      }

    /**
     if the base reward has no shipping, when NO add-ons were selected or when base reward has local pickup option.
     */
    let nonLocalPickupShippingSummaryViewHidden = Signal.combineLatest(baseReward, rewards, context)
      .map { baseReward, rewards, context in
        [
          context.isAny(of: .update, .changePaymentMethod, .fixPaymentMethod),
          !baseReward.shipping.enabled,
          rewards.count == 1
        ].contains(true)
      }

    let shippingViewsHiddenConditionsForPledgeAmountSummary: Signal<Bool, Never> = Signal
      .combineLatest(
        nonLocalPickupShippingLocationViewHidden,
        nonLocalPickupShippingSummaryViewHidden
      )
      .map { a, b -> Bool in
        let r = a && b
        return r
      }

    self.localPickupViewHidden = baseReward.map(isRewardLocalPickup).negate()

    self.configurePledgeAmountViewWithData = Signal.combineLatest(
      projectAndReward,
      initialAdditionalPledgeAmount
    )
    .map(unpack)
    .map { project, reward, additionalPledgeAmount in
      (
        project,
        reward,
        additionalPledgeAmount
      )
    }

    self.configureLocalPickupViewWithData = projectAndReward
      .switchMap { projectAndReward -> SignalProducer<PledgeLocalPickupViewData?, Never> in
        guard let locationName = projectAndReward.1.localPickup?.displayableName else {
          return SignalProducer(value: nil)
        }

        let localPickupLocationData = PledgeLocalPickupViewData(locationName: locationName)

        return SignalProducer(value: localPickupLocationData)
      }
      .skipNil()

    /**
     * The total pledge amount that will be used to create the backing.
     * For a regular reward this includes the bonus support amount,
     * the total of all rewards
     * For No Reward this is only the pledge amount.
     */
    let calculatedPledgeTotal = Signal.combineLatest(
      additionalPledgeAmount,
      allRewardsShippingTotal,
      allRewardsTotal
    )
    .map(calculatePledgeTotal)

    let pledgeTotal = Signal.merge(
      backing.map(\.amount),
      calculatedPledgeTotal
    )

    let projectAndConfirmationLabelHidden = Signal.combineLatest(
      project,
      context.map { $0.confirmationLabelHidden }
    )

    // The selected shipping rule, if present, is always the most up-to-date shipping information.
    // If not present, get shipping location from the backing instead.
    let shippingLocation: Signal<String?, Never> = Signal.combineLatest(project, selectedShippingRule)
      .map { project, shippingRule in
        if let shippingRule {
          return shippingRule.location.localizedName
        }
        if let backing = project.personalization.backing {
          return backing.locationName
        }
        return nil
      }

    let shippingSummaryViewDataNonnil = Signal.combineLatest(
      shippingLocation.skipNil(),
      project.map(\.stats.omitUSCurrencyCode),
      project.map { project in
        projectCountry(forCurrency: project.stats.currency) ?? project.country
      },
      allRewardsShippingTotal
    )
    .map(PledgeShippingSummaryViewData.init)

    let shippingSummaryViewData = Signal.merge(
      shippingSummaryViewDataNonnil.wrapInOptional(),
      shippingLocation.filter(isNil).mapConst(nil)
    )

    self.configurePledgeRewardsSummaryViewWithData = Signal.combineLatest(
      initialData,
      pledgeTotal,
      additionalPledgeAmount,
      shippingSummaryViewData,
      rewards
    )
    .compactMap { data, pledgeTotal, additionalPledgeAmount, shipping, rewards in
      let rewardsData = PostCampaignRewardsSummaryViewData(
        rewards: data.rewards,
        selectedQuantities: data.selectedQuantities,
        projectCountry: data.project.country,
        omitCurrencyCode: data.project.stats.omitUSCurrencyCode,
        shipping: shipping
      )
      let pledgeData = PledgeSummaryViewData(
        project: data.project,
        total: pledgeTotal,
        confirmationLabelHidden: false,
        pledgeHasNoReward: pledgeHasNoRewards(rewards: rewards)
      )
      return (rewardsData, additionalPledgeAmount, pledgeData)
    }

    self.configurePledgeAmountSummaryViewControllerWithData = Signal.combineLatest(
      projectAndReward,
      allRewardsTotal,
      additionalPledgeAmount,
      shippingViewsHiddenConditionsForPledgeAmountSummary,
      context
    )
    .map { projectAndReward, allRewardsTotal, amount, shippingViewsHidden, context in
      (projectAndReward.0, projectAndReward.1, allRewardsTotal, amount, shippingViewsHidden, context)
    }
    .map(pledgeAmountSummaryViewData)
    .skipNil()

    let configurePaymentMethodsViewController = Signal.merge(
      initialDataUnpacked,
      initialDataUnpacked.takeWhen(self.userSessionStartedSignal)
    )

    self.configurePaymentMethodsViewControllerWithValue = configurePaymentMethodsViewController
      .filter { !$3.paymentMethodsViewHidden }
      .compactMap { project, reward, refTag, context -> PledgePaymentMethodsValue? in
        guard let user = AppEnvironment.current.currentUser else { return nil }

        // This second to last value - pledgeTotal - is only needed when the payment methods controller
        // is used in late campaign pledges. There is an assert in PledgePaymentMethodsViewModel to ensure
        // we don't accidentally propagate this nan downstream.
        return (user, project, "", reward, context, refTag)
      }

    self.goToLoginSignup = Signal.combineLatest(project, baseReward, self.goToLoginSignupSignal)
      .map { (LoginIntent.backProject, $0.0, $0.1) }

    self.paymentMethodsViewHidden = Signal.combineLatest(isLoggedIn, context)
      .map { !$0 || $1.paymentMethodsViewHidden }

    let pledgeAmountIsValid: Signal<Bool, Never> = self.pledgeAmountDataSignal
      .map { $0.isValid }

    self.configureStripeIntegration = Signal.combineLatest(
      initialData,
      context
    )
    .filter { !$1.paymentMethodsViewHidden }
    .ignoreValues()
    .map { _ in
      (
        Secrets.ApplePay.merchantIdentifier,
        AppEnvironment.current.environmentType.stripePublishableKey
      )
    }

    /// The `selectedPaymentSource` will take the payment source id (A) or the setup intent client secret (B) and map only to `createBackingData` or `updateBackingData`
    let selectedPaymentSource = Signal.merge(
      initialData.mapConst(nil),
      self.creditCardSelectedSignal.wrapInOptional()
    )

    self.showWebHelp = Signal.merge(
      self.termsOfUseTappedSignal,
      self.pledgeDisclaimerViewDidTapLearnMoreSignal.mapConst(.trust)
    )

    self.configureEstimatedShippingView = Signal.combineLatest(
      project,
      rewards,
      selectedShippingRule,
      selectedQuantities
    )
    .map { project, rewards, shippingRule, selectedQuantities in
      guard let rule = shippingRule else { return (nil, nil) }

      return (
        estimatedShippingText(
          for: rewards,
          project: project,
          locationId: rule.location.id,
          selectedQuantities: selectedQuantities
        ),
        estimatedShippingConversionText(
          for: rewards,
          project: project,
          locationId: rule.location.id,
          selectedQuantities: selectedQuantities
        )
      )
    }

    self.estimatedShippingViewHidden = Signal.combineLatest(self.configureEstimatedShippingView, baseReward)
      .map { estimatedShippingStrings, reward in
        let (estimatedShipping, _) = estimatedShippingStrings
        return reward.shipping.enabled == false || estimatedShipping == nil
      }

    // MARK: - Apple Pay

    let changingApplePayPaymentMethod = self.applePayButtonTappedSignal
      .combineLatest(with: context)
      .map(second)
      .filter { $0 == .changePaymentMethod }
      .ignoreValues()

    let goToApplePayPaymentAuthorization = pledgeAmountIsValid
      .takeWhen(self.applePayButtonTappedSignal)
      .filter(isTrue)

    let showApplePayAlert = pledgeAmountIsValid
      .takeWhen(self.applePayButtonTappedSignal)
      .filter(isFalse)

    let paymentAuthorizationData: Signal<PaymentAuthorizationData, Never> = Signal.combineLatest(
      project,
      baseReward,
      allRewardsTotal,
      additionalPledgeAmount,
      allRewardsShippingTotal
    )
    .map { project, reward, allRewardsTotal, additionalPledgeAmount, shippingTotal -> PaymentAuthorizationData in
      let r = (
        project,
        reward,
        allRewardsTotal,
        additionalPledgeAmount,
        shippingTotal,
        Secrets.ApplePay.merchantIdentifier
      ) as PaymentAuthorizationData

      return r
    }

    self.goToApplePayPaymentAuthorization = paymentAuthorizationData
      .takeWhen(goToApplePayPaymentAuthorization)

    let pkPaymentData = self.pkPaymentSignal
      .map { pkPayment -> PKPaymentData? in
        guard let displayName = pkPayment.displayName, let network = pkPayment.network else {
          return nil
        }

        return (displayName, network, pkPayment.transactionIdentifier)
      }

    // MARK: - Create Apple Pay Backing

    let applePayStatusSuccess = Signal.combineLatest(
      self.stripeTokenSignal.skipNil(),
      self.stripeErrorSignal.filter(isNil),
      pkPaymentData.skipNil()
    )
    .mapConst(PKPaymentAuthorizationStatus.success)

    let applePayStatusFailure = Signal.merge(
      self.stripeErrorSignal.skipNil().ignoreValues(),
      self.stripeTokenSignal.filter(isNil).ignoreValues(),
      pkPaymentData.filter(isNil).ignoreValues()
    )
    .mapConst(PKPaymentAuthorizationStatus.failure)

    self.createApplePayBackingStatusProperty <~ Signal.merge(
      applePayStatusSuccess,
      applePayStatusFailure
    )

    let willCreateApplePayBacking = Signal.combineLatest(
      applePayStatusSuccess,
      context
    )
    .map { $1.isCreating }
    .filter(isTrue)

    // MARK: - Update Apple Pay Backing

    let applePayParams = Signal.combineLatest(
      pkPaymentData.skipNil(),
      self.stripeTokenSignal.skipNil()
    )
    .map { paymentData, token in
      (
        paymentData.displayName,
        paymentData.network,
        paymentData.transactionIdentifier,
        token
      )
    }
    .map(ApplePayParams.init)

    let applePayParamsData = Signal.merge(
      initialData.mapConst(nil),
      applePayParams.wrapInOptional()
    )

    // MARK: - Create Backing

    let createBackingData = Signal.combineLatest(
      project,
      rewards,
      pledgeTotal,
      selectedQuantities,
      selectedShippingRule,
      selectedPaymentSource,
      applePayParamsData,
      refTag
    )
    .map {
      project,
        rewards,
        pledgeTotal,
        selectedQuantities,
        selectedShippingRule,
        selectedPaymentSource,
        applePayParams,
        refTag
        -> CreateBackingData in

      var paymentSourceId = selectedPaymentSource?.savedCreditCardId

      return (
        project: project,
        rewards: rewards,
        pledgeTotal: pledgeTotal,
        selectedQuantities: selectedQuantities,
        shippingRule: selectedShippingRule,
        paymentSourceId: paymentSourceId,
        setupIntentClientSecret: nil,
        applePayParams: applePayParams,
        refTag: refTag,
        incremental: false // TODO: implementation in [mbl-1853](https://kickstarter.atlassian.net/browse/MBL-1853)
      )
    }

    let createButtonTapped = context
      .takeWhen(self.submitButtonTappedSignal)
      .filter { context in context.isCreating }
      .ignoreValues()

    let createBackingDataAndIsApplePay = createBackingData.takePairWhen(
      Signal.merge(
        createButtonTapped.mapConst(false),
        willCreateApplePayBacking
      )
    )

    // Captures the checkoutId immediately and avoids a race condition further down the chain.
    let checkoutIdProperty = MutableProperty<Int?>(nil)
    let processingViewIsHidden = MutableProperty<Bool>(true)

    let createBackingEvents = createBackingDataAndIsApplePay
      .map(CreateBackingInput.input(from:isApplePay:))
      .switchMap { [checkoutIdProperty] input in
        AppEnvironment.current.apiService.createBacking(input: input)
          .ksr_delay(AppEnvironment.current.apiDelayInterval, on: AppEnvironment.current.scheduler)
          .on(
            starting: {
              processingViewIsHidden.value = false
            },
            terminated: {
              processingViewIsHidden.value = true
            }
          )
          .map { envelope -> StripeSCARequiring in
            checkoutIdProperty.value = decompose(id: envelope.createBacking.checkout.id)
            return envelope as StripeSCARequiring
          }
          .materialize()
      }

    // MARK: - Update Backing

    let updateBackingData = Signal.combineLatest(
      backing,
      rewards,
      pledgeTotal,
      selectedQuantities,
      selectedShippingRule,
      selectedPaymentSource,
      applePayParamsData
    )
    .map {
      backing,
        rewards,
        pledgeTotal,
        selectedQuantities,
        selectedShippingRule,
        selectedPaymentSource,
        applePayParams
        -> UpdateBackingData in
      var paymentSourceId = selectedPaymentSource?.savedCreditCardId

      return (
        backing: backing,
        rewards: rewards,
        pledgeTotal: pledgeTotal,
        selectedQuantities: selectedQuantities,
        shippingRule: selectedShippingRule,
        paymentSourceId: paymentSourceId,
        setupIntentClientSecret: nil,
        applePayParams: applePayParams
      )
    }

    let willUpdateApplePayBacking = Signal.combineLatest(
      applePayStatusSuccess,
      context
    )
    .map { $1.isUpdating }
    .filter(isTrue)

    let updateButtonTapped = context
      .takeWhen(self.submitButtonTappedSignal)
      .filter { context in context.isUpdating }
      .ignoreValues()

    let updateBackingDataAndIsApplePay = updateBackingData.takePairWhen(
      Signal.merge(
        updateButtonTapped.mapConst(false),
        willUpdateApplePayBacking
      )
    )

    let updateBackingEvents = updateBackingDataAndIsApplePay
      .map(UpdateBackingInput.input(from:isApplePay:))
      .switchMap { input in
        AppEnvironment.current.apiService.updateBacking(input: input)
          .ksr_delay(AppEnvironment.current.apiDelayInterval, on: AppEnvironment.current.scheduler)
          .on(
            starting: {
              processingViewIsHidden.value = false
            },
            terminated: {
              processingViewIsHidden.value = true
            }
          )
          .map { $0 as StripeSCARequiring }
          .materialize()
      }

    let createOrUpdateEvent = Signal.merge(
      createBackingEvents,
      updateBackingEvents
    )

    self.processingViewIsHidden = processingViewIsHidden.signal

    // MARK: - Form Validation

    let amountChangedAndValid = Signal.combineLatest(
      project,
      baseReward,
      self.pledgeAmountDataSignal,
      initialAdditionalPledgeAmount,
      context
    )
    .map(amountValid)

    self.showApplePayAlert = Signal.combineLatest(
      project,
      self.pledgeAmountDataSignal
    )
    .takeWhen(showApplePayAlert)
    .map { project, pledgeAmountData in (project, pledgeAmountData.min, pledgeAmountData.max) }
    .map { project, min, max in
      (
        Strings.Almost_there(),
        Strings.Please_enter_a_pledge_amount_between_min_and_max(
          min: Format
            .currency(
              min,
              country: projectCountry(forCurrency: project.stats.currency) ?? project.country,
              omitCurrencyCode: false
            ),
          max: Format
            .currency(
              max,
              country: projectCountry(forCurrency: project.stats.currency) ?? project.country,
              omitCurrencyCode: false
            )
        )
      )
    }

    let notChangingPaymentMethod = context.map { context in
      context.isUpdating && context != .changePaymentMethod
    }
    .filter(isTrue)

    /// The `paymentMethodChangedAndValid` will do as it before taking the payment source id (A) or the setup intent client secret (B), one or the other for comparison against the existing backing payment source id. It does not care which of two payment sources the id refers to.
    let paymentMethodChangedAndValid = Signal.merge(
      notChangingPaymentMethod.mapConst(false),
      Signal.combineLatest(
        project,
        baseReward,
        self.creditCardSelectedSignal,
        context
      )
      .map(paymentMethodValid)
    )

    let valuesChangedAndValid = Signal.combineLatest(
      amountChangedAndValid,
      paymentMethodChangedAndValid,
      context
    )
    .map(allValuesChangedAndValid)

    let isEnabled = Signal.merge(
      self.viewDidLoadProperty.signal.mapConst(false)
        .take(until: valuesChangedAndValid.ignoreValues()),
      valuesChangedAndValid,
      self.submitButtonTappedSignal.mapConst(false),
      createOrUpdateEvent.filter { $0.isTerminating }.mapConst(true)
    )
    .skipRepeats()

    let isCreateOrUpdateBacking = Signal.merge(
      self.submitButtonTappedSignal.mapConst(true),
      Signal.merge(willUpdateApplePayBacking, willCreateApplePayBacking).mapConst(false)
    )

    // MARK: - Success/Failure

    let scaFlowCompletedWithError = self.scaFlowCompletedWithResultSignal
      .filter { $0.0.status == .failed }
      .map(second)
      .skipNil()

    let scaFlowCompletedWithSuccess = self.scaFlowCompletedWithResultSignal
      .filter { $0.0.status == .succeeded }
      .map(first)
      .ignoreValues()

    let didInitiateApplePayBacking = Signal.merge(
      willCreateApplePayBacking,
      willUpdateApplePayBacking
    )

    let paymentAuthorizationDidFinish = didInitiateApplePayBacking
      .takeWhen(self.paymentAuthorizationDidFinishSignal)

    let createOrUpdateApplePayBackingCompleted = Signal.zip(
      didInitiateApplePayBacking,
      createOrUpdateEvent.filter { $0.isTerminating }.ignoreValues(),
      paymentAuthorizationDidFinish
    )

    let valuesOrNil = Signal.merge(
      createOrUpdateEvent.values().wrapInOptional(),
      isCreateOrUpdateBacking.mapConst(nil)
    )

    let createOrUpdateBackingEventValuesNoSCA = valuesOrNil
      .skipNil()
      .filter(requiresSCA >>> isFalse)

    let createOrUpdateBackingDidCompleteNoSCA = isCreateOrUpdateBacking
      .takeWhen(createOrUpdateBackingEventValuesNoSCA)
      .filter(isTrue)
      .ignoreValues()

    let createOrUpdateBackingEventValuesRequiresSCA = valuesOrNil
      .skipNil()
      .filter(requiresSCA)

    self.beginSCAFlowWithClientSecret = createOrUpdateBackingEventValuesRequiresSCA
      .map { $0.clientSecret }
      .skipNil()

    let didCompleteApplePayBacking = valuesOrNil
      .takeWhen(createOrUpdateApplePayBackingCompleted)
      .skipNil()

    let creatingContext = context.filter { $0.isCreating }

    let createBackingCompletionEvents = Signal.merge(
      didCompleteApplePayBacking.combineLatest(with: willCreateApplePayBacking).ignoreValues(),
      createOrUpdateBackingDidCompleteNoSCA.combineLatest(with: creatingContext).ignoreValues(),
      scaFlowCompletedWithSuccess.combineLatest(with: creatingContext).ignoreValues()
    )

    let thanksPageData = Signal.combineLatest(
      createBackingDataAndIsApplePay,
      checkoutIdProperty.signal,
      baseReward,
      additionalPledgeAmount,
      allRewardsShippingTotal
    )
    .map { dataAndIsApplePay, checkoutId, baseReward, additionalPledgeAmount, shippingTotal
      -> (CreateBackingData, Bool, String?, Reward, Double, Double) in
      let (data, isApplePay) = dataAndIsApplePay
      guard let checkoutId = checkoutId else {
        return (
          data,
          isApplePay,
          nil,
          baseReward,
          additionalPledgeAmount,
          shippingTotal
        )
      }
      return (
        data,
        isApplePay,
        String(checkoutId),
        baseReward,
        additionalPledgeAmount,
        shippingTotal
      )
    }
    .map { data, isApplePay, checkoutId, baseReward, additionalPledgeAmount, shippingTotal
      -> ThanksPageData? in
      let checkoutPropsData = checkoutProperties(
        from: data.project,
        baseReward: baseReward,
        addOnRewards: data.rewards,
        selectedQuantities: data.selectedQuantities,
        additionalPledgeAmount: additionalPledgeAmount,
        pledgeTotal: data.pledgeTotal,
        shippingTotal: shippingTotal,
        checkoutId: checkoutId,
        isApplePay: isApplePay
      )

      return (data.project, baseReward, checkoutPropsData, data.pledgeTotal)
    }
    .skipNil()

    self.goToThanks = thanksPageData
      .takeWhen(createBackingCompletionEvents)

    let errorsOrNil = Signal.merge(
      createOrUpdateEvent.errors().wrapInOptional(),
      isCreateOrUpdateBacking.mapConst(nil)
    )

    let createOrUpdateApplePayBackingError = createOrUpdateApplePayBackingCompleted
      .withLatest(from: errorsOrNil)
      .map(second)
      .skipNil()

    let createOrUpdateBackingError = isCreateOrUpdateBacking
      .takePairWhen(errorsOrNil.skipNil())
      .filter(first >>> isTrue)
      .map(second)

    let updatingContext = context.filter { $0.isUpdating }

    let updateBackingCompletionEvents = Signal.merge(
      didCompleteApplePayBacking.combineLatest(with: willUpdateApplePayBacking).ignoreValues(),
      createOrUpdateBackingDidCompleteNoSCA.combineLatest(with: updatingContext).ignoreValues(),
      scaFlowCompletedWithSuccess.combineLatest(with: updatingContext).ignoreValues()
    )

    self.notifyDelegateUpdatePledgeDidSucceedWithMessage = updateBackingCompletionEvents
      .mapConst(Strings.Got_it_your_changes_have_been_saved())

    let graphErrors = Signal.merge(
      createOrUpdateApplePayBackingError,
      createOrUpdateBackingError
    )
    .map { $0.localizedDescription }

    let scaErrors = scaFlowCompletedWithError.map { $0.localizedDescription }

    self.showErrorBannerWithMessage = Signal.merge(
      graphErrors,
      scaErrors
    )

    self.popToRootViewController = self.notifyDelegateUpdatePledgeDidSucceedWithMessage.ignoreValues()

    let willRetryPaymentMethod = Signal.combineLatest(
      context,
      project,
      selectedPaymentSource
    )
    .map { context, project, selectedPaymentSource -> Bool in

      context == .fixPaymentMethod
        && project.personalization.backing?.paymentSource?.id == selectedPaymentSource?.savedCreditCardId
    }
    .skipRepeats()

    self.configurePledgeViewCTAContainerView = Signal.combineLatest(
      project,
      pledgeTotal.skipRepeats(),
      isLoggedIn,
      isEnabled,
      context,
      willRetryPaymentMethod
    )
    .map { $0 as NoShippingPledgeViewCTAContainerViewData }

    self.title = context.map { $0.title }

    let trackCheckoutPageViewData = Signal.zip(
      project,
      baseReward,
      rewards,
      selectedQuantities,
      refTag,
      initialAdditionalPledgeAmount,
      pledgeTotal,
      context
    )

    // MARK: - Tracking

    trackCheckoutPageViewData
      .observeValues { project, baseReward, rewards, selectedQuantities, refTag, additionalPledgeAmount, pledgeTotal, pledgeViewContext in
        let checkoutData = checkoutProperties(
          from: project,
          baseReward: baseReward,
          addOnRewards: rewards,
          selectedQuantities: selectedQuantities,
          additionalPledgeAmount: additionalPledgeAmount,
          pledgeTotal: pledgeTotal,
          shippingTotal: 0,
          checkoutId: nil,
          isApplePay: false
        )

        AppEnvironment.current.ksrAnalytics.trackCheckoutPaymentPageViewed(
          project: project,
          reward: baseReward,
          pledgeViewContext: pledgeViewContext,
          checkoutData: checkoutData,
          refTag: refTag
        )
      }

    let pledgeSubmitEventsSignal = Signal.combineLatest(
      createBackingData,
      baseReward,
      additionalPledgeAmount
    )

    // Pledge pledge_submit event
    pledgeSubmitEventsSignal
      .takeWhen(self.submitButtonTappedSignal)
      .map { data, baseReward, additionalPledgeAmount in
        let checkoutData = checkoutProperties(
          from: data.project,
          baseReward: baseReward,
          addOnRewards: data.rewards,
          selectedQuantities: data.selectedQuantities,
          additionalPledgeAmount: additionalPledgeAmount,
          pledgeTotal: data.pledgeTotal,
          shippingTotal: 0,
          checkoutId: nil,
          isApplePay: false
        )

        return (data.project, baseReward, data.refTag, checkoutData)
      }
      .observeValues { project, reward, refTag, checkoutData in
        AppEnvironment.current.ksrAnalytics.trackPledgeSubmitButtonClicked(
          project: project,
          reward: reward,
          typeContext: .creditCard,
          checkoutData: checkoutData,
          refTag: refTag
        )
      }

    // Pay With Apple pledge_submit event
    pledgeSubmitEventsSignal
      .takeWhen(self.applePayButtonTappedSignal)
      .map { data, baseReward, additionalPledgeAmount in
        let checkoutData = checkoutProperties(
          from: data.project,
          baseReward: baseReward,
          addOnRewards: data.rewards,
          selectedQuantities: data.selectedQuantities,
          additionalPledgeAmount: additionalPledgeAmount,
          pledgeTotal: data.pledgeTotal,
          shippingTotal: 0,
          checkoutId: nil,
          isApplePay: true
        )

        return (data.project, baseReward, data.refTag, checkoutData)
      }
      .observeValues { project, reward, refTag, checkoutData in
        AppEnvironment.current.ksrAnalytics.trackPledgeSubmitButtonClicked(
          project: project,
          reward: reward,
          typeContext: .applePay,
          checkoutData: checkoutData,
          refTag: refTag
        )
      }

    // MARK: Pledge Over Time

    self.showPledgeOverTimeUI = project.signal
      .map { ($0.isPledgeOverTimeAllowed ?? false) && featurePledgeOverTimeEnabled() }

    self.pledgeOverTimeConfigData = Signal.combineLatest(
      self.showPledgeOverTimeUI,
      project,
      pledgeTotal
    )
    .filter { showPledgeOverTimeUI, _, _ in
      showPledgeOverTimeUI
    }
    .map { _, project, pledgeTotal -> PledgePaymentPlansAndSelectionData in
      // TODO: Temporary placeholder to simulate the ineligible state for plans.
      // The `thresholdAmount` will be retrieved from the API in the future.
      // See [MBL-1838](https://kickstarter.atlassian.net/browse/MBL-1838) for implementation details.
      let thresholdAmount = 125.0
      let isIneligible = pledgeTotal < thresholdAmount

      return PledgePaymentPlansAndSelectionData(
        selectedPlan: .pledgeInFull,
        increments: mockPledgePaymentIncrement(),
        ineligible: isIneligible,
        project: project,
        thresholdAmount: thresholdAmount
      )
    }
  }

  // MARK: - Inputs

  private let (applePayButtonTappedSignal, applePayButtonTappedObserver) = Signal<Void, Never>.pipe()
  public func applePayButtonTapped() {
    self.applePayButtonTappedObserver.send(value: ())
  }

  private let configureWithDataProperty = MutableProperty<PledgeViewData?>(nil)
  public func configure(with data: PledgeViewData) {
    self.configureWithDataProperty.value = data
  }

  private let (creditCardSelectedSignal, creditCardSelectedObserver) = Signal<PaymentSourceSelected, Never>
    .pipe()
  public func creditCardSelected(with paymentSourceData: PaymentSourceSelected) {
    self.creditCardSelectedObserver.send(value: paymentSourceData)
  }

  private let (pkPaymentSignal, pkPaymentObserver) = Signal<(
    displayName: String?,
    network: String?,
    transactionIdentifier: String
  ), Never>.pipe()
  public func paymentAuthorizationDidAuthorizePayment(paymentData: (
    displayName: String?,
    network: String?,
    transactionIdentifier: String
  )) {
    self.pkPaymentObserver.send(value: paymentData)
  }

  private let (paymentAuthorizationDidFinishSignal, paymentAuthorizationDidFinishObserver)
    = Signal<Void, Never>.pipe()
  public func paymentAuthorizationViewControllerDidFinish() {
    self.paymentAuthorizationDidFinishObserver.send(value: ())
  }

  private let (goToLoginSignupSignal, goToLoginSignupObserver) = Signal<Void, Never>.pipe()
  public func goToLoginSignupTapped() {
    self.goToLoginSignupObserver.send(value: ())
  }

  private let (pledgeAmountDataSignal, pledgeAmountObserver) = Signal<PledgeAmountData, Never>.pipe()
  public func pledgeAmountViewControllerDidUpdate(with data: PledgeAmountData) {
    self.pledgeAmountObserver.send(value: data)
  }

  private let (pledgeDisclaimerViewDidTapLearnMoreSignal, pledgeDisclaimerViewDidTapLearnMoreObserver)
    = Signal<Void, Never>.pipe()
  public func pledgeDisclaimerViewDidTapLearnMore() {
    self.pledgeDisclaimerViewDidTapLearnMoreObserver.send(value: ())
  }

  private let (scaFlowCompletedWithResultSignal, scaFlowCompletedWithResultObserver)
    = Signal<(StripePaymentHandlerActionStatusType, Error?), Never>.pipe()
  public func scaFlowCompleted(with result: StripePaymentHandlerActionStatusType, error: Error?) {
    self.scaFlowCompletedWithResultObserver.send(value: (result, error))
  }

  private let (stripeTokenSignal, stripeTokenObserver) = Signal<String?, Never>.pipe()
  private let (stripeErrorSignal, stripeErrorObserver) = Signal<Error?, Never>.pipe()

  private let (submitButtonTappedSignal, submitButtonTappedObserver) = Signal<Void, Never>.pipe()
  public func submitButtonTapped() {
    self.submitButtonTappedObserver.send(value: ())
  }

  private let createApplePayBackingStatusProperty = MutableProperty<PKPaymentAuthorizationStatus>(.failure)
  public func stripeTokenCreated(token: String?, error: Error?) -> PKPaymentAuthorizationStatus {
    self.stripeTokenObserver.send(value: token)
    self.stripeErrorObserver.send(value: error)

    return self.createApplePayBackingStatusProperty.value
  }

  private let (termsOfUseTappedSignal, termsOfUseTappedObserver) = Signal<HelpType, Never>.pipe()
  public func termsOfUseTapped(with helpType: HelpType) {
    self.termsOfUseTappedObserver.send(value: helpType)
  }

  private let (userSessionStartedSignal, userSessionStartedObserver) = Signal<Void, Never>.pipe()
  public func userSessionStarted() {
    self.userSessionStartedObserver.send(value: ())
  }

  private let viewDidLoadProperty = MutableProperty(())
  public func viewDidLoad() {
    self.viewDidLoadProperty.value = ()
  }

  // MARK: - Outputs

  public let beginSCAFlowWithClientSecret: Signal<String, Never>
  public let configureEstimatedShippingView: Signal<(String?, String?), Never>
  public let configureLocalPickupViewWithData: Signal<PledgeLocalPickupViewData, Never>
  public let configurePaymentMethodsViewControllerWithValue: Signal<PledgePaymentMethodsValue, Never>
  public let configurePledgeAmountViewWithData: Signal<PledgeAmountViewConfigData, Never>
  public let configurePledgeAmountSummaryViewControllerWithData: Signal<PledgeAmountSummaryViewData, Never>
  public let configurePledgeRewardsSummaryViewWithData: Signal<
    (PostCampaignRewardsSummaryViewData, Double?, PledgeSummaryViewData),
    Never
  >
  public let configurePledgeViewCTAContainerView: Signal<NoShippingPledgeViewCTAContainerViewData, Never>
  public let configureStripeIntegration: Signal<StripeConfigurationData, Never>
  public let descriptionSectionSeparatorHidden: Signal<Bool, Never>
  public let estimatedShippingViewHidden: Signal<Bool, Never>
  public let goToApplePayPaymentAuthorization: Signal<PaymentAuthorizationData, Never>
  public let goToThanks: Signal<ThanksPageData, Never>
  public let goToLoginSignup: Signal<(LoginIntent, Project, Reward), Never>
  public let localPickupViewHidden: Signal<Bool, Never>
  public let notifyDelegateUpdatePledgeDidSucceedWithMessage: Signal<String, Never>
  public let notifyPledgeAmountViewControllerUnavailableAmountChanged: Signal<Double, Never>
  public let paymentMethodsViewHidden: Signal<Bool, Never>
  public let pledgeAmountViewHidden: Signal<Bool, Never>
  public let pledgeAmountSummaryViewHidden: Signal<Bool, Never>
  public let popToRootViewController: Signal<(), Never>
  public let processingViewIsHidden: Signal<Bool, Never>
  public let showErrorBannerWithMessage: Signal<String, Never>
  public let showApplePayAlert: Signal<(String, String), Never>
  public let showWebHelp: Signal<HelpType, Never>
  public let title: Signal<String, Never>
  public let showPledgeOverTimeUI: Signal<Bool, Never>
  public var pledgeOverTimeConfigData: Signal<PledgePaymentPlansAndSelectionData, Never>

  public var inputs: NoShippingPledgeViewModelInputs { return self }
  public var outputs: NoShippingPledgeViewModelOutputs { return self }
}

// MARK: - Functions

private func requiresSCA(_ envelope: StripeSCARequiring) -> Bool {
  return envelope.requiresSCAFlow
}

// MARK: - Validation Functions

private func amountValid(
  project: Project,
  reward: Reward,
  pledgeAmountData: PledgeAmountData,
  initialAdditionalPledgeAmount: Double,
  context: PledgeViewContext
) -> Bool {
  guard
    project.personalization.backing != nil,
    context.isUpdating,
    userIsBacking(reward: reward, inProject: project)
  else {
    return pledgeAmountData.isValid
  }

  /**
   The amount is valid if it's changed or if the reward has add-ons.
   This works because of the validation that would have occurred during add-ons selection,
   that is, in `RewardAddOnSelectionViewController` we don't navigate further unless the selection changes.
   */
  return [
    pledgeAmountData
      .amount != initialAdditionalPledgeAmount || (reward.hasAddOns || featureNoShippingAtCheckout()),
    pledgeAmountData.isValid
  ]
  .allSatisfy(isTrue)
}

private func shippingRuleValid(
  project: Project,
  reward: Reward,
  shippingRule: ShippingRule?,
  context: PledgeViewContext
) -> Bool {
  if context.isCreating || context == .updateReward {
    return !reward.shipping.enabled || shippingRule != nil
  }

  guard
    let backing = project.personalization.backing,
    let shippingRule = shippingRule,
    context.isUpdating
  else {
    return false
  }

  return backing.locationId != shippingRule.location.id
}

private func paymentMethodValid(
  project: Project,
  reward: Reward,
  paymentSource: PaymentSourceSelected,
  context: PledgeViewContext
) -> Bool {
  guard
    let backedPaymentSourceId = project.personalization.backing?.paymentSource?.id,
    context.isUpdating,
    userIsBacking(reward: reward, inProject: project)
  else {
    return true
  }

  if project.personalization.backing?.status == .errored {
    return true
  } else if backedPaymentSourceId != paymentSource.savedCreditCardId {
    return true
  }

  return false
}

private func allValuesChangedAndValid(
  amountValid: Bool,
  paymentSourceValid: Bool,
  context: PledgeViewContext
) -> Bool {
  if context.isUpdating, context != .updateReward {
    return amountValid || paymentSourceValid
  }

  return amountValid
}

// MARK: - Helper Functions

private func pledgeAmountSummaryViewData(
  with project: Project,
  reward _: Reward,
  allRewardsTotal: Double,
  additionalPledgeAmount: Double,
  shippingViewsHidden: Bool,
  context: PledgeViewContext
) -> PledgeAmountSummaryViewData? {
  guard let backing = project.personalization.backing else { return nil }

  let rewardIsLocalPickup = isRewardLocalPickup(backing.reward)
  let projectCurrencyCountry = projectCountry(forCurrency: project.stats.currency) ?? project.country

  return .init(
    bonusAmount: additionalPledgeAmount,
    bonusAmountHidden: context == .update,
    isNoReward: backing.reward?.isNoReward ?? false,
    locationName: backing.locationName,
    omitUSCurrencyCode: project.stats.omitUSCurrencyCode,
    projectCurrencyCountry: projectCurrencyCountry,
    pledgedOn: backing.pledgedAt,
    rewardMinimum: allRewardsTotal,
    shippingAmount: backing.shippingAmount.flatMap(Double.init),
    shippingAmountHidden: !shippingViewsHidden,
    rewardIsLocalPickup: rewardIsLocalPickup
  )
}

<<<<<<< HEAD
public func mockPledgePaymentIncrement() -> [PledgePaymentIncrement] {
  var increments: [PledgePaymentIncrement] = []
  var timeStamp = Date().timeIntervalSince1970
  for _ in 1...4 {
    timeStamp += 30 * 24 * 60 * 60
    increments.append(PledgePaymentIncrement(
      amount: PledgePaymentIncrementAmount(amount: 250.0, currency: "USD"),
      scheduledCollection: timeStamp
    ))
  }
=======
// TODO: Remove this when implementing the API [MBL-1838](https://kickstarter.atlassian.net/browse/MBL-1838)
private func mockPledgePaymentIncrement() -> [PledgePaymentIncrement] {
  var increments: [PledgePaymentIncrement] = []
  #if DEBUG
    var timeStamp = Date().timeIntervalSince1970
    for _ in 1...4 {
      timeStamp += 30 * 24 * 60 * 60
      increments.append(PledgePaymentIncrement(
        amount: PledgePaymentIncrementAmount(amount: 250.0, currency: "USD"),
        scheduledCollection: timeStamp
      ))
    }
  #endif
>>>>>>> bbbc526c

  return increments
}<|MERGE_RESOLUTION|>--- conflicted
+++ resolved
@@ -93,23 +93,6 @@
     let initialDataUnpacked = Signal.zip(project, baseReward, refTag, context)
 
     let backing = project.map { $0.personalization.backing }.skipNil()
-<<<<<<< HEAD
-    self.showPledgeOverTimeUI = project.signal
-      .map { ($0.isPledgeOverTimeAllowed ?? false) && featurePledgeOverTimeEnabled()
-      }
-
-    self.pledgeOverTimeConfigData = self.showPledgeOverTimeUI
-      .filter { showUI in showUI == true }
-      .combineLatest(with: project)
-      .map { _, project -> PledgePaymentPlansAndSelectionData in
-        PledgePaymentPlansAndSelectionData(
-          selectedPlan: .pledgeInFull,
-          increments: mockPledgePaymentIncrement(),
-          project: project
-        )
-      }
-=======
->>>>>>> bbbc526c
 
     self.pledgeAmountViewHidden = context.map { $0.pledgeAmountViewHidden }
     self.pledgeAmountSummaryViewHidden = Signal.zip(baseReward, context).map { baseReward, context in
@@ -1282,20 +1265,8 @@
   )
 }
 
-<<<<<<< HEAD
+// TODO: Remove this when implementing the API [MBL-1838](https://kickstarter.atlassian.net/browse/MBL-1838)
 public func mockPledgePaymentIncrement() -> [PledgePaymentIncrement] {
-  var increments: [PledgePaymentIncrement] = []
-  var timeStamp = Date().timeIntervalSince1970
-  for _ in 1...4 {
-    timeStamp += 30 * 24 * 60 * 60
-    increments.append(PledgePaymentIncrement(
-      amount: PledgePaymentIncrementAmount(amount: 250.0, currency: "USD"),
-      scheduledCollection: timeStamp
-    ))
-  }
-=======
-// TODO: Remove this when implementing the API [MBL-1838](https://kickstarter.atlassian.net/browse/MBL-1838)
-private func mockPledgePaymentIncrement() -> [PledgePaymentIncrement] {
   var increments: [PledgePaymentIncrement] = []
   #if DEBUG
     var timeStamp = Date().timeIntervalSince1970
@@ -1307,7 +1278,6 @@
       ))
     }
   #endif
->>>>>>> bbbc526c
 
   return increments
 }