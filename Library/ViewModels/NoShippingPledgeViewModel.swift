import Foundation
import KsApi
import PassKit
import Prelude
import ReactiveSwift

public typealias NoShippingPledgeViewCTAContainerViewData = (
  project: Project,
  total: Double,
  isLoggedIn: Bool,
  isEnabled: Bool,
  context: PledgeViewContext,
  willRetryPaymentMethod: Bool
)

public protocol NoShippingPledgeViewModelInputs {
  func applePayButtonTapped()
  func configure(with data: PledgeViewData)
  func creditCardSelected(with paymentSourceData: PaymentSourceSelected)
  func goToLoginSignupTapped()
  func paymentAuthorizationDidAuthorizePayment(
    paymentData: (displayName: String?, network: String?, transactionIdentifier: String)
  )
  func paymentAuthorizationViewControllerDidFinish()
  func paymentPlanSelected(_ paymentPlan: PledgePaymentPlansType)
  func pledgeAmountViewControllerDidUpdate(with data: PledgeAmountData)
  func pledgeDisclaimerViewDidTapLearnMore()
  func scaFlowCompleted(with result: StripePaymentHandlerActionStatusType, error: Error?)
  func stripeTokenCreated(token: String?, error: Error?) -> PKPaymentAuthorizationStatus
  func submitButtonTapped()
  func termsOfUseTapped(with: HelpType)
  func userSessionStarted()
  func viewDidLoad()
}

public protocol NoShippingPledgeViewModelOutputs {
  var beginSCAFlowWithClientSecret: Signal<String, Never> { get }
  var configureEstimatedShippingView: Signal<(String?, String?), Never> { get }
  var configureLocalPickupViewWithData: Signal<PledgeLocalPickupViewData, Never> { get }
  var configurePaymentMethodsViewControllerWithValue: Signal<PledgePaymentMethodsValue, Never> { get }
  var configurePledgeAmountViewWithData: Signal<PledgeAmountViewConfigData, Never> { get }
  var configurePledgeAmountSummaryViewControllerWithData: Signal<PledgeAmountSummaryViewData, Never> { get }
  var configurePledgeRewardsSummaryViewWithData: Signal<
    (PostCampaignRewardsSummaryViewData, Double?, PledgeSummaryViewData),
    Never
  > { get }
  var configurePledgeViewCTAContainerView: Signal<NoShippingPledgeViewCTAContainerViewData, Never> { get }
  var configureStripeIntegration: Signal<StripeConfigurationData, Never> { get }
  var descriptionSectionSeparatorHidden: Signal<Bool, Never> { get }
  var estimatedShippingViewHidden: Signal<Bool, Never> { get }
  var goToApplePayPaymentAuthorization: Signal<PaymentAuthorizationData, Never> { get }
  var goToThanks: Signal<ThanksPageData, Never> { get }
  var goToLoginSignup: Signal<(LoginIntent, Project, Reward), Never> { get }
  var localPickupViewHidden: Signal<Bool, Never> { get }
  var notifyDelegateUpdatePledgeDidSucceedWithMessage: Signal<String, Never> { get }
  var notifyPledgeAmountViewControllerUnavailableAmountChanged: Signal<Double, Never> { get }
  var paymentMethodsViewHidden: Signal<Bool, Never> { get }
  var pledgeAmountViewHidden: Signal<Bool, Never> { get }
  var pledgeAmountSummaryViewHidden: Signal<Bool, Never> { get }
  var popToRootViewController: Signal<(), Never> { get }
  var processingViewIsHidden: Signal<Bool, Never> { get }
  var showApplePayAlert: Signal<(String, String), Never> { get }
  var showErrorBannerWithMessage: Signal<String, Never> { get }
  var showWebHelp: Signal<HelpType, Never> { get }
  var title: Signal<String, Never> { get }
  var showPledgeOverTimeUI: Signal<Bool, Never> { get }
  var pledgeOverTimeConfigData: Signal<PledgePaymentPlansAndSelectionData?, Never> { get }
}

public protocol NoShippingPledgeViewModelType {
  var inputs: NoShippingPledgeViewModelInputs { get }
  var outputs: NoShippingPledgeViewModelOutputs { get }
}

public class NoShippingPledgeViewModel: NoShippingPledgeViewModelType, NoShippingPledgeViewModelInputs,
  NoShippingPledgeViewModelOutputs {
  public init() {
    let initialData = Signal.combineLatest(
      self.configureWithDataProperty.signal,
      self.viewDidLoadProperty.signal
    )
    .map(first)
    .skipNil()

    let project = initialData.map(\.project)
    let baseReward = initialData.map(\.rewards).map(\.first).skipNil()
    let rewards = initialData.map(\.rewards)
    let selectedQuantities = initialData.map(\.selectedQuantities)
    let selectedLocationId = initialData.map(\.selectedLocationId)
    let selectedShippingRule = initialData.map(\.selectedShippingRule)
    let refTag = initialData.map(\.refTag)
    let context = initialData.map(\.context)

    let initialDataUnpacked = Signal.zip(project, baseReward, refTag, context)

    let backing = project.map { $0.personalization.backing }.skipNil()

    self.pledgeAmountViewHidden = context.map { $0.pledgeAmountViewHidden }
    self.pledgeAmountSummaryViewHidden = Signal.zip(baseReward, context).map { baseReward, context in
      (baseReward.isNoReward && context == .update) || context.pledgeAmountSummaryViewHidden
    }

    self.descriptionSectionSeparatorHidden = Signal.combineLatest(context, baseReward)
      .map { context, reward in
        if context.isAny(of: .pledge, .updateReward) {
          return reward.isNoReward == false
        }

        return context.sectionSeparatorsHidden
      }

    let isLoggedIn = Signal.merge(initialData.ignoreValues(), self.userSessionStartedSignal)
      .map { _ in AppEnvironment.current.currentUser }
      .map(isNotNil)

    let allRewardsTotal = Signal.combineLatest(
      rewards,
      selectedQuantities
    )
    .map(calculateAllRewardsTotal)

    let initialShippingTotal = project.map { project in
      guard let backing = project.personalization.backing else {
        return 0.0
      }
      return backing.shippingAmount ?? 0.0
    }

    let calculatedShippingTotal = Signal.combineLatest(
      selectedShippingRule.skipNil(),
      rewards,
      selectedQuantities
    )
    .map(calculateShippingTotal)

    let allRewardsShippingTotal = Signal.merge(
      initialShippingTotal,
      calculatedShippingTotal
    )

    // Initial pledge amount is zero if not backed and not set previously in the flow.
    let initialAdditionalPledgeAmount = initialData.map {
      if let bonusSupport = $0.bonusSupport {
        return bonusSupport
      } else if let backing = $0.project.personalization.backing {
        return backing.bonusAmount
      } else {
        return 0.0
      }
    }

    // TODO(MBL-1670): Delete the additional pledge amount, any validation, and the stepper class.
    let additionalPledgeAmount = Signal.merge(
      self.pledgeAmountDataSignal.map { $0.amount },
      initialAdditionalPledgeAmount
    )

    self.notifyPledgeAmountViewControllerUnavailableAmountChanged = allRewardsTotal

    let projectAndReward = Signal.zip(project, baseReward)

    /**
     Shipping location selector is hidden if the context hides it,
     if the base reward has no shipping, when add-ons were selected or when base reward has local pickup option.
     */
    let nonLocalPickupShippingLocationViewHidden = Signal.combineLatest(baseReward, rewards, context)
      .map { baseReward, rewards, context in
        [
          context.shippingLocationViewHidden,
          !baseReward.shipping.enabled,
          rewards.count > 1
        ].contains(true)
      }

    /**
     if the base reward has no shipping, when NO add-ons were selected or when base reward has local pickup option.
     */
    let nonLocalPickupShippingSummaryViewHidden = Signal.combineLatest(baseReward, rewards, context)
      .map { baseReward, rewards, context in
        [
          context.isAny(of: .update, .changePaymentMethod, .fixPaymentMethod),
          !baseReward.shipping.enabled,
          rewards.count == 1
        ].contains(true)
      }

    let shippingViewsHiddenConditionsForPledgeAmountSummary: Signal<Bool, Never> = Signal
      .combineLatest(
        nonLocalPickupShippingLocationViewHidden,
        nonLocalPickupShippingSummaryViewHidden
      )
      .map { a, b -> Bool in
        let r = a && b
        return r
      }

    self.localPickupViewHidden = baseReward.map(isRewardLocalPickup).negate()

    self.configurePledgeAmountViewWithData = Signal.combineLatest(
      projectAndReward,
      initialAdditionalPledgeAmount
    )
    .map(unpack)
    .map { project, reward, additionalPledgeAmount in
      (
        project,
        reward,
        additionalPledgeAmount
      )
    }

    self.configureLocalPickupViewWithData = projectAndReward
      .switchMap { projectAndReward -> SignalProducer<PledgeLocalPickupViewData?, Never> in
        guard let locationName = projectAndReward.1.localPickup?.displayableName else {
          return SignalProducer(value: nil)
        }

        let localPickupLocationData = PledgeLocalPickupViewData(locationName: locationName)

        return SignalProducer(value: localPickupLocationData)
      }
      .skipNil()

    /**
     * The total pledge amount that will be used to create the backing.
     * For a regular reward this includes the bonus support amount,
     * the total of all rewards
     * For No Reward this is only the pledge amount.
     */
    let calculatedPledgeTotal = Signal.combineLatest(
      additionalPledgeAmount,
      allRewardsShippingTotal,
      allRewardsTotal
    )
    .map(calculatePledgeTotal)

    let pledgeTotal = Signal.merge(
      backing.map(\.amount),
      calculatedPledgeTotal
    )

    let projectAndConfirmationLabelHidden = Signal.combineLatest(
      project,
      context.map { $0.confirmationLabelHidden }
    )

    // The selected shipping rule, if present, is always the most up-to-date shipping information.
    // If not present, get shipping location from the backing instead.
    let shippingLocation: Signal<String?, Never> = Signal.combineLatest(project, selectedShippingRule)
      .map { project, shippingRule in
        if let shippingRule {
          return shippingRule.location.localizedName
        }
        if let backing = project.personalization.backing {
          return backing.locationName
        }
        return nil
      }

    let shippingSummaryViewDataNonnil = Signal.combineLatest(
      shippingLocation.skipNil(),
      project.map(\.stats.omitUSCurrencyCode),
      project.map { project in
        projectCountry(forCurrency: project.stats.currency) ?? project.country
      },
      allRewardsShippingTotal
    )
    .map(PledgeShippingSummaryViewData.init)

    let shippingSummaryViewData = Signal.merge(
      shippingSummaryViewDataNonnil.wrapInOptional(),
      shippingLocation.filter(isNil).mapConst(nil)
    )

    self.configurePledgeRewardsSummaryViewWithData = Signal.combineLatest(
      initialData,
      pledgeTotal,
      additionalPledgeAmount,
      shippingSummaryViewData,
      rewards
    )
    .compactMap { data, pledgeTotal, additionalPledgeAmount, shipping, rewards in
      let rewardsData = PostCampaignRewardsSummaryViewData(
        rewards: data.rewards,
        selectedQuantities: data.selectedQuantities,
        projectCountry: data.project.country,
        omitCurrencyCode: data.project.stats.omitUSCurrencyCode,
        shipping: shipping
      )
      let pledgeData = PledgeSummaryViewData(
        project: data.project,
        total: pledgeTotal,
        confirmationLabelHidden: false,
        pledgeHasNoReward: pledgeHasNoRewards(rewards: rewards)
      )
      return (rewardsData, additionalPledgeAmount, pledgeData)
    }

    self.configurePledgeAmountSummaryViewControllerWithData = Signal.combineLatest(
      projectAndReward,
      allRewardsTotal,
      additionalPledgeAmount,
      shippingViewsHiddenConditionsForPledgeAmountSummary,
      context
    )
    .map { projectAndReward, allRewardsTotal, amount, shippingViewsHidden, context in
      (projectAndReward.0, projectAndReward.1, allRewardsTotal, amount, shippingViewsHidden, context)
    }
    .map(pledgeAmountSummaryViewData)
    .skipNil()

    let configurePaymentMethodsViewController = Signal.merge(
      initialDataUnpacked,
      initialDataUnpacked.takeWhen(self.userSessionStartedSignal)
    )

    self.configurePaymentMethodsViewControllerWithValue = configurePaymentMethodsViewController
      .filter { !$3.paymentMethodsViewHidden }
      .compactMap { project, reward, refTag, context -> PledgePaymentMethodsValue? in
        guard let user = AppEnvironment.current.currentUser else { return nil }

        // This second to last value - pledgeTotal - is only needed when the payment methods controller
        // is used in late campaign pledges. There is an assert in PledgePaymentMethodsViewModel to ensure
        // we don't accidentally propagate this nan downstream.
        return (user, project, "", reward, context, refTag)
      }

    self.goToLoginSignup = Signal.combineLatest(project, baseReward, self.goToLoginSignupSignal)
      .map { (LoginIntent.backProject, $0.0, $0.1) }

    self.paymentMethodsViewHidden = Signal.combineLatest(isLoggedIn, context)
      .map { !$0 || $1.paymentMethodsViewHidden }

    let pledgeAmountIsValid: Signal<Bool, Never> = self.pledgeAmountDataSignal
      .map { $0.isValid }

    self.configureStripeIntegration = Signal.combineLatest(
      initialData,
      context
    )
    .filter { !$1.paymentMethodsViewHidden }
    .ignoreValues()
    .map { _ in
      (
        Secrets.ApplePay.merchantIdentifier,
        AppEnvironment.current.environmentType.stripePublishableKey
      )
    }

    /// The `selectedPaymentSource` will take the payment source id (A) or the setup intent client secret (B) and map only to `createBackingData` or `updateBackingData`
    let selectedPaymentSource = Signal.merge(
      initialData.mapConst(nil),
      self.creditCardSelectedSignal.wrapInOptional()
    )

    self.showWebHelp = Signal.merge(
      self.termsOfUseTappedSignal,
      self.pledgeDisclaimerViewDidTapLearnMoreSignal.mapConst(.trust)
    )

    self.configureEstimatedShippingView = Signal.combineLatest(
      project,
      rewards,
      selectedShippingRule,
      selectedQuantities
    )
    .map { project, rewards, shippingRule, selectedQuantities in
      guard let rule = shippingRule else { return (nil, nil) }

      return (
        estimatedShippingText(
          for: rewards,
          project: project,
          locationId: rule.location.id,
          selectedQuantities: selectedQuantities
        ),
        estimatedShippingConversionText(
          for: rewards,
          project: project,
          locationId: rule.location.id,
          selectedQuantities: selectedQuantities
        )
      )
    }

    self.estimatedShippingViewHidden = Signal.combineLatest(self.configureEstimatedShippingView, baseReward)
      .map { estimatedShippingStrings, reward in
        let (estimatedShipping, _) = estimatedShippingStrings
        return reward.shipping.enabled == false || estimatedShipping == nil
      }

    // MARK: - Apple Pay

    let changingApplePayPaymentMethod = self.applePayButtonTappedSignal
      .combineLatest(with: context)
      .map(second)
      .filter { $0 == .changePaymentMethod }
      .ignoreValues()

    let goToApplePayPaymentAuthorization = pledgeAmountIsValid
      .takeWhen(self.applePayButtonTappedSignal)
      .filter(isTrue)

    let showApplePayAlert = pledgeAmountIsValid
      .takeWhen(self.applePayButtonTappedSignal)
      .filter(isFalse)

    let paymentAuthorizationData: Signal<PaymentAuthorizationData, Never> = Signal.combineLatest(
      project,
      baseReward,
      allRewardsTotal,
      additionalPledgeAmount,
      allRewardsShippingTotal
    )
    .map { project, reward, allRewardsTotal, additionalPledgeAmount, shippingTotal -> PaymentAuthorizationData in
      let r = (
        project,
        reward,
        allRewardsTotal,
        additionalPledgeAmount,
        shippingTotal,
        Secrets.ApplePay.merchantIdentifier
      ) as PaymentAuthorizationData

      return r
    }

    self.goToApplePayPaymentAuthorization = paymentAuthorizationData
      .takeWhen(goToApplePayPaymentAuthorization)

    let pkPaymentData = self.pkPaymentSignal
      .map { pkPayment -> PKPaymentData? in
        guard let displayName = pkPayment.displayName, let network = pkPayment.network else {
          return nil
        }

        return (displayName, network, pkPayment.transactionIdentifier)
      }

    // MARK: - Create Apple Pay Backing

    let applePayStatusSuccess = Signal.combineLatest(
      self.stripeTokenSignal.skipNil(),
      self.stripeErrorSignal.filter(isNil),
      pkPaymentData.skipNil()
    )
    .mapConst(PKPaymentAuthorizationStatus.success)

    let applePayStatusFailure = Signal.merge(
      self.stripeErrorSignal.skipNil().ignoreValues(),
      self.stripeTokenSignal.filter(isNil).ignoreValues(),
      pkPaymentData.filter(isNil).ignoreValues()
    )
    .mapConst(PKPaymentAuthorizationStatus.failure)

    self.createApplePayBackingStatusProperty <~ Signal.merge(
      applePayStatusSuccess,
      applePayStatusFailure
    )

    let willCreateApplePayBacking = Signal.combineLatest(
      applePayStatusSuccess,
      context
    )
    .map { $1.isCreating }
    .filter(isTrue)

    // MARK: - Update Apple Pay Backing

    let applePayParams = Signal.combineLatest(
      pkPaymentData.skipNil(),
      self.stripeTokenSignal.skipNil()
    )
    .map { paymentData, token in
      (
        paymentData.displayName,
        paymentData.network,
        paymentData.transactionIdentifier,
        token
      )
    }
    .map(ApplePayParams.init)

    let applePayParamsData = Signal.merge(
      initialData.mapConst(nil),
      applePayParams.wrapInOptional()
    )

    // MARK: - Create Backing

    let createBackingData = Signal.combineLatest(
      project,
      rewards,
      pledgeTotal,
      selectedQuantities,
      selectedShippingRule,
      selectedPaymentSource,
      applePayParamsData,
      refTag
    )
    .map {
      project,
        rewards,
        pledgeTotal,
        selectedQuantities,
        selectedShippingRule,
        selectedPaymentSource,
        applePayParams,
        refTag
        -> CreateBackingData in

      var paymentSourceId = selectedPaymentSource?.savedCreditCardId

      return (
        project: project,
        rewards: rewards,
        pledgeTotal: pledgeTotal,
        selectedQuantities: selectedQuantities,
        shippingRule: selectedShippingRule,
        paymentSourceId: paymentSourceId,
        setupIntentClientSecret: nil,
        applePayParams: applePayParams,
        refTag: refTag,
        incremental: false // TODO: implementation in [mbl-1853](https://kickstarter.atlassian.net/browse/MBL-1853)
      )
    }

    let createButtonTapped = context
      .takeWhen(self.submitButtonTappedSignal)
      .filter { context in context.isCreating }
      .ignoreValues()

    let createBackingDataAndIsApplePay = createBackingData.takePairWhen(
      Signal.merge(
        createButtonTapped.mapConst(false),
        willCreateApplePayBacking
      )
    )

    // Captures the checkoutId immediately and avoids a race condition further down the chain.
    let checkoutIdProperty = MutableProperty<Int?>(nil)
    let processingViewIsHidden = MutableProperty<Bool>(true)

    let createBackingEvents = createBackingDataAndIsApplePay
      .map(CreateBackingInput.input(from:isApplePay:))
      .switchMap { [checkoutIdProperty] input in
        AppEnvironment.current.apiService.createBacking(input: input)
          .ksr_delay(AppEnvironment.current.apiDelayInterval, on: AppEnvironment.current.scheduler)
          .on(
            starting: {
              processingViewIsHidden.value = false
            },
            terminated: {
              processingViewIsHidden.value = true
            }
          )
          .map { envelope -> StripeSCARequiring in
            checkoutIdProperty.value = decompose(id: envelope.createBacking.checkout.id)
            return envelope as StripeSCARequiring
          }
          .materialize()
      }

    // MARK: - Update Backing

    let updateBackingData = Signal.combineLatest(
      backing,
      rewards,
      pledgeTotal,
      selectedQuantities,
      selectedShippingRule,
      selectedPaymentSource,
      applePayParamsData
    )
    .map {
      backing,
        rewards,
        pledgeTotal,
        selectedQuantities,
        selectedShippingRule,
        selectedPaymentSource,
        applePayParams
        -> UpdateBackingData in
      var paymentSourceId = selectedPaymentSource?.savedCreditCardId

      return (
        backing: backing,
        rewards: rewards,
        pledgeTotal: pledgeTotal,
        selectedQuantities: selectedQuantities,
        shippingRule: selectedShippingRule,
        paymentSourceId: paymentSourceId,
        setupIntentClientSecret: nil,
        applePayParams: applePayParams
      )
    }

    let willUpdateApplePayBacking = Signal.combineLatest(
      applePayStatusSuccess,
      context
    )
    .map { $1.isUpdating }
    .filter(isTrue)

    let updateButtonTapped = context
      .takeWhen(self.submitButtonTappedSignal)
      .filter { context in context.isUpdating }
      .ignoreValues()

    let updateBackingDataAndIsApplePay = updateBackingData.takePairWhen(
      Signal.merge(
        updateButtonTapped.mapConst(false),
        willUpdateApplePayBacking
      )
    )

    let updateBackingEvents = updateBackingDataAndIsApplePay
      .map(UpdateBackingInput.input(from:isApplePay:))
      .switchMap { input in
        AppEnvironment.current.apiService.updateBacking(input: input)
          .ksr_delay(AppEnvironment.current.apiDelayInterval, on: AppEnvironment.current.scheduler)
          .on(
            starting: {
              processingViewIsHidden.value = false
            },
            terminated: {
              processingViewIsHidden.value = true
            }
          )
          .map { $0 as StripeSCARequiring }
          .materialize()
      }

    let createOrUpdateEvent = Signal.merge(
      createBackingEvents,
      updateBackingEvents
    )

    self.processingViewIsHidden = processingViewIsHidden.signal

    // MARK: - Form Validation

    let amountChangedAndValid = Signal.combineLatest(
      project,
      baseReward,
      self.pledgeAmountDataSignal,
      initialAdditionalPledgeAmount,
      context
    )
    .map(amountValid)

    self.showApplePayAlert = Signal.combineLatest(
      project,
      self.pledgeAmountDataSignal
    )
    .takeWhen(showApplePayAlert)
    .map { project, pledgeAmountData in (project, pledgeAmountData.min, pledgeAmountData.max) }
    .map { project, min, max in
      (
        Strings.Almost_there(),
        Strings.Please_enter_a_pledge_amount_between_min_and_max(
          min: Format
            .currency(
              min,
              country: projectCountry(forCurrency: project.stats.currency) ?? project.country,
              omitCurrencyCode: false
            ),
          max: Format
            .currency(
              max,
              country: projectCountry(forCurrency: project.stats.currency) ?? project.country,
              omitCurrencyCode: false
            )
        )
      )
    }

    let notChangingPaymentMethod = context.map { context in
      context.isUpdating && context != .changePaymentMethod
    }
    .filter(isTrue)

    /// The `paymentMethodChangedAndValid` will do as it before taking the payment source id (A) or the setup intent client secret (B), one or the other for comparison against the existing backing payment source id. It does not care which of two payment sources the id refers to.
    let paymentMethodChangedAndValid = Signal.merge(
      notChangingPaymentMethod.mapConst(false),
      Signal.combineLatest(
        project,
        baseReward,
        self.creditCardSelectedSignal,
        context
      )
      .map(paymentMethodValid)
    )

    let valuesChangedAndValid = Signal.combineLatest(
      amountChangedAndValid,
      paymentMethodChangedAndValid,
      context
    )
    .map(allValuesChangedAndValid)

    let isEnabled = Signal.merge(
      self.viewDidLoadProperty.signal.mapConst(false)
        .take(until: valuesChangedAndValid.ignoreValues()),
      valuesChangedAndValid,
      self.submitButtonTappedSignal.mapConst(false),
      createOrUpdateEvent.filter { $0.isTerminating }.mapConst(true)
    )
    .skipRepeats()

    let isCreateOrUpdateBacking = Signal.merge(
      self.submitButtonTappedSignal.mapConst(true),
      Signal.merge(willUpdateApplePayBacking, willCreateApplePayBacking).mapConst(false)
    )

    // MARK: - Success/Failure

    let scaFlowCompletedWithError = self.scaFlowCompletedWithResultSignal
      .filter { $0.0.status == .failed }
      .map(second)
      .skipNil()

    let scaFlowCompletedWithSuccess = self.scaFlowCompletedWithResultSignal
      .filter { $0.0.status == .succeeded }
      .map(first)
      .ignoreValues()

    let didInitiateApplePayBacking = Signal.merge(
      willCreateApplePayBacking,
      willUpdateApplePayBacking
    )

    let paymentAuthorizationDidFinish = didInitiateApplePayBacking
      .takeWhen(self.paymentAuthorizationDidFinishSignal)

    let createOrUpdateApplePayBackingCompleted = Signal.zip(
      didInitiateApplePayBacking,
      createOrUpdateEvent.filter { $0.isTerminating }.ignoreValues(),
      paymentAuthorizationDidFinish
    )

    let valuesOrNil = Signal.merge(
      createOrUpdateEvent.values().wrapInOptional(),
      isCreateOrUpdateBacking.mapConst(nil)
    )

    let createOrUpdateBackingEventValuesNoSCA = valuesOrNil
      .skipNil()
      .filter(requiresSCA >>> isFalse)

    let createOrUpdateBackingDidCompleteNoSCA = isCreateOrUpdateBacking
      .takeWhen(createOrUpdateBackingEventValuesNoSCA)
      .filter(isTrue)
      .ignoreValues()

    let createOrUpdateBackingEventValuesRequiresSCA = valuesOrNil
      .skipNil()
      .filter(requiresSCA)

    self.beginSCAFlowWithClientSecret = createOrUpdateBackingEventValuesRequiresSCA
      .map { $0.clientSecret }
      .skipNil()

    let didCompleteApplePayBacking = valuesOrNil
      .takeWhen(createOrUpdateApplePayBackingCompleted)
      .skipNil()

    let creatingContext = context.filter { $0.isCreating }

    let createBackingCompletionEvents = Signal.merge(
      didCompleteApplePayBacking.combineLatest(with: willCreateApplePayBacking).ignoreValues(),
      createOrUpdateBackingDidCompleteNoSCA.combineLatest(with: creatingContext).ignoreValues(),
      scaFlowCompletedWithSuccess.combineLatest(with: creatingContext).ignoreValues()
    )

    let thanksPageData = Signal.combineLatest(
      createBackingDataAndIsApplePay,
      checkoutIdProperty.signal,
      baseReward,
      additionalPledgeAmount,
      allRewardsShippingTotal
    )
    .map { dataAndIsApplePay, checkoutId, baseReward, additionalPledgeAmount, shippingTotal
      -> (CreateBackingData, Bool, String?, Reward, Double, Double) in
      let (data, isApplePay) = dataAndIsApplePay
      guard let checkoutId = checkoutId else {
        return (
          data,
          isApplePay,
          nil,
          baseReward,
          additionalPledgeAmount,
          shippingTotal
        )
      }
      return (
        data,
        isApplePay,
        String(checkoutId),
        baseReward,
        additionalPledgeAmount,
        shippingTotal
      )
    }
    .map { data, isApplePay, checkoutId, baseReward, additionalPledgeAmount, shippingTotal
      -> ThanksPageData? in
      let checkoutPropsData = checkoutProperties(
        from: data.project,
        baseReward: baseReward,
        addOnRewards: data.rewards,
        selectedQuantities: data.selectedQuantities,
        additionalPledgeAmount: additionalPledgeAmount,
        pledgeTotal: data.pledgeTotal,
        shippingTotal: shippingTotal,
        checkoutId: checkoutId,
        isApplePay: isApplePay
      )

      return (data.project, baseReward, checkoutPropsData, data.pledgeTotal)
    }
    .skipNil()

    self.goToThanks = thanksPageData
      .takeWhen(createBackingCompletionEvents)

    let errorsOrNil = Signal.merge(
      createOrUpdateEvent.errors().wrapInOptional(),
      isCreateOrUpdateBacking.mapConst(nil)
    )

    let createOrUpdateApplePayBackingError = createOrUpdateApplePayBackingCompleted
      .withLatest(from: errorsOrNil)
      .map(second)
      .skipNil()

    let createOrUpdateBackingError = isCreateOrUpdateBacking
      .takePairWhen(errorsOrNil.skipNil())
      .filter(first >>> isTrue)
      .map(second)

    let updatingContext = context.filter { $0.isUpdating }

    let updateBackingCompletionEvents = Signal.merge(
      didCompleteApplePayBacking.combineLatest(with: willUpdateApplePayBacking).ignoreValues(),
      createOrUpdateBackingDidCompleteNoSCA.combineLatest(with: updatingContext).ignoreValues(),
      scaFlowCompletedWithSuccess.combineLatest(with: updatingContext).ignoreValues()
    )

    self.notifyDelegateUpdatePledgeDidSucceedWithMessage = updateBackingCompletionEvents
      .mapConst(Strings.Got_it_your_changes_have_been_saved())

    let graphErrors = Signal.merge(
      createOrUpdateApplePayBackingError,
      createOrUpdateBackingError
    )
    .map { $0.localizedDescription }

    let scaErrors = scaFlowCompletedWithError.map { $0.localizedDescription }

    self.showErrorBannerWithMessage = Signal.merge(
      graphErrors,
      scaErrors
    )

    self.popToRootViewController = self.notifyDelegateUpdatePledgeDidSucceedWithMessage.ignoreValues()

    let willRetryPaymentMethod = Signal.combineLatest(
      context,
      project,
      selectedPaymentSource
    )
    .map { context, project, selectedPaymentSource -> Bool in

      context == .fixPaymentMethod
        && project.personalization.backing?.paymentSource?.id == selectedPaymentSource?.savedCreditCardId
    }
    .skipRepeats()

    self.configurePledgeViewCTAContainerView = Signal.combineLatest(
      project,
      pledgeTotal.skipRepeats(),
      isLoggedIn,
      isEnabled,
      context,
      willRetryPaymentMethod
    )
    .map { $0 as NoShippingPledgeViewCTAContainerViewData }

    self.title = context.map { $0.title }

    let trackCheckoutPageViewData = Signal.zip(
      project,
      baseReward,
      rewards,
      selectedQuantities,
      refTag,
      initialAdditionalPledgeAmount,
      pledgeTotal,
      context
    )

    // MARK: - Tracking

    trackCheckoutPageViewData
      .observeValues { project, baseReward, rewards, selectedQuantities, refTag, additionalPledgeAmount, pledgeTotal, pledgeViewContext in
        let checkoutData = checkoutProperties(
          from: project,
          baseReward: baseReward,
          addOnRewards: rewards,
          selectedQuantities: selectedQuantities,
          additionalPledgeAmount: additionalPledgeAmount,
          pledgeTotal: pledgeTotal,
          shippingTotal: 0,
          checkoutId: nil,
          isApplePay: false
        )

        AppEnvironment.current.ksrAnalytics.trackCheckoutPaymentPageViewed(
          project: project,
          reward: baseReward,
          pledgeViewContext: pledgeViewContext,
          checkoutData: checkoutData,
          refTag: refTag
        )
      }

    let pledgeSubmitEventsSignal = Signal.combineLatest(
      createBackingData,
      baseReward,
      additionalPledgeAmount
    )

    // Pledge pledge_submit event
    pledgeSubmitEventsSignal
      .takeWhen(self.submitButtonTappedSignal)
      .map { data, baseReward, additionalPledgeAmount in
        let checkoutData = checkoutProperties(
          from: data.project,
          baseReward: baseReward,
          addOnRewards: data.rewards,
          selectedQuantities: data.selectedQuantities,
          additionalPledgeAmount: additionalPledgeAmount,
          pledgeTotal: data.pledgeTotal,
          shippingTotal: 0,
          checkoutId: nil,
          isApplePay: false
        )

        return (data.project, baseReward, data.refTag, checkoutData)
      }
      .observeValues { project, reward, refTag, checkoutData in
        AppEnvironment.current.ksrAnalytics.trackPledgeSubmitButtonClicked(
          project: project,
          reward: reward,
          typeContext: .creditCard,
          checkoutData: checkoutData,
          refTag: refTag
        )
      }

    // Pay With Apple pledge_submit event
    pledgeSubmitEventsSignal
      .takeWhen(self.applePayButtonTappedSignal)
      .map { data, baseReward, additionalPledgeAmount in
        let checkoutData = checkoutProperties(
          from: data.project,
          baseReward: baseReward,
          addOnRewards: data.rewards,
          selectedQuantities: data.selectedQuantities,
          additionalPledgeAmount: additionalPledgeAmount,
          pledgeTotal: data.pledgeTotal,
          shippingTotal: 0,
          checkoutId: nil,
          isApplePay: true
        )

        return (data.project, baseReward, data.refTag, checkoutData)
      }
      .observeValues { project, reward, refTag, checkoutData in
        AppEnvironment.current.ksrAnalytics.trackPledgeSubmitButtonClicked(
          project: project,
          reward: reward,
          typeContext: .applePay,
          checkoutData: checkoutData,
          refTag: refTag
        )
      }

    // MARK: - Pledge Over Time

<<<<<<< HEAD
    let pledgeOverTimeUIEnabled = project.signal
      .map { ($0.isPledgeOverTimeAllowed ?? false) && featurePledgeOverTimeEnabled() }

    let pledgeOverTimeQuery = Signal.combineLatest(project, pledgeTotal, pledgeOverTimeUIEnabled)
      // Only call the query once
      .take(first: 1)
      .switchMap { (project: Project, pledgeTotal: Double, pledgeOverTimeUIEnabled: Bool) -> SignalProducer<
        Signal<GraphAPI.BuildPaymentPlanQuery.Data?, ErrorEnvelope>.Event,
        Never
      > in
        // Proceed with the query only if Pledge Over Time (PLOT) is enabled.
        // If PLOT is disabled, return nil to ensure that the `combineLatest` in `pledgeOverTimeConfigData`
        // emits a value, maintaining the Signal pipeline's flow.
        guard pledgeOverTimeUIEnabled else {
          return SignalProducer(value: .value(nil))
        }

        let amountFormatter = NumberFormatter()
        let amount = amountFormatter.string(from: NSNumber(value: pledgeTotal)) ?? ""
        return AppEnvironment.current.apiService.buildPaymentPlan(
          projectSlug: project.slug,
          pledgeAmount: amount
        )
        // Wrap the response in an optional and convert the SignalProducer events into materialized values
        // to handle success or error scenarios downstream.
        .wrapInOptional()
        .materialize()
      }

    self.showPledgeOverTimeUI = Signal.merge(
      // Hide PLOT if the feature flag is off on either client or server
      pledgeOverTimeUIEnabled,
      // Hide PLOT if an error occurs
      pledgeOverTimeQuery.errors().map(value: false)
    )

    let pledgeOverTimeApiValues = pledgeOverTimeQuery
      .values()
      // Emit a default `nil` value to ensure the Signal pipeline remains active
      // and `combineLatest` in `pledgeOverTimeConfigData` emits a value even when errors occur.
      .demoteErrors(replaceErrorWith: nil)

    self.pledgeOverTimeConfigData = Signal
      .combineLatest(project, pledgeOverTimeApiValues, self.paymentPlanSelectedSignal)
      .map { project, pledgeOverTimeApiValues, paymentPlanSelected in

        // Wrap the value in `nil` to ensure the Signal emits consistently,
        // even when the API request fails or Pledge Over Time is disabled.
        guard let paymentPlan = pledgeOverTimeApiValues?.project?.paymentPlan else { return nil }

        // TODO: Temporary placeholder to simulate the ineligible state for plans.
        // The `thresholdAmount` will be retrieved from the API in the future.
        // See [MBL-1838](https://kickstarter.atlassian.net/browse/MBL-1838) for implementation details.
        let thresholdAmount = 125.0

        return PledgePaymentPlansAndSelectionData(
          withPaymentPlanFragment: paymentPlan,
          selectedPlan: paymentPlanSelected,
          project: project,
          thresholdAmount: thresholdAmount
        )
      }

    // Sending `.pledgeInFull` as default option
    self.paymentPlanSelectedObserver.send(value: .pledgeInFull)
=======
    self.plotViewModel = PLOTPledgeViewModel(project: project, pledgeTotal: pledgeTotal)
>>>>>>> cb053572
  }

  // MARK: - Inputs

  private let (applePayButtonTappedSignal, applePayButtonTappedObserver) = Signal<Void, Never>.pipe()
  public func applePayButtonTapped() {
    self.applePayButtonTappedObserver.send(value: ())
  }

  private let configureWithDataProperty = MutableProperty<PledgeViewData?>(nil)
  public func configure(with data: PledgeViewData) {
    self.configureWithDataProperty.value = data
  }

  private let (creditCardSelectedSignal, creditCardSelectedObserver) = Signal<PaymentSourceSelected, Never>
    .pipe()
  public func creditCardSelected(with paymentSourceData: PaymentSourceSelected) {
    self.creditCardSelectedObserver.send(value: paymentSourceData)
  }

  private let (pkPaymentSignal, pkPaymentObserver) = Signal<(
    displayName: String?,
    network: String?,
    transactionIdentifier: String
  ), Never>.pipe()
  public func paymentAuthorizationDidAuthorizePayment(paymentData: (
    displayName: String?,
    network: String?,
    transactionIdentifier: String
  )) {
    self.pkPaymentObserver.send(value: paymentData)
  }

  private let (paymentAuthorizationDidFinishSignal, paymentAuthorizationDidFinishObserver)
    = Signal<Void, Never>.pipe()
  public func paymentAuthorizationViewControllerDidFinish() {
    self.paymentAuthorizationDidFinishObserver.send(value: ())
  }

  private let (paymentPlanSelectedSignal, paymentPlanSelectedObserver) = Signal<PledgePaymentPlansType, Never>
    .pipe()
  public func paymentPlanSelected(_ paymentPlan: PledgePaymentPlansType) {
    self.paymentPlanSelectedObserver.send(value: paymentPlan)
  }

  private let (goToLoginSignupSignal, goToLoginSignupObserver) = Signal<Void, Never>.pipe()
  public func goToLoginSignupTapped() {
    self.goToLoginSignupObserver.send(value: ())
  }

  private let (pledgeAmountDataSignal, pledgeAmountObserver) = Signal<PledgeAmountData, Never>.pipe()
  public func pledgeAmountViewControllerDidUpdate(with data: PledgeAmountData) {
    self.pledgeAmountObserver.send(value: data)
  }

  private let (pledgeDisclaimerViewDidTapLearnMoreSignal, pledgeDisclaimerViewDidTapLearnMoreObserver)
    = Signal<Void, Never>.pipe()
  public func pledgeDisclaimerViewDidTapLearnMore() {
    self.pledgeDisclaimerViewDidTapLearnMoreObserver.send(value: ())
  }

  private let (scaFlowCompletedWithResultSignal, scaFlowCompletedWithResultObserver)
    = Signal<(StripePaymentHandlerActionStatusType, Error?), Never>.pipe()
  public func scaFlowCompleted(with result: StripePaymentHandlerActionStatusType, error: Error?) {
    self.scaFlowCompletedWithResultObserver.send(value: (result, error))
  }

  private let (stripeTokenSignal, stripeTokenObserver) = Signal<String?, Never>.pipe()
  private let (stripeErrorSignal, stripeErrorObserver) = Signal<Error?, Never>.pipe()

  private let (submitButtonTappedSignal, submitButtonTappedObserver) = Signal<Void, Never>.pipe()
  public func submitButtonTapped() {
    self.submitButtonTappedObserver.send(value: ())
  }

  private let createApplePayBackingStatusProperty = MutableProperty<PKPaymentAuthorizationStatus>(.failure)
  public func stripeTokenCreated(token: String?, error: Error?) -> PKPaymentAuthorizationStatus {
    self.stripeTokenObserver.send(value: token)
    self.stripeErrorObserver.send(value: error)

    return self.createApplePayBackingStatusProperty.value
  }

  private let (termsOfUseTappedSignal, termsOfUseTappedObserver) = Signal<HelpType, Never>.pipe()
  public func termsOfUseTapped(with helpType: HelpType) {
    self.termsOfUseTappedObserver.send(value: helpType)
  }

  private let (userSessionStartedSignal, userSessionStartedObserver) = Signal<Void, Never>.pipe()
  public func userSessionStarted() {
    self.userSessionStartedObserver.send(value: ())
  }

  private let viewDidLoadProperty = MutableProperty(())
  public func viewDidLoad() {
    self.viewDidLoadProperty.value = ()
  }

  // MARK: - Outputs

  public let beginSCAFlowWithClientSecret: Signal<String, Never>
  public let configureEstimatedShippingView: Signal<(String?, String?), Never>
  public let configureLocalPickupViewWithData: Signal<PledgeLocalPickupViewData, Never>
  public let configurePaymentMethodsViewControllerWithValue: Signal<PledgePaymentMethodsValue, Never>
  public let configurePledgeAmountViewWithData: Signal<PledgeAmountViewConfigData, Never>
  public let configurePledgeAmountSummaryViewControllerWithData: Signal<PledgeAmountSummaryViewData, Never>
  public let configurePledgeRewardsSummaryViewWithData: Signal<
    (PostCampaignRewardsSummaryViewData, Double?, PledgeSummaryViewData),
    Never
  >
  public let configurePledgeViewCTAContainerView: Signal<NoShippingPledgeViewCTAContainerViewData, Never>
  public let configureStripeIntegration: Signal<StripeConfigurationData, Never>
  public let descriptionSectionSeparatorHidden: Signal<Bool, Never>
  public let estimatedShippingViewHidden: Signal<Bool, Never>
  public let goToApplePayPaymentAuthorization: Signal<PaymentAuthorizationData, Never>
  public let goToThanks: Signal<ThanksPageData, Never>
  public let goToLoginSignup: Signal<(LoginIntent, Project, Reward), Never>
  public let localPickupViewHidden: Signal<Bool, Never>
  public let notifyDelegateUpdatePledgeDidSucceedWithMessage: Signal<String, Never>
  public let notifyPledgeAmountViewControllerUnavailableAmountChanged: Signal<Double, Never>
  public let paymentMethodsViewHidden: Signal<Bool, Never>
  public let pledgeAmountViewHidden: Signal<Bool, Never>
  public let pledgeAmountSummaryViewHidden: Signal<Bool, Never>
  public let popToRootViewController: Signal<(), Never>
  public let processingViewIsHidden: Signal<Bool, Never>
  public let showErrorBannerWithMessage: Signal<String, Never>
  public let showApplePayAlert: Signal<(String, String), Never>
  public let showWebHelp: Signal<HelpType, Never>
  public let title: Signal<String, Never>
<<<<<<< HEAD
  public let showPledgeOverTimeUI: Signal<Bool, Never>
  public var pledgeOverTimeConfigData: Signal<PledgePaymentPlansAndSelectionData?, Never>
=======
  public var showPledgeOverTimeUI: Signal<Bool, Never> {
    return self.plotViewModel.outputs.showPledgeOverTimeUI
  }

  public var pledgeOverTimeConfigData: Signal<PledgePaymentPlansAndSelectionData, Never> {
    return self.plotViewModel.outputs.pledgeOverTimeConfigData
  }
>>>>>>> cb053572

  public var inputs: NoShippingPledgeViewModelInputs { return self }
  public var outputs: NoShippingPledgeViewModelOutputs { return self }

  // MARK: - Component view models

  private let plotViewModel: PLOTPledgeViewModel
}

// MARK: - Functions

private func requiresSCA(_ envelope: StripeSCARequiring) -> Bool {
  return envelope.requiresSCAFlow
}

// MARK: - Validation Functions

private func amountValid(
  project: Project,
  reward: Reward,
  pledgeAmountData: PledgeAmountData,
  initialAdditionalPledgeAmount: Double,
  context: PledgeViewContext
) -> Bool {
  guard
    project.personalization.backing != nil,
    context.isUpdating,
    userIsBacking(reward: reward, inProject: project)
  else {
    return pledgeAmountData.isValid
  }

  /**
   The amount is valid if it's changed or if the reward has add-ons.
   This works because of the validation that would have occurred during add-ons selection,
   that is, in `RewardAddOnSelectionViewController` we don't navigate further unless the selection changes.
   */
  return [
    pledgeAmountData
      .amount != initialAdditionalPledgeAmount || (reward.hasAddOns || featureNoShippingAtCheckout()),
    pledgeAmountData.isValid
  ]
  .allSatisfy(isTrue)
}

private func shippingRuleValid(
  project: Project,
  reward: Reward,
  shippingRule: ShippingRule?,
  context: PledgeViewContext
) -> Bool {
  if context.isCreating || context == .updateReward {
    return !reward.shipping.enabled || shippingRule != nil
  }

  guard
    let backing = project.personalization.backing,
    let shippingRule = shippingRule,
    context.isUpdating
  else {
    return false
  }

  return backing.locationId != shippingRule.location.id
}

private func paymentMethodValid(
  project: Project,
  reward: Reward,
  paymentSource: PaymentSourceSelected,
  context: PledgeViewContext
) -> Bool {
  guard
    let backedPaymentSourceId = project.personalization.backing?.paymentSource?.id,
    context.isUpdating,
    userIsBacking(reward: reward, inProject: project)
  else {
    return true
  }

  if project.personalization.backing?.status == .errored {
    return true
  } else if backedPaymentSourceId != paymentSource.savedCreditCardId {
    return true
  }

  return false
}

private func allValuesChangedAndValid(
  amountValid: Bool,
  paymentSourceValid: Bool,
  context: PledgeViewContext
) -> Bool {
  if context.isUpdating, context != .updateReward {
    return amountValid || paymentSourceValid
  }

  return amountValid
}

// MARK: - Helper Functions

private func pledgeAmountSummaryViewData(
  with project: Project,
  reward _: Reward,
  allRewardsTotal: Double,
  additionalPledgeAmount: Double,
  shippingViewsHidden: Bool,
  context: PledgeViewContext
) -> PledgeAmountSummaryViewData? {
  guard let backing = project.personalization.backing else { return nil }

  let rewardIsLocalPickup = isRewardLocalPickup(backing.reward)
  let projectCurrencyCountry = projectCountry(forCurrency: project.stats.currency) ?? project.country

  return .init(
    bonusAmount: additionalPledgeAmount,
    bonusAmountHidden: context == .update,
    isNoReward: backing.reward?.isNoReward ?? false,
    locationName: backing.locationName,
    omitUSCurrencyCode: project.stats.omitUSCurrencyCode,
    projectCurrencyCountry: projectCurrencyCountry,
    pledgedOn: backing.pledgedAt,
    rewardMinimum: allRewardsTotal,
    shippingAmount: backing.shippingAmount.flatMap(Double.init),
    shippingAmountHidden: !shippingViewsHidden,
    rewardIsLocalPickup: rewardIsLocalPickup
  )
}<|MERGE_RESOLUTION|>--- conflicted
+++ resolved
@@ -986,77 +986,7 @@
         )
       }
 
-    // MARK: - Pledge Over Time
-
-<<<<<<< HEAD
-    let pledgeOverTimeUIEnabled = project.signal
-      .map { ($0.isPledgeOverTimeAllowed ?? false) && featurePledgeOverTimeEnabled() }
-
-    let pledgeOverTimeQuery = Signal.combineLatest(project, pledgeTotal, pledgeOverTimeUIEnabled)
-      // Only call the query once
-      .take(first: 1)
-      .switchMap { (project: Project, pledgeTotal: Double, pledgeOverTimeUIEnabled: Bool) -> SignalProducer<
-        Signal<GraphAPI.BuildPaymentPlanQuery.Data?, ErrorEnvelope>.Event,
-        Never
-      > in
-        // Proceed with the query only if Pledge Over Time (PLOT) is enabled.
-        // If PLOT is disabled, return nil to ensure that the `combineLatest` in `pledgeOverTimeConfigData`
-        // emits a value, maintaining the Signal pipeline's flow.
-        guard pledgeOverTimeUIEnabled else {
-          return SignalProducer(value: .value(nil))
-        }
-
-        let amountFormatter = NumberFormatter()
-        let amount = amountFormatter.string(from: NSNumber(value: pledgeTotal)) ?? ""
-        return AppEnvironment.current.apiService.buildPaymentPlan(
-          projectSlug: project.slug,
-          pledgeAmount: amount
-        )
-        // Wrap the response in an optional and convert the SignalProducer events into materialized values
-        // to handle success or error scenarios downstream.
-        .wrapInOptional()
-        .materialize()
-      }
-
-    self.showPledgeOverTimeUI = Signal.merge(
-      // Hide PLOT if the feature flag is off on either client or server
-      pledgeOverTimeUIEnabled,
-      // Hide PLOT if an error occurs
-      pledgeOverTimeQuery.errors().map(value: false)
-    )
-
-    let pledgeOverTimeApiValues = pledgeOverTimeQuery
-      .values()
-      // Emit a default `nil` value to ensure the Signal pipeline remains active
-      // and `combineLatest` in `pledgeOverTimeConfigData` emits a value even when errors occur.
-      .demoteErrors(replaceErrorWith: nil)
-
-    self.pledgeOverTimeConfigData = Signal
-      .combineLatest(project, pledgeOverTimeApiValues, self.paymentPlanSelectedSignal)
-      .map { project, pledgeOverTimeApiValues, paymentPlanSelected in
-
-        // Wrap the value in `nil` to ensure the Signal emits consistently,
-        // even when the API request fails or Pledge Over Time is disabled.
-        guard let paymentPlan = pledgeOverTimeApiValues?.project?.paymentPlan else { return nil }
-
-        // TODO: Temporary placeholder to simulate the ineligible state for plans.
-        // The `thresholdAmount` will be retrieved from the API in the future.
-        // See [MBL-1838](https://kickstarter.atlassian.net/browse/MBL-1838) for implementation details.
-        let thresholdAmount = 125.0
-
-        return PledgePaymentPlansAndSelectionData(
-          withPaymentPlanFragment: paymentPlan,
-          selectedPlan: paymentPlanSelected,
-          project: project,
-          thresholdAmount: thresholdAmount
-        )
-      }
-
-    // Sending `.pledgeInFull` as default option
-    self.paymentPlanSelectedObserver.send(value: .pledgeInFull)
-=======
     self.plotViewModel = PLOTPledgeViewModel(project: project, pledgeTotal: pledgeTotal)
->>>>>>> cb053572
   }
 
   // MARK: - Inputs
@@ -1096,10 +1026,8 @@
     self.paymentAuthorizationDidFinishObserver.send(value: ())
   }
 
-  private let (paymentPlanSelectedSignal, paymentPlanSelectedObserver) = Signal<PledgePaymentPlansType, Never>
-    .pipe()
   public func paymentPlanSelected(_ paymentPlan: PledgePaymentPlansType) {
-    self.paymentPlanSelectedObserver.send(value: paymentPlan)
+    self.plotViewModel.inputs.paymentPlanSelected(paymentPlan)
   }
 
   private let (goToLoginSignupSignal, goToLoginSignupObserver) = Signal<Void, Never>.pipe()
@@ -1186,18 +1114,14 @@
   public let showApplePayAlert: Signal<(String, String), Never>
   public let showWebHelp: Signal<HelpType, Never>
   public let title: Signal<String, Never>
-<<<<<<< HEAD
-  public let showPledgeOverTimeUI: Signal<Bool, Never>
-  public var pledgeOverTimeConfigData: Signal<PledgePaymentPlansAndSelectionData?, Never>
-=======
+
   public var showPledgeOverTimeUI: Signal<Bool, Never> {
     return self.plotViewModel.outputs.showPledgeOverTimeUI
   }
 
-  public var pledgeOverTimeConfigData: Signal<PledgePaymentPlansAndSelectionData, Never> {
+  public var pledgeOverTimeConfigData: Signal<PledgePaymentPlansAndSelectionData?, Never> {
     return self.plotViewModel.outputs.pledgeOverTimeConfigData
   }
->>>>>>> cb053572
 
   public var inputs: NoShippingPledgeViewModelInputs { return self }
   public var outputs: NoShippingPledgeViewModelOutputs { return self }
