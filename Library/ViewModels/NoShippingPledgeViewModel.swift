--- conflicted
+++ resolved
@@ -970,20 +970,12 @@
     self.pledgeOverTimeConfigData = Signal.combineLatest(
       self.showPledgeOverTimeUI,
       project,
-<<<<<<< HEAD
       pledgeTotal,
       self.paymentPlanSelectedSignal
     )
     .map { showUI, project, pledgeTotal, planSelected -> PledgePaymentPlansAndSelectionData? in
       guard showUI else { return nil }
-=======
-      pledgeTotal
-    )
-    .filter { showPledgeOverTimeUI, _, _ in
-      showPledgeOverTimeUI
-    }
-    .map { _, project, pledgeTotal -> PledgePaymentPlansAndSelectionData in
->>>>>>> 00202ceb
+      
       // TODO: Temporary placeholder to simulate the ineligible state for plans.
       // The `thresholdAmount` will be retrieved from the API in the future.
       // See [MBL-1838](https://kickstarter.atlassian.net/browse/MBL-1838) for implementation details.
@@ -991,18 +983,13 @@
       let isIneligible = pledgeTotal < thresholdAmount
 
       return PledgePaymentPlansAndSelectionData(
-<<<<<<< HEAD
         selectedPlan: planSelected,
-=======
-        selectedPlan: .pledgeInFull,
->>>>>>> 00202ceb
         increments: mockPledgePaymentIncrement(),
         ineligible: isIneligible,
         project: project,
         thresholdAmount: thresholdAmount
       )
     }
-<<<<<<< HEAD
 
     self.configurePledgeRewardsSummaryViewWithData = Signal.combineLatest(
       initialData,
@@ -1030,8 +1017,6 @@
 
     // Sending `.pledgeInFull` as default option
     self.paymentPlanSelectedObserver.send(value: .pledgeInFull)
-=======
->>>>>>> 00202ceb
   }
 
   // MARK: - Inputs
