--- conflicted
+++ resolved
@@ -98,17 +98,10 @@
       }
 
     self.pledgeOverTimeConfigData = self.showPledgeOverTimeUI
-<<<<<<< HEAD
-      .map { value -> PledgePaymentPlansAndSelectionData? in
-        guard value else { return nil }
-
-        return PledgePaymentPlansAndSelectionData(selectedPlan: .pledgeinFull)
-=======
       .map { showPledgeOverTimeUI -> PledgePaymentPlansAndSelectionData? in
         guard showPledgeOverTimeUI else { return nil }
 
         return PledgePaymentPlansAndSelectionData(selectedPlan: .pledgeInFull)
->>>>>>> 0bf06a7b
       }.skipNil()
 
     self.pledgeAmountViewHidden = context.map { $0.pledgeAmountViewHidden }
@@ -1124,11 +1117,7 @@
   public let showWebHelp: Signal<HelpType, Never>
   public let title: Signal<String, Never>
   public let showPledgeOverTimeUI: Signal<Bool, Never>
-<<<<<<< HEAD
-  public var pledgeOverTimeConfigData: ReactiveSwift.Signal<PledgePaymentPlansAndSelectionData, Never>
-=======
   public var pledgeOverTimeConfigData: Signal<PledgePaymentPlansAndSelectionData, Never>
->>>>>>> 0bf06a7b
 
   public var inputs: NoShippingPledgeViewModelInputs { return self }
   public var outputs: NoShippingPledgeViewModelOutputs { return self }
