import KsApi
import Prelude
import ReactiveExtensions
import ReactiveSwift

public enum ManagePledgeAlertAction: CaseIterable {
  case updatePledge
  case changePaymentMethod
  case chooseAnotherReward
  case contactCreator
  case cancelPledge
}

public protocol ManagePledgeViewModelInputs {
  func configureWith(_ project: Project, reward: Reward)
  func menuButtonTapped()
  func menuOptionSelected(with action: ManagePledgeAlertAction)
  func pledgeViewControllerDidUpdatePledge()
  func viewDidLoad()
}

public protocol ManagePledgeViewModelOutputs {
  var configurePaymentMethodView: Signal<GraphUserCreditCard.CreditCard, Never> { get }
  var configurePledgeSummaryView: Signal<Project, Never> { get }
  var configureRewardReceivedWithProject: Signal<Project, Never> { get }
  var configureRewardSummaryView: Signal<Reward, Never> { get }
  var goToCancelPledge: Signal<(Project, Backing), Never> { get }
  var goToChangePaymentMethod: Signal<Void, Never> { get }
  var goToContactCreator: Signal<Void, Never> { get }
  var goToRewards: Signal<Project, Never> { get }
  var goToUpdatePledge: Signal<(Project, Reward), Never> { get }
<<<<<<< HEAD
=======
  var rewardReceivedViewControllerViewIsHidden: Signal<Bool, Never> { get }
>>>>>>> 3d7825d0
  var showActionSheetMenuWithOptions: Signal<[ManagePledgeAlertAction], Never> { get }
  var showSuccessBannerWithMessage: Signal<String, Never> { get }
  var title: Signal<String, Never> { get }
}

public protocol ManagePledgeViewModelType {
  var inputs: ManagePledgeViewModelInputs { get }
  var outputs: ManagePledgeViewModelOutputs { get }
}

public final class ManagePledgeViewModel:
  ManagePledgeViewModelType, ManagePledgeViewModelInputs, ManagePledgeViewModelOutputs {
  public init() {
    let projectAndReward = self.projectAndRewardSignal
      .takeWhen(self.viewDidLoadSignal.ignoreValues())

    let project = projectAndReward.map(first)
    let backing = project
      .map { $0.personalization.backing }
      .skipNil()

    self.title = projectAndReward
      .map(first)
      .map(navigationBarTitle(with:))

    self.configurePaymentMethodView = projectAndReward
      .map(first)
      .map { $0.personalization.backing?.paymentSource }
      .skipNil()

    self.configurePledgeSummaryView = projectAndReward
      .map(first)

    self.configureRewardReceivedWithProject = project

    self.configureRewardSummaryView = projectAndReward
      .map(second)

    self.showActionSheetMenuWithOptions = project
      .takeWhen(self.menuButtonTappedSignal)
      .map { project -> [ManagePledgeAlertAction] in
        if project.state == .live {
          return ManagePledgeAlertAction.allCases
        } else {
          return [.contactCreator]
        }
      }

    self.goToUpdatePledge = projectAndReward
      .takeWhen(self.menuOptionSelectedSignal.filter { $0 == .updatePledge })

    self.goToRewards = project
      .takeWhen(self.menuOptionSelectedSignal.filter { $0 == .chooseAnotherReward })

    let cancelPledgeSelected = self.menuOptionSelectedSignal
      .filter { $0 == .cancelPledge }
      .ignoreValues()

    self.goToCancelPledge = Signal.combineLatest(project, backing)
      .takeWhen(cancelPledgeSelected)

    self.goToContactCreator = self.menuOptionSelectedSignal
      .filter { $0 == .contactCreator }
      .ignoreValues()

    self.goToChangePaymentMethod = self.menuOptionSelectedSignal
      .filter { $0 == .changePaymentMethod }
      .ignoreValues()

<<<<<<< HEAD
    self.showSuccessBannerWithMessage = self.pledgeViewControllerDidUpdatePledgeSignal.mapConst(
      Strings.Got_it_your_changes_have_been_saved()
    )
=======
    self.rewardReceivedViewControllerViewIsHidden = projectAndReward
      .map { project, reward in reward.isNoReward || project.personalization.backing?.status != .collected }
>>>>>>> 3d7825d0
  }

  private let (projectAndRewardSignal, projectAndRewardObserver) = Signal<(Project, Reward), Never>.pipe()
  public func configureWith(_ project: Project, reward: Reward) {
    self.projectAndRewardObserver.send(value: (project, reward))
  }

  private let (menuButtonTappedSignal, menuButtonTappedObserver) = Signal<Void, Never>.pipe()
  public func menuButtonTapped() {
    self.menuButtonTappedObserver.send(value: ())
  }

  private let (menuOptionSelectedSignal, menuOptionSelectedObserver) = Signal<ManagePledgeAlertAction, Never>
    .pipe()
  public func menuOptionSelected(with action: ManagePledgeAlertAction) {
    self.menuOptionSelectedObserver.send(value: action)
  }

  private let (pledgeViewControllerDidUpdatePledgeSignal, pledgeViewControllerDidUpdatePledgeObserver)
    = Signal<(), Never>.pipe()
  public func pledgeViewControllerDidUpdatePledge() {
    self.pledgeViewControllerDidUpdatePledgeObserver.send(value: ())
  }

  private let (viewDidLoadSignal, viewDidLoadObserver) = Signal<(), Never>.pipe()
  public func viewDidLoad() {
    self.viewDidLoadObserver.send(value: ())
  }

  public let configurePaymentMethodView: Signal<GraphUserCreditCard.CreditCard, Never>
  public let configurePledgeSummaryView: Signal<Project, Never>
  public let configureRewardReceivedWithProject: Signal<Project, Never>
  public let configureRewardSummaryView: Signal<Reward, Never>
  public let goToCancelPledge: Signal<(Project, Backing), Never>
  public let goToChangePaymentMethod: Signal<Void, Never>
  public let goToContactCreator: Signal<Void, Never>
  public let goToRewards: Signal<Project, Never>
  public let goToUpdatePledge: Signal<(Project, Reward), Never>
  public let rewardReceivedViewControllerViewIsHidden: Signal<Bool, Never>
  public let showActionSheetMenuWithOptions: Signal<[ManagePledgeAlertAction], Never>
  public let showSuccessBannerWithMessage: Signal<String, Never>
  public let title: Signal<String, Never>

  public var inputs: ManagePledgeViewModelInputs { return self }
  public var outputs: ManagePledgeViewModelOutputs { return self }
}

// MARK: - Functions

private func navigationBarTitle(with project: Project) -> String {
  return project.state == .live ? Strings.Manage_your_pledge() : Strings.Your_pledge()
}<|MERGE_RESOLUTION|>--- conflicted
+++ resolved
@@ -29,10 +29,7 @@
   var goToContactCreator: Signal<Void, Never> { get }
   var goToRewards: Signal<Project, Never> { get }
   var goToUpdatePledge: Signal<(Project, Reward), Never> { get }
-<<<<<<< HEAD
-=======
   var rewardReceivedViewControllerViewIsHidden: Signal<Bool, Never> { get }
->>>>>>> 3d7825d0
   var showActionSheetMenuWithOptions: Signal<[ManagePledgeAlertAction], Never> { get }
   var showSuccessBannerWithMessage: Signal<String, Never> { get }
   var title: Signal<String, Never> { get }
@@ -102,14 +99,12 @@
       .filter { $0 == .changePaymentMethod }
       .ignoreValues()
 
-<<<<<<< HEAD
+    self.rewardReceivedViewControllerViewIsHidden = projectAndReward
+      .map { project, reward in reward.isNoReward || project.personalization.backing?.status != .collected }
+
     self.showSuccessBannerWithMessage = self.pledgeViewControllerDidUpdatePledgeSignal.mapConst(
       Strings.Got_it_your_changes_have_been_saved()
     )
-=======
-    self.rewardReceivedViewControllerViewIsHidden = projectAndReward
-      .map { project, reward in reward.isNoReward || project.personalization.backing?.status != .collected }
->>>>>>> 3d7825d0
   }
 
   private let (projectAndRewardSignal, projectAndRewardObserver) = Signal<(Project, Reward), Never>.pipe()
