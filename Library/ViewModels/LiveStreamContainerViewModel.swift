// swiftlint:disable file_length
import KsApi
import LiveStream
import ReactiveSwift
import ReactiveExtensions
import Result
import Prelude

public protocol LiveStreamContainerViewModelType {
  var inputs: LiveStreamContainerViewModelInputs { get }
  var outputs: LiveStreamContainerViewModelOutputs { get }
}

public protocol LiveStreamContainerViewModelInputs {
  /// Call with the Project, Project.LiveStream and LiveStreamEvent
  func configureWith(project: Project,
                     liveStreamEvent: LiveStreamEvent,
                     refTag: RefTag,
                     presentedFromProject: Bool)

  /// Call when the close button is tapped
  func closeButtonTapped()

  /// Call when the device's orientation changed
  func deviceOrientationDidChange(orientation: UIInterfaceOrientation)

  /// Called when the LiveStreamViewController's state changed
  func liveStreamViewControllerStateChanged(state: LiveStreamViewControllerState)

  /// Call when the viewDidLoad
  func viewDidLoad()

  /// Call when the more menu view controller will be presented
  func willPresentMoreMenuViewController()

  /// Call when the more menu view controller will be dismissed
  func willDismissMoreMenuViewController()
}

public protocol LiveStreamContainerViewModelOutputs {
  /// Emits when the LiveStreamViewController should be configured
  var configureLiveStreamViewController: Signal<(Project, Int?, LiveStreamEvent), NoError> { get }

  /// Emits when the LiveStreamContainerPageViewController should be configured
  var configurePageViewController: Signal<(Project, LiveStreamEvent, RefTag, Bool), NoError> { get }

  /// Emits when the live dot image above the creator avatar should be hidden
  var creatorAvatarLiveDotImageViewHidden: Signal<Bool, NoError> { get }

  /// Emits the intro text for the creator
  var creatorIntroText: Signal<String, NoError> { get }

  /// Emits when the view controller should dismiss
  var dismiss: Signal<(), NoError> { get }

  /// Emits when the modal overlay view should be displayed
  var displayModalOverlayView: Signal<(), NoError> { get }

  /// Emits when the loader activity indicator should animate
  var loaderActivityIndicatorAnimating: Signal<Bool, NoError> { get }

  /// Emits when the loader stack view should be hidden
  var loaderStackViewHidden: Signal<Bool, NoError> { get }

  /// Emits the loader's text
  var loaderText: Signal<String, NoError> { get }

  /// Emits when the nav bar's title view should be hidden
  var navBarTitleViewHidden: Signal<Bool, NoError> { get }

  /// Emits when the live dot image in the nav bar title view should be hidden (e.g. in replay)
  var navBarLiveDotImageViewHidden: Signal<Bool, NoError> { get }

  /// Emits when the number of people watching badge view should be hidden
  var numberWatchingBadgeViewHidden: Signal<Bool, NoError> { get }

  /// Emits the project's image url
  var projectImageUrl: Signal<URL?, NoError> { get }

  /// Emits when the modal overlay view should be removed
  var removeModalOverlayView: Signal<(), NoError> { get }

  /// Emits when an error occurred
  var showErrorAlert: Signal<String, NoError> { get }

  /// Emits the title view's text
  var titleViewText: Signal<String, NoError> { get }

  /// Emits when the video view controller should be hidden (when loading or green room is active)
  var videoViewControllerHidden: Signal<Bool, NoError> { get }
}

public final class LiveStreamContainerViewModel: LiveStreamContainerViewModelType,
LiveStreamContainerViewModelInputs, LiveStreamContainerViewModelOutputs {

  //swiftlint:disable function_body_length
  //swiftlint:disable cyclomatic_complexity
  public init() {
    let configData = Signal.combineLatest(
      self.configData.signal.skipNil(),
      self.viewDidLoadProperty.signal
      )
      .map(first)

    let initialEvent = configData.map { _, event, _, _ in event }

    let updatedEventFetch = initialEvent
      .switchMap { initialEvent -> SignalProducer<Event<LiveStreamEvent, LiveApiError>, NoError> in

        timer(interval: .seconds(5), on: AppEnvironment.current.scheduler)
          .prefix(value: Date())
          .flatMap { _ in
            AppEnvironment.current.liveStreamService
<<<<<<< HEAD
              .fetchEvent(
                eventId: event.id,
                uid: AppEnvironment.current.currentUser?.id,
                liveAuthToken: AppEnvironment.current.liveAuthToken
              )
=======
              .fetchEvent(eventId: initialEvent.id, uid: AppEnvironment.current.currentUser?.id)
>>>>>>> 6d997403
              .ksr_delay(AppEnvironment.current.apiDelayInterval, on: AppEnvironment.current.scheduler)
              .materialize()
          }
          .filter { event in
            if initialEvent.liveNow && event.error == nil {
              return event.value?.liveNow == .some(true)
            }

            return true
          }
          .take(first: 1)
    }

    let project = configData.map { project, _, _, _ in project }
    let refTag = configData.map { _, _, refTag, _ in refTag }
    let presentedFromProject = configData.map { _, _, _, presentedFromProject in presentedFromProject }
    let event = Signal.merge(
      initialEvent,
      updatedEventFetch.values()
    )

    self.configureLiveStreamViewController = Signal.combineLatest(project, updatedEventFetch.values())
      .map { project, event in (project, AppEnvironment.current.currentUser?.id, event) }

    self.configurePageViewController = Signal.combineLatest(
      project, initialEvent, refTag, presentedFromProject
      )
      .map { project, event, refTag, presentedFromProject in (project, event, refTag, presentedFromProject) }

    let liveStreamControllerState = Signal.merge(
      Signal.combineLatest(
        self.liveStreamViewControllerStateChangedProperty.signal.skipNil(),
        self.viewDidLoadProperty.signal
      ).map(first),
      project.mapConst(.loading)
    )

    let eventFetchError = updatedEventFetch.errors().map { _ in
      return Strings.The_live_stream_failed_to_connect()
    }

    let liveStreamControllerStateError = liveStreamControllerState
      .map { state -> LiveVideoPlaybackError? in
        switch state {
        case .error(let error):                   return error
        case let .live(.error(videoError), _):    return videoError
        case let .replay(.error(videoError), _):  return videoError
        case .initializationFailed:               return .failedToConnect
        default:                                  return nil
        }
      }
      .skipNil()
      .map { error -> String in
        switch error {
        case .sessionInterrupted: return Strings.The_live_stream_was_interrupted()
        case .failedToConnect:    return Strings.The_live_stream_failed_to_connect()
        }
      }

    self.showErrorAlert = Signal.merge(
      eventFetchError,
      liveStreamControllerStateError
    )

    self.loaderText = Signal.merge(
      liveStreamControllerState.map {
        switch $0 {
        case .live(playbackState: .loading, _):   return Strings.The_live_stream_will_start_soon()
        case .greenRoom:                          return Strings.The_live_stream_will_start_soon()
        case .replay(playbackState: .loading, _): return Strings.The_replay_will_start_soon()
        case .nonStarter:                         return Strings.No_replay_is_available_for_this_live_stream()
        default:                                  return Strings.Loading()
        }
      },
      self.showErrorAlert
    )

    let nonStarter = liveStreamControllerState.map { state -> Bool in
      switch state {
      case .nonStarter: return true
      default:          return false
      }
    }

    self.loaderActivityIndicatorAnimating = Signal.merge(
      nonStarter.map(negate),
      self.showErrorAlert.mapConst(false)
    )

    self.loaderStackViewHidden = Signal.merge(
      self.viewDidLoadProperty.signal.mapConst(false),
      liveStreamControllerState
        .map { state -> Bool in
          switch state {
          case .live(playbackState: .playing, _):
            return true
          case .replay(playbackState: .playing, _):
            return true
          default:
            return false
          }
        }
        .filter(isTrue)
        .take(first: 1)
    )

    self.projectImageUrl = project.flatMap { project in
      SignalProducer(value: URL(string: project.photo.full))
        .prefix(value: nil)
    }

    self.titleViewText = liveStreamControllerState.map {
      switch $0 {
      case .live(_, _):   return Strings.Live()
      case .greenRoom:    return Strings.Starting_soon()
      case .replay(_, _): return Strings.Recorded_Live()
      default:            return Strings.Loading()
      }
    }

    self.videoViewControllerHidden = Signal.combineLatest(
      liveStreamControllerState.map { state -> Bool in
        switch state {
        case .live(playbackState: .playing, _):   return false
        case .replay(playbackState: .playing, _): return false
        default:                                  return true
        }
      },
      self.configureLiveStreamViewController
      )
      .map(first)

    self.dismiss = self.closeButtonTappedProperty.signal

    self.creatorIntroText = event
      .observeForUI()
      .map { event in
        event.liveNow
          ? Strings.Live_with_creator_name(creator_name: event.creator.name)
          : Strings.Creator_name_was_live_time_ago(
            creator_name: event.creator.name,
            time_ago: Format.relative(secondsInUTC: event.startDate.timeIntervalSince1970,
                                      abbreviate: true)
        )
    }

    let hideWhenReplay = Signal.merge(
      self.viewDidLoadProperty.signal.mapConst(true),
      event.map { !$0.liveNow }
    ).skipRepeats()

    self.navBarTitleViewHidden = Signal.merge(
      project.mapConst(true),
      liveStreamControllerState.map { state in
        switch state {
        case .live(playbackState: .playing, _):   return false
        case .replay(playbackState: .playing, _): return false
        default:                                  return true
        }
      }
    ).skipRepeats()

    self.navBarLiveDotImageViewHidden = hideWhenReplay
    self.creatorAvatarLiveDotImageViewHidden = hideWhenReplay
    self.numberWatchingBadgeViewHidden = hideWhenReplay

    let numberOfMinutesWatched = liveStreamControllerState
      .filter { state in
        switch state {
        case .live(playbackState: .playing, _):   return true
        case .replay(playbackState: .playing, _): return true
        default:                                  return false
        }
      }
      .flatMap { _ in timer(interval: .seconds(60), on: AppEnvironment.current.scheduler) }
      .mapConst(1)

    self.displayModalOverlayView = self.willPresentMoreMenuViewControllerProperty.signal
    self.removeModalOverlayView = Signal.zip(
      self.displayModalOverlayView,
      self.willDismissMoreMenuViewControllerProperty.signal
    ).ignoreValues()

    configData
      .takePairWhen(self.deviceOrientationDidChangeProperty.signal.skipNil())
      .observeValues { data, orientation in
        let (project, liveStream, _, _) = data
        AppEnvironment.current.koala.trackChangedLiveStreamOrientation(project: project,
                                                                       liveStreamEvent: liveStream,
                                                                       toOrientation: orientation)
    }

    let startEndTimes = Signal.zip(
      configData.map { _ in AppEnvironment.current.scheduler.currentDate.timeIntervalSince1970 },
      self.closeButtonTappedProperty.signal
        .map { _ in AppEnvironment.current.scheduler.currentDate.timeIntervalSince1970 }
    )

    Signal.combineLatest(configData, startEndTimes)
      .takeWhen(self.closeButtonTappedProperty.signal)
      .observeValues { (configData, startEndTimes) in
        let (project, liveStreamEvent, refTag, _) = configData
        let (startTime, endTime) = startEndTimes

        AppEnvironment.current.koala.trackClosedLiveStream(project: project,
                                                           liveStreamEvent: liveStreamEvent,
                                                           startTime: startTime,
                                                           endTime: endTime,
                                                           refTag: refTag)
    }

    configData
      .takePairWhen(numberOfMinutesWatched)
      .map { tuple, minute in (tuple.0, tuple.1, tuple.2, minute) }
      .take(during: Lifetime(self.token))
      .observeValues { project, liveStreamEvent, refTag, minute in
        AppEnvironment.current.koala.trackWatchedLiveStream(project: project,
                                                            liveStreamEvent: liveStreamEvent,
                                                            refTag: refTag,
                                                            duration: minute)
    }

    configData
      .observeValues { project, liveStreamEvent, refTag, _ in
        AppEnvironment.current.koala.trackViewedLiveStream(project: project,
                                                           liveStreamEvent: liveStreamEvent,
                                                           refTag: refTag)
    }
  }
  //swiftlint:enable function_body_length
  //swiftlint:enable cyclomatic_complexity

  private typealias ConfigData = (Project, LiveStreamEvent, RefTag, Bool)
  private let configData = MutableProperty<ConfigData?>(nil)
  public func configureWith(project: Project,
                            liveStreamEvent: LiveStreamEvent,
                            refTag: RefTag,
                            presentedFromProject: Bool) {
    self.configData.value = (project, liveStreamEvent, refTag, presentedFromProject)
  }

  private let closeButtonTappedProperty = MutableProperty()
  public func closeButtonTapped() {
    self.closeButtonTappedProperty.value = ()
  }

  private let deviceOrientationDidChangeProperty = MutableProperty<UIInterfaceOrientation?>(nil)
  public func deviceOrientationDidChange(orientation: UIInterfaceOrientation) {
    self.deviceOrientationDidChangeProperty.value = orientation
  }

  private let liveStreamViewControllerStateChangedProperty =
    MutableProperty<LiveStreamViewControllerState?>(nil)
  public func liveStreamViewControllerStateChanged(state: LiveStreamViewControllerState) {
    self.liveStreamViewControllerStateChangedProperty.value = state
  }

  private let viewDidLoadProperty = MutableProperty()
  public func viewDidLoad() {
    self.viewDidLoadProperty.value = ()
  }

  private let willDismissMoreMenuViewControllerProperty = MutableProperty()
  public func willDismissMoreMenuViewController() {
    self.willDismissMoreMenuViewControllerProperty.value = ()
  }

  private let willPresentMoreMenuViewControllerProperty = MutableProperty()
  public func willPresentMoreMenuViewController() {
    self.willPresentMoreMenuViewControllerProperty.value = ()
  }

  // Required to limit the lifetime of the minutes watched tracking timer
  private let token = Lifetime.Token()

  public let configureLiveStreamViewController: Signal<(Project, Int?, LiveStreamEvent), NoError>
  public let configurePageViewController: Signal<(Project, LiveStreamEvent, RefTag, Bool), NoError>
  public let creatorAvatarLiveDotImageViewHidden: Signal<Bool, NoError>
  public let creatorIntroText: Signal<String, NoError>
  public let dismiss: Signal<(), NoError>
  public let displayModalOverlayView: Signal<(), NoError>
  public let loaderActivityIndicatorAnimating: Signal<Bool, NoError>
  public let loaderStackViewHidden: Signal<Bool, NoError>
  public let loaderText: Signal<String, NoError>
  public let navBarTitleViewHidden: Signal<Bool, NoError>
  public let navBarLiveDotImageViewHidden: Signal<Bool, NoError>
  public let numberWatchingBadgeViewHidden: Signal<Bool, NoError>
  public let projectImageUrl: Signal<URL?, NoError>
  public let removeModalOverlayView: Signal<(), NoError>
  public let showErrorAlert: Signal<String, NoError>
  public let titleViewText: Signal<String, NoError>
  public let videoViewControllerHidden: Signal<Bool, NoError>

  public var inputs: LiveStreamContainerViewModelInputs { return self }
  public var outputs: LiveStreamContainerViewModelOutputs { return self }
}<|MERGE_RESOLUTION|>--- conflicted
+++ resolved
@@ -111,15 +111,11 @@
           .prefix(value: Date())
           .flatMap { _ in
             AppEnvironment.current.liveStreamService
-<<<<<<< HEAD
               .fetchEvent(
-                eventId: event.id,
+                eventId: initialEvent.id,
                 uid: AppEnvironment.current.currentUser?.id,
                 liveAuthToken: AppEnvironment.current.liveAuthToken
               )
-=======
-              .fetchEvent(eventId: initialEvent.id, uid: AppEnvironment.current.currentUser?.id)
->>>>>>> 6d997403
               .ksr_delay(AppEnvironment.current.apiDelayInterval, on: AppEnvironment.current.scheduler)
               .materialize()
           }
