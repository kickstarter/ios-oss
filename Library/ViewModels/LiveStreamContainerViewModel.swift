--- conflicted
+++ resolved
@@ -207,15 +207,10 @@
         .take(first: 1)
     )
 
-<<<<<<< HEAD
-    self.projectImageUrl = event
-      .map { URL(string: $0.backgroundImage.smallCropped) }
-=======
     self.projectImageUrl = project.flatMap { project in
       SignalProducer(value: URL(string: project.photo.full))
         .prefix(value: nil)
     }
->>>>>>> eb747382
 
     self.titleViewText = liveStreamControllerState.map {
       switch $0 {
@@ -253,17 +248,6 @@
     }
 
     let hideWhenReplay = Signal.merge(
-<<<<<<< HEAD
-      project.mapConst(true),
-      event.map { !$0.liveNow },
-      self.showErrorAlert.mapConst(true)
-    ).skipRepeats()
-
-    let hideWhenLive = Signal.merge(
-      project.mapConst(true),
-      event.map { $0.liveNow },
-      self.showErrorAlert.mapConst(true)
-=======
       self.viewDidLoadProperty.signal.mapConst(true),
       event.map { !$0.liveNow }
     ).skipRepeats()
@@ -271,7 +255,6 @@
     let hideWhenLive = Signal.merge(
       self.viewDidLoadProperty.signal.mapConst(true),
       event.map { $0.liveNow }
->>>>>>> eb747382
     ).skipRepeats()
 
     self.navBarTitleViewHidden = Signal.merge(
