--- conflicted
+++ resolved
@@ -8,12 +8,8 @@
   card: GraphUserCreditCard.CreditCard,
   isEnabled: Bool,
   projectCountry: String,
-<<<<<<< HEAD
   isErrored: Bool,
   paymentSourceId: String?
-=======
-  isErrored: Bool
->>>>>>> b51fad96
 )
 
 public protocol PledgeCreditCardViewModelInputs {
@@ -71,10 +67,7 @@
   PledgeCreditCardViewModelOutputs, PledgeCreditCardViewModelType {
   public init() {
     let creditCard = self.pledgeCreditCardValueProperty.signal.skipNil().map { $0.card }
-<<<<<<< HEAD
     let paymentSourceId = self.pledgeCreditCardValueProperty.signal.skipNil().map { $0.paymentSourceId }
-=======
->>>>>>> b51fad96
     let selectedCard = self.selectedCardProperty.signal.skipNil()
     let cardTypeIsAvailable = self.pledgeCreditCardValueProperty.signal.skipNil().map { $0.isEnabled }
 
@@ -108,6 +101,11 @@
 
     let erroredPledge = self.pledgeCreditCardValueProperty.signal.skipNil().map { $0.isErrored }
 
+    let cardIsSelected = Signal.merge(
+     creditCard.mapConst(false),
+      cardAndSelectedCard.map(==)
+    )
+
     self.fixIconIsHidden = Signal.combineLatest(paymentSourceId, creditCard, erroredPledge)
       .map { paymentSourceId, creditCard, erroredPledge in
         hideFixIcon(erroredPledge: erroredPledge,
@@ -115,7 +113,7 @@
                     creditCardId: creditCard.id)
     }
 
-    let cardIsSelected = Signal.merge(
+    let erroredPledge = self.pledgeCreditCardValueProperty.signal.skipNil().map { $0.isErrored }
          creditCard.mapConst(false),
          cardAndSelectedCard.map(==)
        )
@@ -129,22 +127,10 @@
         cardIsSelected && cardTypeIsAvailable && fixIconHidden }
       .skipRepeats()
 
-<<<<<<< HEAD
     self.selectButtonTitle = cardIsSelectedAndCardIsAvailableAndFixIconHidden
       .filter { _, cardTypeIsAvailable, _ in  cardTypeIsAvailable == true }
       .map { cardIsSelected, cardTypeIsAvailable, fixIconHidden in
         cardIsSelected && cardTypeIsAvailable && fixIconHidden }
-=======
-    let erroredPledge = self.pledgeCreditCardValueProperty.signal.skipNil().map { $0.isErrored }
-
-    self.fixIconIsHidden = Signal.combineLatest(cardIsSelected, erroredPledge)
-      .map { $0 && $1 }
-      .negate()
-
-    self.selectButtonTitle = Signal.combineLatest(cardIsSelected, cardTypeIsAvailable)
-      .filter { $1 == true }
-      .map { $0 && $1 }
->>>>>>> b51fad96
       .map { $0 ? Strings.Selected() : Strings.Select() }
       .skipRepeats()
 
