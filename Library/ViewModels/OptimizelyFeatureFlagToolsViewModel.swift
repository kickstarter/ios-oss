--- conflicted
+++ resolved
@@ -104,15 +104,12 @@
   case .paymentSheetEnabled:
     return AppEnvironment.current.userDefaults
       .optimizelyFeatureFlags[OptimizelyFeature.paymentSheetEnabled.rawValue]
-<<<<<<< HEAD
   case .settingsPaymentSheetEnabled:
     return AppEnvironment.current.userDefaults
       .optimizelyFeatureFlags[OptimizelyFeature.settingsPaymentSheetEnabled.rawValue]
-=======
   case .facebookLoginDeprecationEnabled:
     return AppEnvironment.current.userDefaults
       .optimizelyFeatureFlags[OptimizelyFeature.facebookLoginDeprecationEnabled.rawValue]
->>>>>>> 31562b1a
   }
 }
 
@@ -132,14 +129,11 @@
   case .paymentSheetEnabled:
     return AppEnvironment.current.userDefaults
       .optimizelyFeatureFlags[OptimizelyFeature.paymentSheetEnabled.rawValue] = value
-<<<<<<< HEAD
   case .settingsPaymentSheetEnabled:
     return AppEnvironment.current.userDefaults
       .optimizelyFeatureFlags[OptimizelyFeature.settingsPaymentSheetEnabled.rawValue] = value
-=======
   case .facebookLoginDeprecationEnabled:
     return AppEnvironment.current.userDefaults
       .optimizelyFeatureFlags[OptimizelyFeature.facebookLoginDeprecationEnabled.rawValue] = value
->>>>>>> 31562b1a
   }
 }