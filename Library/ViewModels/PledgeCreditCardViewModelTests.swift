@testable import KsApi
@testable import Library
import Prelude
import ReactiveExtensions_TestHelpers
import ReactiveSwift
import XCTest

internal final class PledgeCreditCardViewModelTests: TestCase {
  internal let vm: PledgeCreditCardViewModelType = PledgeCreditCardViewModel()

  private let cardImage = TestObserver<UIImage?, Never>()
  private let cardNumberAccessibilityLabel = TestObserver<String, Never>()
  private let cardNumberTextShortStyle = TestObserver<String, Never>()
  private let expirationDateText = TestObserver<String, Never>()
  private let notifyDelegateOfCardSelected = TestObserver<String, Never>()
  private let selectButtonEnable = TestObserver<Bool, Never>()
  private let selectButtonIsSelected = TestObserver<Bool, Never>()
  private let selectButtonTitle = TestObserver<String, Never>()
  private let spacerIsHidden = TestObserver<Bool, Never>()
  private let unavailableCardLabelHidden = TestObserver<Bool, Never>()
  private let unavailableCardText = TestObserver<String, Never>()

  internal override func setUp() {
    super.setUp()

    self.vm.outputs.cardImage.observe(self.cardImage.observer)
    self.vm.outputs.cardNumberAccessibilityLabel.observe(self.cardNumberAccessibilityLabel.observer)
    self.vm.outputs.cardNumberTextShortStyle.observe(self.cardNumberTextShortStyle.observer)
    self.vm.outputs.expirationDateText.observe(self.expirationDateText.observer)
    self.vm.outputs.notifyDelegateOfCardSelected.observe(self.notifyDelegateOfCardSelected.observer)
    self.vm.outputs.selectButtonEnabled.observe(self.selectButtonEnable.observer) //
    self.vm.outputs.selectButtonIsSelected.observe(self.selectButtonIsSelected.observer)
    self.vm.outputs.selectButtonTitle.observe(self.selectButtonTitle.observer)
    self.vm.outputs.spacerIsHidden.observe(self.spacerIsHidden.observer) //
    self.vm.outputs.unavailableCardLabelHidden.observe(self.unavailableCardLabelHidden.observer) //
    self.vm.outputs.unavailableCardText.observe(self.unavailableCardText.observer) //
  }

  func testCardInfoForSupportedCards() {
    self.vm.inputs.configureWith(value: (GraphUserCreditCard.amex, true, "Brooklyn, NY"))

    self.cardImage.assertLastValue(UIImage(named: "icon--amex"))
    self.cardNumberAccessibilityLabel.assertLastValue("Amex, Card ending in 8882")
    self.cardNumberTextShortStyle.assertLastValue("Ending in 8882")
    self.expirationDateText.assertLastValue("Expires 01/2024")
    self.selectButtonIsSelected.assertValues([])
    self.selectButtonTitle.assertValues([])

    self.vm.inputs.configureWith(value: (GraphUserCreditCard.discover, true, "Brooklyn, NY"))

    self.cardImage.assertLastValue(UIImage(named: "icon--discover"))
    self.cardNumberAccessibilityLabel.assertLastValue("Discover, Card ending in 4242")
    self.cardNumberTextShortStyle.assertLastValue("Ending in 4242")
    self.expirationDateText.assertLastValue("Expires 03/2022")
    self.selectButtonIsSelected.assertValues([])
    self.selectButtonTitle.assertValues([])

    self.vm.inputs.configureWith(value: (GraphUserCreditCard.jcb, true, "Brooklyn, NY"))

    self.cardImage.assertLastValue(UIImage(named: "icon--jcb"))
    self.cardNumberAccessibilityLabel.assertLastValue("Jcb, Card ending in 2222")
    self.cardNumberTextShortStyle.assertLastValue("Ending in 2222")
    self.expirationDateText.assertLastValue("Expires 01/2022")

    self.vm.inputs.configureWith(value: (GraphUserCreditCard.masterCard, true, "Brooklyn, NY"))

    self.cardImage.assertLastValue(UIImage(named: "icon--mastercard"))
    self.cardNumberAccessibilityLabel.assertLastValue("Mastercard, Card ending in 0000")
    self.cardNumberTextShortStyle.assertLastValue("Ending in 0000")
    self.expirationDateText.assertLastValue("Expires 10/2018")
    self.selectButtonIsSelected.assertValues([])
    self.selectButtonTitle.assertValues([])

    self.vm.inputs.configureWith(value: (GraphUserCreditCard.visa, true, "Brooklyn, NY"))

    self.cardImage.assertLastValue(UIImage(named: "icon--visa"))
    self.cardNumberAccessibilityLabel.assertLastValue("Visa, Card ending in 1111")
    self.cardNumberTextShortStyle.assertLastValue("Ending in 1111")
    self.expirationDateText.assertLastValue("Expires 09/2019")
    self.selectButtonIsSelected.assertValues([])
    self.selectButtonTitle.assertValues([])

    self.vm.inputs.configureWith(value: (GraphUserCreditCard.diners, true, "Brooklyn, NY"))

    self.cardImage.assertLastValue(UIImage(named: "icon--diners"))
    self.cardNumberAccessibilityLabel.assertLastValue("Diners, Card ending in 1212")
    self.cardNumberTextShortStyle.assertLastValue("Ending in 1212")
    self.expirationDateText.assertLastValue("Expires 09/2022")
    self.selectButtonIsSelected.assertValues([])
    self.selectButtonTitle.assertValues([])
  }

  func testNonSelectedCard() {
    self.cardImage.assertValues([])
    self.cardNumberTextShortStyle.assertValues([])
    self.expirationDateText.assertValues([])
    self.selectButtonIsSelected.assertValues([])
    self.selectButtonTitle.assertValues([])

    self.vm.inputs.configureWith(value: (GraphUserCreditCard.generic, true, "Brooklyn, NY"))
    self.vm.inputs.setSelectedCard(GraphUserCreditCard.diners)

    self.cardImage.assertValue(UIImage(named: "icon--generic"))
    self.cardNumberTextShortStyle.assertLastValue("Ending in 1882")
    self.expirationDateText.assertValue("Expires 01/2024")
    self.selectButtonIsSelected.assertValues([false])
    self.selectButtonTitle.assertValues(["Select"])
  }

  func testSelectedCard() {
    self.cardImage.assertValues([])
    self.cardNumberTextShortStyle.assertValues([])
    self.expirationDateText.assertValues([])
    self.selectButtonIsSelected.assertValues([])
    self.selectButtonTitle.assertValues([])

    self.vm.inputs.configureWith(value: (GraphUserCreditCard.generic, true, "Brooklyn, NY"))
    self.vm.inputs.setSelectedCard(GraphUserCreditCard.generic)

    self.cardImage.assertValue(UIImage(named: "icon--generic"))
    self.cardNumberTextShortStyle.assertLastValue("Ending in 1882")
    self.expirationDateText.assertValue("Expires 01/2024")
    self.selectButtonIsSelected.assertValues([true])
    self.selectButtonTitle.assertValues(["Selected"])
  }

  func testDisableCard() {
    self.cardImage.assertValues([])
    self.cardNumberTextShortStyle.assertValues([])
    self.expirationDateText.assertValues([])
    self.selectButtonTitle.assertValues([])

    self.vm.inputs.configureWith(value: (GraphUserCreditCard.generic, false, "Brooklyn, NY"))

    self.cardImage.assertValue(UIImage(named: "icon--generic"))
    self.cardNumberTextShortStyle.assertLastValue("Ending in 1882")
    self.expirationDateText.assertValue("Expires 01/2024")
    self.selectButtonTitle.assertDidNotEmitValue()
  }

  func testCardInfoForUnsupportedCards() {
    self.vm.inputs.configureWith(value: (GraphUserCreditCard.generic, true, "Brooklyn, NY"))

    self.cardImage.assertValue(UIImage(named: "icon--generic"))
    self.cardNumberTextShortStyle.assertLastValue("Ending in 1882")
    self.expirationDateText.assertValue("Expires 01/2024")
  }

  func testCardInfoForUnknownCardType() {
    let unknownCard = GraphUserCreditCard.generic |> \.type .~ nil

    self.vm.inputs.configureWith(value: (unknownCard, true, "Brooklyn, NY"))

    self.cardImage.assertValue(UIImage(named: "icon--generic"))
    self.cardNumberAccessibilityLabel.assertLastValue("Card ending in 1882")
    self.cardNumberTextShortStyle.assertLastValue("Ending in 1882")
    self.expirationDateText.assertValue("Expires 01/2024")
  }

<<<<<<< HEAD
  func testApplePay() {
    self.vm.inputs.configureWith(value: (GraphUserCreditCard.applePay, true, "Brooklyn, NY"))

    self.cardImage.assertValue(UIImage(named: "icon--apple_pay"))
    self.cardNumberTextShortStyle.assertLastValue("Ending in 8882")
    self.expirationDateText.assertValue("Expires 01/2024")
    self.selectButtonIsSelected.assertDidNotEmitValue()
    self.selectButtonTitle.assertDidNotEmitValue()
  }

=======
>>>>>>> 8c1d144f
  func testCardConfiguredAsSelected() {
    let card = GraphUserCreditCard.amex
      |> \.id .~ "123"

    self.vm.inputs.configureWith(value: (card, true, "Brooklyn, NY"))

    self.notifyDelegateOfCardSelected.assertDidNotEmitValue()

    self.vm.inputs.setSelectedCard(card)

    self.notifyDelegateOfCardSelected.assertValues(["123"])
  }

  func testSelectButtonTapped() {
    let card = GraphUserCreditCard.amex
      |> \.id .~ "123"

    self.vm.inputs.configureWith(value: (card, true, "Brooklyn, NY"))

    self.notifyDelegateOfCardSelected.assertDidNotEmitValue()

    self.vm.inputs.selectButtonTapped()
    self.notifyDelegateOfCardSelected.assertValues(["123"])
  }
}<|MERGE_RESOLUTION|>--- conflicted
+++ resolved
@@ -157,19 +157,6 @@
     self.expirationDateText.assertValue("Expires 01/2024")
   }
 
-<<<<<<< HEAD
-  func testApplePay() {
-    self.vm.inputs.configureWith(value: (GraphUserCreditCard.applePay, true, "Brooklyn, NY"))
-
-    self.cardImage.assertValue(UIImage(named: "icon--apple_pay"))
-    self.cardNumberTextShortStyle.assertLastValue("Ending in 8882")
-    self.expirationDateText.assertValue("Expires 01/2024")
-    self.selectButtonIsSelected.assertDidNotEmitValue()
-    self.selectButtonTitle.assertDidNotEmitValue()
-  }
-
-=======
->>>>>>> 8c1d144f
   func testCardConfiguredAsSelected() {
     let card = GraphUserCreditCard.amex
       |> \.id .~ "123"
