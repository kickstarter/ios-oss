import KsApi
import PassKit
import Prelude
import ReactiveSwift
public protocol DeprecatedRewardPledgeViewModelInputs {
  /// Call when the apple pay button is tapped.
  func applePayButtonTapped()

  /// Call when the cancel pledge button is tapped.
  func cancelPledgeButtonTapped()

  /// Call when the change payment method button is tapped.
  func changePaymentMethodButtonTapped()

  /// Call when the shipping picker has notified us that shipping has changed.
  func change(shippingRule: ShippingRule)

  /// Call when the close button is tapped.
  func closeButtonTapped()

  /// Call with the project and reward provided to the view.
  func configureWith(project: Project, reward: Reward, applePayCapable: Bool)

  /// Call when the "continue to payments" button is tapped.
  func continueToPaymentsButtonTapped()

  /// Call when view did layout subviews.
  func descriptionLabelIsTruncated(_ value: Bool)

  /// Call when the "different payment method" button is tapped.
  func differentPaymentMethodButtonTapped()

  /// Call when the disclaimer button is tapped.
  func disclaimerButtonTapped()

  /// Call when the error alert "ok" button has been tapped and whether the view controller should dismiss.
  func errorAlertTappedOK(shouldDismiss: Bool)

  /// Call when anything is tapped that should expand the reward's description.
  func expandDescriptionTapped()

  /// Call from the payment authorization delegate method.
  func paymentAuthorizationDidFinish()

  /// Call from the payment authorization method when a payment has been authorized.
  func paymentAuthorization(didAuthorizePayment payment: PaymentData)

  /// Call from the payment authorization delegate method.
  func paymentAuthorizationWillAuthorizePayment()

  /// Call when the pledge text field is changed.
  func pledgeTextFieldChanged(_ text: String)

  /// Call when the pledge text field ends editing.
  func pledgeTextFieldDidEndEditing()

  /// Call when the shipping button is tapped.
  func shippingButtonTapped()

  /// Call from the Stripe callback method once a stripe token has been created.
  func stripeCreatedToken(stripeToken: String?, error: Error?) -> PKPaymentAuthorizationStatus

  /// Call when the update pledge button is tapped.
  func updatePledgeButtonTapped()

  /// Call when the user starts a session.
  func userSessionStarted()

  /// Call when the view loads.
  func viewDidLoad()
}

public protocol DeprecatedRewardPledgeViewModelOutputs {
  /// Emits a boolean that determines if the apple pay button is hidden.
  var applePayButtonHidden: Signal<Bool, Never> { get }

  /// Emits a boolean that determines if the cancel pledge button should be hidden.
  var cancelPledgeButtonHidden: Signal<Bool, Never> { get }

  /// Emits a boolean that determines if the change method button should be hidden.
  var changePaymentMethodButtonHidden: Signal<Bool, Never> { get }

  /// Emits a boolean that determines if the "continue to payments" button is hidden.
  var continueToPaymentsButtonHidden: Signal<Bool, Never> { get }

  /// Emits a boolean that determines if the conversion label is hidden.
  var conversionLabelHidden: Signal<Bool, Never> { get }

  /// Emits a string to be put into the conversion label.
  var conversionLabelText: Signal<String, Never> { get }

  /// Emits a string to be put into the shipping country label.
  var countryLabelText: Signal<String, Never> { get }

  /// Emits a string to be put into the description label.
  var descriptionLabelText: Signal<String, Never> { get }

  /// Emits a boolean that determines if the "different payment method" button is hidden.
  var differentPaymentMethodButtonHidden: Signal<Bool, Never> { get }

  /// Emits when the controller should be dismissed.
  var dismissViewController: Signal<(), Never> { get }

  /// Emits a string to be put into the estimated delivery date label.
  var estimatedDeliveryDateLabelText: Signal<String, Never> { get }

  /// Emits a boolean that determines if the estimated fulfillment stack view should be hidden.
  var estimatedFulfillmentStackViewHidden: Signal<Bool, Never> { get }

  /// Emits when the reward description should be expanded.
  var expandRewardDescription: Signal<(), Never> { get }

  /// Emits when the entire fulfillment and shipping stack view should be hidden.
  var fulfillmentAndShippingFooterStackViewHidden: Signal<Bool, Never> { get }

  /// Emits when the checkout screen should be shown to the user.
  var goToCheckout: Signal<(URLRequest, Project, Reward), Never> { get }

  /// Emits when the login tout should be shown to the user.
  var goToLoginTout: Signal<(), Never> { get }

  /// Emits a payment request object that is to be used to present a payment authorization controller.
  var goToPaymentAuthorization: Signal<PKPaymentRequest, Never> { get }

  /// Emits a project, list of shipping rules, and current selected shipping rule that are to be used to
  /// go to the shipping picker.
  var goToShippingPicker: Signal<(Project, [ShippingRule], ShippingRule), Never> { get }

  /// Emits when we should go to the thanks screen.
  var goToThanks: Signal<Project, Never> { get }

  /// Emits when we should go to the trust & safety page.
  var goToTrustAndSafety: Signal<(), Never> { get }

  /// Emits an array of strings that are to be loaded into the itemization stack view.
  var items: Signal<[String], Never> { get }

  /// Emits a boolean that determines if the itemization stack view is hidden.
  var itemsContainerHidden: Signal<Bool, Never> { get }

  /// Emits whether loading overlay view should be hidden.
  var loadingOverlayIsHidden: Signal<Bool, Never> { get }

  /// Emits a string to be put into the minimum pledge label.
  var minimumLabelText: Signal<String, Never> { get }

  /// Emits a string for the title of the navigation controller.
  var navigationTitle: Signal<String, Never> { get }

  /// Emits a boolean that determines if the -or- separator label should be hidden.
  var orLabelHidden: Signal<Bool, Never> { get }

  /// Emits a height constant for the padding view constraint.
  var paddingViewHeightConstant: Signal<CGFloat, Never> { get }

  /// Emits a string to be put into the currency label.
  var pledgeCurrencyLabelText: Signal<String, Never> { get }

  /// Emits a bool whether a pledge is loading for the indicator view.
  var pledgeIsLoading: Signal<Bool, Never> { get }

  /// Emits a string to be put into the pledge text field.
  var pledgeTextFieldText: Signal<String, Never> { get }

  /// Emits a boolean when the read more container should be hidden.
  var readMoreContainerViewHidden: Signal<Bool, Never> { get }

  /// Emits a string to be used to set the Stripe library's apple merchant identifier.
  var setStripeAppleMerchantIdentifier: Signal<String, Never> { get }

  /// Emits a string to be used to set the Stripe library's publishable key.
  var setStripePublishableKey: Signal<String, Never> { get }

  /// Emits a string to be put into the shipping amount label.
  var shippingAmountLabelText: Signal<String, Never> { get }

  /// Emits a boolean that determines if the shipping container view should be hidden.
  var shippingInputStackViewHidden: Signal<Bool, Never> { get }

  /// Emits a boolean to determine if shipping loader should animate or not.
  var shippingIsLoading: Signal<Bool, Never> { get }

  /// Emits a string that should be put into the shipping locations label.
  var shippingLocationsLabelText: Signal<String, Never> { get }

  /// Emits a boolean that determines if the top shipping stack view should be hidden.
  var shippingStackViewHidden: Signal<Bool, Never> { get }

  /// Emits a string to be shown in an alert controller and whether closing it dismisses the view controller.
  var showAlert: Signal<(message: String, shouldDismiss: Bool), Never> { get }

  /// Emits a boolean that determines if the title label should be hidden.
  var titleLabelHidden: Signal<Bool, Never> { get }

  /// Emits a string to be put into the title label.
  var titleLabelText: Signal<String, Never> { get }

  /// Emits a boolean that determines if the update pledge button should be hidden.
  var updatePledgeButtonHidden: Signal<Bool, Never> { get }
}

public protocol DeprecatedRewardPledgeViewModelType {
  var inputs: DeprecatedRewardPledgeViewModelInputs { get }
  var outputs: DeprecatedRewardPledgeViewModelOutputs { get }
}

private typealias Type = DeprecatedRewardPledgeViewModelType
private typealias Inputs = DeprecatedRewardPledgeViewModelInputs
private typealias Outputs = DeprecatedRewardPledgeViewModelOutputs

public final class DeprecatedRewardPledgeViewModel: Type, Inputs, Outputs {
<<<<<<< HEAD

  fileprivate let rewardViewModel: DeprecatedRewardCellViewModelType = DeprecatedRewardCellViewModel()
=======
  fileprivate let rewardViewModel: RewardCellViewModelType = DeprecatedRewardCellViewModel()
>>>>>>> 71bafedb

  public init() {
    let projectAndRewardAndApplePayCapable = Signal.combineLatest(
      self.projectAndRewardAndApplePayCapableProperty.signal.skipNil(),
      self.viewDidLoadProperty.signal
    )
    .map(first)

    let projectAndReward = projectAndRewardAndApplePayCapable
      .map { project, reward, _ in (project, reward) }

    let applePayCapable = projectAndRewardAndApplePayCapable
      .map { _, _, applePayCapable in applePayCapable }

    let project = projectAndReward
      .map(first)
    let reward = projectAndReward
      .map(second)

    let currentUser = Signal.merge([
      self.viewDidLoadProperty.signal,
      self.userSessionStartedProperty.signal
    ])
      .map { AppEnvironment.current.currentUser }
      .skipRepeats(==)

    let shippingRulesEvent = projectAndReward
      .switchMap { (project, reward)
        -> SignalProducer<Signal<[ShippingRule], ErrorEnvelope>.Event, Never> in
        guard reward != Reward.noReward else {
          return SignalProducer(value: .value([]))
        }

        return AppEnvironment.current.apiService.fetchRewardShippingRules(
          projectId: project.id, rewardId: reward.id
        )
        .ksr_delay(AppEnvironment.current.apiDelayInterval, on: AppEnvironment.current.scheduler)
        .map(ShippingRulesEnvelope.lens.shippingRules.view)
        .retry(upTo: 3)
        .materialize()
      }

    self.shippingIsLoading = Signal.merge(
      projectAndReward.map { _, reward in reward != Reward.noReward },
      shippingRulesEvent.filter { $0.isTerminating }.mapConst(false)
    )

    let shippingRules = shippingRulesEvent.values()

    self.navigationTitle = projectAndReward
      .map(title(forProject:reward:))

    self.setStripeAppleMerchantIdentifier = applePayCapable
      .filter(isTrue)
      .mapConst(PKPaymentAuthorizationViewController.merchantIdentifier)

    self.setStripePublishableKey = applePayCapable
      .filter(isTrue)
      .map { _ in AppEnvironment.current.config?.stripePublishableKey }
      .skipNil()

    self.applePayButtonHidden = Signal.combineLatest(applePayCapable, project)
      .map(applePayButtonHiddenFor(applePayCapable:project:))

    self.differentPaymentMethodButtonHidden = self.applePayButtonHidden

    self.continueToPaymentsButtonHidden = Signal.combineLatest(applePayCapable, project)
      .map { applePayCapable, project in
        !applePayButtonHiddenFor(applePayCapable: applePayCapable, project: project)
          || project.personalization.isBacking == .some(true)
      }

    self.updatePledgeButtonHidden = projectAndReward
      .map { project, _ in
        project.personalization.isBacking != .some(true)
      }

    self.cancelPledgeButtonHidden = projectAndReward
      .map { project, reward in !userIsBacking(reward: reward, inProject: project) }

    self.changePaymentMethodButtonHidden = self.cancelPledgeButtonHidden

    self.orLabelHidden = self.cancelPledgeButtonHidden

    let defaultShippingRule = shippingRules
      .map(defaultShippingRule(fromShippingRules:))

    let selectedShipping = Signal.merge(
      defaultShippingRule,
      self.changedShippingRuleProperty.signal
    )

    self.shippingInputStackViewHidden = reward
      .map { !$0.shipping.enabled }

    self.goToShippingPicker = Signal.combineLatest(
      project,
      shippingRules,
      selectedShipping.skipNil()
    )
    .takeWhen(self.shippingButtonTappedProperty.signal)

    self.paymentAuthorizationStatusProperty <~ self.stripeTokenAndErrorProperty.signal
      .map { _, error in error == nil ? .success : .failure }

    self.countryLabelText = Signal.merge(
      self.viewDidLoadProperty.signal.mapConst(""),
      selectedShipping.skipNil().map { $0.location.localizedName }
    )

    let shippingAmount = Signal.combineLatest(
      project,
      selectedShipping.skipNil()
    )
    .map { project, shippingRule in
      Strings.plus_shipping_cost(
        shipping_cost: Format.currency(
          Int(shippingRule.cost),
          country: project.country,
          omitCurrencyCode: project.stats.omitUSCurrencyCode
        )
      )
    }

    self.shippingAmountLabelText = Signal.merge(
      self.viewDidLoadProperty.signal.mapConst(""),
      shippingAmount
    )

    self.readMoreContainerViewHidden = Signal.merge(
      Signal.merge(
        self.descriptionLabelIsTruncatedProperty.signal
          .map(negate)
          .skip(first: 1)
          .take(first: 1),
        reward.filter { $0.isNoReward }.mapConst(true)
      )
      .take(first: 1),

      self.expandDescriptionTappedProperty.signal.mapConst(true)
    )

    self.itemsContainerHidden = Signal.combineLatest(
      reward, self.readMoreContainerViewHidden
    ).map { reward, readMoreIsHidden in
      reward.rewardsItems.isEmpty || (!reward.rewardsItems.isEmpty && !readMoreIsHidden)
    }.skipRepeats()

    self.paddingViewHeightConstant = self.itemsContainerHidden.map { $0 ? 18.0 : 0.0 }

    self.expandRewardDescription = self.expandDescriptionTappedProperty.signal

    self.shippingLocationsLabelText = reward
      .map { $0.shipping.summary ?? "" }

    self.estimatedDeliveryDateLabelText = reward
      .map { reward in
        reward.estimatedDeliveryOn.map {
          Format.date(secondsInUTC: $0, template: "MMMyyyy", timeZone: UTCTimeZone)
        }
      }
      .skipNil()

    self.estimatedFulfillmentStackViewHidden = reward
      .map { $0.estimatedDeliveryOn == nil }

    self.shippingStackViewHidden = reward
      .map { !$0.shipping.enabled }

    self.fulfillmentAndShippingFooterStackViewHidden = reward
      .map { $0.estimatedDeliveryOn == nil && !$0.shipping.enabled }

    self.pledgeCurrencyLabelText = project
      .map { currencySymbol(forCountry: $0.country).trimmed() }

    let initialPledgeTextFieldText = projectAndReward
      .map { project, reward -> Double in
        guard let backing = project.personalization.backing,
          userIsBacking(reward: reward, inProject: project) else {
          return reward == Reward.noReward
            ? minAndMaxPledgeAmount(forProject: project, reward: reward).min
            : reward.minimum
        }

        return backing.amount - Double(backing.shippingAmount ?? 0)
      }

    let userEnteredPledgeAmount = Signal.merge(
      initialPledgeTextFieldText,
      self.pledgeTextChangedProperty.signal.map { Double($0) ?? 0.00 }
    )

    let pledgeTextFieldWhenReturnWithBadAmount = Signal.combineLatest(
      userEnteredPledgeAmount,
      projectAndReward.map(minAndMaxPledgeAmount(forProject:reward:))
    )
    .takeWhen(self.pledgeTextFieldDidEndEditingProperty.signal)
    .filter { pledgeAmount, minAndMax in pledgeAmount < minAndMax.0
      || pledgeAmount > minAndMax.1
    }
    .map { _, minAndMax in minAndMax.0 }

    let pledgeAmount = Signal.merge(
      userEnteredPledgeAmount,
      pledgeTextFieldWhenReturnWithBadAmount
    )

    self.pledgeTextFieldText = Signal.merge(
      initialPledgeTextFieldText,
      pledgeTextFieldWhenReturnWithBadAmount
    )
    .map { String(format: "%.2f", $0) }

    let paymentMethodTapped = Signal.merge(
      self.continueToPaymentsButtonTappedProperty.signal,
      self.differentPaymentMethodButtonTappedProperty.signal
    )

    let loggedOutUserTappedApplePayButton = currentUser
      .takeWhen(self.applePayButtonTappedProperty.signal)
      .filter { $0 == nil }

    let loggedOutUserTappedPaymentMethodButton = currentUser
      .takeWhen(paymentMethodTapped)
      .filter { $0 == nil }

    let loggedInUserTappedApplePayButton = currentUser
      .takeWhen(self.applePayButtonTappedProperty.signal)
      .filter { $0 != nil }
      .ignoreValues()

    let applePayEventAfterLogin = Signal.merge(
      loggedOutUserTappedApplePayButton.mapConst(true),
      loggedOutUserTappedPaymentMethodButton.mapConst(false)
    )
    .takeWhen(currentUser.filter(isNotNil))
    .filter(isTrue)
    .ignoreValues()
    // introduce a small delay for this event since the login tout takes a moment to dismiss...
    .ksr_debounce(.seconds(1), on: AppEnvironment.current.scheduler)

    let paymentMethodEventAfterLogin = Signal.merge(
      loggedOutUserTappedApplePayButton.mapConst(true),
      loggedOutUserTappedPaymentMethodButton.mapConst(false)
    )
    .takeWhen(currentUser.filter(isNotNil))
    .filter(isFalse)
    .ignoreValues()

    let loggedInUserTappedPaymentMethodButton = currentUser
      .takeWhen(paymentMethodTapped)
      .filter { $0 != nil }
      .ignoreValues()

    self.goToLoginTout = Signal.merge(
      loggedOutUserTappedApplePayButton,
      loggedOutUserTappedPaymentMethodButton
    ).ignoreValues()

    self.goToPaymentAuthorization = Signal.combineLatest(
      projectAndReward,
      pledgeAmount,
      selectedShipping,
      self.setStripeAppleMerchantIdentifier
    )
    .map { ($0.0, $0.1, $1, $2, $3) }
    .takeWhen(Signal.merge(applePayEventAfterLogin, loggedInUserTappedApplePayButton))
    .map(paymentRequest(forProject:reward:pledgeAmount:selectedShippingRule:merchantIdentifier:))

    let isLoading = MutableProperty(false)
    pledgeIsLoading = isLoading.signal

    self.loadingOverlayIsHidden = Signal.merge(
      self.viewDidLoadProperty.signal.mapConst(true),
      self.pledgeIsLoading.map(negate)
    )

    let createApplePayPledgeEvent = Signal.combineLatest(
      projectAndReward,
      pledgeAmount,
      selectedShipping,
      self.didAuthorizePaymentProperty.signal.skipNil()
    )
    .takePairWhen(self.stripeTokenAndErrorProperty.signal.map(first).skipNil())
    .map { ($0.0.0, $0.0.1, $0.1, $0.2, $0.3, $1) }
    .switchMap { project, reward, amount, shipping, paymentData, stripeToken in
      createApplePayPledge(
        project: project,
        reward: reward,
        amount: amount,
        shipping: shipping,
        paymentData: paymentData,
        stripeToken: stripeToken
      )
      .ksr_delay(AppEnvironment.current.apiDelayInterval, on: AppEnvironment.current.scheduler)
      .on(starting: { isLoading.value = true }, terminated: { isLoading.value = false })
      .materialize()
    }

    self.goToTrustAndSafety = self.disclaimerButtonTappedProperty.signal

    let createPledgeEvent = Signal.combineLatest(
      projectAndReward,
      pledgeAmount,
      selectedShipping
    )
    .takeWhen(Signal.merge(paymentMethodEventAfterLogin, loggedInUserTappedPaymentMethodButton))
    .map { ($0.0, $0.1, $1, $2) }
    .switchMap { project, reward, amount, shipping in
      createPledge(project: project, reward: reward, amount: amount, shipping: shipping)
        .ksr_delay(AppEnvironment.current.apiDelayInterval, on: AppEnvironment.current.scheduler)
        .map { ($0, project, reward) }
        .on(starting: { isLoading.value = true }, terminated: { isLoading.value = false })
        .materialize()
    }

    let cancelPledge = projectAndReward
      .takeWhen(self.cancelPledgeButtonTappedProperty.signal)
      .map { project, reward -> (URLRequest, Project, Reward)? in
        guard let request = URL(string: project.urls.web.project)
          .flatMap({ $0.appendingPathComponent("pledge") })
          .flatMap({ $0.appendingPathComponent("destroy") })
          .flatMap({ URLRequest(url: $0) }) else {
          return nil
        }
        return (request, project, reward)
      }
      .skipNil()

    let updatePledgeEvent = Signal.combineLatest(
      projectAndReward,
      pledgeAmount,
      selectedShipping
    )
    .takeWhen(self.updatePledgeButtonTappedProperty.signal)
    .map { ($0.0, $0.1, $1, $2) }
    .switchMap { project, reward, amount, shipping in
      updatePledge(project: project, reward: reward, amount: amount, shipping: shipping)
        .ksr_delay(AppEnvironment.current.apiDelayInterval, on: AppEnvironment.current.scheduler)
        .map { ($0, project, reward) }
        .on(starting: { isLoading.value = true }, terminated: { isLoading.value = false })
        .materialize()
    }

    let changePaymentMethodEvent = projectAndReward
      .takeWhen(self.changePaymentMethodButtonTappedProperty.signal)
      .switchMap { project, reward in
        changePaymentMethod(project: project)
          .ksr_delay(AppEnvironment.current.apiDelayInterval, on: AppEnvironment.current.scheduler)
          .map { ($0, project, reward) }
          .on(starting: { isLoading.value = true }, terminated: { isLoading.value = false })
          .materialize()
      }

    let completedPledge = Signal.merge(
      updatePledgeEvent.values().filter { request, _, _ in request == nil }.ignoreValues(),
      createApplePayPledgeEvent.values().ignoreValues()
    )

    self.goToThanks = project
      .takeWhen(completedPledge)

    let updatedPledgeNeedsNewCheckout = updatePledgeEvent.values()
      .flatMap { request, project, reward -> SignalProducer<(URLRequest, Project, Reward), Never> in
        guard let request = request else { return .empty }
        return SignalProducer(value: (request, project, reward))
      }

    self.goToCheckout = Signal.merge(
      createPledgeEvent.values(),
      cancelPledge,
      changePaymentMethodEvent.values(),
      updatedPledgeNeedsNewCheckout
    )

    let pledgeErrors = Signal.merge(
      createPledgeEvent.errors(),
      updatePledgeEvent.errors(),
      createApplePayPledgeEvent.errors(),
      changePaymentMethodEvent.errors()
    )

    self.showAlert = Signal.merge(
      pledgeErrors
        .map { error in
          let shouldDismiss = (error.errorEnvelope.errorMessages.first == nil
            || error.errorEnvelope.ksrCode == .UnknownCode)
          return (
            message: error.errorEnvelope.errorMessages.first ?? Strings.general_error_something_wrong(),
            shouldDismiss: shouldDismiss
          )
        },
      shippingRulesEvent.errors()
        .map { _ in
          (
            message: Strings.We_were_unable_to_load_the_shipping_destinations(),
            shouldDismiss: true
          )
        }
    )

    self.titleLabelText = reward
      .map {
        $0 == Reward.noReward
          ? Strings.Id_just_like_to_support_the_project()
          : ($0.title ?? "")
      }

    self.dismissViewController = Signal.merge(
      self.closeButtonTappedProperty.signal,
      self.errorAlertTappedShouldDismissProperty.signal.filter(isTrue).ignoreValues()
    )

    let projectAndRewardAndPledgeContext = projectAndReward
      .map { project, reward -> (Project, Reward, Koala.PledgeContext) in
        (
          project: project,
          reward: reward,
          pledgeContext: pledgeContext(forProject: project, reward: reward)
        )
      }

    projectAndRewardAndPledgeContext
      .take(first: 1)
      .observeValues {
        AppEnvironment.current.koala.trackSelectedReward(project: $0, reward: $1, pledgeContext: $2)
      }

    projectAndRewardAndPledgeContext
      .takeWhen(self.paymentAuthorizationWillAuthorizeProperty.signal)
      .observeValues {
        AppEnvironment.current.koala.trackShowApplePaySheet(project: $0, reward: $1, pledgeContext: $2)
      }

    projectAndRewardAndPledgeContext
      .takeWhen(self.didAuthorizePaymentProperty.signal)
      .observeValues {
        AppEnvironment.current.koala.trackApplePayAuthorizedPayment(
          project: $0, reward: $1, pledgeContext: $2
        )
      }

    projectAndRewardAndPledgeContext
      .takeWhen(self.stripeTokenAndErrorProperty.signal.filter(first >>> isNotNil))
      .observeValues {
        AppEnvironment.current.koala.trackStripeTokenCreatedForApplePay(
          project: $0, reward: $1, pledgeContext: $2
        )
      }

    projectAndRewardAndPledgeContext
      .takeWhen(self.stripeTokenAndErrorProperty.signal.filter(second >>> isNotNil))
      .observeValues {
        AppEnvironment.current.koala.trackStripeTokenErroredForApplePay(
          project: $0, reward: $1, pledgeContext: $2
        )
      }

    let applePaySuccessful = Signal.merge(
      self.paymentAuthorizationWillAuthorizeProperty.signal.mapConst(false),
      self.stripeTokenAndErrorProperty.signal.filter(second >>> isNotNil).mapConst(false),
      self.stripeTokenAndErrorProperty.signal.filter(first >>> isNotNil).mapConst(true)
    )

    Signal.combineLatest(projectAndRewardAndPledgeContext, applePaySuccessful)
      .takeWhen(self.paymentAuthorizationFinishedProperty.signal)
      .observeValues { projectAndRewardAndPledgeContext, successful in
        let (project, reward, context) = projectAndRewardAndPledgeContext

        if successful {
          AppEnvironment.current.koala.trackApplePayFinished(
            project: project, reward: reward, pledgeContext: context
          )
        } else {
          AppEnvironment.current.koala.trackApplePaySheetCanceled(
            project: project, reward: reward, pledgeContext: context
          )
        }
      }

    projectAndReward
      .observeValues { [weak self] project, reward in
        self?.rewardViewModel.inputs.configureWith(project: project, rewardOrBacking: .left(reward))
        self?.rewardViewModel.inputs.boundStyles()
      }

    projectAndRewardAndPledgeContext
      .takeWhen(self.closeButtonTappedProperty.signal)
      .observeValues {
        AppEnvironment.current.koala.trackClosedReward(project: $0, reward: $1, pledgeContext: $2)
      }

    projectAndRewardAndPledgeContext
      .takeWhen(self.pledgeTextChangedProperty.signal)
      .observeValues { project, reward, context in
        AppEnvironment.current.koala.trackChangedPledgeAmount(
          project, reward: reward, pledgeContext: context
        )
      }

    projectAndRewardAndPledgeContext
      .takeWhen(self.changedShippingRuleProperty.signal)
      .observeValues { project, reward, context in
        AppEnvironment.current.koala.trackSelectedShippingDestination(
          project, reward: reward, pledgeContext: context
        )
      }

    projectAndRewardAndPledgeContext
      .takeWhen(self.expandDescriptionTappedProperty.signal)
      .take(first: 1)
      .observeValues { project, reward, context in
        AppEnvironment.current.koala.trackExpandedRewardDescription(
          reward, project: project, pledgeContext: context
        )
      }

    let continueCheckoutType: Signal<Koala.ClickedRewardPledgeButtonType, Never> = Signal.merge(
      self.continueToPaymentsButtonTappedProperty.signal.mapConst(.paymentMethods),
      self.applePayButtonTappedProperty.signal.mapConst(.applePay),
      self.differentPaymentMethodButtonTappedProperty.signal.mapConst(.paymentMethods),
      self.updatePledgeButtonTappedProperty.signal.mapConst(.updatePledge),
      self.changePaymentMethodButtonTappedProperty.signal.mapConst(.changePaymentMethod),
      self.cancelPledgeButtonTappedProperty.signal.mapConst(.cancel)
    )

    projectAndRewardAndPledgeContext
      .takePairWhen(continueCheckoutType)
      .observeValues { projectAndRewardAndPledgeContext, type in
        let (project, reward, context) = projectAndRewardAndPledgeContext

        AppEnvironment.current.koala.trackClickedRewardPledgeButton(
          project: project,
          reward: reward,
          buttonType: type,
          pageContext: .rewardSelection,
          pledgeContext: context
        )
      }

    projectAndRewardAndPledgeContext
      .takePairWhen(pledgeErrors)
      .observeValues { projectAndRewardAndPledgeContext, pledgeError in
        guard let koalaErrorType = pledgeError.koalaErrorType,
          let errorText = pledgeError.errorEnvelope.errorMessages.first
        else { return }

        let (project, reward, context) = projectAndRewardAndPledgeContext

        AppEnvironment.current.koala.trackClickedRewardPledgeButton(
          project: project,
          reward: reward,
          errorText: errorText,
          errorType: koalaErrorType,
          paymentMethod: nil, /// todo
          pageContext: .rewardSelection,
          pledgeContext: context
        )
      }
  }

  fileprivate let applePayButtonTappedProperty = MutableProperty(())
  public func applePayButtonTapped() {
    self.applePayButtonTappedProperty.value = ()
  }

  fileprivate let cancelPledgeButtonTappedProperty = MutableProperty(())
  public func cancelPledgeButtonTapped() {
    self.cancelPledgeButtonTappedProperty.value = ()
  }

  fileprivate let changePaymentMethodButtonTappedProperty = MutableProperty(())
  public func changePaymentMethodButtonTapped() {
    self.changePaymentMethodButtonTappedProperty.value = ()
  }

  fileprivate let changedShippingRuleProperty = MutableProperty<ShippingRule?>(nil)
  public func change(shippingRule: ShippingRule) {
    self.changedShippingRuleProperty.value = shippingRule
  }

  fileprivate let closeButtonTappedProperty = MutableProperty(())
  public func closeButtonTapped() {
    self.closeButtonTappedProperty.value = ()
  }

  fileprivate let continueToPaymentsButtonTappedProperty = MutableProperty(())
  public func continueToPaymentsButtonTapped() {
    self.continueToPaymentsButtonTappedProperty.value = ()
  }

  fileprivate let descriptionLabelIsTruncatedProperty = MutableProperty<Bool>(false)
  public func descriptionLabelIsTruncated(_ value: Bool) {
    self.descriptionLabelIsTruncatedProperty.value = value
  }

  fileprivate let didAuthorizePaymentProperty = MutableProperty<PaymentData?>(nil)
  public func paymentAuthorization(didAuthorizePayment payment: PaymentData) {
    self.didAuthorizePaymentProperty.value = payment
  }

  fileprivate let differentPaymentMethodButtonTappedProperty = MutableProperty(())
  public func differentPaymentMethodButtonTapped() {
    self.differentPaymentMethodButtonTappedProperty.value = ()
  }

  fileprivate let disclaimerButtonTappedProperty = MutableProperty(())
  public func disclaimerButtonTapped() {
    self.disclaimerButtonTappedProperty.value = ()
  }

  private let errorAlertTappedShouldDismissProperty = MutableProperty(false)
  public func errorAlertTappedOK(shouldDismiss: Bool) {
    self.errorAlertTappedShouldDismissProperty.value = shouldDismiss
  }

  fileprivate let expandDescriptionTappedProperty = MutableProperty(())
  public func expandDescriptionTapped() {
    self.expandDescriptionTappedProperty.value = ()
  }

  fileprivate let paymentAuthorizationFinishedProperty = MutableProperty(())
  public func paymentAuthorizationDidFinish() {
    self.paymentAuthorizationFinishedProperty.value = ()
  }

  fileprivate let paymentAuthorizationWillAuthorizeProperty = MutableProperty(())
  public func paymentAuthorizationWillAuthorizePayment() {
    self.paymentAuthorizationWillAuthorizeProperty.value = ()
  }

  fileprivate let pledgeTextChangedProperty = MutableProperty("")
  public func pledgeTextFieldChanged(_ text: String) {
    self.pledgeTextChangedProperty.value = text
  }

  fileprivate let pledgeTextFieldDidEndEditingProperty = MutableProperty(())
  public func pledgeTextFieldDidEndEditing() {
    self.pledgeTextFieldDidEndEditingProperty.value = ()
  }

  fileprivate let projectAndRewardAndApplePayCapableProperty = MutableProperty<(Project, Reward, Bool)?>(nil)
  public func configureWith(project: Project, reward: Reward, applePayCapable: Bool) {
    self.projectAndRewardAndApplePayCapableProperty.value = (project, reward, applePayCapable)
  }

  fileprivate let shippingButtonTappedProperty = MutableProperty(())
  public func shippingButtonTapped() {
    self.shippingButtonTappedProperty.value = ()
  }

  fileprivate let stripeTokenAndErrorProperty = MutableProperty((String?.none, Error?.none))
  fileprivate let paymentAuthorizationStatusProperty = MutableProperty(PKPaymentAuthorizationStatus.failure)
  public func stripeCreatedToken(stripeToken: String?, error: Error?)
    -> PKPaymentAuthorizationStatus {
    self.stripeTokenAndErrorProperty.value = (stripeToken, error)
    return self.paymentAuthorizationStatusProperty.value
  }

  fileprivate let updatePledgeButtonTappedProperty = MutableProperty(())
  public func updatePledgeButtonTapped() {
    self.updatePledgeButtonTappedProperty.value = ()
  }

  fileprivate let userSessionStartedProperty = MutableProperty(())
  public func userSessionStarted() {
    self.userSessionStartedProperty.value = ()
  }

  fileprivate let viewDidLoadProperty = MutableProperty(())
  public func viewDidLoad() {
    self.viewDidLoadProperty.value = ()
  }

  public let applePayButtonHidden: Signal<Bool, Never>
  public let continueToPaymentsButtonHidden: Signal<Bool, Never>
  public var conversionLabelHidden: Signal<Bool, Never> {
    return self.rewardViewModel.outputs.conversionLabelHidden
  }

  public var conversionLabelText: Signal<String, Never> {
    return self.rewardViewModel.outputs.conversionLabelText
  }

  public let countryLabelText: Signal<String, Never>
  public var descriptionLabelText: Signal<String, Never> {
    return self.rewardViewModel.outputs.descriptionLabelText
  }

  public let differentPaymentMethodButtonHidden: Signal<Bool, Never>
  public let dismissViewController: Signal<(), Never>
  public let estimatedDeliveryDateLabelText: Signal<String, Never>
  public let estimatedFulfillmentStackViewHidden: Signal<Bool, Never>
  public let expandRewardDescription: Signal<(), Never>
  public let fulfillmentAndShippingFooterStackViewHidden: Signal<Bool, Never>
  public let goToCheckout: Signal<(URLRequest, Project, Reward), Never>
  public let goToLoginTout: Signal<(), Never>
  public let goToPaymentAuthorization: Signal<PKPaymentRequest, Never>
  public let goToShippingPicker: Signal<(Project, [ShippingRule], ShippingRule), Never>
  public let goToThanks: Signal<Project, Never>
  public let goToTrustAndSafety: Signal<(), Never>
  public var items: Signal<[String], Never> {
    return self.rewardViewModel.outputs.items
  }

  public let itemsContainerHidden: Signal<Bool, Never>
  public let loadingOverlayIsHidden: Signal<Bool, Never>
  public var minimumLabelText: Signal<String, Never> {
    return self.rewardViewModel.outputs.minimumLabelText
  }

  public let navigationTitle: Signal<String, Never>
  public let orLabelHidden: Signal<Bool, Never>
  public let paddingViewHeightConstant: Signal<CGFloat, Never>
  public let pledgeCurrencyLabelText: Signal<String, Never>
  public let pledgeIsLoading: Signal<Bool, Never>
  public let pledgeTextFieldText: Signal<String, Never>
  public let readMoreContainerViewHidden: Signal<Bool, Never>
  public let setStripeAppleMerchantIdentifier: Signal<String, Never>
  public let setStripePublishableKey: Signal<String, Never>
  public let shippingAmountLabelText: Signal<String, Never>
  public let shippingInputStackViewHidden: Signal<Bool, Never>
  public let shippingIsLoading: Signal<Bool, Never>
  public let shippingLocationsLabelText: Signal<String, Never>
  public let shippingStackViewHidden: Signal<Bool, Never>
  public let showAlert: Signal<(message: String, shouldDismiss: Bool), Never>
  public var titleLabelHidden: Signal<Bool, Never> {
    return self.rewardViewModel.outputs.titleLabelHidden
  }

  public let titleLabelText: Signal<String, Never>

  public let updatePledgeButtonHidden: Signal<Bool, Never>
  public let changePaymentMethodButtonHidden: Signal<Bool, Never>
  public let cancelPledgeButtonHidden: Signal<Bool, Never>

  public var inputs: DeprecatedRewardPledgeViewModelInputs { return self }
  public var outputs: DeprecatedRewardPledgeViewModelOutputs { return self }
}

private func paymentRequest(
  forProject project: Project,
  reward: Reward,
  pledgeAmount: Double,
  selectedShippingRule: ShippingRule?,
  merchantIdentifier: String
) -> PKPaymentRequest {
  let request = PKPaymentRequest()
  request.merchantIdentifier = merchantIdentifier
  request.supportedNetworks = PKPaymentAuthorizationViewController.supportedNetworks(for: project)
  request.merchantCapabilities = .capability3DS
  request.countryCode = project.country.countryCode
  request.currencyCode = project.country.currencyCode
  request.shippingType = .shipping

  request.paymentSummaryItems = paymentSummaryItems(
    forProject: project,
    reward: reward,
    pledgeAmount: pledgeAmount,
    selectedShippingRule: selectedShippingRule
  )

  return request
}

private func paymentSummaryItems(
  forProject project: Project,
  reward: Reward,
  pledgeAmount: Double,
  selectedShippingRule: ShippingRule?
) -> [PKPaymentSummaryItem] {
  var paymentSummaryItems: [PKPaymentSummaryItem] = []

  paymentSummaryItems.append(
    PKPaymentSummaryItem(
      label: reward.title ?? project.name,
      amount: NSDecimalNumber(value: pledgeAmount),
      type: .final
    )
  )

  if let selectedShippingRule = selectedShippingRule, selectedShippingRule.cost != 0.0 {
    paymentSummaryItems.append(
      PKPaymentSummaryItem(
        label: Strings.Shipping(),
        amount: NSDecimalNumber(value: selectedShippingRule.cost),
        type: .final
      )
    )
  }

  let total = paymentSummaryItems.reduce(NSDecimalNumber.zero) { accum, item in
    accum.adding(item.amount)
  }

  paymentSummaryItems.append(
    PKPaymentSummaryItem(
      label: Strings.Kickstarter_if_funded(),
      amount: total,
      type: .final
    )
  )

  return paymentSummaryItems
}

private func defaultShippingRule(fromShippingRules shippingRules: [ShippingRule]) -> ShippingRule? {
  let shippingRuleFromCurrentLocation = shippingRules
    .filter { shippingRule in shippingRule.location.country == AppEnvironment.current.config?.countryCode }
    .first

  if let shippingRuleFromCurrentLocation = shippingRuleFromCurrentLocation {
    return shippingRuleFromCurrentLocation
  }

  let shippingRuleInUSA = shippingRules
    .filter { shippingRule in shippingRule.location.country == "US" }
    .first

  return shippingRuleInUSA ?? shippingRules.first
}

private func backingError(forProject project: Project, amount: Double, reward: Reward?) -> PledgeError? {
  let (min, max) = minAndMaxPledgeAmount(forProject: project, reward: reward)

  guard amount >= min else {
    let message = Strings.Please_enter_an_amount_of_amount_or_more(
      amount: Format.currency(min, country: project.country)
    )

    return .minimumAmount(.init(errorMessages: [message], ksrCode: nil, httpCode: 400, exception: nil))
  }

  guard amount <= max else {
    let message = Strings.Please_enter_an_amount_of_amount_or_less(
      amount: Format.currency(max, country: project.country)
    )

    return .maximumAmount(.init(errorMessages: [message], ksrCode: nil, httpCode: 400, exception: nil))
  }

  return nil
}

private func createPledge(
  project: Project,
  reward: Reward?,
  amount: Double,
  shipping: ShippingRule?
) -> SignalProducer<URLRequest, PledgeError> {
  if let error = backingError(forProject: project, amount: amount, reward: reward) {
    return SignalProducer(error: error)
  }

  let totalAmount = amount + (shipping?.cost ?? 0)

  return AppEnvironment.current.apiService.createPledge(
    project: project,
    amount: totalAmount,
    reward: reward,
    shippingLocation: shipping?.location,
    tappedReward: true
  )
  .mapError { PledgeError.other($0) }
  .flatMap { env -> SignalProducer<URLRequest, PledgeError> in

    guard let url = env.newCheckoutUrl.map(AppEnvironment.current.apiService.serverConfig.webBaseUrl
      .appendingPathComponent)
    else { return .empty }

    let request = URLRequest(url: url)
    return SignalProducer(value: request)
  }
}

private func updatePledge(
  project: Project,
  reward: Reward?,
  amount: Double,
  shipping: ShippingRule?
) -> SignalProducer<URLRequest?, PledgeError> {
  if let error = backingError(forProject: project, amount: amount, reward: reward) {
    return SignalProducer(error: error)
  }

  let totalAmount = amount + (shipping?.cost ?? 0)

  return AppEnvironment.current.apiService.updatePledge(
    project: project,
    amount: totalAmount,
    reward: reward,
    shippingLocation: shipping?.location,
    tappedReward: true
  )
  .mapError { PledgeError.other($0) }
  .flatMap { env -> SignalProducer<URLRequest?, PledgeError> in

    let request = env.newCheckoutUrl
      .flatMap(AppEnvironment.current.apiService.serverConfig.webBaseUrl.appendingPathComponent)
      .map { URLRequest(url: $0) }

    return SignalProducer(value: request)
  }
}

private func createApplePayPledge(
  project: Project,
  reward: Reward?,
  amount: Double,
  shipping: ShippingRule?,
  paymentData: PaymentData,
  stripeToken: String
) -> SignalProducer<SubmitApplePayEnvelope, PledgeError> {
  if let error = backingError(forProject: project, amount: amount, reward: reward) {
    return SignalProducer(error: error)
  }

  let totalAmount = amount + (shipping?.cost ?? 0)

  return AppEnvironment.current.apiService.createPledge(
    project: project,
    amount: totalAmount,
    reward: reward,
    shippingLocation: shipping?.location,
    tappedReward: true
  )
  .mapError { PledgeError.other($0) }
  .flatMap { env -> SignalProducer<SubmitApplePayEnvelope, PledgeError> in

    guard let checkoutUrl = env.checkoutUrl
      .map(AppEnvironment.current.apiService.serverConfig.webBaseUrl.appendingPathComponent)?
      .absoluteString
    else { return .empty }

    return AppEnvironment.current.apiService.submitApplePay(
      checkoutUrl: checkoutUrl,
      stripeToken: stripeToken,
      paymentInstrumentName: paymentData.tokenData.paymentMethodData.displayName ?? "",
      paymentNetwork: paymentData.tokenData.paymentMethodData.network?.rawValue ?? "",
      transactionIdentifier: paymentData.tokenData.transactionIdentifier
    )
    .mapError { PledgeError.other($0) }
  }
}

private func changePaymentMethod(project: Project) -> SignalProducer<URLRequest, PledgeError> {
  return AppEnvironment.current.apiService.changePaymentMethod(project: project)
    .mapError { PledgeError.other($0) }
    .map { env -> URLRequest? in
      env.newCheckoutUrl
        .flatMap(URL.init(string:))
        .map { URLRequest(url: $0) }
    }
    .skipNil()
}

private func title(forProject project: Project, reward: Reward) -> String {
  guard project.personalization.isBacking != true else {
    if reward == Reward.noReward {
      return Strings.Manage_your_pledge()
    } else if userIsBacking(reward: reward, inProject: project) {
      return Strings.Manage_your_reward()
    } else {
      return Strings.Select_this_reward_instead()
    }
  }

  guard reward != Reward.noReward else {
    return Strings.Make_a_pledge_without_a_reward()
  }

  return Strings.rewards_title_pledge_reward_currency_or_more(
    reward_currency: Format.currency(reward.minimum, country: project.country)
  )
}

private enum PledgeError: Error {
  case maximumAmount(ErrorEnvelope)
  case minimumAmount(ErrorEnvelope)
  case other(ErrorEnvelope)

  fileprivate var errorEnvelope: ErrorEnvelope {
    switch self {
    case let .maximumAmount(env): return env
    case let .minimumAmount(env): return env
    case let .other(env): return env
    }
  }

  fileprivate var koalaErrorType: Koala.ErroredRewardPledgeButtonClickType? {
    switch self {
    case .maximumAmount: return .maximumAmount
    case .minimumAmount: return .minimumAmount
    case .other: return nil
    }
  }
}

private func applePayButtonHiddenFor(applePayCapable: Bool, project: Project) -> Bool {
  return !applePayCapable
    || project.personalization.isBacking == .some(true)
    || AppEnvironment.current.config?.applePayCountries.firstIndex(of: project.country.countryCode) == nil
}<|MERGE_RESOLUTION|>--- conflicted
+++ resolved
@@ -209,12 +209,7 @@
 private typealias Outputs = DeprecatedRewardPledgeViewModelOutputs
 
 public final class DeprecatedRewardPledgeViewModel: Type, Inputs, Outputs {
-<<<<<<< HEAD
-
   fileprivate let rewardViewModel: DeprecatedRewardCellViewModelType = DeprecatedRewardCellViewModel()
-=======
-  fileprivate let rewardViewModel: RewardCellViewModelType = DeprecatedRewardCellViewModel()
->>>>>>> 71bafedb
 
   public init() {
     let projectAndRewardAndApplePayCapable = Signal.combineLatest(
