import KsApi
import PassKit
import Prelude
import ReactiveSwift
import Result

public protocol DeprecatedRewardPledgeViewModelInputs {
  /// Call when the apple pay button is tapped.
  func applePayButtonTapped()

  /// Call when the cancel pledge button is tapped.
  func cancelPledgeButtonTapped()

  /// Call when the change payment method button is tapped.
  func changePaymentMethodButtonTapped()

  /// Call when the shipping picker has notified us that shipping has changed.
  func change(shippingRule: ShippingRule)

  /// Call when the close button is tapped.
  func closeButtonTapped()

  /// Call with the project and reward provided to the view.
  func configureWith(project: Project, reward: Reward, applePayCapable: Bool)

  /// Call when the "continue to payments" button is tapped.
  func continueToPaymentsButtonTapped()

  /// Call when view did layout subviews.
  func descriptionLabelIsTruncated(_ value: Bool)

  /// Call when the "different payment method" button is tapped.
  func differentPaymentMethodButtonTapped()

  /// Call when the disclaimer button is tapped.
  func disclaimerButtonTapped()

  /// Call when the error alert "ok" button has been tapped and whether the view controller should dismiss.
  func errorAlertTappedOK(shouldDismiss: Bool)

  /// Call when anything is tapped that should expand the reward's description.
  func expandDescriptionTapped()

  /// Call from the payment authorization delegate method.
  func paymentAuthorizationDidFinish()

  /// Call from the payment authorization method when a payment has been authorized.
  func paymentAuthorization(didAuthorizePayment payment: PaymentData)

  /// Call from the payment authorization delegate method.
  func paymentAuthorizationWillAuthorizePayment()

  /// Call when the pledge text field is changed.
  func pledgeTextFieldChanged(_ text: String)

  /// Call when the pledge text field ends editing.
  func pledgeTextFieldDidEndEditing()

  /// Call when the shipping button is tapped.
  func shippingButtonTapped()

  /// Call from the Stripe callback method once a stripe token has been created.
  func stripeCreatedToken(stripeToken: String?, error: Error?) -> PKPaymentAuthorizationStatus

  /// Call when the update pledge button is tapped.
  func updatePledgeButtonTapped()

  /// Call when the user starts a session.
  func userSessionStarted()

  /// Call when the view loads.
  func viewDidLoad()
}

public protocol DeprecatedRewardPledgeViewModelOutputs {
  /// Emits a boolean that determines if the apple pay button is hidden.
  var applePayButtonHidden: Signal<Bool, NoError> { get }

  /// Emits a boolean that determines if the cancel pledge button should be hidden.
  var cancelPledgeButtonHidden: Signal<Bool, NoError> { get }

  /// Emits a boolean that determines if the change method button should be hidden.
  var changePaymentMethodButtonHidden: Signal<Bool, NoError> { get }

  /// Emits a boolean that determines if the "continue to payments" button is hidden.
  var continueToPaymentsButtonHidden: Signal<Bool, NoError> { get }

  /// Emits a boolean that determines if the conversion label is hidden.
  var conversionLabelHidden: Signal<Bool, NoError> { get }

  /// Emits a string to be put into the conversion label.
  var conversionLabelText: Signal<String, NoError> { get }

  /// Emits a string to be put into the shipping country label.
  var countryLabelText: Signal<String, NoError> { get }

  /// Emits a string to be put into the description label.
  var descriptionLabelText: Signal<String, NoError> { get }

  /// Emits a boolean that determines if the "different payment method" button is hidden.
  var differentPaymentMethodButtonHidden: Signal<Bool, NoError> { get }

  /// Emits when the controller should be dismissed.
  var dismissViewController: Signal<(), NoError> { get }

  /// Emits a string to be put into the estimated delivery date label.
  var estimatedDeliveryDateLabelText: Signal<String, NoError> { get }

  /// Emits a boolean that determines if the estimated fulfillment stack view should be hidden.
  var estimatedFulfillmentStackViewHidden: Signal<Bool, NoError> { get }

  /// Emits when the reward description should be expanded.
  var expandRewardDescription: Signal<(), NoError> { get }

  /// Emits when the entire fulfillment and shipping stack view should be hidden.
  var fulfillmentAndShippingFooterStackViewHidden: Signal<Bool, NoError> { get }

  /// Emits when the checkout screen should be shown to the user.
  var goToCheckout: Signal<(URLRequest, Project, Reward), NoError> { get }

  /// Emits when the login tout should be shown to the user.
  var goToLoginTout: Signal<(), NoError> { get }

  /// Emits a payment request object that is to be used to present a payment authorization controller.
  var goToPaymentAuthorization: Signal<PKPaymentRequest, NoError> { get }

  /// Emits a project, list of shipping rules, and current selected shipping rule that are to be used to
  /// go to the shipping picker.
  var goToShippingPicker: Signal<(Project, [ShippingRule], ShippingRule), NoError> { get }

  /// Emits when we should go to the thanks screen.
  var goToThanks: Signal<Project, NoError> { get }

  /// Emits when we should go to the trust & safety page.
  var goToTrustAndSafety: Signal<(), NoError> { get }

  /// Emits an array of strings that are to be loaded into the itemization stack view.
  var items: Signal<[String], NoError> { get }

  /// Emits a boolean that determines if the itemization stack view is hidden.
  var itemsContainerHidden: Signal<Bool, NoError> { get }

  /// Emits whether loading overlay view should be hidden.
  var loadingOverlayIsHidden: Signal<Bool, NoError> { get }

  /// Emits a string to be put into the minimum pledge label.
  var minimumLabelText: Signal<String, NoError> { get }

  /// Emits a string for the title of the navigation controller.
  var navigationTitle: Signal<String, NoError> { get }

  /// Emits a boolean that determines if the -or- separator label should be hidden.
  var orLabelHidden: Signal<Bool, NoError> { get }

  /// Emits a height constant for the padding view constraint.
  var paddingViewHeightConstant: Signal<CGFloat, NoError> { get }

  /// Emits a string to be put into the currency label.
  var pledgeCurrencyLabelText: Signal<String, NoError> { get }

  /// Emits a bool whether a pledge is loading for the indicator view.
  var pledgeIsLoading: Signal<Bool, NoError> { get }

  /// Emits a string to be put into the pledge text field.
  var pledgeTextFieldText: Signal<String, NoError> { get }

  /// Emits a boolean when the read more container should be hidden.
  var readMoreContainerViewHidden: Signal<Bool, NoError> { get }

  /// Emits a string to be used to set the Stripe library's apple merchant identifier.
  var setStripeAppleMerchantIdentifier: Signal<String, NoError> { get }

  /// Emits a string to be used to set the Stripe library's publishable key.
  var setStripePublishableKey: Signal<String, NoError> { get }

  /// Emits a string to be put into the shipping amount label.
  var shippingAmountLabelText: Signal<String, NoError> { get }

  /// Emits a boolean that determines if the shipping container view should be hidden.
  var shippingInputStackViewHidden: Signal<Bool, NoError> { get }

  /// Emits a boolean to determine if shipping loader should animate or not.
  var shippingIsLoading: Signal<Bool, NoError> { get }

  /// Emits a string that should be put into the shipping locations label.
  var shippingLocationsLabelText: Signal<String, NoError> { get }

  /// Emits a boolean that determines if the top shipping stack view should be hidden.
  var shippingStackViewHidden: Signal<Bool, NoError> { get }

  /// Emits a string to be shown in an alert controller and whether closing it dismisses the view controller.
  var showAlert: Signal<(message: String, shouldDismiss: Bool), NoError> { get }

  /// Emits a boolean that determines if the title label should be hidden.
  var titleLabelHidden: Signal<Bool, NoError> { get }

  /// Emits a string to be put into the title label.
  var titleLabelText: Signal<String, NoError> { get }

  /// Emits a boolean that determines if the update pledge button should be hidden.
  var updatePledgeButtonHidden: Signal<Bool, NoError> { get }
}

public protocol DeprecatedRewardPledgeViewModelType {
  var inputs: DeprecatedRewardPledgeViewModelInputs { get }
  var outputs: DeprecatedRewardPledgeViewModelOutputs { get }
}

private typealias Type = DeprecatedRewardPledgeViewModelType
private typealias Inputs = DeprecatedRewardPledgeViewModelInputs
private typealias Outputs = DeprecatedRewardPledgeViewModelOutputs

public final class DeprecatedRewardPledgeViewModel: Type, Inputs, Outputs {
  fileprivate let rewardViewModel: RewardCellViewModelType = DeprecatedRewardCellViewModel()

  public init() {
    let projectAndRewardAndApplePayCapable = Signal.combineLatest(
      self.projectAndRewardAndApplePayCapableProperty.signal.skipNil(),
      self.viewDidLoadProperty.signal
    )
    .map(first)

    let projectAndReward = projectAndRewardAndApplePayCapable
      .map { project, reward, _ in (project, reward) }

    let applePayCapable = projectAndRewardAndApplePayCapable
      .map { _, _, applePayCapable in applePayCapable }

    let project = projectAndReward
      .map(first)
    let reward = projectAndReward
      .map(second)

    let currentUser = Signal.merge([
      self.viewDidLoadProperty.signal,
      self.userSessionStartedProperty.signal
    ])
      .map { AppEnvironment.current.currentUser }
      .skipRepeats(==)

    let shippingRulesEvent = projectAndReward
      .switchMap { (project, reward)
        -> SignalProducer<Signal<[ShippingRule], ErrorEnvelope>.Event, NoError> in
        guard reward != Reward.noReward else {
          return SignalProducer(value: .value([]))
        }

        return AppEnvironment.current.apiService.fetchRewardShippingRules(
          projectId: project.id, rewardId: reward.id
        )
        .ksr_delay(AppEnvironment.current.apiDelayInterval, on: AppEnvironment.current.scheduler)
        .map(ShippingRulesEnvelope.lens.shippingRules.view)
        .retry(upTo: 3)
        .materialize()
      }

    self.shippingIsLoading = Signal.merge(
      projectAndReward.map { _, reward in reward != Reward.noReward },
      shippingRulesEvent.filter { $0.isTerminating }.mapConst(false)
    )

    let shippingRules = shippingRulesEvent.values()

    self.navigationTitle = projectAndReward
      .map(title(forProject:reward:))

    self.setStripeAppleMerchantIdentifier = applePayCapable
      .filter(isTrue)
      .mapConst(PKPaymentAuthorizationViewController.merchantIdentifier)

    self.setStripePublishableKey = applePayCapable
      .filter(isTrue)
      .map { _ in AppEnvironment.current.config?.stripePublishableKey }
      .skipNil()

    self.applePayButtonHidden = Signal.combineLatest(applePayCapable, project)
      .map(applePayButtonHiddenFor(applePayCapable:project:))

    self.differentPaymentMethodButtonHidden = self.applePayButtonHidden

    self.continueToPaymentsButtonHidden = Signal.combineLatest(applePayCapable, project)
      .map { applePayCapable, project in
        !applePayButtonHiddenFor(applePayCapable: applePayCapable, project: project)
          || project.personalization.isBacking == .some(true)
      }

    self.updatePledgeButtonHidden = projectAndReward
      .map { project, _ in
        project.personalization.isBacking != .some(true)
      }

    self.cancelPledgeButtonHidden = projectAndReward
      .map { project, reward in !userIsBacking(reward: reward, inProject: project) }

    self.changePaymentMethodButtonHidden = self.cancelPledgeButtonHidden

    self.orLabelHidden = self.cancelPledgeButtonHidden

    let defaultShippingRule = shippingRules
      .map(defaultShippingRule(fromShippingRules:))

    let selectedShipping = Signal.merge(
      defaultShippingRule,
      self.changedShippingRuleProperty.signal
    )

    self.shippingInputStackViewHidden = reward
      .map { !$0.shipping.enabled }

    self.goToShippingPicker = Signal.combineLatest(
      project,
      shippingRules,
      selectedShipping.skipNil()
    )
    .takeWhen(self.shippingButtonTappedProperty.signal)

    self.paymentAuthorizationStatusProperty <~ self.stripeTokenAndErrorProperty.signal
      .map { _, error in error == nil ? .success : .failure }

    self.countryLabelText = Signal.merge(
      self.viewDidLoadProperty.signal.mapConst(""),
      selectedShipping.skipNil().map { $0.location.localizedName }
    )

    let shippingAmount = Signal.combineLatest(
      project,
      selectedShipping.skipNil()
    )
    .map { project, shippingRule in
      Strings.plus_shipping_cost(
        shipping_cost: Format.currency(
          Int(shippingRule.cost),
          country: project.country,
          omitCurrencyCode: project.stats.omitUSCurrencyCode
        )
      )
    }

    self.shippingAmountLabelText = Signal.merge(
      self.viewDidLoadProperty.signal.mapConst(""),
      shippingAmount
    )

    self.readMoreContainerViewHidden = Signal.merge(
      Signal.merge(
        self.descriptionLabelIsTruncatedProperty.signal
          .map(negate)
          .skip(first: 1)
          .take(first: 1),
        reward.filter { $0.isNoReward }.mapConst(true)
      )
      .take(first: 1),

      self.expandDescriptionTappedProperty.signal.mapConst(true)
    )

    self.itemsContainerHidden = Signal.combineLatest(
      reward, self.readMoreContainerViewHidden
    ).map { reward, readMoreIsHidden in
      reward.rewardsItems.isEmpty || (!reward.rewardsItems.isEmpty && !readMoreIsHidden)
    }.skipRepeats()

    self.paddingViewHeightConstant = self.itemsContainerHidden.map { $0 ? 18.0 : 0.0 }

    self.expandRewardDescription = self.expandDescriptionTappedProperty.signal

    self.shippingLocationsLabelText = reward
      .map { $0.shipping.summary ?? "" }

    self.estimatedDeliveryDateLabelText = reward
      .map { reward in
        reward.estimatedDeliveryOn.map {
          Format.date(secondsInUTC: $0, template: "MMMyyyy", timeZone: UTCTimeZone)
        }
      }
      .skipNil()

    self.estimatedFulfillmentStackViewHidden = reward
      .map { $0.estimatedDeliveryOn == nil }

    self.shippingStackViewHidden = reward
      .map { !$0.shipping.enabled }

    self.fulfillmentAndShippingFooterStackViewHidden = reward
      .map { $0.estimatedDeliveryOn == nil && !$0.shipping.enabled }

    self.pledgeCurrencyLabelText = project
      .map { currencySymbol(forCountry: $0.country).trimmed() }

    let initialPledgeTextFieldText = projectAndReward
      .map { project, reward -> Double in
        guard let backing = project.personalization.backing,
          userIsBacking(reward: reward, inProject: project) else {
          return reward == Reward.noReward
            ? minAndMaxPledgeAmount(forProject: project, reward: reward).min
            : reward.minimum
        }

        return backing.amount - Double(backing.shippingAmount ?? 0)
      }

    let userEnteredPledgeAmount = Signal.merge(
      initialPledgeTextFieldText,
      self.pledgeTextChangedProperty.signal.map { Double($0) ?? 0.00 }
    )

    let pledgeTextFieldWhenReturnWithBadAmount = Signal.combineLatest(
      userEnteredPledgeAmount,
      projectAndReward.map(minAndMaxPledgeAmount(forProject:reward:))
    )
    .takeWhen(self.pledgeTextFieldDidEndEditingProperty.signal)
    .filter { pledgeAmount, minAndMax in pledgeAmount < minAndMax.0
      || pledgeAmount > minAndMax.1
    }
    .map { _, minAndMax in minAndMax.0 }

    let pledgeAmount = Signal.merge(
      userEnteredPledgeAmount,
      pledgeTextFieldWhenReturnWithBadAmount
    )

    self.pledgeTextFieldText = Signal.merge(
      initialPledgeTextFieldText,
      pledgeTextFieldWhenReturnWithBadAmount
    )
    .map { String(format: "%.2f", $0) }

    let paymentMethodTapped = Signal.merge(
      self.continueToPaymentsButtonTappedProperty.signal,
      self.differentPaymentMethodButtonTappedProperty.signal
    )

    let loggedOutUserTappedApplePayButton = currentUser
      .takeWhen(self.applePayButtonTappedProperty.signal)
      .filter { $0 == nil }

    let loggedOutUserTappedPaymentMethodButton = currentUser
      .takeWhen(paymentMethodTapped)
      .filter { $0 == nil }

    let loggedInUserTappedApplePayButton = currentUser
      .takeWhen(self.applePayButtonTappedProperty.signal)
      .filter { $0 != nil }
      .ignoreValues()

    let applePayEventAfterLogin = Signal.merge(
      loggedOutUserTappedApplePayButton.mapConst(true),
      loggedOutUserTappedPaymentMethodButton.mapConst(false)
    )
    .takeWhen(currentUser.filter(isNotNil))
    .filter(isTrue)
    .ignoreValues()
    // introduce a small delay for this event since the login tout takes a moment to dismiss...
    .ksr_debounce(.seconds(1), on: AppEnvironment.current.scheduler)

    let paymentMethodEventAfterLogin = Signal.merge(
      loggedOutUserTappedApplePayButton.mapConst(true),
      loggedOutUserTappedPaymentMethodButton.mapConst(false)
    )
    .takeWhen(currentUser.filter(isNotNil))
    .filter(isFalse)
    .ignoreValues()

    let loggedInUserTappedPaymentMethodButton = currentUser
      .takeWhen(paymentMethodTapped)
      .filter { $0 != nil }
      .ignoreValues()

    self.goToLoginTout = Signal.merge(
      loggedOutUserTappedApplePayButton,
      loggedOutUserTappedPaymentMethodButton
    ).ignoreValues()

    self.goToPaymentAuthorization = Signal.combineLatest(
      projectAndReward,
      pledgeAmount,
      selectedShipping,
      self.setStripeAppleMerchantIdentifier
    )
    .map { ($0.0, $0.1, $1, $2, $3) }
    .takeWhen(Signal.merge(applePayEventAfterLogin, loggedInUserTappedApplePayButton))
    .map(paymentRequest(forProject:reward:pledgeAmount:selectedShippingRule:merchantIdentifier:))

    let isLoading = MutableProperty(false)
    pledgeIsLoading = isLoading.signal

    self.loadingOverlayIsHidden = Signal.merge(
      self.viewDidLoadProperty.signal.mapConst(true),
      self.pledgeIsLoading.map(negate)
    )

    let createApplePayPledgeEvent = Signal.combineLatest(
      projectAndReward,
      pledgeAmount,
      selectedShipping,
      self.didAuthorizePaymentProperty.signal.skipNil()
    )
    .takePairWhen(self.stripeTokenAndErrorProperty.signal.map(first).skipNil())
    .map { ($0.0.0, $0.0.1, $0.1, $0.2, $0.3, $1) }
    .switchMap { project, reward, amount, shipping, paymentData, stripeToken in
      createApplePayPledge(
        project: project,
        reward: reward,
        amount: amount,
        shipping: shipping,
        paymentData: paymentData,
        stripeToken: stripeToken
      )
      .ksr_delay(AppEnvironment.current.apiDelayInterval, on: AppEnvironment.current.scheduler)
      .on(starting: { isLoading.value = true }, terminated: { isLoading.value = false })
      .materialize()
    }

    self.goToTrustAndSafety = self.disclaimerButtonTappedProperty.signal

    let createPledgeEvent = Signal.combineLatest(
      projectAndReward,
      pledgeAmount,
      selectedShipping
    )
    .takeWhen(Signal.merge(paymentMethodEventAfterLogin, loggedInUserTappedPaymentMethodButton))
    .map { ($0.0, $0.1, $1, $2) }
    .switchMap { project, reward, amount, shipping in
      createPledge(project: project, reward: reward, amount: amount, shipping: shipping)
        .ksr_delay(AppEnvironment.current.apiDelayInterval, on: AppEnvironment.current.scheduler)
        .map { ($0, project, reward) }
        .on(starting: { isLoading.value = true }, terminated: { isLoading.value = false })
        .materialize()
    }

    let cancelPledge = projectAndReward
      .takeWhen(self.cancelPledgeButtonTappedProperty.signal)
      .map { project, reward -> (URLRequest, Project, Reward)? in
        guard let request = URL(string: project.urls.web.project)
          .flatMap({ $0.appendingPathComponent("pledge") })
          .flatMap({ $0.appendingPathComponent("destroy") })
          .flatMap({ URLRequest(url: $0) }) else {
          return nil
        }
        return (request, project, reward)
      }
      .skipNil()

    let updatePledgeEvent = Signal.combineLatest(
      projectAndReward,
      pledgeAmount,
      selectedShipping
    )
    .takeWhen(self.updatePledgeButtonTappedProperty.signal)
    .map { ($0.0, $0.1, $1, $2) }
    .switchMap { project, reward, amount, shipping in
      updatePledge(project: project, reward: reward, amount: amount, shipping: shipping)
        .ksr_delay(AppEnvironment.current.apiDelayInterval, on: AppEnvironment.current.scheduler)
        .map { ($0, project, reward) }
        .on(starting: { isLoading.value = true }, terminated: { isLoading.value = false })
        .materialize()
    }

    let changePaymentMethodEvent = projectAndReward
      .takeWhen(self.changePaymentMethodButtonTappedProperty.signal)
      .switchMap { project, reward in
        changePaymentMethod(project: project)
          .ksr_delay(AppEnvironment.current.apiDelayInterval, on: AppEnvironment.current.scheduler)
          .map { ($0, project, reward) }
          .on(starting: { isLoading.value = true }, terminated: { isLoading.value = false })
          .materialize()
      }

    let completedPledge = Signal.merge(
      updatePledgeEvent.values().filter { request, _, _ in request == nil }.ignoreValues(),
      createApplePayPledgeEvent.values().ignoreValues()
    )

    self.goToThanks = project
      .takeWhen(completedPledge)

    let updatedPledgeNeedsNewCheckout = updatePledgeEvent.values()
      .flatMap { request, project, reward -> SignalProducer<(URLRequest, Project, Reward), NoError> in
        guard let request = request else { return .empty }
        return SignalProducer(value: (request, project, reward))
      }

    self.goToCheckout = Signal.merge(
      createPledgeEvent.values(),
      cancelPledge,
      changePaymentMethodEvent.values(),
      updatedPledgeNeedsNewCheckout
    )

    let pledgeErrors = Signal.merge(
      createPledgeEvent.errors(),
      updatePledgeEvent.errors(),
      createApplePayPledgeEvent.errors(),
      changePaymentMethodEvent.errors()
    )

    self.showAlert = Signal.merge(
      pledgeErrors
        .map { error in
          let shouldDismiss = (error.errorEnvelope.errorMessages.first == nil
            || error.errorEnvelope.ksrCode == .UnknownCode)
          return (
            message: error.errorEnvelope.errorMessages.first ?? Strings.general_error_something_wrong(),
            shouldDismiss: shouldDismiss
          )
        },
      shippingRulesEvent.errors()
        .map { _ in
          (
            message: Strings.We_were_unable_to_load_the_shipping_destinations(),
            shouldDismiss: true
          )
        }
    )

    self.titleLabelText = reward
      .map {
        $0 == Reward.noReward
          ? Strings.Id_just_like_to_support_the_project()
          : ($0.title ?? "")
      }

    self.dismissViewController = Signal.merge(
      self.closeButtonTappedProperty.signal,
      self.errorAlertTappedShouldDismissProperty.signal.filter(isTrue).ignoreValues()
    )

    let projectAndRewardAndPledgeContext = projectAndReward
      .map { project, reward -> (Project, Reward, Koala.PledgeContext) in
        (
          project: project,
          reward: reward,
          pledgeContext: pledgeContext(forProject: project, reward: reward)
        )
      }

    projectAndRewardAndPledgeContext
      .take(first: 1)
      .observeValues {
        AppEnvironment.current.koala.trackSelectedReward(project: $0, reward: $1, pledgeContext: $2)
      }

    projectAndRewardAndPledgeContext
      .takeWhen(self.paymentAuthorizationWillAuthorizeProperty.signal)
      .observeValues {
        AppEnvironment.current.koala.trackShowApplePaySheet(project: $0, reward: $1, pledgeContext: $2)
      }

    projectAndRewardAndPledgeContext
      .takeWhen(self.didAuthorizePaymentProperty.signal)
      .observeValues {
        AppEnvironment.current.koala.trackApplePayAuthorizedPayment(
          project: $0, reward: $1, pledgeContext: $2
        )
      }

    projectAndRewardAndPledgeContext
      .takeWhen(self.stripeTokenAndErrorProperty.signal.filter(first >>> isNotNil))
      .observeValues {
        AppEnvironment.current.koala.trackStripeTokenCreatedForApplePay(
          project: $0, reward: $1, pledgeContext: $2
        )
      }

    projectAndRewardAndPledgeContext
      .takeWhen(self.stripeTokenAndErrorProperty.signal.filter(second >>> isNotNil))
      .observeValues {
        AppEnvironment.current.koala.trackStripeTokenErroredForApplePay(
          project: $0, reward: $1, pledgeContext: $2
        )
      }

    let applePaySuccessful = Signal.merge(
      self.paymentAuthorizationWillAuthorizeProperty.signal.mapConst(false),
      self.stripeTokenAndErrorProperty.signal.filter(second >>> isNotNil).mapConst(false),
      self.stripeTokenAndErrorProperty.signal.filter(first >>> isNotNil).mapConst(true)
    )

    Signal.combineLatest(projectAndRewardAndPledgeContext, applePaySuccessful)
      .takeWhen(self.paymentAuthorizationFinishedProperty.signal)
      .observeValues { projectAndRewardAndPledgeContext, successful in
        let (project, reward, context) = projectAndRewardAndPledgeContext

        if successful {
          AppEnvironment.current.koala.trackApplePayFinished(
            project: project, reward: reward, pledgeContext: context
          )
        } else {
          AppEnvironment.current.koala.trackApplePaySheetCanceled(
            project: project, reward: reward, pledgeContext: context
          )
        }
      }

    projectAndReward
      .observeValues { [weak self] project, reward in
        self?.rewardViewModel.inputs.configureWith(project: project, rewardOrBacking: .left(reward))
        self?.rewardViewModel.inputs.boundStyles()
      }

    projectAndRewardAndPledgeContext
      .takeWhen(self.closeButtonTappedProperty.signal)
      .observeValues {
        AppEnvironment.current.koala.trackClosedReward(project: $0, reward: $1, pledgeContext: $2)
      }

    projectAndRewardAndPledgeContext
      .takeWhen(self.pledgeTextChangedProperty.signal)
      .observeValues { project, reward, context in
        AppEnvironment.current.koala.trackChangedPledgeAmount(
          project, reward: reward, pledgeContext: context
        )
      }

    projectAndRewardAndPledgeContext
      .takeWhen(self.changedShippingRuleProperty.signal)
      .observeValues { project, reward, context in
        AppEnvironment.current.koala.trackSelectedShippingDestination(
          project, reward: reward, pledgeContext: context
        )
      }

    projectAndRewardAndPledgeContext
      .takeWhen(self.expandDescriptionTappedProperty.signal)
      .take(first: 1)
      .observeValues { project, reward, context in
        AppEnvironment.current.koala.trackExpandedRewardDescription(
          reward, project: project, pledgeContext: context
        )
      }

    let continueCheckoutType: Signal<Koala.ClickedRewardPledgeButtonType, NoError> = Signal.merge(
      self.continueToPaymentsButtonTappedProperty.signal.mapConst(.paymentMethods),
      self.applePayButtonTappedProperty.signal.mapConst(.applePay),
      self.differentPaymentMethodButtonTappedProperty.signal.mapConst(.paymentMethods),
      self.updatePledgeButtonTappedProperty.signal.mapConst(.updatePledge),
      self.changePaymentMethodButtonTappedProperty.signal.mapConst(.changePaymentMethod),
      self.cancelPledgeButtonTappedProperty.signal.mapConst(.cancel)
    )

    projectAndRewardAndPledgeContext
      .takePairWhen(continueCheckoutType)
      .observeValues { projectAndRewardAndPledgeContext, type in
        let (project, reward, context) = projectAndRewardAndPledgeContext

        AppEnvironment.current.koala.trackClickedRewardPledgeButton(
          project: project,
          reward: reward,
          buttonType: type,
          pageContext: .rewardSelection,
          pledgeContext: context
        )
      }

    projectAndRewardAndPledgeContext
      .takePairWhen(pledgeErrors)
      .observeValues { projectAndRewardAndPledgeContext, pledgeError in
        guard let koalaErrorType = pledgeError.koalaErrorType,
          let errorText = pledgeError.errorEnvelope.errorMessages.first
        else { return }

        let (project, reward, context) = projectAndRewardAndPledgeContext

        AppEnvironment.current.koala.trackClickedRewardPledgeButton(
          project: project,
          reward: reward,
          errorText: errorText,
          errorType: koalaErrorType,
          paymentMethod: nil, /// todo
          pageContext: .rewardSelection,
          pledgeContext: context
        )
      }
  }

  fileprivate let applePayButtonTappedProperty = MutableProperty(())
  public func applePayButtonTapped() {
    self.applePayButtonTappedProperty.value = ()
  }

  fileprivate let cancelPledgeButtonTappedProperty = MutableProperty(())
  public func cancelPledgeButtonTapped() {
    self.cancelPledgeButtonTappedProperty.value = ()
  }

  fileprivate let changePaymentMethodButtonTappedProperty = MutableProperty(())
  public func changePaymentMethodButtonTapped() {
    self.changePaymentMethodButtonTappedProperty.value = ()
  }

  fileprivate let changedShippingRuleProperty = MutableProperty<ShippingRule?>(nil)
  public func change(shippingRule: ShippingRule) {
    self.changedShippingRuleProperty.value = shippingRule
  }

  fileprivate let closeButtonTappedProperty = MutableProperty(())
  public func closeButtonTapped() {
    self.closeButtonTappedProperty.value = ()
  }

  fileprivate let continueToPaymentsButtonTappedProperty = MutableProperty(())
  public func continueToPaymentsButtonTapped() {
    self.continueToPaymentsButtonTappedProperty.value = ()
  }

  fileprivate let descriptionLabelIsTruncatedProperty = MutableProperty<Bool>(false)
  public func descriptionLabelIsTruncated(_ value: Bool) {
    self.descriptionLabelIsTruncatedProperty.value = value
  }

  fileprivate let didAuthorizePaymentProperty = MutableProperty<PaymentData?>(nil)
  public func paymentAuthorization(didAuthorizePayment payment: PaymentData) {
    self.didAuthorizePaymentProperty.value = payment
  }

  fileprivate let differentPaymentMethodButtonTappedProperty = MutableProperty(())
  public func differentPaymentMethodButtonTapped() {
    self.differentPaymentMethodButtonTappedProperty.value = ()
  }

  fileprivate let disclaimerButtonTappedProperty = MutableProperty(())
  public func disclaimerButtonTapped() {
    self.disclaimerButtonTappedProperty.value = ()
  }

  private let errorAlertTappedShouldDismissProperty = MutableProperty(false)
  public func errorAlertTappedOK(shouldDismiss: Bool) {
    self.errorAlertTappedShouldDismissProperty.value = shouldDismiss
  }

  fileprivate let expandDescriptionTappedProperty = MutableProperty(())
  public func expandDescriptionTapped() {
    self.expandDescriptionTappedProperty.value = ()
  }

  fileprivate let paymentAuthorizationFinishedProperty = MutableProperty(())
  public func paymentAuthorizationDidFinish() {
    self.paymentAuthorizationFinishedProperty.value = ()
  }

  fileprivate let paymentAuthorizationWillAuthorizeProperty = MutableProperty(())
  public func paymentAuthorizationWillAuthorizePayment() {
    self.paymentAuthorizationWillAuthorizeProperty.value = ()
  }

  fileprivate let pledgeTextChangedProperty = MutableProperty("")
  public func pledgeTextFieldChanged(_ text: String) {
    self.pledgeTextChangedProperty.value = text
  }

  fileprivate let pledgeTextFieldDidEndEditingProperty = MutableProperty(())
  public func pledgeTextFieldDidEndEditing() {
    self.pledgeTextFieldDidEndEditingProperty.value = ()
  }

  fileprivate let projectAndRewardAndApplePayCapableProperty = MutableProperty<(Project, Reward, Bool)?>(nil)
  public func configureWith(project: Project, reward: Reward, applePayCapable: Bool) {
    self.projectAndRewardAndApplePayCapableProperty.value = (project, reward, applePayCapable)
  }

  fileprivate let shippingButtonTappedProperty = MutableProperty(())
  public func shippingButtonTapped() {
    self.shippingButtonTappedProperty.value = ()
  }

  fileprivate let stripeTokenAndErrorProperty = MutableProperty((String?.none, Error?.none))
  fileprivate let paymentAuthorizationStatusProperty = MutableProperty(PKPaymentAuthorizationStatus.failure)
  public func stripeCreatedToken(stripeToken: String?, error: Error?)
    -> PKPaymentAuthorizationStatus {
    self.stripeTokenAndErrorProperty.value = (stripeToken, error)
    return self.paymentAuthorizationStatusProperty.value
  }

  fileprivate let updatePledgeButtonTappedProperty = MutableProperty(())
  public func updatePledgeButtonTapped() {
    self.updatePledgeButtonTappedProperty.value = ()
  }

  fileprivate let userSessionStartedProperty = MutableProperty(())
  public func userSessionStarted() {
    self.userSessionStartedProperty.value = ()
  }

  fileprivate let viewDidLoadProperty = MutableProperty(())
  public func viewDidLoad() {
    self.viewDidLoadProperty.value = ()
  }

  public let applePayButtonHidden: Signal<Bool, NoError>
  public let continueToPaymentsButtonHidden: Signal<Bool, NoError>
  public var conversionLabelHidden: Signal<Bool, NoError> {
    return self.rewardViewModel.outputs.conversionLabelHidden
  }

  public var conversionLabelText: Signal<String, NoError> {
    return self.rewardViewModel.outputs.conversionLabelText
  }

  public let countryLabelText: Signal<String, NoError>
  public var descriptionLabelText: Signal<String, NoError> {
    return self.rewardViewModel.outputs.descriptionLabelText
  }

  public let differentPaymentMethodButtonHidden: Signal<Bool, NoError>
  public let dismissViewController: Signal<(), NoError>
  public let estimatedDeliveryDateLabelText: Signal<String, NoError>
  public let estimatedFulfillmentStackViewHidden: Signal<Bool, NoError>
  public let expandRewardDescription: Signal<(), NoError>
  public let fulfillmentAndShippingFooterStackViewHidden: Signal<Bool, NoError>
  public let goToCheckout: Signal<(URLRequest, Project, Reward), NoError>
  public let goToLoginTout: Signal<(), NoError>
  public let goToPaymentAuthorization: Signal<PKPaymentRequest, NoError>
  public let goToShippingPicker: Signal<(Project, [ShippingRule], ShippingRule), NoError>
  public let goToThanks: Signal<Project, NoError>
  public let goToTrustAndSafety: Signal<(), NoError>
  public var items: Signal<[String], NoError> {
    return self.rewardViewModel.outputs.items
  }

  public let itemsContainerHidden: Signal<Bool, NoError>
  public let loadingOverlayIsHidden: Signal<Bool, NoError>
  public var minimumLabelText: Signal<String, NoError> {
    return self.rewardViewModel.outputs.minimumLabelText
  }

  public let navigationTitle: Signal<String, NoError>
  public let orLabelHidden: Signal<Bool, NoError>
  public let paddingViewHeightConstant: Signal<CGFloat, NoError>
  public let pledgeCurrencyLabelText: Signal<String, NoError>
  public let pledgeIsLoading: Signal<Bool, NoError>
  public let pledgeTextFieldText: Signal<String, NoError>
  public let readMoreContainerViewHidden: Signal<Bool, NoError>
  public let setStripeAppleMerchantIdentifier: Signal<String, NoError>
  public let setStripePublishableKey: Signal<String, NoError>
  public let shippingAmountLabelText: Signal<String, NoError>
  public let shippingInputStackViewHidden: Signal<Bool, NoError>
  public let shippingIsLoading: Signal<Bool, NoError>
  public let shippingLocationsLabelText: Signal<String, NoError>
  public let shippingStackViewHidden: Signal<Bool, NoError>
  public let showAlert: Signal<(message: String, shouldDismiss: Bool), NoError>
  public var titleLabelHidden: Signal<Bool, NoError> {
    return self.rewardViewModel.outputs.titleLabelHidden
  }

  public let titleLabelText: Signal<String, NoError>

  public let updatePledgeButtonHidden: Signal<Bool, NoError>
  public let changePaymentMethodButtonHidden: Signal<Bool, NoError>
  public let cancelPledgeButtonHidden: Signal<Bool, NoError>

  public var inputs: DeprecatedRewardPledgeViewModelInputs { return self }
  public var outputs: DeprecatedRewardPledgeViewModelOutputs { return self }
}

private func paymentRequest(
  forProject project: Project,
  reward: Reward,
  pledgeAmount: Double,
  selectedShippingRule: ShippingRule?,
  merchantIdentifier: String
) -> PKPaymentRequest {
  let request = PKPaymentRequest()
  request.merchantIdentifier = merchantIdentifier
  request.supportedNetworks = PKPaymentAuthorizationViewController.supportedNetworks(for: project)
  request.merchantCapabilities = .capability3DS
  request.countryCode = project.country.countryCode
  request.currencyCode = project.country.currencyCode
  request.shippingType = .shipping

  request.paymentSummaryItems = paymentSummaryItems(
    forProject: project,
    reward: reward,
    pledgeAmount: pledgeAmount,
    selectedShippingRule: selectedShippingRule
  )

  return request
}

private func paymentSummaryItems(
  forProject project: Project,
  reward: Reward,
  pledgeAmount: Double,
  selectedShippingRule: ShippingRule?
) -> [PKPaymentSummaryItem] {
  var paymentSummaryItems: [PKPaymentSummaryItem] = []

  paymentSummaryItems.append(
    PKPaymentSummaryItem(
      label: reward.title ?? project.name,
      amount: NSDecimalNumber(value: pledgeAmount),
      type: .final
    )
  )

  if let selectedShippingRule = selectedShippingRule, selectedShippingRule.cost != 0.0 {
    paymentSummaryItems.append(
      PKPaymentSummaryItem(
        label: Strings.Shipping(),
        amount: NSDecimalNumber(value: selectedShippingRule.cost),
        type: .final
      )
    )
  }

  let total = paymentSummaryItems.reduce(NSDecimalNumber.zero) { accum, item in
    accum.adding(item.amount)
  }

  paymentSummaryItems.append(
    PKPaymentSummaryItem(
      label: Strings.Kickstarter_if_funded(),
      amount: total,
      type: .final
    )
  )

  return paymentSummaryItems
}

<<<<<<< HEAD
internal func defaultShippingRule(fromShippingRules shippingRules: [ShippingRule]) -> ShippingRule? {

=======
private func defaultShippingRule(fromShippingRules shippingRules: [ShippingRule]) -> ShippingRule? {
>>>>>>> 56ecf6ae
  let shippingRuleFromCurrentLocation = shippingRules
    .filter { shippingRule in shippingRule.location.country == AppEnvironment.current.config?.countryCode }
    .first

  if let shippingRuleFromCurrentLocation = shippingRuleFromCurrentLocation {
    return shippingRuleFromCurrentLocation
  }

  let shippingRuleInUSA = shippingRules
    .filter { shippingRule in shippingRule.location.country == "US" }
    .first

  return shippingRuleInUSA ?? shippingRules.first
}

private func backingError(forProject project: Project, amount: Double, reward: Reward?) -> PledgeError? {
  let (min, max) = minAndMaxPledgeAmount(forProject: project, reward: reward)

  guard amount >= min else {
    let message = Strings.Please_enter_an_amount_of_amount_or_more(
      amount: Format.currency(min, country: project.country)
    )

    return .minimumAmount(.init(errorMessages: [message], ksrCode: nil, httpCode: 400, exception: nil))
  }

  guard amount <= max else {
    let message = Strings.Please_enter_an_amount_of_amount_or_less(
      amount: Format.currency(max, country: project.country)
    )

    return .maximumAmount(.init(errorMessages: [message], ksrCode: nil, httpCode: 400, exception: nil))
  }

  return nil
}

private func createPledge(
  project: Project,
  reward: Reward?,
  amount: Double,
  shipping: ShippingRule?
) -> SignalProducer<URLRequest, PledgeError> {
  if let error = backingError(forProject: project, amount: amount, reward: reward) {
    return SignalProducer(error: error)
  }

  let totalAmount = amount + (shipping?.cost ?? 0)

  return AppEnvironment.current.apiService.createPledge(
    project: project,
    amount: totalAmount,
    reward: reward,
    shippingLocation: shipping?.location,
    tappedReward: true
  )
  .mapError { PledgeError.other($0) }
  .flatMap { env -> SignalProducer<URLRequest, PledgeError> in

    guard let url = env.newCheckoutUrl.map(AppEnvironment.current.apiService.serverConfig.webBaseUrl
      .appendingPathComponent)
    else { return .empty }

    let request = URLRequest(url: url)
    return SignalProducer(value: request)
  }
}

private func updatePledge(
  project: Project,
  reward: Reward?,
  amount: Double,
  shipping: ShippingRule?
) -> SignalProducer<URLRequest?, PledgeError> {
  if let error = backingError(forProject: project, amount: amount, reward: reward) {
    return SignalProducer(error: error)
  }

  let totalAmount = amount + (shipping?.cost ?? 0)

  return AppEnvironment.current.apiService.updatePledge(
    project: project,
    amount: totalAmount,
    reward: reward,
    shippingLocation: shipping?.location,
    tappedReward: true
  )
  .mapError { PledgeError.other($0) }
  .flatMap { env -> SignalProducer<URLRequest?, PledgeError> in

    let request = env.newCheckoutUrl
      .flatMap(AppEnvironment.current.apiService.serverConfig.webBaseUrl.appendingPathComponent)
      .map { URLRequest(url: $0) }

    return SignalProducer(value: request)
  }
}

private func createApplePayPledge(
  project: Project,
  reward: Reward?,
  amount: Double,
  shipping: ShippingRule?,
  paymentData: PaymentData,
  stripeToken: String
) -> SignalProducer<SubmitApplePayEnvelope, PledgeError> {
  if let error = backingError(forProject: project, amount: amount, reward: reward) {
    return SignalProducer(error: error)
  }

  let totalAmount = amount + (shipping?.cost ?? 0)

  return AppEnvironment.current.apiService.createPledge(
    project: project,
    amount: totalAmount,
    reward: reward,
    shippingLocation: shipping?.location,
    tappedReward: true
  )
  .mapError { PledgeError.other($0) }
  .flatMap { env -> SignalProducer<SubmitApplePayEnvelope, PledgeError> in

    guard let checkoutUrl = env.checkoutUrl
      .map(AppEnvironment.current.apiService.serverConfig.webBaseUrl.appendingPathComponent)?
      .absoluteString
    else { return .empty }

    return AppEnvironment.current.apiService.submitApplePay(
      checkoutUrl: checkoutUrl,
      stripeToken: stripeToken,
      paymentInstrumentName: paymentData.tokenData.paymentMethodData.displayName ?? "",
      paymentNetwork: paymentData.tokenData.paymentMethodData.network?.rawValue ?? "",
      transactionIdentifier: paymentData.tokenData.transactionIdentifier
    )
    .mapError { PledgeError.other($0) }
  }
}

private func changePaymentMethod(project: Project) -> SignalProducer<URLRequest, PledgeError> {
  return AppEnvironment.current.apiService.changePaymentMethod(project: project)
    .mapError { PledgeError.other($0) }
    .map { env -> URLRequest? in
      env.newCheckoutUrl
        .flatMap(URL.init(string:))
        .map { URLRequest(url: $0) }
    }
    .skipNil()
}

private func title(forProject project: Project, reward: Reward) -> String {
  guard project.personalization.isBacking != true else {
    if reward == Reward.noReward {
      return Strings.Manage_your_pledge()
    } else if userIsBacking(reward: reward, inProject: project) {
      return Strings.Manage_your_reward()
    } else {
      return Strings.Select_this_reward_instead()
    }
  }

  guard reward != Reward.noReward else {
    return Strings.Make_a_pledge_without_a_reward()
  }

  return Strings.rewards_title_pledge_reward_currency_or_more(
    reward_currency: Format.currency(reward.minimum, country: project.country)
  )
}

private enum PledgeError: Error {
  case maximumAmount(ErrorEnvelope)
  case minimumAmount(ErrorEnvelope)
  case other(ErrorEnvelope)

  fileprivate var errorEnvelope: ErrorEnvelope {
    switch self {
    case let .maximumAmount(env): return env
    case let .minimumAmount(env): return env
    case let .other(env): return env
    }
  }

  fileprivate var koalaErrorType: Koala.ErroredRewardPledgeButtonClickType? {
    switch self {
    case .maximumAmount: return .maximumAmount
    case .minimumAmount: return .minimumAmount
    case .other: return nil
    }
  }
}

private func applePayButtonHiddenFor(applePayCapable: Bool, project: Project) -> Bool {
  return !applePayCapable
    || project.personalization.isBacking == .some(true)
    || AppEnvironment.current.config?.applePayCountries.firstIndex(of: project.country.countryCode) == nil
}<|MERGE_RESOLUTION|>--- conflicted
+++ resolved
@@ -1018,12 +1018,8 @@
   return paymentSummaryItems
 }
 
-<<<<<<< HEAD
 internal func defaultShippingRule(fromShippingRules shippingRules: [ShippingRule]) -> ShippingRule? {
 
-=======
-private func defaultShippingRule(fromShippingRules shippingRules: [ShippingRule]) -> ShippingRule? {
->>>>>>> 56ecf6ae
   let shippingRuleFromCurrentLocation = shippingRules
     .filter { shippingRule in shippingRule.location.country == AppEnvironment.current.config?.countryCode }
     .first
