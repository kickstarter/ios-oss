--- conflicted
+++ resolved
@@ -120,11 +120,7 @@
 private func editorialTitleLabelText(for tagId: DiscoveryParams.TagID) -> String {
   switch tagId {
   case .goRewardless: return Strings.This_holiday_season_support_a_project_for_no_reward()
-<<<<<<< HEAD
   case .lightsOn: return Strings.Show_up_for_the_spaces_you_love()
-=======
-  case .lightsOn:
     return Strings.This_holiday_season_support_a_project_for_no_reward()
->>>>>>> a378099a
   }
 }