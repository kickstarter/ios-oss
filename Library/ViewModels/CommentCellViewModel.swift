import KsApi
import Prelude
import ReactiveSwift

public protocol CommentCellViewModelInputs {
  /// Call when bindStyles is called.
  func bindStyles()

  /// Call to configure with a Comment and Project
  func configureWith(comment: Comment, project: Project?)

  /// Call when the textView delegate method for shouldInteractWith url is called
  func linkTapped(url: URL)

<<<<<<< HEAD
  /// Call when the reply button is tapped
  func replyButtonTapped()
=======
  /// Call when the view replies button is tapped
  func viewRepliesButtonTapped()
>>>>>>> 70683eed
}

public protocol CommentCellViewModelOutputs {
  /// Emits author's badge for a comment.
  var authorBadge: Signal<Comment.AuthorBadge, Never> { get }

  /// Emits a url to the comment author's image.
  var authorImageURL: Signal<URL, Never> { get }

  /// Emits text containing author's fullname or username.
  var authorName: Signal<String, Never> { get }

  /// Emits text containing comment body.
  var body: Signal<String, Never> { get }

  /// Emits a Bool determining if the bottomRowStackView is hidden.
  var bottomRowStackViewIsHidden: Signal<Bool, Never> { get }

  /// Emits the current status of a comment
  var commentStatus: Signal<Comment.Status, Never> { get }

  /// Emits a Bool determining if the flag button in the bottomRowStackView is hidden.
  var flagButtonIsHidden: Signal<Bool, Never> { get }

  /// Emits an URL for the CommentRemovedCellDelegate to use as an argument.
  var notifyDelegateLinkTappedWithURL: Signal<URL, Never> { get }

  /// Emits text relative time the comment was posted.
  var postTime: Signal<String, Never> { get }

  /// Emits a  Bool determining if the posted button is hidden
  var postedButtonIsHidden: Signal<Bool, Never> { get }

  /// Emits a Bool determining if the reply button in the bottomRowStackView are hidden.
  var replyButtonIsHidden: Signal<Bool, Never> { get }

<<<<<<< HEAD
  /// Emits current `Comment` reply button is clicked for
  var replyComment: Signal<Comment, Never> { get }
=======
  /// Emits a `Comment` for the cell that view replies button is clicked for.
  var viewCommentReplies: Signal<Comment, Never> { get }
>>>>>>> 70683eed

  /// Emits whether or not the view replies stack view is hidden.
  var viewRepliesViewHidden: Signal<Bool, Never> { get }
}

public protocol CommentCellViewModelType {
  var inputs: CommentCellViewModelInputs { get }
  var outputs: CommentCellViewModelOutputs { get }
}

public final class CommentCellViewModel:
  CommentCellViewModelType, CommentCellViewModelInputs, CommentCellViewModelOutputs {
  public init() {
    let comment = self.commentAndProject.signal.skipNil()
      .map { comment, _ in comment }

    self.authorImageURL = comment
      .map(\.author.imageUrl)
      .map(URL.init)
      .skipNil()

    self.body = comment.map(\.body)

    self.authorName = comment.map(\.author.name)

    let status = comment.map(\.status)

    self.commentStatus = Signal.merge(
      status,
      status.takeWhen(self.bindStylesProperty.signal)
    )

    self.postTime = comment.map {
      Format.date(secondsInUTC: $0.createdAt, dateStyle: .medium, timeStyle: .short)
    }

    self.postedButtonIsHidden = self.commentStatus.map { $0 != .retrySuccess }

    let badge = self.commentAndProject.signal
      .skipNil()
      .map { comment, _ in
        comment.author.id == AppEnvironment.current.currentUser?.id.description ? .you : comment.authorBadge
      }

    self.authorBadge = Signal.merge(
      badge,
      badge.takeWhen(self.bindStylesProperty.signal)
    )

    self.flagButtonIsHidden = self.commentAndProject.signal
      .ignoreValues()
      .map(featureCommentFlaggingIsEnabled)
      .map(isFalse)

    let isLoggedOut = self.commentAndProject.signal
      .ignoreValues()
      .map { _ in AppEnvironment.current.currentUser }
      .map(isNil)

    let isNotABacker = self.commentAndProject.signal
      .skipNil()
      .map { _, project in project }
      .skipNil()
      .map(userIsBackingProject)
      .negate()

    // If the user is either logged out, not backing or the flag is disabled, hide replyButton.
    self.replyButtonIsHidden = Signal.combineLatest(isLoggedOut, isNotABacker)
      .map(replyButtonHidden)

    // If both the replyButton and flagButton should be hidden, the entire stackview will be hidden too.
    self.bottomRowStackViewIsHidden = Signal.combineLatest(
      self.flagButtonIsHidden.signal,
      self.replyButtonIsHidden.signal
    ).map { flagButtonIsHidden, replyButtonIsHidden in
      flagButtonIsHidden && replyButtonIsHidden
    }

    self.notifyDelegateLinkTappedWithURL = self.linkTappedProperty.signal.skipNil()

    // If there are no replies or if the feature flag returns false, hide the stack view.
    self.viewRepliesViewHidden = comment.map(\.replyCount)
      .map(viewRepliesStackViewHidden)

<<<<<<< HEAD
    self.replyComment = comment.takeWhen(self.replyButtonTappedProperty.signal)
=======
    self.viewCommentReplies = comment.takeWhen(self.viewRepliesButtonTappedProperty.signal)
>>>>>>> 70683eed
  }

  private var bindStylesProperty = MutableProperty(())
  public func bindStyles() {
    self.bindStylesProperty.value = ()
  }

  fileprivate let commentAndProject = MutableProperty<(Comment, Project?)?>(nil)
  public func configureWith(comment: Comment, project: Project?) {
    self.commentAndProject.value = (comment, project)
  }

  fileprivate let linkTappedProperty = MutableProperty<URL?>(nil)
  public func linkTapped(url: URL) {
    self.linkTappedProperty.value = url
  }

<<<<<<< HEAD
  private var replyButtonTappedProperty = MutableProperty(())
  public func replyButtonTapped() {
    self.replyButtonTappedProperty.value = ()
=======
  fileprivate let viewRepliesButtonTappedProperty = MutableProperty(())
  public func viewRepliesButtonTapped() {
    self.viewRepliesButtonTappedProperty.value = ()
>>>>>>> 70683eed
  }

  public let authorBadge: Signal<Comment.AuthorBadge, Never>
  public var authorImageURL: Signal<URL, Never>
  public let authorName: Signal<String, Never>
  public let body: Signal<String, Never>
  public let bottomRowStackViewIsHidden: Signal<Bool, Never>
  public let commentStatus: Signal<Comment.Status, Never>
  public let flagButtonIsHidden: Signal<Bool, Never>
  public let notifyDelegateLinkTappedWithURL: Signal<URL, Never>
  public let postTime: Signal<String, Never>
  public let postedButtonIsHidden: Signal<Bool, Never>
  public let replyButtonIsHidden: Signal<Bool, Never>
<<<<<<< HEAD
  public let replyComment: Signal<Comment, Never>
=======
  public let viewCommentReplies: Signal<Comment, Never>
>>>>>>> 70683eed
  public let viewRepliesViewHidden: Signal<Bool, Never>

  public var inputs: CommentCellViewModelInputs { self }
  public var outputs: CommentCellViewModelOutputs { self }
}

private func replyButtonHidden(isLoggedOut: Bool, isNotABacker: Bool) -> Bool {
  guard featureCommentThreadingRepliesIsEnabled() else { return true }
  return isLoggedOut || isNotABacker
}

private func viewRepliesStackViewHidden(_ replyCount: Int) -> Bool {
  guard featureCommentThreadingRepliesIsEnabled() else { return true }
  return replyCount == 0
}<|MERGE_RESOLUTION|>--- conflicted
+++ resolved
@@ -12,13 +12,11 @@
   /// Call when the textView delegate method for shouldInteractWith url is called
   func linkTapped(url: URL)
 
-<<<<<<< HEAD
   /// Call when the reply button is tapped
   func replyButtonTapped()
-=======
+
   /// Call when the view replies button is tapped
   func viewRepliesButtonTapped()
->>>>>>> 70683eed
 }
 
 public protocol CommentCellViewModelOutputs {
@@ -55,13 +53,11 @@
   /// Emits a Bool determining if the reply button in the bottomRowStackView are hidden.
   var replyButtonIsHidden: Signal<Bool, Never> { get }
 
-<<<<<<< HEAD
-  /// Emits current `Comment` reply button is clicked for
-  var replyComment: Signal<Comment, Never> { get }
-=======
+  /// Emits a `Comment` for the cell that reply button is clicked for.
+  var replyCommentTapped: Signal<Comment, Never> { get }
+
   /// Emits a `Comment` for the cell that view replies button is clicked for.
   var viewCommentReplies: Signal<Comment, Never> { get }
->>>>>>> 70683eed
 
   /// Emits whether or not the view replies stack view is hidden.
   var viewRepliesViewHidden: Signal<Bool, Never> { get }
@@ -146,11 +142,8 @@
     self.viewRepliesViewHidden = comment.map(\.replyCount)
       .map(viewRepliesStackViewHidden)
 
-<<<<<<< HEAD
-    self.replyComment = comment.takeWhen(self.replyButtonTappedProperty.signal)
-=======
+    self.replyCommentTapped = comment.takeWhen(self.replyButtonTappedProperty.signal)
     self.viewCommentReplies = comment.takeWhen(self.viewRepliesButtonTappedProperty.signal)
->>>>>>> 70683eed
   }
 
   private var bindStylesProperty = MutableProperty(())
@@ -168,15 +161,14 @@
     self.linkTappedProperty.value = url
   }
 
-<<<<<<< HEAD
   private var replyButtonTappedProperty = MutableProperty(())
   public func replyButtonTapped() {
     self.replyButtonTappedProperty.value = ()
-=======
+  }
+
   fileprivate let viewRepliesButtonTappedProperty = MutableProperty(())
   public func viewRepliesButtonTapped() {
     self.viewRepliesButtonTappedProperty.value = ()
->>>>>>> 70683eed
   }
 
   public let authorBadge: Signal<Comment.AuthorBadge, Never>
@@ -190,11 +182,8 @@
   public let postTime: Signal<String, Never>
   public let postedButtonIsHidden: Signal<Bool, Never>
   public let replyButtonIsHidden: Signal<Bool, Never>
-<<<<<<< HEAD
-  public let replyComment: Signal<Comment, Never>
-=======
+  public let replyCommentTapped: Signal<Comment, Never>
   public let viewCommentReplies: Signal<Comment, Never>
->>>>>>> 70683eed
   public let viewRepliesViewHidden: Signal<Bool, Never>
 
   public var inputs: CommentCellViewModelInputs { self }
