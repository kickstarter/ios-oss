import KsApi
import Prelude
import ReactiveSwift

public protocol CommentCellViewModelInputs {
  /// Call when bindStyles is called.
  func bindStyles()

  /// Call to configure with a Comment and Project
  func configureWith(comment: Comment, project: Project?)
}

public protocol CommentCellViewModelOutputs {
  /// Emits author's badge for a comment.
  var authorBadge: Signal<Comment.AuthorBadge, Never> { get }

<<<<<<< HEAD
  /// Emits text containing author's fullname or username.
  var authorName: Signal<String, Never> { get }

  /// Emits a url to the comment author's image.
  var authorImageURL: Signal<URL, Never> { get }

  /// Emits text containing comment body.
=======
  /// Emits a url to the comment author's image
  var authorImageURL: Signal<URL, Never> { get }

  /// Emits text containing author's fullname or username
  var authorName: Signal<String, Never> { get }

  /// Emits text containing comment body
>>>>>>> 73a6df1b
  var body: Signal<String, Never> { get }

  /// Emits text  relative time the comment was posted.
  var postTime: Signal<String, Never> { get }

<<<<<<< HEAD
  /// Emits whether or not the view replies container is hidden.
  var viewRepliesContainerHidden: Signal<Bool, Never> { get }
=======
  /// Emits a Bool determining if the reply and flag buttons in the bottomColumnStackView are hidden
  var replyButtonIsHidden: Signal<Bool, Never> { get }
>>>>>>> 73a6df1b
}

public protocol CommentCellViewModelType {
  var inputs: CommentCellViewModelInputs { get }
  var outputs: CommentCellViewModelOutputs { get }
}

public final class CommentCellViewModel:
  CommentCellViewModelType, CommentCellViewModelInputs, CommentCellViewModelOutputs {
  public init() {
    let comment = self.commentAndProject.signal.skipNil()
      .map { comment, _ in comment }

    self.authorImageURL = comment
      .map(\.author.imageUrl)
      .map(URL.init)
      .skipNil()

    self.body = comment.map(\.body)

    self.authorName = comment.map(\.author.name)

    self.postTime = comment.map {
      Format.date(secondsInUTC: $0.createdAt, dateStyle: .medium, timeStyle: .short)
    }

    let badge = self.commentAndProject.signal
      .skipNil()
      .map { comment, _ in
        comment.author.id == AppEnvironment.current.currentUser?.id.description ? .you : comment.authorBadge
      }

    self.authorBadge = Signal.merge(
      badge,
      badge.takeWhen(self.bindStylesProperty.signal)
    )

<<<<<<< HEAD
    self.viewRepliesContainerHidden = comment.map(\.replyCount)
      .map { $0 == 0 }
=======
    let isLoggedOut = self.commentAndProject.signal
      .ignoreValues()
      .map { _ in AppEnvironment.current.currentUser }
      .map(isNil)

    let isNotABacker = self.commentAndProject.signal
      .skipNil()
      .map { _, project in project }
      .skipNil()
      .map(userIsBackingProject)
      .negate()

    self.replyButtonIsHidden = Signal.combineLatest(isLoggedOut, isNotABacker)
      .map { isLoggedOut, isNotABacker in isLoggedOut || isNotABacker }
>>>>>>> 73a6df1b
  }

  private var bindStylesProperty = MutableProperty(())
  public func bindStyles() {
    self.bindStylesProperty.value = ()
  }

  fileprivate let commentAndProject = MutableProperty<(Comment, Project?)?>(nil)
  public func configureWith(comment: Comment, project: Project?) {
    self.commentAndProject.value = (comment, project)
  }

  public let authorBadge: Signal<Comment.AuthorBadge, Never>
  public var authorImageURL: Signal<URL, Never>
  public let authorName: Signal<String, Never>
  public let body: Signal<String, Never>
  public let postTime: Signal<String, Never>
<<<<<<< HEAD
  public let viewRepliesContainerHidden: Signal<Bool, Never>
=======
  public let replyButtonIsHidden: Signal<Bool, Never>
>>>>>>> 73a6df1b

  public var inputs: CommentCellViewModelInputs { self }
  public var outputs: CommentCellViewModelOutputs { self }
}<|MERGE_RESOLUTION|>--- conflicted
+++ resolved
@@ -14,35 +14,23 @@
   /// Emits author's badge for a comment.
   var authorBadge: Signal<Comment.AuthorBadge, Never> { get }
 
-<<<<<<< HEAD
+  /// Emits a url to the comment author's image.
+  var authorImageURL: Signal<URL, Never> { get }
+
   /// Emits text containing author's fullname or username.
   var authorName: Signal<String, Never> { get }
 
-  /// Emits a url to the comment author's image.
-  var authorImageURL: Signal<URL, Never> { get }
-
   /// Emits text containing comment body.
-=======
-  /// Emits a url to the comment author's image
-  var authorImageURL: Signal<URL, Never> { get }
-
-  /// Emits text containing author's fullname or username
-  var authorName: Signal<String, Never> { get }
-
-  /// Emits text containing comment body
->>>>>>> 73a6df1b
   var body: Signal<String, Never> { get }
 
   /// Emits text  relative time the comment was posted.
   var postTime: Signal<String, Never> { get }
 
-<<<<<<< HEAD
+  /// Emits a Bool determining if the reply and flag buttons in the bottomColumnStackView are hidden.
+  var replyButtonIsHidden: Signal<Bool, Never> { get }
+
   /// Emits whether or not the view replies container is hidden.
   var viewRepliesContainerHidden: Signal<Bool, Never> { get }
-=======
-  /// Emits a Bool determining if the reply and flag buttons in the bottomColumnStackView are hidden
-  var replyButtonIsHidden: Signal<Bool, Never> { get }
->>>>>>> 73a6df1b
 }
 
 public protocol CommentCellViewModelType {
@@ -80,10 +68,6 @@
       badge.takeWhen(self.bindStylesProperty.signal)
     )
 
-<<<<<<< HEAD
-    self.viewRepliesContainerHidden = comment.map(\.replyCount)
-      .map { $0 == 0 }
-=======
     let isLoggedOut = self.commentAndProject.signal
       .ignoreValues()
       .map { _ in AppEnvironment.current.currentUser }
@@ -98,7 +82,9 @@
 
     self.replyButtonIsHidden = Signal.combineLatest(isLoggedOut, isNotABacker)
       .map { isLoggedOut, isNotABacker in isLoggedOut || isNotABacker }
->>>>>>> 73a6df1b
+
+    self.viewRepliesContainerHidden = comment.map(\.replyCount)
+      .map { $0 == 0 }
   }
 
   private var bindStylesProperty = MutableProperty(())
@@ -116,11 +102,8 @@
   public let authorName: Signal<String, Never>
   public let body: Signal<String, Never>
   public let postTime: Signal<String, Never>
-<<<<<<< HEAD
+  public let replyButtonIsHidden: Signal<Bool, Never>
   public let viewRepliesContainerHidden: Signal<Bool, Never>
-=======
-  public let replyButtonIsHidden: Signal<Bool, Never>
->>>>>>> 73a6df1b
 
   public var inputs: CommentCellViewModelInputs { self }
   public var outputs: CommentCellViewModelOutputs { self }
