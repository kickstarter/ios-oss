import Foundation
import KsApi
import PassKit
import Prelude
import ReactiveSwift
import Stripe

public struct PostCampaignCheckoutData: Equatable {
  public let project: Project
  public let rewards: [Reward]
  public let selectedQuantities: SelectedRewardQuantities
  public let bonusAmount: Double?
  public let total: Double
  public let projectCountry: Project.Country
  public let omitCurrencyCode: Bool
  public let shipping: PledgeShippingSummaryViewData?
  public let refTag: RefTag?
  public let context: PledgeViewContext
  public let checkoutId: String
}

public struct PostCampaignPaymentAuthorizationData: Equatable {
  public let project: Project
  public let hasNoReward: Bool
  public let subtotal: Double
  public let bonus: Double
  public let shipping: Double
  public let total: Double
  public let merchantIdentifier: String
}

public protocol PostCampaignCheckoutViewModelInputs {
  func configure(with data: PostCampaignCheckoutData)
  func confirmPaymentSuccessful(clientSecret: String)
  func creditCardSelected(source: PaymentSourceSelected, paymentMethodId: String, isNewPaymentMethod: Bool)
  func goToLoginSignupTapped()
  func pledgeDisclaimerViewDidTapLearnMore()
  func submitButtonTapped()
  func termsOfUseTapped(with: HelpType)
  func userSessionStarted()
  func viewDidLoad()
  func applePayButtonTapped()
  func paymentAuthorizationDidAuthorizePayment(
    paymentData: (displayName: String?, network: String?, transactionIdentifier: String)
  )
  func paymentAuthorizationViewControllerDidFinish()
  func stripeTokenCreated(token: String?, error: Error?) -> PKPaymentAuthorizationStatus
}

public protocol PostCampaignCheckoutViewModelOutputs {
  var configurePaymentMethodsViewControllerWithValue: Signal<PledgePaymentMethodsValue, Never> { get }
  var configurePledgeRewardsSummaryViewWithData: Signal<
    (PostCampaignRewardsSummaryViewData, Double?, PledgeSummaryViewData),
    Never
  > { get }
  var configurePledgeViewCTAContainerView: Signal<PledgeViewCTAContainerViewData, Never> { get }
  var configureStripeIntegration: Signal<StripeConfigurationData, Never> { get }
  var goToLoginSignup: Signal<(LoginIntent, Project, Reward?), Never> { get }
  var paymentMethodsViewHidden: Signal<Bool, Never> { get }
  var showErrorBannerWithMessage: Signal<String, Never> { get }
  var showWebHelp: Signal<HelpType, Never> { get }
  var validateCheckoutSuccess: Signal<String, Never> { get }
<<<<<<< HEAD
  var validateCheckoutExistingCardSuccess: Signal<(String, String), Never> { get }
=======
  var validateCheckoutExistingCardSuccess: Signal<String, Never> { get }
  var goToApplePayPaymentAuthorization: Signal<PostCampaignPaymentAuthorizationData, Never> { get }
>>>>>>> 25d6ff4c
}

public protocol PostCampaignCheckoutViewModelType {
  var inputs: PostCampaignCheckoutViewModelInputs { get }
  var outputs: PostCampaignCheckoutViewModelOutputs { get }
}

public class PostCampaignCheckoutViewModel: PostCampaignCheckoutViewModelType,
  PostCampaignCheckoutViewModelInputs,
  PostCampaignCheckoutViewModelOutputs {
  public init() {
    let initialData = Signal.combineLatest(
      self.configureWithDataProperty.signal,
      self.viewDidLoadProperty.signal
    )
    .map(first)
    .skipNil()

    let context = initialData.map(\.context)
    let checkoutId = initialData.map(\.checkoutId)

    let configurePaymentMethodsData = Signal.merge(
      initialData,
      initialData.takeWhen(self.userSessionStartedSignal)
    )

    self.configurePaymentMethodsViewControllerWithValue = configurePaymentMethodsData
      .compactMap { data -> PledgePaymentMethodsValue? in
        guard let user = AppEnvironment.current.currentUser else { return nil }
        guard let reward = data.rewards.first else { return nil }

        return (user, data.project, reward, data.context, data.refTag, data.total, .paymentIntent)
      }

    self.goToLoginSignup = initialData.takeWhen(self.goToLoginSignupSignal)
      .map { (LoginIntent.backProject, $0.project, $0.rewards.first) }

    let isLoggedIn = Signal.merge(initialData.ignoreValues(), self.userSessionStartedSignal)
      .map { _ in AppEnvironment.current.currentUser }
      .map(isNotNil)

    self.configurePledgeViewCTAContainerView = Signal.combineLatest(
      isLoggedIn,
      context
    )
    .map { isLoggedIn, context in
      PledgeViewCTAContainerViewData(
        isLoggedIn: isLoggedIn,
        isEnabled: true, // Pledge button never needs to be disabled on checkout page.
        context: context,
        willRetryPaymentMethod: false // Only retry in the `fixPaymentMethod` context.
      )
    }

    self.paymentMethodsViewHidden = Signal.combineLatest(isLoggedIn, context)
      .map { isLoggedIn, context in
        !isLoggedIn || context.paymentMethodsViewHidden
      }

    self.showWebHelp = Signal.merge(
      self.termsOfUseTappedSignal,
      self.pledgeDisclaimerViewDidTapLearnMoreSignal.mapConst(.trust)
    )

    self.configurePledgeRewardsSummaryViewWithData = initialData
      .compactMap { data in
        let rewardsData = PostCampaignRewardsSummaryViewData(
          rewards: data.rewards,
          selectedQuantities: data.selectedQuantities,
          projectCountry: data.projectCountry,
          omitCurrencyCode: data.omitCurrencyCode,
          shipping: data.shipping
        )
        let pledgeData = PledgeSummaryViewData(
          project: data.project,
          total: data.total,
          confirmationLabelHidden: true
        )
        return (rewardsData, data.bonusAmount, pledgeData)
      }

    self.configureStripeIntegration = Signal.combineLatest(
      initialData,
      context
    )
    .filter { !$1.paymentMethodsViewHidden }
    .ignoreValues()
    .map { _ in
      (
        Secrets.ApplePay.merchantIdentifier,
        AppEnvironment.current.environmentType.stripePublishableKey
      )
    }

    // MARK: Validate Checkout Details On Submit

    let selectedCard = self.creditCardSelectedProperty.signal.skipNil()

    // MARK: - Validate Existing Cards

    /// Capture current users stored credit cards in the case that we need to validate an existing payment method
    let storedCardsEvent = initialData.ignoreValues()
      .switchMap { _ in
        AppEnvironment.current.apiService
          .fetchGraphUser(withStoredCards: true)
          .ksr_debounce(.seconds(1), on: AppEnvironment.current.scheduler)
          .map { envelope in (envelope, false) }
          .prefix(value: (nil, true))
          .materialize()
      }

    let storedCardsValues = storedCardsEvent.values()
      .filter(second >>> isFalse)
      .map(first)
      .skipNil()
      .map { $0.me.storedCards.storedCards }

    let newPaymentIntentEvent = initialData
      .takeWhen(selectedCard)
      .switchMap { initialData in
        let projectId = initialData.project.graphID
        let pledgeTotal = initialData.total

        return AppEnvironment.current.apiService
          .createPaymentIntentInput(input: CreatePaymentIntentInput(
            projectId: projectId,
            amountDollars: String(format: "%.2f", pledgeTotal),
            digitalMarketingAttributed: nil
          ))
          .materialize()
      }

    let paymentIntentClientSecret = newPaymentIntentEvent.values()
      .map { $0.clientSecret }

    // Runs validation for pre-existing cards that were created with setup intents originally but require payment intents for late pledges.
    let validateCheckoutExistingCard = Signal
      .combineLatest(checkoutId, selectedCard, paymentIntentClientSecret, storedCardsValues)
      .takeWhen(self.submitButtonTappedProperty.signal)
      .filter { _, selectedCard, _, _ in
        selectedCard.isNewPaymentMethod == false
      }
      .switchMap { checkoutId, selectedExistingCreditCard, paymentIntentClientSecret, storedCards in
        let (_, paymentMethodId, _) = selectedExistingCreditCard
        let selectedStoredCard = storedCards.first { $0.id == paymentMethodId }
        let selectedCardStripeCardId = selectedStoredCard?.stripeCardId ?? ""

        return AppEnvironment.current.apiService
          .validateCheckout(
            checkoutId: checkoutId,
            paymentSourceId: selectedCardStripeCardId,
            paymentIntentClientSecret: paymentIntentClientSecret
          )
          .ksr_delay(AppEnvironment.current.apiDelayInterval, on: AppEnvironment.current.scheduler)
          .materialize()
      }

    self.validateCheckoutExistingCardSuccess = Signal
      .combineLatest(paymentIntentClientSecret, selectedCard, storedCardsValues)
      .takeWhen(validateCheckoutExistingCard.values())
      .map { paymentIntentClientSecret, selectedCard, storedCards in
        let (_, paymentMethodId, _) = selectedCard
        let selectedStoredCard = storedCards.first { $0.id == paymentMethodId }
        let selectedCardStripeCardId = selectedStoredCard?.stripeCardId ?? ""

        return (paymentIntentClientSecret, selectedCardStripeCardId)
      }

    // MARK: - Validate New Cards

    // Runs validation for new cards that were created with payment intents.
    let validateCheckoutNewCard = Signal.combineLatest(checkoutId, selectedCard)
      .takeWhen(self.submitButtonTappedProperty.signal)
      .filter { _, selectedCard in
        selectedCard.isNewPaymentMethod == true
      }
      .switchMap { checkoutId, selectedNewCreditCard in
        let (paymentSource, paymentMethodId, _) = selectedNewCreditCard

        return AppEnvironment.current.apiService
          .validateCheckout(
            checkoutId: checkoutId,
            paymentSourceId: paymentMethodId,
            paymentIntentClientSecret: paymentSource.paymentIntentClientSecret!
          )
          .ksr_delay(AppEnvironment.current.apiDelayInterval, on: AppEnvironment.current.scheduler)
          .materialize()
      }

    self.validateCheckoutSuccess = selectedCard
      .takeWhen(validateCheckoutNewCard.values())
      .map { paymentSource, _, _ in paymentSource.paymentIntentClientSecret! }

    self.showErrorBannerWithMessage = Signal
      .combineLatest(validateCheckoutExistingCard.errors(), validateCheckoutNewCard.errors())
      .map { _ in Strings.Something_went_wrong_please_try_again() }

<<<<<<< HEAD
    // MARK: CompleteOnSessionCheckout

    // TODO: Call .completeOnSessionCheckout when self.confirmPaymentSuccessfulProperty.signal is called
=======
    let paymentAuthorizationData: Signal<PostCampaignPaymentAuthorizationData, Never> = self
      .configureWithDataProperty
      .signal
      .skipNil()
      .map { (data: PostCampaignCheckoutData) -> PostCampaignPaymentAuthorizationData? in
        guard let firstReward = data.rewards.first else {
          // There should always be a reward - we create a special "no reward" reward if you make a monetary pledge
          return nil
        }

        return PostCampaignPaymentAuthorizationData(
          project: data.project,
          hasNoReward: firstReward.isNoReward,
          subtotal: firstReward.isNoReward ? firstReward.minimum : calculateAllRewardsTotal(
            addOnRewards: data.rewards,
            selectedQuantities: data.selectedQuantities
          ),
          bonus: data.bonusAmount ?? 0,
          shipping: data.shipping?.total ?? 0,
          total: data.total,
          merchantIdentifier: Secrets.ApplePay.merchantIdentifier
        )
      }
      .skipNil()

    self.goToApplePayPaymentAuthorization = paymentAuthorizationData
      .takeWhen(self.applePayButtonTappedSignal)

    let pkPaymentData = self.pkPaymentSignal
      .map { pkPayment -> PKPaymentData? in
        guard let displayName = pkPayment.displayName, let network = pkPayment.network else {
          return nil
        }

        return (displayName, network, pkPayment.transactionIdentifier)
      }

    let applePayParams = Signal.combineLatest(
      pkPaymentData.skipNil(),
      self.stripeTokenSignal.skipNil()
    )
    .map { paymentData, token in
      (
        paymentData.displayName,
        paymentData.network,
        paymentData.transactionIdentifier,
        token
      )
    }
    .map(ApplePayParams.init)

    // TODO: Real implementation
    applePayParams.observeValues { params in
      print("Got ApplePay params: \(params)")
    }
>>>>>>> 25d6ff4c
  }

  // MARK: - Inputs

  private let configureWithDataProperty = MutableProperty<PostCampaignCheckoutData?>(nil)
  public func configure(with data: PostCampaignCheckoutData) {
    self.configureWithDataProperty.value = data
  }

  private let confirmPaymentSuccessfulProperty = MutableProperty<String?>(nil)
  public func confirmPaymentSuccessful(clientSecret: String) {
    self.confirmPaymentSuccessfulProperty.value = clientSecret
  }

  private let creditCardSelectedProperty =
    MutableProperty<(source: PaymentSourceSelected, paymentMethodId: String, isNewPaymentMethod: Bool)?>(nil)
  public func creditCardSelected(
    source: PaymentSourceSelected,
    paymentMethodId: String,
    isNewPaymentMethod: Bool
  ) {
    self.creditCardSelectedProperty.value = (source, paymentMethodId, isNewPaymentMethod)
  }

  private let (goToLoginSignupSignal, goToLoginSignupObserver) = Signal<Void, Never>.pipe()
  public func goToLoginSignupTapped() {
    self.goToLoginSignupObserver.send(value: ())
  }

  private let (pledgeDisclaimerViewDidTapLearnMoreSignal, pledgeDisclaimerViewDidTapLearnMoreObserver)
    = Signal<Void, Never>.pipe()
  public func pledgeDisclaimerViewDidTapLearnMore() {
    self.pledgeDisclaimerViewDidTapLearnMoreObserver.send(value: ())
  }

  private let submitButtonTappedProperty = MutableProperty(())
  public func submitButtonTapped() {
    self.submitButtonTappedProperty.value = ()
  }

  private let (termsOfUseTappedSignal, termsOfUseTappedObserver) = Signal<HelpType, Never>.pipe()
  public func termsOfUseTapped(with helpType: HelpType) {
    self.termsOfUseTappedObserver.send(value: helpType)
  }

  private let (userSessionStartedSignal, userSessionStartedObserver) = Signal<Void, Never>.pipe()
  public func userSessionStarted() {
    self.userSessionStartedObserver.send(value: ())
  }

  private let viewDidLoadProperty = MutableProperty(())
  public func viewDidLoad() {
    self.viewDidLoadProperty.value = ()
  }

  private let (applePayButtonTappedSignal, applePayButtonTappedObserver) = Signal<Void, Never>.pipe()
  public func applePayButtonTapped() {
    self.applePayButtonTappedObserver.send(value: ())
  }

  private let (pkPaymentSignal, pkPaymentObserver) = Signal<(
    displayName: String?,
    network: String?,
    transactionIdentifier: String
  ), Never>.pipe()
  public func paymentAuthorizationDidAuthorizePayment(paymentData: (
    displayName: String?,
    network: String?,
    transactionIdentifier: String
  )) {
    self.pkPaymentObserver.send(value: paymentData)
  }

  private let (paymentAuthorizationDidFinishSignal, paymentAuthorizationDidFinishObserver)
    = Signal<Void, Never>.pipe()
  public func paymentAuthorizationViewControllerDidFinish() {
    self.paymentAuthorizationDidFinishObserver.send(value: ())
  }

  private let (stripeTokenSignal, stripeTokenObserver) = Signal<String?, Never>.pipe()
  private let (stripeErrorSignal, stripeErrorObserver) = Signal<Error?, Never>.pipe()
  private let createApplePayBackingStatusProperty = MutableProperty<PKPaymentAuthorizationStatus>(.failure)

  public func stripeTokenCreated(token: String?, error: Error?) -> PKPaymentAuthorizationStatus {
    self.stripeTokenObserver.send(value: token)
    self.stripeErrorObserver.send(value: error)

    return self.createApplePayBackingStatusProperty.value
  }

  // MARK: - Outputs

  public let configurePaymentMethodsViewControllerWithValue: Signal<PledgePaymentMethodsValue, Never>
  public let configurePledgeRewardsSummaryViewWithData: Signal<(
    PostCampaignRewardsSummaryViewData,
    Double?,
    PledgeSummaryViewData
  ), Never>
  public let configurePledgeViewCTAContainerView: Signal<PledgeViewCTAContainerViewData, Never>
  public let configureStripeIntegration: Signal<StripeConfigurationData, Never>
  public let goToLoginSignup: Signal<(LoginIntent, Project, Reward?), Never>
  public let paymentMethodsViewHidden: Signal<Bool, Never>
  public let showErrorBannerWithMessage: Signal<String, Never>
  public let showWebHelp: Signal<HelpType, Never>
  public let validateCheckoutSuccess: Signal<String, Never>
<<<<<<< HEAD
  public let validateCheckoutExistingCardSuccess: Signal<(String, String), Never>
=======
  public let validateCheckoutExistingCardSuccess: Signal<String, Never>
  public let goToApplePayPaymentAuthorization: Signal<PostCampaignPaymentAuthorizationData, Never>
>>>>>>> 25d6ff4c

  public var inputs: PostCampaignCheckoutViewModelInputs { return self }
  public var outputs: PostCampaignCheckoutViewModelOutputs { return self }
}<|MERGE_RESOLUTION|>--- conflicted
+++ resolved
@@ -60,12 +60,8 @@
   var showErrorBannerWithMessage: Signal<String, Never> { get }
   var showWebHelp: Signal<HelpType, Never> { get }
   var validateCheckoutSuccess: Signal<String, Never> { get }
-<<<<<<< HEAD
   var validateCheckoutExistingCardSuccess: Signal<(String, String), Never> { get }
-=======
-  var validateCheckoutExistingCardSuccess: Signal<String, Never> { get }
   var goToApplePayPaymentAuthorization: Signal<PostCampaignPaymentAuthorizationData, Never> { get }
->>>>>>> 25d6ff4c
 }
 
 public protocol PostCampaignCheckoutViewModelType {
@@ -263,11 +259,6 @@
       .combineLatest(validateCheckoutExistingCard.errors(), validateCheckoutNewCard.errors())
       .map { _ in Strings.Something_went_wrong_please_try_again() }
 
-<<<<<<< HEAD
-    // MARK: CompleteOnSessionCheckout
-
-    // TODO: Call .completeOnSessionCheckout when self.confirmPaymentSuccessfulProperty.signal is called
-=======
     let paymentAuthorizationData: Signal<PostCampaignPaymentAuthorizationData, Never> = self
       .configureWithDataProperty
       .signal
@@ -323,7 +314,10 @@
     applePayParams.observeValues { params in
       print("Got ApplePay params: \(params)")
     }
->>>>>>> 25d6ff4c
+
+    // MARK: CompleteOnSessionCheckout
+
+    // TODO: Call .completeOnSessionCheckout when self.confirmPaymentSuccessfulProperty.signal is called
   }
 
   // MARK: - Inputs
@@ -429,12 +423,8 @@
   public let showErrorBannerWithMessage: Signal<String, Never>
   public let showWebHelp: Signal<HelpType, Never>
   public let validateCheckoutSuccess: Signal<String, Never>
-<<<<<<< HEAD
   public let validateCheckoutExistingCardSuccess: Signal<(String, String), Never>
-=======
-  public let validateCheckoutExistingCardSuccess: Signal<String, Never>
   public let goToApplePayPaymentAuthorization: Signal<PostCampaignPaymentAuthorizationData, Never>
->>>>>>> 25d6ff4c
 
   public var inputs: PostCampaignCheckoutViewModelInputs { return self }
   public var outputs: PostCampaignCheckoutViewModelOutputs { return self }
