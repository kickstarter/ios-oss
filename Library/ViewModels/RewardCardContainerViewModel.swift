--- conflicted
+++ resolved
@@ -122,13 +122,8 @@
   }
 }
 
-<<<<<<< HEAD
 private func buttonStyleType(project: Project, reward: Reward) -> ButtonStyleType {
-  let projectBackingState = RewardCellProjectBackingState.state(with: project, reward: reward)
-=======
-private func buttonStyle(project: Project, reward: Reward) -> ButtonStyle? {
   let projectBackingState = RewardCellProjectBackingStateType.state(with: project)
->>>>>>> bb2bc4cc
   let isBackingThisReward = userIsBacking(reward: reward, inProject: project)
 
   switch projectBackingState {
