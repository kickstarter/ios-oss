--- conflicted
+++ resolved
@@ -162,13 +162,8 @@
   return (project.state == .live && isAvailable) || isBacking
 }
 
-<<<<<<< HEAD
 private func rewardIsAvailable(reward: Reward) -> Bool {
-  let limited = !(reward.remaining == nil && reward.endsAt == nil)
-=======
-private func rewardIsAvailable(project _: Project, reward: Reward) -> Bool {
   let isLimited = reward.remaining != nil || reward.endsAt != nil
->>>>>>> 6c942055
 
   guard isLimited else { return true }
 
