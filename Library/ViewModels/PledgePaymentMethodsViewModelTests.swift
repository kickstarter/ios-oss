import Foundation
@testable import KsApi
@testable import Library
import Prelude
import ReactiveExtensions
import ReactiveExtensions_TestHelpers

final class PledgePaymentMethodsViewModelTests: TestCase {
  private let vm: PledgePaymentMethodsViewModelType = PledgePaymentMethodsViewModel()

  private let applePayButtonHidden = TestObserver<Bool, Never>()
  private let goToAddCardIntent = TestObserver<AddNewCardIntent, Never>()
  private let goToProject = TestObserver<Project, Never>()
  private let notifyDelegateApplePayButtonTapped = TestObserver<Void, Never>()
  private let notifyDelegateCreditCardSelected = TestObserver<String, Never>()
  private let notifyDelegateLoadPaymentMethodsError = TestObserver<String, Never>()
  private let notifyDelegatePledgeButtonTapped = TestObserver<Void, Never>()
  private let pledgeButtonEnabled = TestObserver<Bool, Never>()
  private let reloadPaymentMethods = TestObserver<[GraphUserCreditCard.CreditCard], Never>()
  private let updateSelectedCreditCard = TestObserver<GraphUserCreditCard.CreditCard, Never>()

  override func setUp() {
    super.setUp()
    self.vm.outputs.applePayButtonHidden.observe(self.applePayButtonHidden.observer)
    self.vm.outputs.goToAddCardScreen.map(first).observe(self.goToAddCardIntent.observer)
    self.vm.outputs.goToAddCardScreen.map(second).observe(self.goToProject.observer)
    self.vm.outputs.notifyDelegateApplePayButtonTapped
      .observe(self.notifyDelegateApplePayButtonTapped.observer)
    self.vm.outputs.notifyDelegateCreditCardSelected
      .observe(self.notifyDelegateCreditCardSelected.observer)
    self.vm.outputs.notifyDelegateLoadPaymentMethodsError
      .observe(self.notifyDelegateLoadPaymentMethodsError.observer)
    self.vm.outputs.notifyDelegatePledgeButtonTapped.observe(self.notifyDelegatePledgeButtonTapped.observer)
    self.vm.outputs.pledgeButtonEnabled.observe(self.pledgeButtonEnabled.observer)
    self.vm.outputs.reloadPaymentMethods.observe(self.reloadPaymentMethods.observer)
    self.vm.outputs.updateSelectedCreditCard.observe(self.updateSelectedCreditCard.observer)
  }

  func testNewCardAdded() {
    let response = UserEnvelope<GraphUserCreditCard>(me: GraphUserCreditCard.template)
    let mockService = MockService(fetchGraphCreditCardsResponse: response)
    let userCreditCard = GraphUserCreditCard.amex

    withEnvironment(apiService: mockService, currentUser: User.template) {
      self.reloadPaymentMethods.assertDidNotEmitValue()

      self.vm.inputs.configureWith((User.template, Project.template, false))
      self.vm.inputs.viewDidLoad()

      self.scheduler.run()

      self.reloadPaymentMethods.assertValue(response.me.storedCards.nodes)
      self.vm.inputs.addNewCardViewControllerDidAdd(newCard: userCreditCard)

      self.reloadPaymentMethods.assertValues(
        [response.me.storedCards.nodes, [userCreditCard] + response.me.storedCards.nodes]
      )
    }
  }

  func testUpdateSelectedCreditCard() {
    self.updateSelectedCreditCard.assertDidNotEmitValue()

    let response = UserEnvelope<GraphUserCreditCard>(me: GraphUserCreditCard.template)
    let mockService = MockService(fetchGraphCreditCardsResponse: response)
    let userCreditCard = GraphUserCreditCard.amex

    withEnvironment(apiService: mockService, currentUser: User.template) {
      self.reloadPaymentMethods.assertDidNotEmitValue()

      self.vm.inputs.configureWith((User.template, Project.template, false))
      self.vm.inputs.viewDidLoad()

      self.scheduler.run()

      self.reloadPaymentMethods.assertValue(response.me.storedCards.nodes)
      self.vm.inputs.addNewCardViewControllerDidAdd(newCard: userCreditCard)

      self.reloadPaymentMethods.assertValues(
        [response.me.storedCards.nodes, [userCreditCard] + response.me.storedCards.nodes]
      )

      self.vm.inputs.creditCardSelected(paymentSourceId: userCreditCard.id)

      self.updateSelectedCreditCard.assertValues([userCreditCard])
    }
  }

  func testReloadPaymentMethods_LoggedIn_ApplePayCapable_isFalse() {
    let response = UserEnvelope<GraphUserCreditCard>(me: GraphUserCreditCard.template)
    let mockService = MockService(fetchGraphCreditCardsResponse: response)

    withEnvironment(apiService: mockService, currentUser: User.template) {
      self.reloadPaymentMethods.assertDidNotEmitValue()
      self.applePayButtonHidden.assertDidNotEmitValue()

      self.vm.inputs.configureWith((User.template, Project.template, false))
      self.vm.inputs.viewDidLoad()

      self.scheduler.run()

      self.applePayButtonHidden.assertValues([true])
      self.reloadPaymentMethods.assertValue(response.me.storedCards.nodes)
    }
  }

  func testReloadPaymentMethods_LoggedIn_ApplePayCapable_isTrue() {
    let response = UserEnvelope<GraphUserCreditCard>(me: GraphUserCreditCard.template)
    let mockService = MockService(fetchGraphCreditCardsResponse: response)

    withEnvironment(apiService: mockService, currentUser: User.template) {
      self.reloadPaymentMethods.assertDidNotEmitValue()
      self.applePayButtonHidden.assertDidNotEmitValue()

      self.vm.inputs.configureWith((User.template, Project.template, true))
      self.vm.inputs.viewDidLoad()

      self.scheduler.run()

      self.applePayButtonHidden.assertValues([false])
      self.reloadPaymentMethods.assertValue(response.me.storedCards.nodes)
    }
  }

  func testReloadPaymentMethods_Error_LoggedIn_ApplePayCapable_isFalse() {
    let error = GraphResponseError(message: "Something went wrong")
    let apiService = MockService(fetchGraphCreditCardsError: GraphError.decodeError(error))

    withEnvironment(apiService: apiService, currentUser: User.template) {
      self.reloadPaymentMethods.assertDidNotEmitValue()
      self.applePayButtonHidden.assertDidNotEmitValue()

      self.vm.inputs.configureWith((User.template, Project.template, false))
      self.vm.inputs.viewDidLoad()

      self.reloadPaymentMethods.assertDidNotEmitValue()
      self.notifyDelegateLoadPaymentMethodsError.assertDidNotEmitValue()

      self.scheduler.run()

      self.applePayButtonHidden.assertValues([true])
      self.reloadPaymentMethods.assertDidNotEmitValue()
      self.notifyDelegateLoadPaymentMethodsError.assertValue("Something went wrong")
    }
  }

  func testReloadPaymentMethods_Error_LoggedIn_ApplePayCapable_isTrue() {
    let error = GraphResponseError(message: "Something went wrong")
    let apiService = MockService(fetchGraphCreditCardsError: GraphError.decodeError(error))

    withEnvironment(apiService: apiService, currentUser: User.template) {
      self.reloadPaymentMethods.assertDidNotEmitValue()
      self.applePayButtonHidden.assertDidNotEmitValue()

      self.vm.inputs.configureWith((User.template, Project.template, true))
      self.vm.inputs.viewDidLoad()

      self.reloadPaymentMethods.assertDidNotEmitValue()
      self.notifyDelegateLoadPaymentMethodsError.assertDidNotEmitValue()

      self.scheduler.run()

      self.applePayButtonHidden.assertValues([false])
      self.reloadPaymentMethods.assertDidNotEmitValue()
      self.notifyDelegateLoadPaymentMethodsError.assertValue("Something went wrong")
    }
  }

  func testReloadPaymentMethods_LoggedOut() {
    let response = UserEnvelope<GraphUserCreditCard>(me: GraphUserCreditCard.template)
    let mockService = MockService(fetchGraphCreditCardsResponse: response)

    withEnvironment(apiService: mockService, currentUser: nil) {
      self.vm.inputs.viewDidLoad()

      self.reloadPaymentMethods.assertDidNotEmitValue()
      self.applePayButtonHidden.assertDidNotEmitValue()

      self.scheduler.run()

      self.applePayButtonHidden.assertDidNotEmitValue()
      self.reloadPaymentMethods.assertDidNotEmitValue()
      self.notifyDelegateLoadPaymentMethodsError.assertDidNotEmitValue()
    }
  }

  func testApplePayButtonTapped() {
    withEnvironment(currentUser: .template) {
      self.vm.inputs.configureWith((user: .template, project: .template, true))
      self.vm.inputs.viewDidLoad()

      self.notifyDelegateApplePayButtonTapped.assertDidNotEmitValue()

      self.vm.inputs.applePayButtonTapped()

      self.notifyDelegateApplePayButtonTapped.assertValueCount(1)
    }
  }

  func testApplePayButton_isHidden_applePayCapable_unsupportedProjectCountry() {
    let mockConfig = Config.template
      |> \.applePayCountries .~ [Project.Country.us.countryCode]
    let project = Project.template
      |> \.country .~ .gb

    withEnvironment(config: mockConfig) {
      self.vm.inputs.configureWith((User.template, project, true))
      self.vm.inputs.viewDidLoad()

      self.applePayButtonHidden.assertValues([true])
    }
  }

  func testApplePayButton_isNotHidden_applePayCapable_supportedProjectCountry() {
    let mockConfig = Config.template
      |> \.applePayCountries .~ [
        Project.Country.us.countryCode,
        Project.Country.gb.countryCode
      ]
    let project = Project.template
      |> \.country .~ .gb

    withEnvironment(config: mockConfig) {
      self.vm.inputs.configureWith((User.template, project, true))
      self.vm.inputs.viewDidLoad()

      self.applePayButtonHidden.assertValues([false])
    }
  }

  func testCreditCardSelected() {
    self.vm.inputs.configureWith((User.template, Project.template, true))
    self.vm.inputs.viewDidLoad()

    self.notifyDelegateCreditCardSelected.assertDidNotEmitValue()

    self.vm.inputs.creditCardSelected(paymentSourceId: "123")

    self.notifyDelegateCreditCardSelected.assertValues(["123"])

    self.vm.inputs.creditCardSelected(paymentSourceId: "abc")

    self.notifyDelegateCreditCardSelected.assertValues(["123", "abc"])
  }

  func testPledgeButtonEnabled() {
    self.vm.inputs.configureWith((User.template, Project.template, true))
    self.vm.inputs.viewDidLoad()

    self.pledgeButtonEnabled.assertValues([false], "Defaults to false")

    self.vm.inputs.updatePledgeButtonEnabled(isEnabled: true)

    self.pledgeButtonEnabled.assertValues([false, true])

    self.vm.inputs.updatePledgeButtonEnabled(isEnabled: true)

    self.pledgeButtonEnabled.assertValues([false, true], "Skips repeats")

    self.vm.inputs.updatePledgeButtonEnabled(isEnabled: false)

    self.pledgeButtonEnabled.assertValues([false, true, false])
  }

<<<<<<< HEAD
  func testGoToAddNewCard() {
    let project = Project.template

    self.vm.inputs.configureWith((User.template, project, true))
    self.vm.inputs.viewDidLoad()

    self.vm.inputs.addNewCardTapped(with: .pledge)
    self.goToAddCardIntent.assertValues([.pledge])
    self.goToProject.assertValues([project])
=======
  func testPledgeButtonTapped() {
    self.vm.inputs.configureWith((User.template, Project.template, true))
    self.vm.inputs.viewDidLoad()

    self.notifyDelegatePledgeButtonTapped.assertDidNotEmitValue()

    self.vm.inputs.pledgeButtonTapped()

    self.notifyDelegatePledgeButtonTapped.assertValueCount(1)

    self.vm.inputs.pledgeButtonTapped()

    self.notifyDelegatePledgeButtonTapped.assertValueCount(2)
>>>>>>> c4ad2e1f
  }
}<|MERGE_RESOLUTION|>--- conflicted
+++ resolved
@@ -262,7 +262,21 @@
     self.pledgeButtonEnabled.assertValues([false, true, false])
   }
 
-<<<<<<< HEAD
+  func testPledgeButtonTapped() {
+    self.vm.inputs.configureWith((User.template, Project.template, true))
+    self.vm.inputs.viewDidLoad()
+
+    self.notifyDelegatePledgeButtonTapped.assertDidNotEmitValue()
+
+    self.vm.inputs.pledgeButtonTapped()
+
+    self.notifyDelegatePledgeButtonTapped.assertValueCount(1)
+
+    self.vm.inputs.pledgeButtonTapped()
+
+    self.notifyDelegatePledgeButtonTapped.assertValueCount(2)
+  }
+
   func testGoToAddNewCard() {
     let project = Project.template
 
@@ -272,20 +286,5 @@
     self.vm.inputs.addNewCardTapped(with: .pledge)
     self.goToAddCardIntent.assertValues([.pledge])
     self.goToProject.assertValues([project])
-=======
-  func testPledgeButtonTapped() {
-    self.vm.inputs.configureWith((User.template, Project.template, true))
-    self.vm.inputs.viewDidLoad()
-
-    self.notifyDelegatePledgeButtonTapped.assertDidNotEmitValue()
-
-    self.vm.inputs.pledgeButtonTapped()
-
-    self.notifyDelegatePledgeButtonTapped.assertValueCount(1)
-
-    self.vm.inputs.pledgeButtonTapped()
-
-    self.notifyDelegatePledgeButtonTapped.assertValueCount(2)
->>>>>>> c4ad2e1f
   }
 }