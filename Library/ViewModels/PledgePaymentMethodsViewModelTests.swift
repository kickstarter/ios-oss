import Foundation
@testable import KsApi
@testable import Library
import Prelude
import ReactiveExtensions
import ReactiveExtensions_TestHelpers

final class PledgePaymentMethodsViewModelTests: TestCase {
  private let vm: PledgePaymentMethodsViewModelType = PledgePaymentMethodsViewModel()

  private let applePayButtonHidden = TestObserver<Bool, Never>()
  private let notifyDelegateApplePayButtonTapped = TestObserver<Void, Never>()
  private let notifyDelegateLoadPaymentMethodsError = TestObserver<String, Never>()
  private let reloadPaymentMethods = TestObserver<[GraphUserCreditCard.CreditCard], Never>()

  override func setUp() {
    super.setUp()

    self.vm.outputs.applePayButtonHidden.observe(self.applePayButtonHidden.observer)
    self.vm.outputs.notifyDelegateApplePayButtonTapped
      .observe(self.notifyDelegateApplePayButtonTapped.observer)
    self.vm.outputs.notifyDelegateLoadPaymentMethodsError
      .observe(self.notifyDelegateLoadPaymentMethodsError.observer)
    self.vm.outputs.reloadPaymentMethods.observe(self.reloadPaymentMethods.observer)
  }

  func testReloadPaymentMethods_LoggedIn_ApplePayCapable_isFalse() {
    let response = UserEnvelope<GraphUserCreditCard>(me: GraphUserCreditCard.template)
    let mockService = MockService(fetchGraphCreditCardsResponse: response)

    withEnvironment(apiService: mockService, currentUser: User.template) {
      self.reloadPaymentMethods.assertDidNotEmitValue()
      self.applePayButtonHidden.assertDidNotEmitValue()

      self.vm.inputs.configureWith((User.template, Project.template, false))
      self.vm.inputs.viewDidLoad()

      self.scheduler.run()

      self.applePayButtonHidden.assertValues([true])
      self.reloadPaymentMethods.assertValue(response.me.storedCards.nodes)
    }
  }

  func testReloadPaymentMethods_LoggedIn_ApplePayCapable_isTrue() {
    let response = UserEnvelope<GraphUserCreditCard>(me: GraphUserCreditCard.template)
    let mockService = MockService(fetchGraphCreditCardsResponse: response)

    withEnvironment(apiService: mockService, currentUser: User.template) {
      self.reloadPaymentMethods.assertDidNotEmitValue()
      self.applePayButtonHidden.assertDidNotEmitValue()

      self.vm.inputs.configureWith((User.template, Project.template, true))
      self.vm.inputs.viewDidLoad()

      self.scheduler.run()

      self.applePayButtonHidden.assertValues([false])
      self.reloadPaymentMethods.assertValue(response.me.storedCards.nodes)
    }
  }

  func testReloadPaymentMethods_Error_LoggedIn_ApplePayCapable_isFalse() {
    let error = GraphResponseError(message: "Something went wrong")
    let apiService = MockService(fetchGraphCreditCardsError: GraphError.decodeError(error))

    withEnvironment(apiService: apiService, currentUser: User.template) {
      self.reloadPaymentMethods.assertDidNotEmitValue()
      self.applePayButtonHidden.assertDidNotEmitValue()

      self.vm.inputs.configureWith((User.template, Project.template, false))
      self.vm.inputs.viewDidLoad()

      self.reloadPaymentMethods.assertDidNotEmitValue()
      self.notifyDelegateLoadPaymentMethodsError.assertDidNotEmitValue()

      self.scheduler.run()

      self.applePayButtonHidden.assertValues([true])
      self.reloadPaymentMethods.assertDidNotEmitValue()
      self.notifyDelegateLoadPaymentMethodsError.assertValue("Something went wrong")
    }
  }

  func testReloadPaymentMethods_Error_LoggedIn_ApplePayCapable_isTrue() {
    let error = GraphResponseError(message: "Something went wrong")
    let apiService = MockService(fetchGraphCreditCardsError: GraphError.decodeError(error))

    withEnvironment(apiService: apiService, currentUser: User.template) {
      self.reloadPaymentMethods.assertDidNotEmitValue()
      self.applePayButtonHidden.assertDidNotEmitValue()

      self.vm.inputs.configureWith((User.template, Project.template, true))
      self.vm.inputs.viewDidLoad()

      self.reloadPaymentMethods.assertDidNotEmitValue()
      self.notifyDelegateLoadPaymentMethodsError.assertDidNotEmitValue()

      self.scheduler.run()

      self.applePayButtonHidden.assertValues([false])
      self.reloadPaymentMethods.assertDidNotEmitValue()
      self.notifyDelegateLoadPaymentMethodsError.assertValue("Something went wrong")
    }
  }

  func testReloadPaymentMethods_LoggedOut() {
    let response = UserEnvelope<GraphUserCreditCard>(me: GraphUserCreditCard.template)
    let mockService = MockService(fetchGraphCreditCardsResponse: response)

    withEnvironment(apiService: mockService, currentUser: nil) {
      self.vm.inputs.viewDidLoad()

      self.reloadPaymentMethods.assertDidNotEmitValue()
      self.applePayButtonHidden.assertDidNotEmitValue()

      self.scheduler.run()

      self.applePayButtonHidden.assertDidNotEmitValue()
      self.reloadPaymentMethods.assertDidNotEmitValue()
      self.notifyDelegateLoadPaymentMethodsError.assertDidNotEmitValue()
    }
  }

<<<<<<< HEAD
  func testApplePayButtonTapped() {
    withEnvironment(currentUser: .template) {
      self.vm.inputs.configureWith((user: .template, project: .template, true))
      self.vm.inputs.viewDidLoad()

      self.notifyDelegateApplePayButtonTapped.assertDidNotEmitValue()

      self.vm.inputs.applePayButtonTapped()

      self.notifyDelegateApplePayButtonTapped.assertValueCount(1)
=======
  func testApplePayButton_isHidden_applePayCapable_unsupportedProjectCountry() {
    let mockConfig = Config.template
      |> \.applePayCountries .~ [Project.Country.us.countryCode]
    let project = Project.template
      |> \.country .~ .gb

    withEnvironment(config: mockConfig) {
      self.vm.inputs.configureWith((User.template, project, true))
      self.vm.inputs.viewDidLoad()

      self.applePayButtonHidden.assertValues([true])
    }
  }

  func testApplePayButton_isNotHidden_applePayCapable_supportedProjectCountry() {
    let mockConfig = Config.template
      |> \.applePayCountries .~ [
        Project.Country.us.countryCode,
        Project.Country.gb.countryCode
      ]
    let project = Project.template
      |> \.country .~ .gb

    withEnvironment(config: mockConfig) {
      self.vm.inputs.configureWith((User.template, project, true))
      self.vm.inputs.viewDidLoad()

      self.applePayButtonHidden.assertValues([false])
>>>>>>> 605ea53c
    }
  }
}<|MERGE_RESOLUTION|>--- conflicted
+++ resolved
@@ -122,7 +122,6 @@
     }
   }
 
-<<<<<<< HEAD
   func testApplePayButtonTapped() {
     withEnvironment(currentUser: .template) {
       self.vm.inputs.configureWith((user: .template, project: .template, true))
@@ -133,7 +132,9 @@
       self.vm.inputs.applePayButtonTapped()
 
       self.notifyDelegateApplePayButtonTapped.assertValueCount(1)
-=======
+    }
+  }
+
   func testApplePayButton_isHidden_applePayCapable_unsupportedProjectCountry() {
     let mockConfig = Config.template
       |> \.applePayCountries .~ [Project.Country.us.countryCode]
@@ -162,7 +163,6 @@
       self.vm.inputs.viewDidLoad()
 
       self.applePayButtonHidden.assertValues([false])
->>>>>>> 605ea53c
     }
   }
 }