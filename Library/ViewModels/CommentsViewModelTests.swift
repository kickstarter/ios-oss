--- conflicted
+++ resolved
@@ -18,7 +18,7 @@
   private let isCommentsLoading = TestObserver<Bool, Never>()
   private let loadCommentsAndProjectIntoDataSourceComments = TestObserver<[Comment], Never>()
   private let loadCommentsAndProjectIntoDataSourceProject = TestObserver<Project, Never>()
-  private let shouldShowIndicator = TestObserver<Bool, Never>()
+  private let shouldShowLoadingIndicator = TestObserver<Bool, Never>()
   private let postCommentSuccessful = TestObserver<Comment, Never>()
   private let postCommentSubmitted = TestObserver<(), Never>()
 
@@ -38,7 +38,7 @@
     self.vm.outputs.loadCommentsAndProjectIntoDataSource.map(second)
       .observe(self.loadCommentsAndProjectIntoDataSourceProject.observer)
     self.vm.outputs.isCommentsLoading.observe(self.isCommentsLoading.observer)
-    self.vm.outputs.shouldShowIndicator.observe(self.shouldShowIndicator.observer)
+    self.vm.outputs.shouldShowLoadingIndicator.observe(self.shouldShowLoadingIndicator.observer)
     self.vm.outputs.postCommentSuccessful.observe(self.postCommentSuccessful.observer)
     self.vm.outputs.postCommentSubmitted.observe(self.postCommentSubmitted.observer)
   }
@@ -360,7 +360,7 @@
 
         self.loadCommentsAndProjectIntoDataSourceProject.assertValues([.template])
         self.isCommentsLoading.assertValues([true, false, true])
-        self.shouldShowIndicator.assertValues([false, true])
+        self.shouldShowLoadingIndicator.assertValues([false, true])
 
         self.scheduler.advance()
 
@@ -372,7 +372,7 @@
         )
         self.loadCommentsAndProjectIntoDataSourceProject.assertValues([.template, .template])
         self.isCommentsLoading.assertValues([true, false, true, false])
-        self.shouldShowIndicator.assertValues([false, true, false])
+        self.shouldShowLoadingIndicator.assertValues([false, true, false])
       }
     }
   }
@@ -405,7 +405,7 @@
 
       withEnvironment(apiService: MockService(fetchCommentsEnvelopeResult: .success(updatedEnvelope))) {
         self.vm.inputs.willDisplayRow(3, outOf: 4)
-        self.shouldShowIndicator.assertValues([false, true])
+        self.shouldShowLoadingIndicator.assertValues([false, true])
 
         self.loadCommentsAndProjectIntoDataSourceComments.assertValues(
           [envelope.comments],
@@ -413,7 +413,7 @@
         )
         self.loadCommentsAndProjectIntoDataSourceProject.assertValues([.template])
         self.isCommentsLoading.assertValues([true, false, true])
-        self.shouldShowIndicator.assertValues([false, true])
+        self.shouldShowLoadingIndicator.assertValues([false, true])
 
         self.scheduler.advance()
 
@@ -425,10 +425,10 @@
         )
         self.loadCommentsAndProjectIntoDataSourceProject.assertValues([.template, .template])
         self.isCommentsLoading.assertValues([true, false, true, false])
-        self.shouldShowIndicator.assertValues([false, true, false])
+        self.shouldShowLoadingIndicator.assertValues([false, true, false])
 
         self.vm.inputs.willDisplayRow(5, outOf: 10)
-        self.shouldShowIndicator.assertValues([false, true, false])
+        self.shouldShowLoadingIndicator.assertValues([false, true, false])
       }
     }
   }
@@ -486,10 +486,6 @@
     }
   }
 
-<<<<<<< HEAD
-  // TODO: Empty state not tested yet https://kickstarter.atlassian.net/browse/NT-1942
-  // TODO: Post comments can be fully tested after this ticket is merged: https://kickstarter.atlassian.net/browse/NT-1893
-=======
   func testDataSourceContainsFailableComment() {
     self.vm.inputs.configureWith(project: .template, update: nil)
 
@@ -585,5 +581,7 @@
       self.isCellSeparatorHidden.assertValue(false)
     }
   }
->>>>>>> 392ea16a
-}+}
+
+// TODO: Empty state not tested yet https://kickstarter.atlassian.net/browse/NT-1942
+// TODO: Post comments can be fully tested after this ticket is merged: https://kickstarter.atlassian.net/browse/NT-1893