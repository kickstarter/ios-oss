@testable import KsApi
@testable import Library
import Prelude
import ReactiveExtensions
import ReactiveExtensions_TestHelpers
import ReactiveSwift
import XCTest

internal final class CommentsViewModelTests: TestCase {
  internal let vm: CommentsViewModelType = CommentsViewModel()

  override func setUp() {
    super.setUp()
<<<<<<< HEAD

    self.vm.outputs.dataSource.map { _, _, _, _, visible in visible }.observe(self.emptyStateVisible.observer)
    self.vm.outputs.dataSource.map { comments, _, _, _, _ in !comments.isEmpty }
      .observe(self.hasComments.observer)
    self.vm.outputs.commentBarButtonVisible.observe(self.commentBarButtonVisible.observer)
    self.vm.outputs.commentsAreLoading.observe(self.commentsAreLoading.observer)
    self.vm.outputs.presentPostCommentDialog.observe(self.presentPostCommentDialog.observer)

    Signal.merge(
      self.vm.outputs.openLoginTout.mapConst(true),
      self.vm.outputs.closeLoginTout.mapConst(false)
    ).observe(self.loginToutIsOpen.observer)
  }

  func testLoggedOutUser_ViewingEmptyState() {
    withEnvironment(apiService: MockService(fetchCommentsResponse: [])) {
      self.hasComments.assertDidNotEmitValue()
      self.emptyStateVisible.assertDidNotEmitValue()
      self.commentBarButtonVisible.assertDidNotEmitValue()

      self.vm.inputs.configureWith(project: Project.template, update: nil)
      self.vm.inputs.viewDidLoad()
      self.scheduler.advance()

      self.hasComments.assertValues([false], "Empty set of comments emitted.")
      self.emptyStateVisible.assertValues([true], "Empty state emitted.")
      self.commentBarButtonVisible.assertValues([false], "Comment button is not visible.")

      XCTAssertEqual(["Page Viewed"], self.segmentTrackingClient.events)

      let segmentClientProperties = self.segmentTrackingClient.properties.last

      XCTAssertEqual("project", segmentClientProperties?["context_page"] as? String)
      XCTAssertEqual("comments", segmentClientProperties?["context_section"] as? String)
    }
  }

  func testLoggedOutUser_ViewingComments() {
    self.hasComments.assertDidNotEmitValue()
    self.emptyStateVisible.assertDidNotEmitValue()
    self.commentBarButtonVisible.assertDidNotEmitValue()

    self.vm.inputs.configureWith(project: Project.template, update: nil)
    self.vm.inputs.viewDidLoad()
    self.scheduler.advance()

    self.hasComments.assertValues([true], "A set of comments is emitted.")
    self.emptyStateVisible.assertValues([false], "Empty state is hidden.")
    self.commentBarButtonVisible.assertValues([false], "Comment button is not visible.")
  }

  func testLoggedInNonBacker_ViewingEmptyState() {
    withEnvironment(apiService: MockService(fetchCommentsResponse: [])) {
      AppEnvironment.login(AccessTokenEnvelope(accessToken: "deadbeef", user: User.template))

      self.hasComments.assertDidNotEmitValue()
      self.emptyStateVisible.assertDidNotEmitValue()
      self.commentBarButtonVisible.assertDidNotEmitValue()

      self.vm.inputs.configureWith(
        project: .template |> Project.lens.personalization.isBacking .~ false,
        update: nil
      )
      self.vm.inputs.viewDidLoad()
      self.scheduler.advance()

      self.hasComments.assertValues([false], "Empty set of comments is emitted.")
      self.emptyStateVisible.assertValues([true], "Empty state emitted.")
      self.commentBarButtonVisible.assertValues([false], "Comment button is not visible.")
    }
  }

  func testLoggedInBacker_ViewingEmptyState() {
    withEnvironment(apiService: MockService(fetchCommentsResponse: [])) {
      AppEnvironment.login(AccessTokenEnvelope(accessToken: "deadbeef", user: User.template))

      self.hasComments.assertDidNotEmitValue()
      self.emptyStateVisible.assertDidNotEmitValue()
      self.commentBarButtonVisible.assertDidNotEmitValue()

      self.vm.inputs.configureWith(
        project: .template |> Project.lens.personalization.isBacking .~ true,
        update: nil
      )
      self.vm.inputs.viewDidLoad()
      self.scheduler.advance()

      self.hasComments.assertValues([false], "Empty set of comments is emitted.")
      self.emptyStateVisible.assertValueCount(1, "Empty state emitted.")
      self.commentBarButtonVisible.assertValues([false], "Comment button is visible.")
    }
  }

  func testRefreshing() {
    let comment = Comment.template

    withEnvironment(apiService: MockService(fetchCommentsResponse: [comment])) {
      self.vm.inputs.configureWith(project: Project.template, update: nil)
      self.vm.inputs.viewDidLoad()
      self.scheduler.advance()

      self.hasComments.assertValues([true], "A set of comments is emitted.")

      withEnvironment(apiService: MockService(fetchCommentsResponse: [comment, comment])) {
        self.vm.inputs.refresh()

        self.hasComments.assertValues([true], "No new comments are emitted.")

        self.scheduler.advance()

        self.hasComments.assertValues([true, true], "Another set of comments are emitted.")
      }
    }
  }

  func testPaginationAndRefresh_Project() {
    withEnvironment(apiService: MockService(fetchCommentsResponse: [Comment.template])) {
      self.vm.inputs.configureWith(project: Project.template, update: nil)
      self.vm.inputs.viewDidLoad()

      self.commentsAreLoading.assertValues([true])

      XCTAssertEqual(["Page Viewed"], self.segmentTrackingClient.events)

      let segmentClientProperties = self.segmentTrackingClient.properties.last

      XCTAssertEqual("project", segmentClientProperties?["context_page"] as? String)
      XCTAssertEqual("comments", segmentClientProperties?["context_section"] as? String)

      self.scheduler.advance()

      self.hasComments.assertValues([true], "A set of comments is emitted.")
      self.commentsAreLoading.assertValues([true, false])

      let otherComment = Comment.template |> Comment.lens.id .~ 2
      withEnvironment(apiService: MockService(fetchCommentsResponse: [otherComment])) {
        self.vm.inputs.willDisplayRow(3, outOf: 4)

        self.hasComments.assertValues([true], "No new comments are emitted.")
        self.commentsAreLoading.assertValues([true, false, true])

        self.scheduler.advance()

        self.hasComments.assertValues([true, true], "Another set of comments are emitted.")
        self.commentsAreLoading.assertValues([true, false, true, false])

        self.vm.inputs.refresh()
        self.scheduler.advance()

        self.hasComments.assertValues([true, true, true], "Another set of comments are emitted.")
      }
    }
  }

  func testPaginationAndRefresh_Update() {
    let update = Update.template

    withEnvironment(apiService: MockService(fetchUpdateCommentsResponse: Result.success(.template))) {
      self.vm.inputs.configureWith(project: nil, update: update)
      self.vm.inputs.viewDidLoad()

      self.commentsAreLoading.assertValues([true])

      self.scheduler.advance()

      self.hasComments.assertValues([true], "A set of comments is emitted.")
      self.commentsAreLoading.assertValues([true, false])

      withEnvironment(apiService: MockService(fetchUpdateCommentsResponse: Result.success(.template))) {
        self.vm.inputs.willDisplayRow(3, outOf: 4)

        self.hasComments.assertValues([true], "No new comments are emitted.")
        self.commentsAreLoading.assertValues([true, false, true])

        XCTAssertEqual(["Page Viewed"], self.segmentTrackingClient.events)

        let segmentClientProperties = self.segmentTrackingClient.properties.last

        XCTAssertEqual("project", segmentClientProperties?["context_page"] as? String)
        XCTAssertEqual("comments", segmentClientProperties?["context_section"] as? String)

        self.scheduler.advance()

        self.hasComments.assertValues([true, true], "Another set of comments are emitted.")
        self.commentsAreLoading.assertValues([true, false, true, false])

        self.vm.inputs.refresh()
        self.scheduler.advance()

        self.hasComments.assertValues([true, true, true], "Another set of comments are emitted.")
      }
    }
  }

  func testUpdateComments_NoProjectProvided() {
    let update = Update.template

    withEnvironment(apiService: MockService(fetchUpdateCommentsResponse: Result.success(.template))) {
      self.vm.inputs.configureWith(project: nil, update: update)
      self.vm.inputs.viewDidLoad()

      self.commentsAreLoading.assertValues([true])

      self.scheduler.advance()

      self.hasComments.assertValues([true], "A set of comments is emitted.")
      self.commentsAreLoading.assertValues([true, false])

      withEnvironment(apiService: MockService(fetchUpdateCommentsResponse: Result.success(.template))) {
        self.vm.inputs.willDisplayRow(3, outOf: 4)

        self.hasComments.assertValues([true], "No new comments are emitted.")
        self.commentsAreLoading.assertValues([true, false, true])

        self.scheduler.advance()

        self.hasComments.assertValues([true, true], "Another set of comments are emitted.")
        self.commentsAreLoading.assertValues([true, false, true, false])

        self.vm.inputs.refresh()
        self.scheduler.advance()

        self.hasComments.assertValues([true, true, true], "Another set of comments are emitted.")

        XCTAssertEqual(["Page Viewed"], self.segmentTrackingClient.events)

        let segmentClientProperties = self.segmentTrackingClient.properties.last

        XCTAssertEqual("project", segmentClientProperties?["context_page"] as? String)
        XCTAssertEqual("comments", segmentClientProperties?["context_section"] as? String)
      }
    }
  }

  // Tests the flow:
  //   * Backer views empty state of comments
  //   * Taps comment button
  //   * Posts a comment
  //   * Empty state goes away and comment shows
  func testLoggedInBacker_Commenting() {
    let project = Project.template |> Project.lens.personalization.isBacking .~ true

    withEnvironment(apiService: MockService(fetchCommentsResponse: [])) {
      AppEnvironment.login(AccessTokenEnvelope(accessToken: "deadbeef", user: User.template))

      self.hasComments.assertDidNotEmitValue()
      self.commentBarButtonVisible.assertDidNotEmitValue()
      self.emptyStateVisible.assertDidNotEmitValue()

      self.vm.inputs.configureWith(project: project, update: nil)
      self.vm.inputs.viewDidLoad()
      self.scheduler.advance()

      self.hasComments.assertValues([false], "Empty set of comments is emitted.")
      self.emptyStateVisible.assertValues([true])
      self.commentBarButtonVisible.assertValues(
        [false], "Comment button is not visible since there's a button in the empty state."
      )

      self.vm.inputs.commentButtonPressed()

      self.presentPostCommentDialog
        .assertValueCount(1, "Comment dialog presents after pressing comment button.")

      withEnvironment(apiService: MockService(fetchCommentsResponse: [Comment.template])) {
        self.vm.inputs.commentPosted(Comment.template)
        self.scheduler.advance()

        self.hasComments.assertValues([false, false, true], "Newly posted comment emits after posting.")
        self.emptyStateVisible.assertValues([true, false, false], "Empty state not visible again.")
      }
    }
  }

  // Tests the flow:
  //   * Logged out user views empty state
  //   * Taps login button and logs in
  //   * Empty state changes and comment dialog opens
  func testLoginFlow_Backer() {
    let notBackingProject = Project.template
    let backingProject = notBackingProject |> Project.lens.personalization.isBacking .~ true

    withEnvironment(apiService: MockService(fetchCommentsResponse: [])) {
      self.vm.inputs.configureWith(project: notBackingProject, update: nil)
      self.vm.inputs.viewDidLoad()
      self.scheduler.advance()

      self.hasComments.assertValues([false], "No comments are emitted.")
      self.emptyStateVisible.assertValues([true], "Empty state emitted.")
      self.commentBarButtonVisible.assertValues([false], "Comment button is not visible.")

      self.vm.inputs.loginButtonPressed()

      self.loginToutIsOpen.assertValues([true], "Login prompt is opened.")

      withEnvironment(apiService: MockService(fetchProjectResponse: backingProject)) {
        AppEnvironment.login(AccessTokenEnvelope(accessToken: "deadbeef", user: User.template))
        self.vm.inputs.userSessionStarted()

        self.loginToutIsOpen.assertValues([true, false], "Login prompt is closed.")
        self.hasComments.assertValues([false, false, false], "Still no comments are emitted.")
        self.emptyStateVisible.assertValues([true, true, true], "Empty state for backer shown.")
        self.commentBarButtonVisible.assertValues(
          [false], "Comment button is not visible since there's a button in the empty state."
        )
        self.presentPostCommentDialog.assertValueCount(1, "Immediately open the post comment dialog.")
      }
    }
  }

  func testNoProjectOrUpdate() {
    self.vm.inputs.configureWith(project: nil, update: nil)

    self.hasComments.assertDidNotEmitValue("Nothing emits when no project or update is provided.")
    self.commentBarButtonVisible.assertDidNotEmitValue("Nothing emits when no project or update is provided.")
    self.emptyStateVisible.assertDidNotEmitValue("Nothing emits when no project or update is provided.")
=======
>>>>>>> e97523ce
  }
}<|MERGE_RESOLUTION|>--- conflicted
+++ resolved
@@ -11,324 +11,5 @@
 
   override func setUp() {
     super.setUp()
-<<<<<<< HEAD
-
-    self.vm.outputs.dataSource.map { _, _, _, _, visible in visible }.observe(self.emptyStateVisible.observer)
-    self.vm.outputs.dataSource.map { comments, _, _, _, _ in !comments.isEmpty }
-      .observe(self.hasComments.observer)
-    self.vm.outputs.commentBarButtonVisible.observe(self.commentBarButtonVisible.observer)
-    self.vm.outputs.commentsAreLoading.observe(self.commentsAreLoading.observer)
-    self.vm.outputs.presentPostCommentDialog.observe(self.presentPostCommentDialog.observer)
-
-    Signal.merge(
-      self.vm.outputs.openLoginTout.mapConst(true),
-      self.vm.outputs.closeLoginTout.mapConst(false)
-    ).observe(self.loginToutIsOpen.observer)
-  }
-
-  func testLoggedOutUser_ViewingEmptyState() {
-    withEnvironment(apiService: MockService(fetchCommentsResponse: [])) {
-      self.hasComments.assertDidNotEmitValue()
-      self.emptyStateVisible.assertDidNotEmitValue()
-      self.commentBarButtonVisible.assertDidNotEmitValue()
-
-      self.vm.inputs.configureWith(project: Project.template, update: nil)
-      self.vm.inputs.viewDidLoad()
-      self.scheduler.advance()
-
-      self.hasComments.assertValues([false], "Empty set of comments emitted.")
-      self.emptyStateVisible.assertValues([true], "Empty state emitted.")
-      self.commentBarButtonVisible.assertValues([false], "Comment button is not visible.")
-
-      XCTAssertEqual(["Page Viewed"], self.segmentTrackingClient.events)
-
-      let segmentClientProperties = self.segmentTrackingClient.properties.last
-
-      XCTAssertEqual("project", segmentClientProperties?["context_page"] as? String)
-      XCTAssertEqual("comments", segmentClientProperties?["context_section"] as? String)
-    }
-  }
-
-  func testLoggedOutUser_ViewingComments() {
-    self.hasComments.assertDidNotEmitValue()
-    self.emptyStateVisible.assertDidNotEmitValue()
-    self.commentBarButtonVisible.assertDidNotEmitValue()
-
-    self.vm.inputs.configureWith(project: Project.template, update: nil)
-    self.vm.inputs.viewDidLoad()
-    self.scheduler.advance()
-
-    self.hasComments.assertValues([true], "A set of comments is emitted.")
-    self.emptyStateVisible.assertValues([false], "Empty state is hidden.")
-    self.commentBarButtonVisible.assertValues([false], "Comment button is not visible.")
-  }
-
-  func testLoggedInNonBacker_ViewingEmptyState() {
-    withEnvironment(apiService: MockService(fetchCommentsResponse: [])) {
-      AppEnvironment.login(AccessTokenEnvelope(accessToken: "deadbeef", user: User.template))
-
-      self.hasComments.assertDidNotEmitValue()
-      self.emptyStateVisible.assertDidNotEmitValue()
-      self.commentBarButtonVisible.assertDidNotEmitValue()
-
-      self.vm.inputs.configureWith(
-        project: .template |> Project.lens.personalization.isBacking .~ false,
-        update: nil
-      )
-      self.vm.inputs.viewDidLoad()
-      self.scheduler.advance()
-
-      self.hasComments.assertValues([false], "Empty set of comments is emitted.")
-      self.emptyStateVisible.assertValues([true], "Empty state emitted.")
-      self.commentBarButtonVisible.assertValues([false], "Comment button is not visible.")
-    }
-  }
-
-  func testLoggedInBacker_ViewingEmptyState() {
-    withEnvironment(apiService: MockService(fetchCommentsResponse: [])) {
-      AppEnvironment.login(AccessTokenEnvelope(accessToken: "deadbeef", user: User.template))
-
-      self.hasComments.assertDidNotEmitValue()
-      self.emptyStateVisible.assertDidNotEmitValue()
-      self.commentBarButtonVisible.assertDidNotEmitValue()
-
-      self.vm.inputs.configureWith(
-        project: .template |> Project.lens.personalization.isBacking .~ true,
-        update: nil
-      )
-      self.vm.inputs.viewDidLoad()
-      self.scheduler.advance()
-
-      self.hasComments.assertValues([false], "Empty set of comments is emitted.")
-      self.emptyStateVisible.assertValueCount(1, "Empty state emitted.")
-      self.commentBarButtonVisible.assertValues([false], "Comment button is visible.")
-    }
-  }
-
-  func testRefreshing() {
-    let comment = Comment.template
-
-    withEnvironment(apiService: MockService(fetchCommentsResponse: [comment])) {
-      self.vm.inputs.configureWith(project: Project.template, update: nil)
-      self.vm.inputs.viewDidLoad()
-      self.scheduler.advance()
-
-      self.hasComments.assertValues([true], "A set of comments is emitted.")
-
-      withEnvironment(apiService: MockService(fetchCommentsResponse: [comment, comment])) {
-        self.vm.inputs.refresh()
-
-        self.hasComments.assertValues([true], "No new comments are emitted.")
-
-        self.scheduler.advance()
-
-        self.hasComments.assertValues([true, true], "Another set of comments are emitted.")
-      }
-    }
-  }
-
-  func testPaginationAndRefresh_Project() {
-    withEnvironment(apiService: MockService(fetchCommentsResponse: [Comment.template])) {
-      self.vm.inputs.configureWith(project: Project.template, update: nil)
-      self.vm.inputs.viewDidLoad()
-
-      self.commentsAreLoading.assertValues([true])
-
-      XCTAssertEqual(["Page Viewed"], self.segmentTrackingClient.events)
-
-      let segmentClientProperties = self.segmentTrackingClient.properties.last
-
-      XCTAssertEqual("project", segmentClientProperties?["context_page"] as? String)
-      XCTAssertEqual("comments", segmentClientProperties?["context_section"] as? String)
-
-      self.scheduler.advance()
-
-      self.hasComments.assertValues([true], "A set of comments is emitted.")
-      self.commentsAreLoading.assertValues([true, false])
-
-      let otherComment = Comment.template |> Comment.lens.id .~ 2
-      withEnvironment(apiService: MockService(fetchCommentsResponse: [otherComment])) {
-        self.vm.inputs.willDisplayRow(3, outOf: 4)
-
-        self.hasComments.assertValues([true], "No new comments are emitted.")
-        self.commentsAreLoading.assertValues([true, false, true])
-
-        self.scheduler.advance()
-
-        self.hasComments.assertValues([true, true], "Another set of comments are emitted.")
-        self.commentsAreLoading.assertValues([true, false, true, false])
-
-        self.vm.inputs.refresh()
-        self.scheduler.advance()
-
-        self.hasComments.assertValues([true, true, true], "Another set of comments are emitted.")
-      }
-    }
-  }
-
-  func testPaginationAndRefresh_Update() {
-    let update = Update.template
-
-    withEnvironment(apiService: MockService(fetchUpdateCommentsResponse: Result.success(.template))) {
-      self.vm.inputs.configureWith(project: nil, update: update)
-      self.vm.inputs.viewDidLoad()
-
-      self.commentsAreLoading.assertValues([true])
-
-      self.scheduler.advance()
-
-      self.hasComments.assertValues([true], "A set of comments is emitted.")
-      self.commentsAreLoading.assertValues([true, false])
-
-      withEnvironment(apiService: MockService(fetchUpdateCommentsResponse: Result.success(.template))) {
-        self.vm.inputs.willDisplayRow(3, outOf: 4)
-
-        self.hasComments.assertValues([true], "No new comments are emitted.")
-        self.commentsAreLoading.assertValues([true, false, true])
-
-        XCTAssertEqual(["Page Viewed"], self.segmentTrackingClient.events)
-
-        let segmentClientProperties = self.segmentTrackingClient.properties.last
-
-        XCTAssertEqual("project", segmentClientProperties?["context_page"] as? String)
-        XCTAssertEqual("comments", segmentClientProperties?["context_section"] as? String)
-
-        self.scheduler.advance()
-
-        self.hasComments.assertValues([true, true], "Another set of comments are emitted.")
-        self.commentsAreLoading.assertValues([true, false, true, false])
-
-        self.vm.inputs.refresh()
-        self.scheduler.advance()
-
-        self.hasComments.assertValues([true, true, true], "Another set of comments are emitted.")
-      }
-    }
-  }
-
-  func testUpdateComments_NoProjectProvided() {
-    let update = Update.template
-
-    withEnvironment(apiService: MockService(fetchUpdateCommentsResponse: Result.success(.template))) {
-      self.vm.inputs.configureWith(project: nil, update: update)
-      self.vm.inputs.viewDidLoad()
-
-      self.commentsAreLoading.assertValues([true])
-
-      self.scheduler.advance()
-
-      self.hasComments.assertValues([true], "A set of comments is emitted.")
-      self.commentsAreLoading.assertValues([true, false])
-
-      withEnvironment(apiService: MockService(fetchUpdateCommentsResponse: Result.success(.template))) {
-        self.vm.inputs.willDisplayRow(3, outOf: 4)
-
-        self.hasComments.assertValues([true], "No new comments are emitted.")
-        self.commentsAreLoading.assertValues([true, false, true])
-
-        self.scheduler.advance()
-
-        self.hasComments.assertValues([true, true], "Another set of comments are emitted.")
-        self.commentsAreLoading.assertValues([true, false, true, false])
-
-        self.vm.inputs.refresh()
-        self.scheduler.advance()
-
-        self.hasComments.assertValues([true, true, true], "Another set of comments are emitted.")
-
-        XCTAssertEqual(["Page Viewed"], self.segmentTrackingClient.events)
-
-        let segmentClientProperties = self.segmentTrackingClient.properties.last
-
-        XCTAssertEqual("project", segmentClientProperties?["context_page"] as? String)
-        XCTAssertEqual("comments", segmentClientProperties?["context_section"] as? String)
-      }
-    }
-  }
-
-  // Tests the flow:
-  //   * Backer views empty state of comments
-  //   * Taps comment button
-  //   * Posts a comment
-  //   * Empty state goes away and comment shows
-  func testLoggedInBacker_Commenting() {
-    let project = Project.template |> Project.lens.personalization.isBacking .~ true
-
-    withEnvironment(apiService: MockService(fetchCommentsResponse: [])) {
-      AppEnvironment.login(AccessTokenEnvelope(accessToken: "deadbeef", user: User.template))
-
-      self.hasComments.assertDidNotEmitValue()
-      self.commentBarButtonVisible.assertDidNotEmitValue()
-      self.emptyStateVisible.assertDidNotEmitValue()
-
-      self.vm.inputs.configureWith(project: project, update: nil)
-      self.vm.inputs.viewDidLoad()
-      self.scheduler.advance()
-
-      self.hasComments.assertValues([false], "Empty set of comments is emitted.")
-      self.emptyStateVisible.assertValues([true])
-      self.commentBarButtonVisible.assertValues(
-        [false], "Comment button is not visible since there's a button in the empty state."
-      )
-
-      self.vm.inputs.commentButtonPressed()
-
-      self.presentPostCommentDialog
-        .assertValueCount(1, "Comment dialog presents after pressing comment button.")
-
-      withEnvironment(apiService: MockService(fetchCommentsResponse: [Comment.template])) {
-        self.vm.inputs.commentPosted(Comment.template)
-        self.scheduler.advance()
-
-        self.hasComments.assertValues([false, false, true], "Newly posted comment emits after posting.")
-        self.emptyStateVisible.assertValues([true, false, false], "Empty state not visible again.")
-      }
-    }
-  }
-
-  // Tests the flow:
-  //   * Logged out user views empty state
-  //   * Taps login button and logs in
-  //   * Empty state changes and comment dialog opens
-  func testLoginFlow_Backer() {
-    let notBackingProject = Project.template
-    let backingProject = notBackingProject |> Project.lens.personalization.isBacking .~ true
-
-    withEnvironment(apiService: MockService(fetchCommentsResponse: [])) {
-      self.vm.inputs.configureWith(project: notBackingProject, update: nil)
-      self.vm.inputs.viewDidLoad()
-      self.scheduler.advance()
-
-      self.hasComments.assertValues([false], "No comments are emitted.")
-      self.emptyStateVisible.assertValues([true], "Empty state emitted.")
-      self.commentBarButtonVisible.assertValues([false], "Comment button is not visible.")
-
-      self.vm.inputs.loginButtonPressed()
-
-      self.loginToutIsOpen.assertValues([true], "Login prompt is opened.")
-
-      withEnvironment(apiService: MockService(fetchProjectResponse: backingProject)) {
-        AppEnvironment.login(AccessTokenEnvelope(accessToken: "deadbeef", user: User.template))
-        self.vm.inputs.userSessionStarted()
-
-        self.loginToutIsOpen.assertValues([true, false], "Login prompt is closed.")
-        self.hasComments.assertValues([false, false, false], "Still no comments are emitted.")
-        self.emptyStateVisible.assertValues([true, true, true], "Empty state for backer shown.")
-        self.commentBarButtonVisible.assertValues(
-          [false], "Comment button is not visible since there's a button in the empty state."
-        )
-        self.presentPostCommentDialog.assertValueCount(1, "Immediately open the post comment dialog.")
-      }
-    }
-  }
-
-  func testNoProjectOrUpdate() {
-    self.vm.inputs.configureWith(project: nil, update: nil)
-
-    self.hasComments.assertDidNotEmitValue("Nothing emits when no project or update is provided.")
-    self.commentBarButtonVisible.assertDidNotEmitValue("Nothing emits when no project or update is provided.")
-    self.emptyStateVisible.assertDidNotEmitValue("Nothing emits when no project or update is provided.")
-=======
->>>>>>> e97523ce
   }
 }