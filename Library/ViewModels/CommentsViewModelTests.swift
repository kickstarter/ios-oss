@testable import KsApi
@testable import Library
import Prelude
import ReactiveExtensions
import ReactiveExtensions_TestHelpers
import ReactiveSwift
import XCTest

internal final class CommentsViewModelTests: TestCase {
  internal let vm: CommentsViewModelType = CommentsViewModel()

<<<<<<< HEAD
  private let goToCommentRepliesComment = TestObserver<Comment, Never>()
  private let goToCommentRepliesProject = TestObserver<Project, Never>()
=======
  internal let isCommentsLoading = TestObserver<Bool, Never>()
  internal let loadCommentsAndProjectIntoDataSourceComments = TestObserver<[Comment], Never>()
  internal let loadCommentsAndProjectIntoDataSourceProject = TestObserver<Project, Never>()
>>>>>>> b7c4d845

  override func setUp() {
    super.setUp()

<<<<<<< HEAD
    self.vm.outputs.goToCommentReplies.map(first).observe(self.goToCommentRepliesComment.observer)
    self.vm.outputs.goToCommentReplies.map(second).observe(self.goToCommentRepliesProject.observer)
  }

  func testGoToCommentReplies_CommentHasReplies_GoToEmits() {
    self.goToCommentRepliesComment.assertDidNotEmitValue()
    self.goToCommentRepliesProject.assertDidNotEmitValue()

    let project = Project.template
    let comment = Comment.template
      |> \.replyCount .~ 1

    self.vm.inputs.configureWith(project: project)
    self.vm.inputs.viewDidLoad()

    self.goToCommentRepliesComment.assertDidNotEmitValue()
    self.goToCommentRepliesProject.assertDidNotEmitValue()

    self.vm.inputs.didSelectComment(comment)

    self.goToCommentRepliesComment.assertValues([comment])
    self.goToCommentRepliesProject.assertValues([project])
  }

  func testGoToCommentReplies_CommentHasReplies_IsDeleted_GoToDoesNotEmit() {
    self.goToCommentRepliesComment.assertDidNotEmitValue()
    self.goToCommentRepliesProject.assertDidNotEmitValue()

    let project = Project.template
    let comment = Comment.template
      |> \.replyCount .~ 1
      |> \.isDeleted .~ true

    self.vm.inputs.configureWith(project: project)
    self.vm.inputs.viewDidLoad()

    self.goToCommentRepliesComment.assertDidNotEmitValue()
    self.goToCommentRepliesProject.assertDidNotEmitValue()

    self.vm.inputs.didSelectComment(comment)

    self.goToCommentRepliesComment.assertDidNotEmitValue()
    self.goToCommentRepliesProject.assertDidNotEmitValue()
  }

  func testGoToCommentReplies_CommentHasReplies_IsErrored_GoToDoesNotEmit() {
    self.goToCommentRepliesComment.assertDidNotEmitValue()
    self.goToCommentRepliesProject.assertDidNotEmitValue()

    let project = Project.template
    let comment = Comment.template
      |> \.replyCount .~ 1
      |> \.isFailed .~ true

    self.vm.inputs.configureWith(project: project)
    self.vm.inputs.viewDidLoad()

    self.goToCommentRepliesComment.assertDidNotEmitValue()
    self.goToCommentRepliesProject.assertDidNotEmitValue()

    self.vm.inputs.didSelectComment(comment)

    self.goToCommentRepliesComment.assertDidNotEmitValue()
    self.goToCommentRepliesProject.assertDidNotEmitValue()
  }

  func testGoToCommentReplies_CommentHasNoReplies_GoToDoesNotEmit() {
    self.goToCommentRepliesComment.assertDidNotEmitValue()
    self.goToCommentRepliesProject.assertDidNotEmitValue()

    let project = Project.template
    let comment = Comment.template
      |> \.replyCount .~ 0

    self.vm.inputs.configureWith(project: project)
    self.vm.inputs.viewDidLoad()

    self.goToCommentRepliesComment.assertDidNotEmitValue()
    self.goToCommentRepliesProject.assertDidNotEmitValue()

    self.vm.inputs.didSelectComment(comment)

    self.goToCommentRepliesComment.assertDidNotEmitValue()
    self.goToCommentRepliesProject.assertDidNotEmitValue()
=======
    self.vm.outputs.loadCommentsAndProjectIntoDataSource.map(first)
      .observe(self.loadCommentsAndProjectIntoDataSourceComments.observer)
    self.vm.outputs.loadCommentsAndProjectIntoDataSource.map(second)
      .observe(self.loadCommentsAndProjectIntoDataSourceProject.observer)
    self.vm.outputs.isCommentsLoading.observe(self.isCommentsLoading.observer)
  }

  func testLoggedOut_ViewingComments_CommentsAreLoadedIntoDataSource() {
    self.loadCommentsAndProjectIntoDataSourceComments.assertDidNotEmitValue()
    self.loadCommentsAndProjectIntoDataSourceProject.assertDidNotEmitValue()

    let envelope = CommentsEnvelope.singleCommentTemplate
    let project = Project.template
      |> Project.lens.personalization.isBacking .~ false

    withEnvironment(apiService: MockService(fetchCommentsEnvelopeResult: .success(envelope))) {
      self.vm.inputs.configureWith(
        project: project,
        update: nil
      )

      self.vm.inputs.viewDidLoad()

      self.loadCommentsAndProjectIntoDataSourceComments.assertDidNotEmitValue()
      self.loadCommentsAndProjectIntoDataSourceProject.assertDidNotEmitValue()

      self.scheduler.advance()

      self.loadCommentsAndProjectIntoDataSourceComments.assertValues([envelope.comments])
      self.loadCommentsAndProjectIntoDataSourceProject.assertValues([project])
    }
  }

  func testLoggedInNonBacker_ViewingComments_CommentsAreLoadedIntoDataSource() {
    self.loadCommentsAndProjectIntoDataSourceComments.assertDidNotEmitValue()
    self.loadCommentsAndProjectIntoDataSourceProject.assertDidNotEmitValue()

    let user = User.template
    let accessToken = AccessTokenEnvelope(accessToken: "deadbeef", user: user)
    let envelope = CommentsEnvelope.singleCommentTemplate
    let project = Project.template
      |> Project.lens.personalization.isBacking .~ false

    withEnvironment(apiService: MockService(fetchCommentsEnvelopeResult: .success(.singleCommentTemplate))) {
      AppEnvironment.login(accessToken)

      self.vm.inputs.configureWith(
        project: project,
        update: nil
      )
      self.vm.inputs.viewDidLoad()

      self.loadCommentsAndProjectIntoDataSourceComments.assertDidNotEmitValue()
      self.loadCommentsAndProjectIntoDataSourceProject.assertDidNotEmitValue()

      self.scheduler.advance()

      self.loadCommentsAndProjectIntoDataSourceComments.assertValues([envelope.comments])
      self.loadCommentsAndProjectIntoDataSourceProject.assertValues([project])
    }
  }

  func testLoggedInBacker_ViewingComments_CommentsAreLoadedIntoDataSource() {
    self.loadCommentsAndProjectIntoDataSourceComments.assertDidNotEmitValue()
    self.loadCommentsAndProjectIntoDataSourceProject.assertDidNotEmitValue()

    let user = User.template
    let accessToken = AccessTokenEnvelope(accessToken: "deadbeef", user: user)
    let envelope = CommentsEnvelope.singleCommentTemplate
    let project = Project.template
      |> Project.lens.personalization.isBacking .~ true

    withEnvironment(apiService: MockService(fetchCommentsEnvelopeResult: .success(envelope))) {
      AppEnvironment.login(accessToken)

      self.vm.inputs.configureWith(
        project: project,
        update: nil
      )
      self.vm.inputs.viewDidLoad()

      self.loadCommentsAndProjectIntoDataSourceComments.assertDidNotEmitValue()
      self.loadCommentsAndProjectIntoDataSourceProject.assertDidNotEmitValue()

      self.scheduler.advance()

      self.loadCommentsAndProjectIntoDataSourceComments
        .assertValues([envelope.comments], "New comments are emitted")
      self.loadCommentsAndProjectIntoDataSourceProject.assertValues([project], "New project is emitted")
    }
  }

  func testRefreshing_WhenNewCommentAdded_CommentsAreUpdatedInDataSource() {
    self.loadCommentsAndProjectIntoDataSourceComments.assertDidNotEmitValue()
    self.loadCommentsAndProjectIntoDataSourceProject.assertDidNotEmitValue()

    let project = Project.template
    let envelope = CommentsEnvelope.singleCommentTemplate

    withEnvironment(apiService: MockService(fetchCommentsEnvelopeResult: .success(envelope))) {
      self.vm.inputs.configureWith(project: project, update: nil)
      self.vm.inputs.viewDidLoad()

      self.loadCommentsAndProjectIntoDataSourceComments.assertDidNotEmitValue()
      self.loadCommentsAndProjectIntoDataSourceProject.assertDidNotEmitValue()

      self.scheduler.advance()

      self.loadCommentsAndProjectIntoDataSourceComments
        .assertValues([envelope.comments], "New comments are emitted")
      self.loadCommentsAndProjectIntoDataSourceProject.assertValues([project], "New project is emitted")

      let updatedEnvelope = CommentsEnvelope.multipleCommentTemplate

      withEnvironment(apiService: MockService(fetchCommentsEnvelopeResult: .success(updatedEnvelope))) {
        self.vm.inputs.refresh()

        self.loadCommentsAndProjectIntoDataSourceComments
          .assertValues([envelope.comments], "No new comments are emitted")
        self.loadCommentsAndProjectIntoDataSourceProject
          .assertValues([project], "No new projects are emitted")

        self.scheduler.advance()

        self.loadCommentsAndProjectIntoDataSourceComments
          .assertValues([envelope.comments, updatedEnvelope.comments], "New comments are emitted")
        self.loadCommentsAndProjectIntoDataSourceProject
          .assertValues([project, project], "Same project is emitted again")
      }
    }
>>>>>>> b7c4d845
  }

  func testProjectPagination_WhenLimitReached_CommentsAreUpdatedInDataSource() {
    self.loadCommentsAndProjectIntoDataSourceComments.assertDidNotEmitValue()
    self.loadCommentsAndProjectIntoDataSourceProject.assertDidNotEmitValue()

    let envelope = CommentsEnvelope.singleCommentTemplate
    let project = Project.template

    withEnvironment(apiService: MockService(fetchCommentsEnvelopeResult: .success(envelope))) {
      self.vm.inputs.configureWith(project: project, update: nil)
      self.vm.inputs.viewDidLoad()

      self.loadCommentsAndProjectIntoDataSourceComments.assertDidNotEmitValue()
      self.loadCommentsAndProjectIntoDataSourceProject.assertDidNotEmitValue()
      self.isCommentsLoading.assertValues([true])

      self.scheduler.advance()

      self.loadCommentsAndProjectIntoDataSourceComments.assertValues(
        [envelope.comments],
        "A set of comments is emitted."
      )
      self.loadCommentsAndProjectIntoDataSourceProject.assertValues([.template])
      self.isCommentsLoading.assertValues([true, false])

      let updatedEnvelope = CommentsEnvelope.multipleCommentTemplate

      withEnvironment(apiService: MockService(fetchCommentsEnvelopeResult: .success(updatedEnvelope))) {
        self.vm.inputs.willDisplayRow(3, outOf: 4)

        self.loadCommentsAndProjectIntoDataSourceComments.assertValues(
          [envelope.comments],
          "No new comments are emitted."
        )
        self.loadCommentsAndProjectIntoDataSourceProject.assertValues([.template])
        self.isCommentsLoading.assertValues([true, false, true])

        self.scheduler.advance()

        self.loadCommentsAndProjectIntoDataSourceComments.assertValueCount(2)

        self.loadCommentsAndProjectIntoDataSourceComments.assertValues(
          [envelope.comments, envelope.comments + updatedEnvelope.comments],
          "New comments are emitted."
        )
        self.loadCommentsAndProjectIntoDataSourceProject.assertValues([.template, .template])
        self.isCommentsLoading.assertValues([true, false, true, false])
      }
    }
  }

  func testUpdatePagination_WhenLimitReached_CommentsAreLoadedIntoDataSource() {
    self.loadCommentsAndProjectIntoDataSourceComments.assertDidNotEmitValue()
    self.loadCommentsAndProjectIntoDataSourceProject.assertDidNotEmitValue()

    let envelope = CommentsEnvelope.singleCommentTemplate
    let update = Update.template

    withEnvironment(apiService: MockService(fetchCommentsEnvelopeResult: .success(envelope))) {
      self.vm.inputs.configureWith(project: nil, update: update)
      self.vm.inputs.viewDidLoad()

      self.loadCommentsAndProjectIntoDataSourceComments.assertDidNotEmitValue()
      self.loadCommentsAndProjectIntoDataSourceProject.assertDidNotEmitValue()
      self.isCommentsLoading.assertValues([true])

      self.scheduler.advance()

      self.loadCommentsAndProjectIntoDataSourceComments.assertValues(
        [envelope.comments],
        "A set of comments is emitted."
      )
      self.loadCommentsAndProjectIntoDataSourceProject.assertValues([.template])
      self.isCommentsLoading.assertValues([true, false])

      let updatedEnvelope = CommentsEnvelope.multipleCommentTemplate

      withEnvironment(apiService: MockService(fetchCommentsEnvelopeResult: .success(updatedEnvelope))) {
        self.vm.inputs.willDisplayRow(3, outOf: 4)

        self.loadCommentsAndProjectIntoDataSourceComments.assertValues(
          [envelope.comments],
          "No new comments are emitted."
        )
        self.loadCommentsAndProjectIntoDataSourceProject.assertValues([.template])
        self.isCommentsLoading.assertValues([true, false, true])

        self.scheduler.advance()

        self.loadCommentsAndProjectIntoDataSourceComments.assertValueCount(2)

        self.loadCommentsAndProjectIntoDataSourceComments.assertValues(
          [envelope.comments, envelope.comments + updatedEnvelope.comments],
          "New comments are emitted."
        )
        self.loadCommentsAndProjectIntoDataSourceProject.assertValues([.template, .template])
        self.isCommentsLoading.assertValues([true, false, true, false])
      }
    }
  }

  func testComments_WhenOnlyUpdate_CommentsAreUpdatedInDataSource() {
    self.loadCommentsAndProjectIntoDataSourceComments.assertDidNotEmitValue()
    self.loadCommentsAndProjectIntoDataSourceProject.assertDidNotEmitValue()

    let envelope = CommentsEnvelope.singleCommentTemplate
    let update = Update.template

    withEnvironment(apiService: MockService(fetchCommentsEnvelopeResult: .success(envelope))) {
      self.vm.inputs.configureWith(
        project: nil,
        update: update
      )
      self.vm.inputs.viewDidLoad()

      self.loadCommentsAndProjectIntoDataSourceComments.assertDidNotEmitValue()
      self.loadCommentsAndProjectIntoDataSourceProject.assertDidNotEmitValue()
      self.isCommentsLoading.assertValues([true], "loading begins")

      self.scheduler.advance()

      self.loadCommentsAndProjectIntoDataSourceComments
        .assertValues([envelope.comments], "New comments are emitted")
      self.loadCommentsAndProjectIntoDataSourceProject
        .assertValues([.template], "Same project is emitted again")
      self.isCommentsLoading.assertValues([true, false], "loading ends")
    }
  }

  func testComments_WhenNoProjectOrUpdate_CommentsAreNotUpdatedInDataSource() {
    self.loadCommentsAndProjectIntoDataSourceComments.assertDidNotEmitValue()
    self.loadCommentsAndProjectIntoDataSourceProject.assertDidNotEmitValue()

    let envelope = CommentsEnvelope.singleCommentTemplate

    withEnvironment(apiService: MockService(fetchCommentsEnvelopeResult: .success(envelope))) {
      self.vm.inputs.configureWith(
        project: nil,
        update: nil
      )
      self.vm.inputs.viewDidLoad()

      self.loadCommentsAndProjectIntoDataSourceComments.assertDidNotEmitValue()
      self.loadCommentsAndProjectIntoDataSourceProject.assertDidNotEmitValue()
      self.isCommentsLoading.assertDidNotEmitValue()

      self.scheduler.advance()

      self.loadCommentsAndProjectIntoDataSourceComments.assertDidNotEmitValue()
      self.loadCommentsAndProjectIntoDataSourceProject.assertDidNotEmitValue()
      self.isCommentsLoading.assertDidNotEmitValue()
    }
  }

  // TODO: Empty state not tested yet https://kickstarter.atlassian.net/browse/NT-1942
  // TODO: Post comments can be fully tested after this ticket is merged: https://kickstarter.atlassian.net/browse/NT-1893
}<|MERGE_RESOLUTION|>--- conflicted
+++ resolved
@@ -9,104 +9,17 @@
 internal final class CommentsViewModelTests: TestCase {
   internal let vm: CommentsViewModelType = CommentsViewModel()
 
-<<<<<<< HEAD
   private let goToCommentRepliesComment = TestObserver<Comment, Never>()
   private let goToCommentRepliesProject = TestObserver<Project, Never>()
-=======
-  internal let isCommentsLoading = TestObserver<Bool, Never>()
-  internal let loadCommentsAndProjectIntoDataSourceComments = TestObserver<[Comment], Never>()
-  internal let loadCommentsAndProjectIntoDataSourceProject = TestObserver<Project, Never>()
->>>>>>> b7c4d845
+  private let isCommentsLoading = TestObserver<Bool, Never>()
+  private let loadCommentsAndProjectIntoDataSourceComments = TestObserver<[Comment], Never>()
+  private let loadCommentsAndProjectIntoDataSourceProject = TestObserver<Project, Never>()
 
   override func setUp() {
     super.setUp()
 
-<<<<<<< HEAD
     self.vm.outputs.goToCommentReplies.map(first).observe(self.goToCommentRepliesComment.observer)
     self.vm.outputs.goToCommentReplies.map(second).observe(self.goToCommentRepliesProject.observer)
-  }
-
-  func testGoToCommentReplies_CommentHasReplies_GoToEmits() {
-    self.goToCommentRepliesComment.assertDidNotEmitValue()
-    self.goToCommentRepliesProject.assertDidNotEmitValue()
-
-    let project = Project.template
-    let comment = Comment.template
-      |> \.replyCount .~ 1
-
-    self.vm.inputs.configureWith(project: project)
-    self.vm.inputs.viewDidLoad()
-
-    self.goToCommentRepliesComment.assertDidNotEmitValue()
-    self.goToCommentRepliesProject.assertDidNotEmitValue()
-
-    self.vm.inputs.didSelectComment(comment)
-
-    self.goToCommentRepliesComment.assertValues([comment])
-    self.goToCommentRepliesProject.assertValues([project])
-  }
-
-  func testGoToCommentReplies_CommentHasReplies_IsDeleted_GoToDoesNotEmit() {
-    self.goToCommentRepliesComment.assertDidNotEmitValue()
-    self.goToCommentRepliesProject.assertDidNotEmitValue()
-
-    let project = Project.template
-    let comment = Comment.template
-      |> \.replyCount .~ 1
-      |> \.isDeleted .~ true
-
-    self.vm.inputs.configureWith(project: project)
-    self.vm.inputs.viewDidLoad()
-
-    self.goToCommentRepliesComment.assertDidNotEmitValue()
-    self.goToCommentRepliesProject.assertDidNotEmitValue()
-
-    self.vm.inputs.didSelectComment(comment)
-
-    self.goToCommentRepliesComment.assertDidNotEmitValue()
-    self.goToCommentRepliesProject.assertDidNotEmitValue()
-  }
-
-  func testGoToCommentReplies_CommentHasReplies_IsErrored_GoToDoesNotEmit() {
-    self.goToCommentRepliesComment.assertDidNotEmitValue()
-    self.goToCommentRepliesProject.assertDidNotEmitValue()
-
-    let project = Project.template
-    let comment = Comment.template
-      |> \.replyCount .~ 1
-      |> \.isFailed .~ true
-
-    self.vm.inputs.configureWith(project: project)
-    self.vm.inputs.viewDidLoad()
-
-    self.goToCommentRepliesComment.assertDidNotEmitValue()
-    self.goToCommentRepliesProject.assertDidNotEmitValue()
-
-    self.vm.inputs.didSelectComment(comment)
-
-    self.goToCommentRepliesComment.assertDidNotEmitValue()
-    self.goToCommentRepliesProject.assertDidNotEmitValue()
-  }
-
-  func testGoToCommentReplies_CommentHasNoReplies_GoToDoesNotEmit() {
-    self.goToCommentRepliesComment.assertDidNotEmitValue()
-    self.goToCommentRepliesProject.assertDidNotEmitValue()
-
-    let project = Project.template
-    let comment = Comment.template
-      |> \.replyCount .~ 0
-
-    self.vm.inputs.configureWith(project: project)
-    self.vm.inputs.viewDidLoad()
-
-    self.goToCommentRepliesComment.assertDidNotEmitValue()
-    self.goToCommentRepliesProject.assertDidNotEmitValue()
-
-    self.vm.inputs.didSelectComment(comment)
-
-    self.goToCommentRepliesComment.assertDidNotEmitValue()
-    self.goToCommentRepliesProject.assertDidNotEmitValue()
-=======
     self.vm.outputs.loadCommentsAndProjectIntoDataSource.map(first)
       .observe(self.loadCommentsAndProjectIntoDataSourceComments.observer)
     self.vm.outputs.loadCommentsAndProjectIntoDataSource.map(second)
@@ -114,6 +27,88 @@
     self.vm.outputs.isCommentsLoading.observe(self.isCommentsLoading.observer)
   }
 
+  func testGoToCommentReplies_CommentHasReplies_GoToEmits() {
+    self.goToCommentRepliesComment.assertDidNotEmitValue()
+    self.goToCommentRepliesProject.assertDidNotEmitValue()
+
+    let project = Project.template
+    let comment = Comment.template
+      |> \.replyCount .~ 1
+
+    self.vm.inputs.configureWith(project: project, update: nil)
+    self.vm.inputs.viewDidLoad()
+
+    self.goToCommentRepliesComment.assertDidNotEmitValue()
+    self.goToCommentRepliesProject.assertDidNotEmitValue()
+
+    self.vm.inputs.didSelectComment(comment)
+
+    self.goToCommentRepliesComment.assertValues([comment])
+    self.goToCommentRepliesProject.assertValues([project])
+  }
+
+  func testGoToCommentReplies_CommentHasReplies_IsDeleted_GoToDoesNotEmit() {
+    self.goToCommentRepliesComment.assertDidNotEmitValue()
+    self.goToCommentRepliesProject.assertDidNotEmitValue()
+
+    let project = Project.template
+    let comment = Comment.template
+      |> \.replyCount .~ 1
+      |> \.isDeleted .~ true
+
+    self.vm.inputs.configureWith(project: project, update: nil)
+    self.vm.inputs.viewDidLoad()
+
+    self.goToCommentRepliesComment.assertDidNotEmitValue()
+    self.goToCommentRepliesProject.assertDidNotEmitValue()
+
+    self.vm.inputs.didSelectComment(comment)
+
+    self.goToCommentRepliesComment.assertDidNotEmitValue()
+    self.goToCommentRepliesProject.assertDidNotEmitValue()
+  }
+
+  func testGoToCommentReplies_CommentHasReplies_IsErrored_GoToDoesNotEmit() {
+    self.goToCommentRepliesComment.assertDidNotEmitValue()
+    self.goToCommentRepliesProject.assertDidNotEmitValue()
+
+    let project = Project.template
+    let comment = Comment.template
+      |> \.replyCount .~ 1
+      |> \.isFailed .~ true
+
+    self.vm.inputs.configureWith(project: project, update: nil)
+    self.vm.inputs.viewDidLoad()
+
+    self.goToCommentRepliesComment.assertDidNotEmitValue()
+    self.goToCommentRepliesProject.assertDidNotEmitValue()
+
+    self.vm.inputs.didSelectComment(comment)
+
+    self.goToCommentRepliesComment.assertDidNotEmitValue()
+    self.goToCommentRepliesProject.assertDidNotEmitValue()
+  }
+
+  func testGoToCommentReplies_CommentHasNoReplies_GoToDoesNotEmit() {
+    self.goToCommentRepliesComment.assertDidNotEmitValue()
+    self.goToCommentRepliesProject.assertDidNotEmitValue()
+
+    let project = Project.template
+    let comment = Comment.template
+      |> \.replyCount .~ 0
+
+    self.vm.inputs.configureWith(project: project, update: nil)
+    self.vm.inputs.viewDidLoad()
+
+    self.goToCommentRepliesComment.assertDidNotEmitValue()
+    self.goToCommentRepliesProject.assertDidNotEmitValue()
+
+    self.vm.inputs.didSelectComment(comment)
+
+    self.goToCommentRepliesComment.assertDidNotEmitValue()
+    self.goToCommentRepliesProject.assertDidNotEmitValue()
+  }
+
   func testLoggedOut_ViewingComments_CommentsAreLoadedIntoDataSource() {
     self.loadCommentsAndProjectIntoDataSourceComments.assertDidNotEmitValue()
     self.loadCommentsAndProjectIntoDataSourceProject.assertDidNotEmitValue()
@@ -237,7 +232,6 @@
           .assertValues([project, project], "Same project is emitted again")
       }
     }
->>>>>>> b7c4d845
   }
 
   func testProjectPagination_WhenLimitReached_CommentsAreUpdatedInDataSource() {
