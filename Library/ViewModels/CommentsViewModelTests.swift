@testable import KsApi
@testable import Library
import Prelude
import ReactiveExtensions
import ReactiveExtensions_TestHelpers
import ReactiveSwift
import XCTest

internal final class CommentsViewModelTests: TestCase {
  private let vm: CommentsViewModelType = CommentsViewModel()

  private let configureCommentComposerViewURL = TestObserver<URL?, Never>()
  private let configureCommentComposerViewIsBacking = TestObserver<Bool, Never>()
  private let goToCommentRepliesComment = TestObserver<Comment, Never>()
  private let goToCommentRepliesProject = TestObserver<Project, Never>()
  private let isCommentComposerHidden = TestObserver<Bool, Never>()
  private let isCommentsLoading = TestObserver<Bool, Never>()
  private let loadCommentsAndProjectIntoDataSourceComments = TestObserver<[Comment], Never>()
  private let loadCommentsAndProjectIntoDataSourceProject = TestObserver<Project, Never>()
<<<<<<< HEAD
  private let shouldShowIndicator = TestObserver<Bool, Never>()
=======
  private let postCommentSuccessful = TestObserver<Comment, Never>()
  private let postCommentSubmitted = TestObserver<(), Never>()
>>>>>>> 1fa9840f

  override func setUp() {
    super.setUp()

    self.vm.outputs.configureCommentComposerViewWithData.map(first)
      .observe(self.configureCommentComposerViewURL.observer)
    self.vm.outputs.configureCommentComposerViewWithData.map(second)
      .observe(self.configureCommentComposerViewIsBacking.observer)
    self.vm.outputs.commentComposerViewHidden.observe(self.isCommentComposerHidden.observer)
    self.vm.outputs.goToCommentReplies.map(first).observe(self.goToCommentRepliesComment.observer)
    self.vm.outputs.goToCommentReplies.map(second).observe(self.goToCommentRepliesProject.observer)
    self.vm.outputs.loadCommentsAndProjectIntoDataSource.map(first)
      .observe(self.loadCommentsAndProjectIntoDataSourceComments.observer)
    self.vm.outputs.loadCommentsAndProjectIntoDataSource.map(second)
      .observe(self.loadCommentsAndProjectIntoDataSourceProject.observer)
    self.vm.outputs.isCommentsLoading.observe(self.isCommentsLoading.observer)
<<<<<<< HEAD
    self.vm.outputs.shouldShowIndicator.observe(self.shouldShowIndicator.observer)
=======
    self.vm.outputs.postCommentSuccessful.observe(self.postCommentSuccessful.observer)
    self.vm.outputs.postCommentSubmitted.observe(self.postCommentSubmitted.observer)
>>>>>>> 1fa9840f
  }

  func testOutput_ConfigureCommentComposerViewWithData_IsLoggedOut() {
    self.configureCommentComposerViewURL.assertDidNotEmitValue()
    self.configureCommentComposerViewIsBacking.assertDidNotEmitValue()

    withEnvironment(currentUser: nil) {
      self.vm.inputs.configureWith(project: .template, update: nil)
      self.vm.inputs.viewDidLoad()

      self.configureCommentComposerViewURL
        .assertValues([nil], "nil is emitted because the user is not logged in.")
      self.configureCommentComposerViewIsBacking
        .assertValues([false], "false is emitted because the project is not backed.")
    }
  }

  func testOutput_ConfigureCommentComposerViewWithData_IsLoggedIn_IsBacking_False() {
    let user = User.template |> \.id .~ 12_345

    self.configureCommentComposerViewURL.assertDidNotEmitValue()
    self.configureCommentComposerViewIsBacking.assertDidNotEmitValue()

    withEnvironment(currentUser: user) {
      self.vm.inputs.configureWith(project: .template, update: nil)
      self.vm.inputs.viewDidLoad()

      self.configureCommentComposerViewURL
        .assertValues(
          [URL(string: "http://www.kickstarter.com/medium.jpg")],
          "An URL is emitted because the user is logged in."
        )
      self.configureCommentComposerViewIsBacking
        .assertValues([false], "false is emitted because the project is not backed.")
    }
  }

  func testOutput_ConfigureCommentComposerViewWithData_IsLoggedIn_IsBacking_True() {
    let project = Project.template
      |> \.personalization.isBacking .~ true

    let user = User.template |> \.id .~ 12_345

    self.configureCommentComposerViewURL.assertDidNotEmitValue()
    self.configureCommentComposerViewIsBacking.assertDidNotEmitValue()

    withEnvironment(currentUser: user) {
      self.vm.inputs.configureWith(project: project, update: nil)
      self.vm.inputs.viewDidLoad()

      self.configureCommentComposerViewURL
        .assertValues(
          [URL(string: "http://www.kickstarter.com/medium.jpg")],
          "An URL is emitted because the user is logged in."
        )
      self.configureCommentComposerViewIsBacking
        .assertValues([true], "true is emitted because the project is backed.")
    }
  }

  func testOutput_IsCommentComposerHidden_False() {
    let user = User.template |> \.id .~ 12_345

    withEnvironment(currentUser: user) {
      self.vm.inputs.configureWith(project: .template, update: nil)
      self.vm.inputs.viewDidLoad()

      self.isCommentComposerHidden.assertValue(false)
    }
  }

  func testOutput_IsCommentComposerHidden_True() {
    withEnvironment(currentUser: nil) {
      self.vm.inputs.configureWith(project: .template, update: nil)
      self.vm.inputs.viewDidLoad()

      self.isCommentComposerHidden.assertValue(true)
    }
  }

  func testGoToCommentReplies_CommentHasReplies_GoToEmits() {
    self.goToCommentRepliesComment.assertDidNotEmitValue()
    self.goToCommentRepliesProject.assertDidNotEmitValue()

<<<<<<< HEAD
    let comment = Comment.template
      |> \.replyCount .~ 1

    self.vm.inputs.configureWith(project: .template, update: nil)
=======
    let project = Project.template
    let comment = Comment.template
      |> \.replyCount .~ 1

    self.vm.inputs.configureWith(project: project, update: nil)
>>>>>>> 1fa9840f
    self.vm.inputs.viewDidLoad()

    self.goToCommentRepliesComment.assertDidNotEmitValue()
    self.goToCommentRepliesProject.assertDidNotEmitValue()

    self.vm.inputs.didSelectComment(comment)

    self.goToCommentRepliesComment.assertValues([comment])
<<<<<<< HEAD
    self.goToCommentRepliesProject.assertValues([.template])
=======
    self.goToCommentRepliesProject.assertValues([project])
>>>>>>> 1fa9840f
  }

  func testGoToCommentReplies_CommentHasReplies_IsDeleted_GoToDoesNotEmit() {
    self.goToCommentRepliesComment.assertDidNotEmitValue()
    self.goToCommentRepliesProject.assertDidNotEmitValue()

<<<<<<< HEAD
=======
    let project = Project.template
>>>>>>> 1fa9840f
    let comment = Comment.template
      |> \.replyCount .~ 1
      |> \.isDeleted .~ true

<<<<<<< HEAD
    self.vm.inputs.configureWith(project: .template, update: nil)
=======
    self.vm.inputs.configureWith(project: project, update: nil)
>>>>>>> 1fa9840f
    self.vm.inputs.viewDidLoad()

    self.goToCommentRepliesComment.assertDidNotEmitValue()
    self.goToCommentRepliesProject.assertDidNotEmitValue()

    self.vm.inputs.didSelectComment(comment)

    self.goToCommentRepliesComment.assertDidNotEmitValue()
    self.goToCommentRepliesProject.assertDidNotEmitValue()
  }

  func testGoToCommentReplies_CommentHasReplies_IsErrored_GoToDoesNotEmit() {
    self.goToCommentRepliesComment.assertDidNotEmitValue()
    self.goToCommentRepliesProject.assertDidNotEmitValue()

<<<<<<< HEAD
=======
    let project = Project.template
>>>>>>> 1fa9840f
    let comment = Comment.template
      |> \.replyCount .~ 1
      |> \.isFailed .~ true

<<<<<<< HEAD
    self.vm.inputs.configureWith(project: .template, update: nil)
=======
    self.vm.inputs.configureWith(project: project, update: nil)
>>>>>>> 1fa9840f
    self.vm.inputs.viewDidLoad()

    self.goToCommentRepliesComment.assertDidNotEmitValue()
    self.goToCommentRepliesProject.assertDidNotEmitValue()

    self.vm.inputs.didSelectComment(comment)

    self.goToCommentRepliesComment.assertDidNotEmitValue()
    self.goToCommentRepliesProject.assertDidNotEmitValue()
  }

  func testGoToCommentReplies_CommentHasNoReplies_GoToDoesNotEmit() {
    self.goToCommentRepliesComment.assertDidNotEmitValue()
    self.goToCommentRepliesProject.assertDidNotEmitValue()

<<<<<<< HEAD
    let comment = Comment.template
      |> \.replyCount .~ 0

    self.vm.inputs.configureWith(project: .template, update: nil)
=======
    let project = Project.template
    let comment = Comment.template
      |> \.replyCount .~ 0

    self.vm.inputs.configureWith(project: project, update: nil)
>>>>>>> 1fa9840f
    self.vm.inputs.viewDidLoad()

    self.goToCommentRepliesComment.assertDidNotEmitValue()
    self.goToCommentRepliesProject.assertDidNotEmitValue()

    self.vm.inputs.didSelectComment(comment)

    self.goToCommentRepliesComment.assertDidNotEmitValue()
    self.goToCommentRepliesProject.assertDidNotEmitValue()
  }

  func testLoggedOut_ViewingComments_CommentsAreLoadedIntoDataSource() {
    self.loadCommentsAndProjectIntoDataSourceComments.assertDidNotEmitValue()
    self.loadCommentsAndProjectIntoDataSourceProject.assertDidNotEmitValue()

    let envelope = CommentsEnvelope.singleCommentTemplate
    let project = Project.template
      |> Project.lens.personalization.isBacking .~ false

    withEnvironment(apiService: MockService(fetchCommentsEnvelopeResult: .success(envelope))) {
      self.vm.inputs.configureWith(
        project: project,
        update: nil
      )

      self.vm.inputs.viewDidLoad()

      self.loadCommentsAndProjectIntoDataSourceComments.assertDidNotEmitValue()
      self.loadCommentsAndProjectIntoDataSourceProject.assertDidNotEmitValue()

      self.scheduler.advance()

      self.loadCommentsAndProjectIntoDataSourceComments.assertValues([envelope.comments])
      self.loadCommentsAndProjectIntoDataSourceProject.assertValues([project])
    }
  }

  func testLoggedInNonBacker_ViewingComments_CommentsAreLoadedIntoDataSource() {
    self.loadCommentsAndProjectIntoDataSourceComments.assertDidNotEmitValue()
    self.loadCommentsAndProjectIntoDataSourceProject.assertDidNotEmitValue()

    let user = User.template
    let accessToken = AccessTokenEnvelope(accessToken: "deadbeef", user: user)
    let envelope = CommentsEnvelope.singleCommentTemplate
    let project = Project.template
      |> Project.lens.personalization.isBacking .~ false

    withEnvironment(apiService: MockService(fetchCommentsEnvelopeResult: .success(.singleCommentTemplate))) {
      AppEnvironment.login(accessToken)

      self.vm.inputs.configureWith(
        project: project,
        update: nil
      )
      self.vm.inputs.viewDidLoad()

      self.loadCommentsAndProjectIntoDataSourceComments.assertDidNotEmitValue()
      self.loadCommentsAndProjectIntoDataSourceProject.assertDidNotEmitValue()

      self.scheduler.advance()

      self.loadCommentsAndProjectIntoDataSourceComments.assertValues([envelope.comments])
      self.loadCommentsAndProjectIntoDataSourceProject.assertValues([project])
    }
  }

  func testLoggedInBacker_ViewingComments_CommentsAreLoadedIntoDataSource() {
    self.loadCommentsAndProjectIntoDataSourceComments.assertDidNotEmitValue()
    self.loadCommentsAndProjectIntoDataSourceProject.assertDidNotEmitValue()

    let user = User.template
    let accessToken = AccessTokenEnvelope(accessToken: "deadbeef", user: user)
    let envelope = CommentsEnvelope.singleCommentTemplate
    let project = Project.template
      |> Project.lens.personalization.isBacking .~ true

    withEnvironment(apiService: MockService(fetchCommentsEnvelopeResult: .success(envelope))) {
      AppEnvironment.login(accessToken)

      self.vm.inputs.configureWith(
        project: project,
        update: nil
      )
      self.vm.inputs.viewDidLoad()

      self.loadCommentsAndProjectIntoDataSourceComments.assertDidNotEmitValue()
      self.loadCommentsAndProjectIntoDataSourceProject.assertDidNotEmitValue()

      self.scheduler.advance()

      self.loadCommentsAndProjectIntoDataSourceComments
        .assertValues([envelope.comments], "New comments are emitted")
      self.loadCommentsAndProjectIntoDataSourceProject.assertValues([project], "New project is emitted")
    }
  }

  func testRefreshing_WhenNewCommentAdded_CommentsAreUpdatedInDataSource() {
    self.loadCommentsAndProjectIntoDataSourceComments.assertDidNotEmitValue()
    self.loadCommentsAndProjectIntoDataSourceProject.assertDidNotEmitValue()

<<<<<<< HEAD
    let envelope = CommentsEnvelope.singleCommentTemplate

    withEnvironment(apiService: MockService(fetchCommentsEnvelopeResult: .success(envelope))) {
      self.vm.inputs.configureWith(project: .template, update: nil)
=======
    let project = Project.template
    let envelope = CommentsEnvelope.singleCommentTemplate

    withEnvironment(apiService: MockService(fetchCommentsEnvelopeResult: .success(envelope))) {
      self.vm.inputs.configureWith(project: project, update: nil)
>>>>>>> 1fa9840f
      self.vm.inputs.viewDidLoad()

      self.loadCommentsAndProjectIntoDataSourceComments.assertDidNotEmitValue()
      self.loadCommentsAndProjectIntoDataSourceProject.assertDidNotEmitValue()

      self.scheduler.advance()

      self.loadCommentsAndProjectIntoDataSourceComments
        .assertValues([envelope.comments], "New comments are emitted")
<<<<<<< HEAD
      self.loadCommentsAndProjectIntoDataSourceProject.assertValues([.template], "New project is emitted")
=======
      self.loadCommentsAndProjectIntoDataSourceProject.assertValues([project], "New project is emitted")
>>>>>>> 1fa9840f

      let updatedEnvelope = CommentsEnvelope.multipleCommentTemplate

      withEnvironment(apiService: MockService(fetchCommentsEnvelopeResult: .success(updatedEnvelope))) {
        self.vm.inputs.refresh()

        self.loadCommentsAndProjectIntoDataSourceComments
          .assertValues([envelope.comments], "No new comments are emitted")
        self.loadCommentsAndProjectIntoDataSourceProject
<<<<<<< HEAD
          .assertValues([.template], "No new projects are emitted")
=======
          .assertValues([project], "No new projects are emitted")
>>>>>>> 1fa9840f

        self.scheduler.advance()

        self.loadCommentsAndProjectIntoDataSourceComments
          .assertValues([envelope.comments, updatedEnvelope.comments], "New comments are emitted")
        self.loadCommentsAndProjectIntoDataSourceProject
<<<<<<< HEAD
          .assertValues([.template, .template], "Same project is emitted again")
=======
          .assertValues([project, project], "Same project is emitted again")
>>>>>>> 1fa9840f
      }
    }
  }

  func testProjectPagination_WhenLimitReached_CommentsAreUpdatedInDataSource() {
    self.loadCommentsAndProjectIntoDataSourceComments.assertDidNotEmitValue()
    self.loadCommentsAndProjectIntoDataSourceProject.assertDidNotEmitValue()

    let envelope = CommentsEnvelope.singleCommentTemplate
<<<<<<< HEAD

    withEnvironment(apiService: MockService(fetchCommentsEnvelopeResult: .success(envelope))) {
      self.vm.inputs.configureWith(project: .template, update: nil)
=======
    let project = Project.template

    withEnvironment(apiService: MockService(fetchCommentsEnvelopeResult: .success(envelope))) {
      self.vm.inputs.configureWith(project: project, update: nil)
>>>>>>> 1fa9840f
      self.vm.inputs.viewDidLoad()

      self.loadCommentsAndProjectIntoDataSourceComments.assertDidNotEmitValue()
      self.loadCommentsAndProjectIntoDataSourceProject.assertDidNotEmitValue()
      self.isCommentsLoading.assertValues([true])

      self.scheduler.advance()

      self.loadCommentsAndProjectIntoDataSourceComments.assertValues(
        [envelope.comments],
        "A set of comments is emitted."
      )
      self.loadCommentsAndProjectIntoDataSourceProject.assertValues([.template])
      self.isCommentsLoading.assertValues([true, false])

      let updatedEnvelope = CommentsEnvelope.multipleCommentTemplate

      withEnvironment(apiService: MockService(fetchCommentsEnvelopeResult: .success(updatedEnvelope))) {
        self.vm.inputs.willDisplayRow(3, outOf: 4)

        self.loadCommentsAndProjectIntoDataSourceComments.assertValues(
          [envelope.comments],
          "No new comments are emitted."
        )

        self.loadCommentsAndProjectIntoDataSourceProject.assertValues([.template])
        self.isCommentsLoading.assertValues([true, false, true])
<<<<<<< HEAD
        self.shouldShowIndicator.assertValues([false, true])
=======
>>>>>>> 1fa9840f

        self.scheduler.advance()

        self.loadCommentsAndProjectIntoDataSourceComments.assertValueCount(2)

        self.loadCommentsAndProjectIntoDataSourceComments.assertValues(
          [envelope.comments, envelope.comments + updatedEnvelope.comments],
          "New comments are emitted."
        )
        self.loadCommentsAndProjectIntoDataSourceProject.assertValues([.template, .template])
        self.isCommentsLoading.assertValues([true, false, true, false])
      }
    }
  }

  func testUpdatePagination_WhenLimitReached_CommentsAreLoadedIntoDataSource() {
    self.loadCommentsAndProjectIntoDataSourceComments.assertDidNotEmitValue()
    self.loadCommentsAndProjectIntoDataSourceProject.assertDidNotEmitValue()

    let envelope = CommentsEnvelope.singleCommentTemplate
    let update = Update.template

    withEnvironment(apiService: MockService(fetchCommentsEnvelopeResult: .success(envelope))) {
      self.vm.inputs.configureWith(project: nil, update: update)
      self.vm.inputs.viewDidLoad()

      self.loadCommentsAndProjectIntoDataSourceComments.assertDidNotEmitValue()
      self.loadCommentsAndProjectIntoDataSourceProject.assertDidNotEmitValue()
      self.isCommentsLoading.assertValues([true])

      self.scheduler.advance()

      self.loadCommentsAndProjectIntoDataSourceComments.assertValues(
        [envelope.comments],
        "A set of comments is emitted."
      )
      self.loadCommentsAndProjectIntoDataSourceProject.assertValues([.template])
      self.isCommentsLoading.assertValues([true, false])

      let updatedEnvelope = CommentsEnvelope.multipleCommentTemplate

      withEnvironment(apiService: MockService(fetchCommentsEnvelopeResult: .success(updatedEnvelope))) {
        self.vm.inputs.willDisplayRow(3, outOf: 4)
<<<<<<< HEAD
        self.shouldShowIndicator.assertValues([false, true])
=======
>>>>>>> 1fa9840f

        self.loadCommentsAndProjectIntoDataSourceComments.assertValues(
          [envelope.comments],
          "No new comments are emitted."
        )
        self.loadCommentsAndProjectIntoDataSourceProject.assertValues([.template])
        self.isCommentsLoading.assertValues([true, false, true])
<<<<<<< HEAD

        self.scheduler.advance()

        self.loadCommentsAndProjectIntoDataSourceComments.assertValueCount(2)

        self.loadCommentsAndProjectIntoDataSourceComments.assertValues(
          [envelope.comments, envelope.comments + updatedEnvelope.comments],
          "New comments are emitted."
        )
        self.loadCommentsAndProjectIntoDataSourceProject.assertValues([.template, .template])
        self.isCommentsLoading.assertValues([true, false, true, false])

        self.vm.inputs.willDisplayRow(5, outOf: 10)
        self.shouldShowIndicator.assertValues([false, true, false])
      }
    }
  }

  func testComments_WhenOnlyUpdate_CommentsAreUpdatedInDataSource() {
    self.loadCommentsAndProjectIntoDataSourceComments.assertDidNotEmitValue()
    self.loadCommentsAndProjectIntoDataSourceProject.assertDidNotEmitValue()

    let envelope = CommentsEnvelope.singleCommentTemplate
    let update = Update.template

    withEnvironment(apiService: MockService(fetchCommentsEnvelopeResult: .success(envelope))) {
      self.vm.inputs.configureWith(
        project: nil,
        update: update
      )
      self.vm.inputs.viewDidLoad()

      self.loadCommentsAndProjectIntoDataSourceComments.assertDidNotEmitValue()
      self.loadCommentsAndProjectIntoDataSourceProject.assertDidNotEmitValue()
      self.isCommentsLoading.assertValues([true], "loading begins")

      self.scheduler.advance()

      self.loadCommentsAndProjectIntoDataSourceComments
        .assertValues([envelope.comments], "New comments are emitted")
      self.loadCommentsAndProjectIntoDataSourceProject
        .assertValues([.template], "Same project is emitted again")
      self.isCommentsLoading.assertValues([true, false], "loading ends")
    }
  }

  func testComments_WhenNoProjectOrUpdate_CommentsAreNotUpdatedInDataSource() {
    self.loadCommentsAndProjectIntoDataSourceComments.assertDidNotEmitValue()
    self.loadCommentsAndProjectIntoDataSourceProject.assertDidNotEmitValue()

    let envelope = CommentsEnvelope.singleCommentTemplate

    withEnvironment(apiService: MockService(fetchCommentsEnvelopeResult: .success(envelope))) {
      self.vm.inputs.configureWith(
        project: nil,
        update: nil
      )
      self.vm.inputs.viewDidLoad()

      self.loadCommentsAndProjectIntoDataSourceComments.assertDidNotEmitValue()
      self.loadCommentsAndProjectIntoDataSourceProject.assertDidNotEmitValue()
      self.isCommentsLoading.assertDidNotEmitValue()

      self.scheduler.advance()

      self.loadCommentsAndProjectIntoDataSourceComments.assertDidNotEmitValue()
      self.loadCommentsAndProjectIntoDataSourceProject.assertDidNotEmitValue()
      self.isCommentsLoading.assertDidNotEmitValue()
=======

        self.scheduler.advance()

        self.loadCommentsAndProjectIntoDataSourceComments.assertValueCount(2)

        self.loadCommentsAndProjectIntoDataSourceComments.assertValues(
          [envelope.comments, envelope.comments + updatedEnvelope.comments],
          "New comments are emitted."
        )
        self.loadCommentsAndProjectIntoDataSourceProject.assertValues([.template, .template])
        self.isCommentsLoading.assertValues([true, false, true, false])
      }
    }
  }

  func testComments_WhenOnlyUpdate_CommentsAreUpdatedInDataSource() {
    self.loadCommentsAndProjectIntoDataSourceComments.assertDidNotEmitValue()
    self.loadCommentsAndProjectIntoDataSourceProject.assertDidNotEmitValue()

    let envelope = CommentsEnvelope.singleCommentTemplate
    let update = Update.template

    withEnvironment(apiService: MockService(fetchCommentsEnvelopeResult: .success(envelope))) {
      self.vm.inputs.configureWith(
        project: nil,
        update: update
      )
      self.vm.inputs.viewDidLoad()

      self.loadCommentsAndProjectIntoDataSourceComments.assertDidNotEmitValue()
      self.loadCommentsAndProjectIntoDataSourceProject.assertDidNotEmitValue()
      self.isCommentsLoading.assertValues([true], "loading begins")

      self.scheduler.advance()

      self.loadCommentsAndProjectIntoDataSourceComments
        .assertValues([envelope.comments], "New comments are emitted")
      self.loadCommentsAndProjectIntoDataSourceProject
        .assertValues([.template], "Same project is emitted again")
      self.isCommentsLoading.assertValues([true, false], "loading ends")
    }
  }

  func testComments_WhenNoProjectOrUpdate_CommentsAreNotUpdatedInDataSource() {
    self.loadCommentsAndProjectIntoDataSourceComments.assertDidNotEmitValue()
    self.loadCommentsAndProjectIntoDataSourceProject.assertDidNotEmitValue()

    let envelope = CommentsEnvelope.singleCommentTemplate

    withEnvironment(apiService: MockService(fetchCommentsEnvelopeResult: .success(envelope))) {
      self.vm.inputs.configureWith(
        project: nil,
        update: nil
      )
      self.vm.inputs.viewDidLoad()

      self.loadCommentsAndProjectIntoDataSourceComments.assertDidNotEmitValue()
      self.loadCommentsAndProjectIntoDataSourceProject.assertDidNotEmitValue()
      self.isCommentsLoading.assertDidNotEmitValue()

      self.scheduler.advance()

      self.loadCommentsAndProjectIntoDataSourceComments.assertDidNotEmitValue()
      self.loadCommentsAndProjectIntoDataSourceProject.assertDidNotEmitValue()
      self.isCommentsLoading.assertDidNotEmitValue()
    }
  }

  func testDataSourceContainsFailableComment() {
    self.vm.inputs.configureWith(project: .template, update: nil)

    let envelope = CommentsEnvelope.singleCommentTemplate

    withEnvironment(
      apiService: MockService(fetchCommentsEnvelopeResult: .success(envelope)),
      currentUser: .template
    ) {
      self.vm.inputs.viewDidLoad()

      self.loadCommentsAndProjectIntoDataSourceComments.assertDidNotEmitValue()

      self.scheduler.advance()

      let bodyText = "I just posted a comment."

      self.vm.inputs.commentComposerDidSubmitText(bodyText)

      let optimisticComment = Comment
        .createFailableComment(project: .template, user: .template, body: bodyText)

      self.postCommentSubmitted.assertDidEmitValue()

      XCTAssertEqual(
        self.loadCommentsAndProjectIntoDataSourceComments.values.last?.first?.body,
        optimisticComment.body
      )
    }
  }

  func testPostCommentSuccessful() {
    self.vm.inputs.configureWith(project: .template, update: nil)
    self.vm.inputs.viewDidLoad()

    withEnvironment(currentUser: .template) {
      let bodyText = "Posting another comment."

      self.vm.inputs.commentComposerDidSubmitText(bodyText)

      self.postCommentSuccessful.assertValueCount(1, "Comment posted successfully")
>>>>>>> 1fa9840f
    }
  }

  // TODO: Empty state not tested yet https://kickstarter.atlassian.net/browse/NT-1942
  // TODO: Post comments can be fully tested after this ticket is merged: https://kickstarter.atlassian.net/browse/NT-1893
}<|MERGE_RESOLUTION|>--- conflicted
+++ resolved
@@ -17,12 +17,9 @@
   private let isCommentsLoading = TestObserver<Bool, Never>()
   private let loadCommentsAndProjectIntoDataSourceComments = TestObserver<[Comment], Never>()
   private let loadCommentsAndProjectIntoDataSourceProject = TestObserver<Project, Never>()
-<<<<<<< HEAD
   private let shouldShowIndicator = TestObserver<Bool, Never>()
-=======
   private let postCommentSuccessful = TestObserver<Comment, Never>()
   private let postCommentSubmitted = TestObserver<(), Never>()
->>>>>>> 1fa9840f
 
   override func setUp() {
     super.setUp()
@@ -39,12 +36,9 @@
     self.vm.outputs.loadCommentsAndProjectIntoDataSource.map(second)
       .observe(self.loadCommentsAndProjectIntoDataSourceProject.observer)
     self.vm.outputs.isCommentsLoading.observe(self.isCommentsLoading.observer)
-<<<<<<< HEAD
     self.vm.outputs.shouldShowIndicator.observe(self.shouldShowIndicator.observer)
-=======
     self.vm.outputs.postCommentSuccessful.observe(self.postCommentSuccessful.observer)
     self.vm.outputs.postCommentSubmitted.observe(self.postCommentSubmitted.observer)
->>>>>>> 1fa9840f
   }
 
   func testOutput_ConfigureCommentComposerViewWithData_IsLoggedOut() {
@@ -129,18 +123,10 @@
     self.goToCommentRepliesComment.assertDidNotEmitValue()
     self.goToCommentRepliesProject.assertDidNotEmitValue()
 
-<<<<<<< HEAD
     let comment = Comment.template
       |> \.replyCount .~ 1
 
     self.vm.inputs.configureWith(project: .template, update: nil)
-=======
-    let project = Project.template
-    let comment = Comment.template
-      |> \.replyCount .~ 1
-
-    self.vm.inputs.configureWith(project: project, update: nil)
->>>>>>> 1fa9840f
     self.vm.inputs.viewDidLoad()
 
     self.goToCommentRepliesComment.assertDidNotEmitValue()
@@ -149,30 +135,18 @@
     self.vm.inputs.didSelectComment(comment)
 
     self.goToCommentRepliesComment.assertValues([comment])
-<<<<<<< HEAD
     self.goToCommentRepliesProject.assertValues([.template])
-=======
-    self.goToCommentRepliesProject.assertValues([project])
->>>>>>> 1fa9840f
   }
 
   func testGoToCommentReplies_CommentHasReplies_IsDeleted_GoToDoesNotEmit() {
     self.goToCommentRepliesComment.assertDidNotEmitValue()
     self.goToCommentRepliesProject.assertDidNotEmitValue()
 
-<<<<<<< HEAD
-=======
-    let project = Project.template
->>>>>>> 1fa9840f
     let comment = Comment.template
       |> \.replyCount .~ 1
       |> \.isDeleted .~ true
 
-<<<<<<< HEAD
     self.vm.inputs.configureWith(project: .template, update: nil)
-=======
-    self.vm.inputs.configureWith(project: project, update: nil)
->>>>>>> 1fa9840f
     self.vm.inputs.viewDidLoad()
 
     self.goToCommentRepliesComment.assertDidNotEmitValue()
@@ -188,19 +162,12 @@
     self.goToCommentRepliesComment.assertDidNotEmitValue()
     self.goToCommentRepliesProject.assertDidNotEmitValue()
 
-<<<<<<< HEAD
-=======
-    let project = Project.template
->>>>>>> 1fa9840f
     let comment = Comment.template
       |> \.replyCount .~ 1
       |> \.isFailed .~ true
 
-<<<<<<< HEAD
     self.vm.inputs.configureWith(project: .template, update: nil)
-=======
-    self.vm.inputs.configureWith(project: project, update: nil)
->>>>>>> 1fa9840f
+
     self.vm.inputs.viewDidLoad()
 
     self.goToCommentRepliesComment.assertDidNotEmitValue()
@@ -216,18 +183,10 @@
     self.goToCommentRepliesComment.assertDidNotEmitValue()
     self.goToCommentRepliesProject.assertDidNotEmitValue()
 
-<<<<<<< HEAD
     let comment = Comment.template
       |> \.replyCount .~ 0
 
     self.vm.inputs.configureWith(project: .template, update: nil)
-=======
-    let project = Project.template
-    let comment = Comment.template
-      |> \.replyCount .~ 0
-
-    self.vm.inputs.configureWith(project: project, update: nil)
->>>>>>> 1fa9840f
     self.vm.inputs.viewDidLoad()
 
     self.goToCommentRepliesComment.assertDidNotEmitValue()
@@ -328,18 +287,10 @@
     self.loadCommentsAndProjectIntoDataSourceComments.assertDidNotEmitValue()
     self.loadCommentsAndProjectIntoDataSourceProject.assertDidNotEmitValue()
 
-<<<<<<< HEAD
-    let envelope = CommentsEnvelope.singleCommentTemplate
-
-    withEnvironment(apiService: MockService(fetchCommentsEnvelopeResult: .success(envelope))) {
-      self.vm.inputs.configureWith(project: .template, update: nil)
-=======
-    let project = Project.template
-    let envelope = CommentsEnvelope.singleCommentTemplate
-
-    withEnvironment(apiService: MockService(fetchCommentsEnvelopeResult: .success(envelope))) {
-      self.vm.inputs.configureWith(project: project, update: nil)
->>>>>>> 1fa9840f
+    let envelope = CommentsEnvelope.singleCommentTemplate
+
+    withEnvironment(apiService: MockService(fetchCommentsEnvelopeResult: .success(envelope))) {
+      self.vm.inputs.configureWith(project: .template, update: nil)
       self.vm.inputs.viewDidLoad()
 
       self.loadCommentsAndProjectIntoDataSourceComments.assertDidNotEmitValue()
@@ -349,11 +300,7 @@
 
       self.loadCommentsAndProjectIntoDataSourceComments
         .assertValues([envelope.comments], "New comments are emitted")
-<<<<<<< HEAD
       self.loadCommentsAndProjectIntoDataSourceProject.assertValues([.template], "New project is emitted")
-=======
-      self.loadCommentsAndProjectIntoDataSourceProject.assertValues([project], "New project is emitted")
->>>>>>> 1fa9840f
 
       let updatedEnvelope = CommentsEnvelope.multipleCommentTemplate
 
@@ -363,41 +310,27 @@
         self.loadCommentsAndProjectIntoDataSourceComments
           .assertValues([envelope.comments], "No new comments are emitted")
         self.loadCommentsAndProjectIntoDataSourceProject
-<<<<<<< HEAD
           .assertValues([.template], "No new projects are emitted")
-=======
-          .assertValues([project], "No new projects are emitted")
->>>>>>> 1fa9840f
 
         self.scheduler.advance()
 
         self.loadCommentsAndProjectIntoDataSourceComments
           .assertValues([envelope.comments, updatedEnvelope.comments], "New comments are emitted")
         self.loadCommentsAndProjectIntoDataSourceProject
-<<<<<<< HEAD
           .assertValues([.template, .template], "Same project is emitted again")
-=======
-          .assertValues([project, project], "Same project is emitted again")
->>>>>>> 1fa9840f
       }
     }
   }
 
-  func testProjectPagination_WhenLimitReached_CommentsAreUpdatedInDataSource() {
-    self.loadCommentsAndProjectIntoDataSourceComments.assertDidNotEmitValue()
-    self.loadCommentsAndProjectIntoDataSourceProject.assertDidNotEmitValue()
-
-    let envelope = CommentsEnvelope.singleCommentTemplate
-<<<<<<< HEAD
-
-    withEnvironment(apiService: MockService(fetchCommentsEnvelopeResult: .success(envelope))) {
-      self.vm.inputs.configureWith(project: .template, update: nil)
-=======
-    let project = Project.template
-
-    withEnvironment(apiService: MockService(fetchCommentsEnvelopeResult: .success(envelope))) {
-      self.vm.inputs.configureWith(project: project, update: nil)
->>>>>>> 1fa9840f
+  func testProjectPagination_WhenLimitReached_CommentsAreUpdatedInDataSource_AndEmitsLoadMoreIndicatorValue() {
+    self.loadCommentsAndProjectIntoDataSourceComments.assertDidNotEmitValue()
+    self.loadCommentsAndProjectIntoDataSourceProject.assertDidNotEmitValue()
+
+    let envelope = CommentsEnvelope.singleCommentTemplate
+
+    withEnvironment(apiService: MockService(fetchCommentsEnvelopeResult: .success(envelope))) {
+      self.vm.inputs.configureWith(project: .template, update: nil)
+
       self.vm.inputs.viewDidLoad()
 
       self.loadCommentsAndProjectIntoDataSourceComments.assertDidNotEmitValue()
@@ -425,10 +358,7 @@
 
         self.loadCommentsAndProjectIntoDataSourceProject.assertValues([.template])
         self.isCommentsLoading.assertValues([true, false, true])
-<<<<<<< HEAD
         self.shouldShowIndicator.assertValues([false, true])
-=======
->>>>>>> 1fa9840f
 
         self.scheduler.advance()
 
@@ -440,11 +370,12 @@
         )
         self.loadCommentsAndProjectIntoDataSourceProject.assertValues([.template, .template])
         self.isCommentsLoading.assertValues([true, false, true, false])
+        self.shouldShowIndicator.assertValues([false, true, false])
       }
     }
   }
 
-  func testUpdatePagination_WhenLimitReached_CommentsAreLoadedIntoDataSource() {
+  func testUpdatePagination_WhenLimitReached_CommentsAreLoadedIntoDataSource_AndEmitsLoadMoreIndicatorValue() {
     self.loadCommentsAndProjectIntoDataSourceComments.assertDidNotEmitValue()
     self.loadCommentsAndProjectIntoDataSourceProject.assertDidNotEmitValue()
 
@@ -472,10 +403,7 @@
 
       withEnvironment(apiService: MockService(fetchCommentsEnvelopeResult: .success(updatedEnvelope))) {
         self.vm.inputs.willDisplayRow(3, outOf: 4)
-<<<<<<< HEAD
         self.shouldShowIndicator.assertValues([false, true])
-=======
->>>>>>> 1fa9840f
 
         self.loadCommentsAndProjectIntoDataSourceComments.assertValues(
           [envelope.comments],
@@ -483,7 +411,7 @@
         )
         self.loadCommentsAndProjectIntoDataSourceProject.assertValues([.template])
         self.isCommentsLoading.assertValues([true, false, true])
-<<<<<<< HEAD
+        self.shouldShowIndicator.assertValues([false, true])
 
         self.scheduler.advance()
 
@@ -495,6 +423,7 @@
         )
         self.loadCommentsAndProjectIntoDataSourceProject.assertValues([.template, .template])
         self.isCommentsLoading.assertValues([true, false, true, false])
+        self.shouldShowIndicator.assertValues([false, true, false])
 
         self.vm.inputs.willDisplayRow(5, outOf: 10)
         self.shouldShowIndicator.assertValues([false, true, false])
@@ -552,117 +481,6 @@
       self.loadCommentsAndProjectIntoDataSourceComments.assertDidNotEmitValue()
       self.loadCommentsAndProjectIntoDataSourceProject.assertDidNotEmitValue()
       self.isCommentsLoading.assertDidNotEmitValue()
-=======
-
-        self.scheduler.advance()
-
-        self.loadCommentsAndProjectIntoDataSourceComments.assertValueCount(2)
-
-        self.loadCommentsAndProjectIntoDataSourceComments.assertValues(
-          [envelope.comments, envelope.comments + updatedEnvelope.comments],
-          "New comments are emitted."
-        )
-        self.loadCommentsAndProjectIntoDataSourceProject.assertValues([.template, .template])
-        self.isCommentsLoading.assertValues([true, false, true, false])
-      }
-    }
-  }
-
-  func testComments_WhenOnlyUpdate_CommentsAreUpdatedInDataSource() {
-    self.loadCommentsAndProjectIntoDataSourceComments.assertDidNotEmitValue()
-    self.loadCommentsAndProjectIntoDataSourceProject.assertDidNotEmitValue()
-
-    let envelope = CommentsEnvelope.singleCommentTemplate
-    let update = Update.template
-
-    withEnvironment(apiService: MockService(fetchCommentsEnvelopeResult: .success(envelope))) {
-      self.vm.inputs.configureWith(
-        project: nil,
-        update: update
-      )
-      self.vm.inputs.viewDidLoad()
-
-      self.loadCommentsAndProjectIntoDataSourceComments.assertDidNotEmitValue()
-      self.loadCommentsAndProjectIntoDataSourceProject.assertDidNotEmitValue()
-      self.isCommentsLoading.assertValues([true], "loading begins")
-
-      self.scheduler.advance()
-
-      self.loadCommentsAndProjectIntoDataSourceComments
-        .assertValues([envelope.comments], "New comments are emitted")
-      self.loadCommentsAndProjectIntoDataSourceProject
-        .assertValues([.template], "Same project is emitted again")
-      self.isCommentsLoading.assertValues([true, false], "loading ends")
-    }
-  }
-
-  func testComments_WhenNoProjectOrUpdate_CommentsAreNotUpdatedInDataSource() {
-    self.loadCommentsAndProjectIntoDataSourceComments.assertDidNotEmitValue()
-    self.loadCommentsAndProjectIntoDataSourceProject.assertDidNotEmitValue()
-
-    let envelope = CommentsEnvelope.singleCommentTemplate
-
-    withEnvironment(apiService: MockService(fetchCommentsEnvelopeResult: .success(envelope))) {
-      self.vm.inputs.configureWith(
-        project: nil,
-        update: nil
-      )
-      self.vm.inputs.viewDidLoad()
-
-      self.loadCommentsAndProjectIntoDataSourceComments.assertDidNotEmitValue()
-      self.loadCommentsAndProjectIntoDataSourceProject.assertDidNotEmitValue()
-      self.isCommentsLoading.assertDidNotEmitValue()
-
-      self.scheduler.advance()
-
-      self.loadCommentsAndProjectIntoDataSourceComments.assertDidNotEmitValue()
-      self.loadCommentsAndProjectIntoDataSourceProject.assertDidNotEmitValue()
-      self.isCommentsLoading.assertDidNotEmitValue()
-    }
-  }
-
-  func testDataSourceContainsFailableComment() {
-    self.vm.inputs.configureWith(project: .template, update: nil)
-
-    let envelope = CommentsEnvelope.singleCommentTemplate
-
-    withEnvironment(
-      apiService: MockService(fetchCommentsEnvelopeResult: .success(envelope)),
-      currentUser: .template
-    ) {
-      self.vm.inputs.viewDidLoad()
-
-      self.loadCommentsAndProjectIntoDataSourceComments.assertDidNotEmitValue()
-
-      self.scheduler.advance()
-
-      let bodyText = "I just posted a comment."
-
-      self.vm.inputs.commentComposerDidSubmitText(bodyText)
-
-      let optimisticComment = Comment
-        .createFailableComment(project: .template, user: .template, body: bodyText)
-
-      self.postCommentSubmitted.assertDidEmitValue()
-
-      XCTAssertEqual(
-        self.loadCommentsAndProjectIntoDataSourceComments.values.last?.first?.body,
-        optimisticComment.body
-      )
-    }
-  }
-
-  func testPostCommentSuccessful() {
-    self.vm.inputs.configureWith(project: .template, update: nil)
-    self.vm.inputs.viewDidLoad()
-
-    withEnvironment(currentUser: .template) {
-      let bodyText = "Posting another comment."
-
-      self.vm.inputs.commentComposerDidSubmitText(bodyText)
-
-      self.postCommentSuccessful.assertValueCount(1, "Comment posted successfully")
->>>>>>> 1fa9840f
     }
   }
 
