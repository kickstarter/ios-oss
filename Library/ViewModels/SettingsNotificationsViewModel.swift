--- conflicted
+++ resolved
@@ -8,26 +8,17 @@
 
 public protocol SettingsNotificationsViewModelInputs {
   func didSelectRow(cellType: SettingsNotificationCellType)
-<<<<<<< HEAD
-=======
   func didSelectEmailFrequency(frequency: EmailFrequency)
->>>>>>> 99df9f38
   func failedToUpdateUser(error: String)
   func updateUser(user: User)
   func viewDidLoad()
 }
 
 public protocol SettingsNotificationsViewModelOutputs {
-<<<<<<< HEAD
-  var goToEmailFrequency: Signal<User, NoError> { get }
-  var goToFindFriends: Signal<Void, NoError> { get }
-  var goToManageProjectNotifications: Signal<Void, NoError> { get }
-=======
   var goToFindFriends: Signal<Void, NoError> { get }
   var goToManageProjectNotifications: Signal<Void, NoError> { get }
   var pickerViewIsHidden: Signal<Bool, NoError> { get }
   var pickerViewSelectedRow: Signal<EmailFrequency, NoError> { get }
->>>>>>> 99df9f38
   var updateCurrentUser: Signal<User, NoError> { get }
   var unableToSaveError: Signal<String, NoError> { get }
 }
@@ -51,33 +42,6 @@
         .demoteErrors()
     }.skipNil()
 
-<<<<<<< HEAD
-    self.unableToSaveError = updateUserErrorProperty.signal.skipNil()
-
-    self.updateCurrentUser = Signal.merge(
-      initialUser,
-      updatedUserProperty.signal.skipNil())
-
-    let findFriendsTapped = self.selectedCellType.signal
-      .skipNil()
-      .filter { $0 == .findFacebookFriends }
-
-    self.goToFindFriends = findFriendsTapped.signal.ignoreValues()
-
-    let manageProjectNotificationsSelected = self.selectedCellType.signal
-      .skipNil()
-      .filter { $0 == .projectNotifications }
-
-    self.goToManageProjectNotifications = manageProjectNotificationsSelected.signal
-      .ignoreValues()
-
-    let emailFrequencySelected = self.selectedCellType.signal
-      .skipNil()
-      .filter { $0 == .emailFrequency }
-
-    self.goToEmailFrequency = self.updateCurrentUser
-      .takeWhen(emailFrequencySelected)
-=======
     let userAttributeChanged = emailFrequencyProperty.signal
       .map { frequency -> (UserAttribute, Bool) in
         let digestValue = frequency == .daily ? true : false
@@ -145,7 +109,6 @@
 
     self.goToManageProjectNotifications = manageProjectNotificationsSelected.signal
       .ignoreValues()
->>>>>>> 99df9f38
 
     self.viewDidLoadProperty.signal.observeValues { _ in
       AppEnvironment.current.koala.trackSettingsView()
@@ -155,15 +118,6 @@
   fileprivate let viewDidLoadProperty = MutableProperty(())
   public func viewDidLoad() {
     self.viewDidLoadProperty.value = ()
-<<<<<<< HEAD
-  }
-
-  public func shouldSelectRow(for cellType: SettingsNotificationCellType) -> Bool {
-    switch cellType {
-    case .projectNotifications, .emailFrequency, .findFacebookFriends: return true
-    default: return false
-    }
-=======
   }
 
   public func shouldSelectRow(for cellType: SettingsNotificationCellType) -> Bool {
@@ -176,7 +130,6 @@
   fileprivate let emailFrequencyProperty = MutableProperty<EmailFrequency?>(nil)
   public func didSelectEmailFrequency(frequency: EmailFrequency) {
     self.emailFrequencyProperty.value = frequency
->>>>>>> 99df9f38
   }
 
   fileprivate let selectedCellType = MutableProperty<SettingsNotificationCellType?>(nil)
@@ -194,16 +147,10 @@
     self.updateUserErrorProperty.value = error
   }
 
-<<<<<<< HEAD
-  public let goToEmailFrequency: Signal<User, NoError>
-  public let goToFindFriends: Signal<Void, NoError>
-  public let goToManageProjectNotifications: Signal<Void, NoError>
-=======
   public let goToFindFriends: Signal<Void, NoError>
   public let goToManageProjectNotifications: Signal<Void, NoError>
   public let pickerViewIsHidden: Signal<Bool, NoError>
   public let pickerViewSelectedRow: Signal<EmailFrequency, NoError>
->>>>>>> 99df9f38
   public let unableToSaveError: Signal<String, NoError>
   public let updateCurrentUser: Signal<User, NoError>
 
