import Foundation
import KsApi
import Prelude
import ReactiveExtensions
import ReactiveSwift

public typealias PledgeAmountData = (amount: Double, min: Double, max: Double, isValid: Bool)

public enum PledgeAmountStepperConstants {
  static let min: Double = 0
  static let max: Double = 1_000_000_000
}

public protocol PledgeAmountViewModelInputs {
  func configureWith(project: Project, reward: Reward)
  func doneButtonTapped()
  func selectedShippingAmountChanged(to amount: Double)
  func stepperValueChanged(_ value: Double)
  func textFieldDidEndEditing(_ value: String?)
  func textFieldValueChanged(_ value: String?)
}

public protocol PledgeAmountViewModelOutputs {
  var currency: Signal<String, Never> { get }
  var doneButtonIsEnabled: Signal<Bool, Never> { get }
  var generateSelectionFeedback: Signal<Void, Never> { get }
  var generateNotificationWarningFeedback: Signal<Void, Never> { get }
  var labelTextColor: Signal<UIColor, Never> { get }
  var maxPledgeAmountErrorLabelIsHidden: Signal<Bool, Never> { get }
  var maxPledgeAmountErrorLabelText: Signal<String, Never> { get }
  var minPledgeAmountLabelIsHidden: Signal<Bool, Never> { get }
  var minPledgeAmountLabelText: Signal<String, Never> { get }
  var notifyDelegateAmountUpdated: Signal<PledgeAmountData, Never> { get }
  var stepperMaxValue: Signal<Double, Never> { get }
  var stepperMinValue: Signal<Double, Never> { get }
  var stepperValue: Signal<Double, Never> { get }
  var textFieldIsFirstResponder: Signal<Bool, Never> { get }
  var textFieldTextColor: Signal<UIColor?, Never> { get }
  var textFieldValue: Signal<String, Never> { get }
}

public protocol PledgeAmountViewModelType {
  var inputs: PledgeAmountViewModelInputs { get }
  var outputs: PledgeAmountViewModelOutputs { get }
}

public final class PledgeAmountViewModel: PledgeAmountViewModelType,
  PledgeAmountViewModelInputs, PledgeAmountViewModelOutputs {
  public init() {
    let project = self.projectAndRewardProperty.signal
      .skipNil()
      .map(first)

    let reward = self.projectAndRewardProperty.signal
      .skipNil()
      .map(second)

    let minAndMax = Signal.combineLatest(
      project,
      reward
    )
    .map(minAndMaxPledgeAmount)

    let minValue = minAndMax
      .map(first)

    let shippingAmount = Signal.merge(
      self.projectAndRewardProperty.signal.mapConst(0),
      self.selectedShippingAmountChangedProperty.signal
    )

    let maxValue = minAndMax
      .map(second)
      .combineLatest(with: shippingAmount)
      .map(-)

    let textFieldInputValue = self.textFieldDidEndEditingProperty.signal
      .skipNil()
      .map(Double.init)
      .skipNil()
      .map(rounded)

    let initialValue = Signal.combineLatest(
      project,
      reward,
      minValue
    )
    .map(initialPledgeAmount)

    let stepperValue = Signal.merge(
      initialValue,
      textFieldInputValue,
      self.stepperValueProperty.signal
    )

    self.textFieldValue = stepperValue
      .map { value in
        // Adds trailing zeros if the rounded number has non-zero remainder
        // Removes trailing zeros and the decimal point otherwise
        // Example:
        //  25 => 25
        //  25. => 25
        //  25.0  => 25
        //  25.00 => 25
        //  25.1 => 25.10
        //  25.10 = 25.10
        let numberOfDecimalPlaces = value.truncatingRemainder(dividingBy: 1) == 0 ? 0 : 2
        return String(format: "%.\(numberOfDecimalPlaces)f", value)
      }

    self.currency = project
      .map { currencySymbol(forCountry: $0.country).trimmed() }

    self.stepperMinValue = minValue.mapConst(PledgeAmountStepperConstants.min)
    self.stepperMaxValue = minValue.mapConst(PledgeAmountStepperConstants.max)

    let stepperValueChanged = Signal.combineLatest(
      self.stepperMinValue.signal,
      self.stepperMaxValue.signal,
      self.stepperValueProperty.signal
    )

    self.generateSelectionFeedback = stepperValueChanged
      .filter { min, max, value in min < value && value < max }
      .ignoreValues()

    self.generateNotificationWarningFeedback = stepperValueChanged
      .filter { min, max, value in value <= min || max <= value }
      .ignoreValues()

    let textFieldValue = self.textFieldValueProperty.signal
      .map { $0.coalesceWith("") }
      .map(Double.init)
      .map { $0.coalesceWith(0) }

    let updatedValue = Signal.combineLatest(
      minValue,
      maxValue,
      Signal.merge(
        stepperValue,
        textFieldValue.signal
      )
    )

    self.notifyDelegateAmountUpdated = updatedValue
      .map { min, max, value in
        (rounded(value), min, max, min <= value && value <= max)
      }

<<<<<<< HEAD
    let isValueValid = self.notifyDelegateAmountUpdated
=======
    self.maxPledgeAmountErrorLabelIsHidden = updatedValue
      .map { _, max, value in value <= max }

    let isValueValid = self.amount
>>>>>>> 9caaf957
      .map { $0.3 }
      .skipRepeats()

    self.maxPledgeAmountErrorLabelText = updatedValue
      .map { ($0.0, $0.1) }
      .combineLatest(with: project)
      .map(unpack)
      .map { min, max, project in

        Strings.Please_enter_a_pledge_amount_between_min_and_max(
          min: Format.currency(min, country: project.country, omitCurrencyCode: false),
          max: Format.currency(max, country: project.country, omitCurrencyCode: false)
        )
      }
      .skipRepeats()

    self.doneButtonIsEnabled = isValueValid

    let textColor = isValueValid
      .map { $0 ? UIColor.ksr_green_500 : UIColor.ksr_red_400 }

    self.labelTextColor = textColor

    self.minPledgeAmountLabelIsHidden = reward
      .map { $0.isNoReward }

    self.minPledgeAmountLabelText = Signal.combineLatest(
      project,
      minValue
    )
    .map { project, min in
      Strings.The_minimum_pledge_is_min_pledge(
        min_pledge: Format.currency(min, country: project.country, omitCurrencyCode: false)
      )
    }

    self.stepperValue = self.notifyDelegateAmountUpdated.map { $0.0 }.skipRepeats()

    self.textFieldIsFirstResponder = self.doneButtonTappedProperty.signal
      .mapConst(false)

    self.textFieldTextColor = textColor
      .wrapInOptional()
  }

  private let projectAndRewardProperty = MutableProperty<(Project, Reward)?>(nil)
  public func configureWith(project: Project, reward: Reward) {
    self.projectAndRewardProperty.value = (project, reward)
  }

  private let doneButtonTappedProperty = MutableProperty(())
  public func doneButtonTapped() {
    self.doneButtonTappedProperty.value = ()
  }

  private let stepperValueProperty = MutableProperty<Double>(0)
  public func stepperValueChanged(_ value: Double) {
    self.stepperValueProperty.value = value
  }

  private let textFieldDidEndEditingProperty = MutableProperty<String?>(nil)
  public func textFieldDidEndEditing(_ value: String?) {
    self.textFieldDidEndEditingProperty.value = value
  }

  private let textFieldValueProperty = MutableProperty<String?>(nil)
  public func textFieldValueChanged(_ value: String?) {
    self.textFieldValueProperty.value = value
  }

<<<<<<< HEAD
  public let notifyDelegateAmountUpdated: Signal<PledgeAmountData, Never>
=======
  private let selectedShippingAmountChangedProperty = MutableProperty<Double>(0)
  public func selectedShippingAmountChanged(to amount: Double) {
    self.selectedShippingAmountChangedProperty.value = amount
  }

  public let amount: Signal<PledgeAmountData, Never>
>>>>>>> 9caaf957
  public let currency: Signal<String, Never>
  public let doneButtonIsEnabled: Signal<Bool, Never>
  public let generateSelectionFeedback: Signal<Void, Never>
  public let generateNotificationWarningFeedback: Signal<Void, Never>
  public let labelTextColor: Signal<UIColor, Never>
  public let maxPledgeAmountErrorLabelIsHidden: Signal<Bool, Never>
  public let maxPledgeAmountErrorLabelText: Signal<String, Never>
  public let minPledgeAmountLabelIsHidden: Signal<Bool, Never>
  public let minPledgeAmountLabelText: Signal<String, Never>
  public let stepperMaxValue: Signal<Double, Never>
  public let stepperMinValue: Signal<Double, Never>
  public let stepperValue: Signal<Double, Never>
  public let textFieldTextColor: Signal<UIColor?, Never>
  public let textFieldIsFirstResponder: Signal<Bool, Never>
  public let textFieldValue: Signal<String, Never>

  public var inputs: PledgeAmountViewModelInputs { return self }
  public var outputs: PledgeAmountViewModelOutputs { return self }
}

// MARK: - Functions

// Limits the amount of decimal numbers to 2
// Example:
//  rounded(1.12) => 1.12
//  rounded(1.123) => 1.12
//  rounded(1.125) => 1.13
//  rounded(1.123456789) => 1.12
private func rounded(_ value: Double) -> Double {
  return round(value * 100) / 100
}

private func initialPledgeAmount(from project: Project, reward: Reward, minValue: Double) -> Double {
  guard userIsBacking(reward: reward, inProject: project),
    let backing = project.personalization.backing else { return minValue }

  return backing.pledgeAmount
}<|MERGE_RESOLUTION|>--- conflicted
+++ resolved
@@ -147,14 +147,10 @@
         (rounded(value), min, max, min <= value && value <= max)
       }
 
-<<<<<<< HEAD
-    let isValueValid = self.notifyDelegateAmountUpdated
-=======
     self.maxPledgeAmountErrorLabelIsHidden = updatedValue
       .map { _, max, value in value <= max }
 
-    let isValueValid = self.amount
->>>>>>> 9caaf957
+    let isValueValid = self.notifyDelegateAmountUpdated
       .map { $0.3 }
       .skipRepeats()
 
@@ -225,16 +221,11 @@
     self.textFieldValueProperty.value = value
   }
 
-<<<<<<< HEAD
-  public let notifyDelegateAmountUpdated: Signal<PledgeAmountData, Never>
-=======
   private let selectedShippingAmountChangedProperty = MutableProperty<Double>(0)
   public func selectedShippingAmountChanged(to amount: Double) {
     self.selectedShippingAmountChangedProperty.value = amount
   }
 
-  public let amount: Signal<PledgeAmountData, Never>
->>>>>>> 9caaf957
   public let currency: Signal<String, Never>
   public let doneButtonIsEnabled: Signal<Bool, Never>
   public let generateSelectionFeedback: Signal<Void, Never>
@@ -244,6 +235,7 @@
   public let maxPledgeAmountErrorLabelText: Signal<String, Never>
   public let minPledgeAmountLabelIsHidden: Signal<Bool, Never>
   public let minPledgeAmountLabelText: Signal<String, Never>
+  public let notifyDelegateAmountUpdated: Signal<PledgeAmountData, Never>
   public let stepperMaxValue: Signal<Double, Never>
   public let stepperMinValue: Signal<Double, Never>
   public let stepperValue: Signal<Double, Never>
