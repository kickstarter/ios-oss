import Foundation
import KsApi
import Prelude
import ReactiveExtensions
import ReactiveSwift

public enum PledgeAmountStepperConstants {
  static let min: Double = 0
  static let max: Double = 1_000_000_000
}

public protocol PledgeAmountViewModelInputs {
  func configureWith(project: Project, reward: Reward)
  func doneButtonTapped()
  func stepperValueChanged(_ value: Double)
  func textFieldDidEndEditing(_ value: String?)
  func textFieldValueChanged(_ value: String?)
}

public protocol PledgeAmountViewModelOutputs {
  var amount: Signal<(Double, Bool), Never> { get }
  var currency: Signal<String, Never> { get }
  var doneButtonIsEnabled: Signal<Bool, Never> { get }
  var generateSelectionFeedback: Signal<Void, Never> { get }
  var generateNotificationWarningFeedback: Signal<Void, Never> { get }
  var labelTextColor: Signal<UIColor, Never> { get }
  var stepperMaxValue: Signal<Double, Never> { get }
  var stepperMinValue: Signal<Double, Never> { get }
  var stepperStepValue: Signal<Double, Never> { get }
  var stepperValue: Signal<Double, Never> { get }
  var textFieldIsFirstResponder: Signal<Bool, Never> { get }
  var textFieldTextColor: Signal<UIColor?, Never> { get }
  var textFieldValue: Signal<String, Never> { get }
}

public protocol PledgeAmountViewModelType {
  var inputs: PledgeAmountViewModelInputs { get }
  var outputs: PledgeAmountViewModelOutputs { get }
}

public final class PledgeAmountViewModel: PledgeAmountViewModelType,
  PledgeAmountViewModelInputs, PledgeAmountViewModelOutputs {
  public init() {
    let project = self.projectAndRewardProperty.signal
      .skipNil()
      .map(first)

    let reward = self.projectAndRewardProperty.signal
      .skipNil()
      .map(second)

    let minAndMax = Signal.combineLatest(
      project,
      reward
    )
    .map(minAndMaxPledgeAmount)

    let minValue = minAndMax
      .map(first)

    let maxValue = minAndMax
      .map(second)

    let textFieldInputValue = self.textFieldDidEndEditingProperty.signal
      .skipNil()
      .map(Double.init)
      .skipNil()
      .map(rounded)

    let stepperValue = Signal.merge(
      minValue,
      textFieldInputValue,
      self.stepperValueProperty.signal
    )

    self.textFieldValue = stepperValue
      .map { value in
        // Adds trailing zeros if the rounded number has non-zero remainder
        // Removes trailing zeros and the decimal point otherwise
        // Example:
        //  25 => 25
        //  25. => 25
        //  25.0  => 25
        //  25.00 => 25
        //  25.1 => 25.10
        //  25.10 = 25.10
        let numberOfDecimalPlaces = value.truncatingRemainder(dividingBy: 1) == 0 ? 0 : 2
        return String(format: "%.\(numberOfDecimalPlaces)f", value)
      }

    self.currency = project
      .map { currencySymbol(forCountry: $0.country).trimmed() }

<<<<<<< HEAD
    self.stepperMinValue = minValue.mapConst(0)
    self.stepperMaxValue = minValue.mapConst(1_000_000_000)
=======
    self.stepperMinValue = minValue.mapConst(PledgeAmountStepperConstants.min)
    self.stepperMaxValue = minValue.mapConst(PledgeAmountStepperConstants.max)
>>>>>>> 08995ab4

    let stepperValueChanged = Signal.combineLatest(
      self.stepperMinValue.signal,
      self.stepperMaxValue.signal,
      self.stepperValueProperty.signal
    )

    self.generateSelectionFeedback = stepperValueChanged
      .filter { min, max, value in min < value && value < max }
      .ignoreValues()

    self.generateNotificationWarningFeedback = stepperValueChanged
      .filter { min, max, value in value <= min || max <= value }
      .ignoreValues()

    let textFieldValue = self.textFieldValueProperty.signal
      .map { $0.coalesceWith("") }
      .map(Double.init)
      .map { $0.coalesceWith(0) }

    let updatedValue = Signal.combineLatest(
      minValue,
      maxValue,
      Signal.merge(
        stepperValue,
        textFieldValue.signal
      )
    )

<<<<<<< HEAD
    self.amount = updatedValue
      .map { min, max, value in
        (rounded(value), min <= value && value <= max)
=======
    self.amountPrimitive = updatedValue
      .map(third)
      .map(rounded)
      .skipRepeats()

    let isValueValid = updatedValue
      .map { (min: Double, max: Double, doubleValue: Double) -> Bool in
        min <= doubleValue && doubleValue <= max
>>>>>>> 08995ab4
      }
      .skipRepeats()

    let isValueValid = self.amount
      .map(second)
      .skipRepeats()

    self.doneButtonIsEnabled = isValueValid

    let textColor = isValueValid
      .map { $0 ? UIColor.ksr_green_500 : UIColor.ksr_red_400 }

    self.labelTextColor = textColor

    self.stepperStepValue = minValue

    self.stepperValue = Signal.merge(
      minValue,
<<<<<<< HEAD
      self.amount.map(first)
=======
      self.amountPrimitive
>>>>>>> 08995ab4
    )
    .skipRepeats()

    self.textFieldIsFirstResponder = self.doneButtonTappedProperty.signal
      .mapConst(false)

    self.textFieldTextColor = textColor
      .wrapInOptional()
  }

  private let projectAndRewardProperty = MutableProperty<(Project, Reward)?>(nil)
  public func configureWith(project: Project, reward: Reward) {
    self.projectAndRewardProperty.value = (project, reward)
  }

  private let doneButtonTappedProperty = MutableProperty(())
  public func doneButtonTapped() {
    self.doneButtonTappedProperty.value = ()
  }

  private let stepperValueProperty = MutableProperty<Double>(0)
  public func stepperValueChanged(_ value: Double) {
    self.stepperValueProperty.value = value
  }

  private let textFieldDidEndEditingProperty = MutableProperty<String?>(nil)
  public func textFieldDidEndEditing(_ value: String?) {
    self.textFieldDidEndEditingProperty.value = value
  }

  private let textFieldValueProperty = MutableProperty<String?>(nil)
  public func textFieldValueChanged(_ value: String?) {
    self.textFieldValueProperty.value = value
  }

  public let amount: Signal<(Double, Bool), Never>
  public let currency: Signal<String, Never>
  public let doneButtonIsEnabled: Signal<Bool, Never>
  public let generateSelectionFeedback: Signal<Void, Never>
  public let generateNotificationWarningFeedback: Signal<Void, Never>
  public let labelTextColor: Signal<UIColor, Never>
  public let stepperMaxValue: Signal<Double, Never>
  public let stepperMinValue: Signal<Double, Never>
  public let stepperStepValue: Signal<Double, Never>
  public let stepperValue: Signal<Double, Never>
  public let textFieldTextColor: Signal<UIColor?, Never>
  public let textFieldIsFirstResponder: Signal<Bool, Never>
  public let textFieldValue: Signal<String, Never>

  public var inputs: PledgeAmountViewModelInputs { return self }
  public var outputs: PledgeAmountViewModelOutputs { return self }
}

// MARK: - Functions

// Limits the amount of decimal numbers to 2
// Example:
//  rounded(1.12) => 1.12
//  rounded(1.123) => 1.12
//  rounded(1.125) => 1.13
//  rounded(1.123456789) => 1.12
private func rounded(_ value: Double) -> Double {
  return round(value * 100) / 100
}<|MERGE_RESOLUTION|>--- conflicted
+++ resolved
@@ -91,13 +91,8 @@
     self.currency = project
       .map { currencySymbol(forCountry: $0.country).trimmed() }
 
-<<<<<<< HEAD
-    self.stepperMinValue = minValue.mapConst(0)
-    self.stepperMaxValue = minValue.mapConst(1_000_000_000)
-=======
     self.stepperMinValue = minValue.mapConst(PledgeAmountStepperConstants.min)
     self.stepperMaxValue = minValue.mapConst(PledgeAmountStepperConstants.max)
->>>>>>> 08995ab4
 
     let stepperValueChanged = Signal.combineLatest(
       self.stepperMinValue.signal,
@@ -127,22 +122,10 @@
       )
     )
 
-<<<<<<< HEAD
     self.amount = updatedValue
       .map { min, max, value in
         (rounded(value), min <= value && value <= max)
-=======
-    self.amountPrimitive = updatedValue
-      .map(third)
-      .map(rounded)
-      .skipRepeats()
-
-    let isValueValid = updatedValue
-      .map { (min: Double, max: Double, doubleValue: Double) -> Bool in
-        min <= doubleValue && doubleValue <= max
->>>>>>> 08995ab4
       }
-      .skipRepeats()
 
     let isValueValid = self.amount
       .map(second)
@@ -159,11 +142,7 @@
 
     self.stepperValue = Signal.merge(
       minValue,
-<<<<<<< HEAD
       self.amount.map(first)
-=======
-      self.amountPrimitive
->>>>>>> 08995ab4
     )
     .skipRepeats()
 
