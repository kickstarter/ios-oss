import KsApi
import Prelude
import ReactiveSwift
import ReactiveExtensions
import Result

public protocol LoginViewModelInputs {

<<<<<<< HEAD
  /// String value of email textfield text.
  func emailChanged(email: String?)
=======
  /// String value of email textfield text
  func emailChanged(_ email: String?)
>>>>>>> 1cedb98f

  /// Call when email textfield keyboard returns.
  func emailTextFieldDoneEditing()

  /// Call when the environment has been logged into.
  func environmentLoggedIn()

  /// Call when login button is pressed.
  func loginButtonPressed()

  /// Call with onepassword's available ability.
  func onePassword(isAvailable available: Bool)

  /// Call when the onepassword button is tapped.
  func onePasswordButtonTapped()

  /// Call when onepassword finds a login.
  func onePasswordFoundLogin(email: String?, password: String?)

  /// String value of password textfield text
  func passwordChanged(_ password: String?)

  /// Call when password textfield keyboard returns.
  func passwordTextFieldDoneEditing()

  /// Call when reset password button is pressed.
  func resetPasswordButtonPressed()

  /// Call when the view did load.
  func viewDidLoad()

  /// Call when the view will appear.
  func viewWillAppear()
}

public protocol LoginViewModelOutputs {
  /// Emits when to dismiss a textfield keyboard
  var dismissKeyboard: Signal<(), NoError> { get }

  /// Emits text that should be put into the email field.
  var emailText: Signal<String, NoError> { get }

  /// Sets whether the email text field is the first responder.
  var emailTextFieldBecomeFirstResponder: Signal<(), NoError> { get }

  /// Bool value whether form is valid
  var isFormValid: Signal<Bool, NoError> { get }

  /// Emits an access token envelope that can be used to update the environment.
  var logIntoEnvironment: Signal<AccessTokenEnvelope, NoError> { get }

  /// Emits a boolean that determines if the onepassword button should be hidden or not.
  var onePasswordButtonHidden: Signal<Bool, NoError> { get }

  /// Emits when we should request from the onepassword extension a login.
  var onePasswordFindLoginForURLString: Signal<String, NoError> { get }

  /// Emits text that should be put into the password field.
  var passwordText: Signal<String, NoError> { get }

  /// Emits when the password textfield should become the first responder
  var passwordTextFieldBecomeFirstResponder: Signal<(), NoError> { get }

  /// Emits when a login success notification should be posted.
  var postNotification: Signal<Notification, NoError> { get }

  /// Emits when a login error has occurred and a message should be displayed.
  var showError: Signal<String, NoError> { get }

  /// Emits when the reset password screen should be shown
  var showResetPassword: Signal<(), NoError> { get }

  /// Emits when TFA is required for login.
  var tfaChallenge: Signal<(email: String, password: String), NoError> { get }
}

public protocol LoginViewModelType {
  var inputs: LoginViewModelInputs { get }
  var outputs: LoginViewModelOutputs { get }
}

public final class LoginViewModel: LoginViewModelType, LoginViewModelInputs, LoginViewModelOutputs {

  // swiftlint:disable function_body_length
  public init() {
    let emailAndPassword = Signal.combineLatest(
      .merge(self.emailChangedProperty.signal.skipNil(), self.prefillEmailProperty.signal.skipNil()),
      .merge(self.passwordChangedProperty.signal.skipNil(), self.prefillPasswordProperty.signal.skipNil())
    )

    self.emailTextFieldBecomeFirstResponder = self.viewDidLoadProperty.signal

    self.isFormValid = self.viewWillAppearProperty.signal.mapConst(false).take(first: 1)
      .mergeWith(emailAndPassword.map(isValid))

    let tryLogin = Signal.merge(
      self.loginButtonPressedProperty.signal,
      self.passwordTextFieldDoneEditingProperty.signal,
      Signal.combineLatest(
        self.prefillEmailProperty.signal,
        self.prefillPasswordProperty.signal
        ).ignoreValues()
    )

    let loginEvent = emailAndPassword
      .takeWhen(tryLogin)
      .switchMap { email, password in
        AppEnvironment.current.apiService.login(email: email, password: password, code: nil)
          .materialize()
    }

    self.logIntoEnvironment = loginEvent.values()

    let tfaError = loginEvent.errors()
      .filter { $0.ksrCode == .TfaRequired }
      .ignoreValues()

    self.tfaChallenge = emailAndPassword
      .takeWhen(tfaError)
      .map { (email: $0, password: $1) }

    self.postNotification = self.environmentLoggedInProperty.signal
      .mapConst(Notification(name: .ksr_sessionStarted))
    self.dismissKeyboard = self.passwordTextFieldDoneEditingProperty.signal
    self.passwordTextFieldBecomeFirstResponder = self.emailTextFieldDoneEditingProperty.signal

    self.showError = loginEvent.errors()
      .filter { $0.ksrCode != .TfaRequired }
      .map { env in
        env.errorMessages.first ?? Strings.login_errors_unable_to_log_in()
    }

    self.showResetPassword = self.resetPasswordPressedProperty.signal

    self.onePasswordButtonHidden = self.onePasswordIsAvailable.signal.map(negate)

    self.onePasswordFindLoginForURLString = self.onePasswordButtonTappedProperty.signal
      .map { AppEnvironment.current.apiService.serverConfig.webBaseUrl.absoluteString }

    self.emailText = self.prefillEmailProperty.signal.skipNil()
    self.passwordText = self.prefillPasswordProperty.signal.skipNil()

    Signal.combineLatest(self.emailText, self.passwordText)
      .observeValues { _ in AppEnvironment.current.koala.trackAttemptingOnePasswordLogin() }

    self.onePasswordIsAvailable.signal
      .observeValues { AppEnvironment.current.koala.trackLoginFormView(onePasswordIsAvailable: $0) }

    self.logIntoEnvironment
      .observeValues { _ in AppEnvironment.current.koala.trackLoginSuccess(authType: Koala.AuthType.email) }

    self.showError
      .observeValues { _ in AppEnvironment.current.koala.trackLoginError(authType: Koala.AuthType.email) }
  }

  public var inputs: LoginViewModelInputs { return self }
  public var outputs: LoginViewModelOutputs { return self }

  fileprivate let viewWillAppearProperty = MutableProperty(())
  public func viewWillAppear() {
    self.viewWillAppearProperty.value = ()
  }
  fileprivate let emailChangedProperty = MutableProperty<String?>(nil)
  public func emailChanged(_ email: String?) {
    self.emailChangedProperty.value = email
  }
  fileprivate let passwordChangedProperty = MutableProperty<String?>(nil)
  public func passwordChanged(_ password: String?) {
    self.passwordChangedProperty.value = password
  }
  fileprivate let loginButtonPressedProperty = MutableProperty(())
  public func loginButtonPressed() {
    self.loginButtonPressedProperty.value = ()
  }
  fileprivate let onePasswordButtonTappedProperty = MutableProperty()
  public func onePasswordButtonTapped() {
    self.onePasswordButtonTappedProperty.value = ()
  }
  fileprivate let prefillEmailProperty = MutableProperty<String?>(nil)
  fileprivate let prefillPasswordProperty = MutableProperty<String?>(nil)
  public func onePasswordFoundLogin(email: String?, password: String?) {
    self.prefillEmailProperty.value = email
    self.prefillPasswordProperty.value = password
  }
  fileprivate let onePasswordIsAvailable = MutableProperty(false)
  public func onePassword(isAvailable available: Bool) {
    self.onePasswordIsAvailable.value = available
  }
  fileprivate let emailTextFieldDoneEditingProperty = MutableProperty(())
  public func emailTextFieldDoneEditing() {
    self.emailTextFieldDoneEditingProperty.value = ()
  }
  fileprivate let passwordTextFieldDoneEditingProperty = MutableProperty(())
  public func passwordTextFieldDoneEditing() {
    self.passwordTextFieldDoneEditingProperty.value = ()
  }
  fileprivate let environmentLoggedInProperty = MutableProperty(())
  public func environmentLoggedIn() {
    self.environmentLoggedInProperty.value = ()
  }
  fileprivate let resetPasswordPressedProperty = MutableProperty(())
  public func resetPasswordButtonPressed() {
    self.resetPasswordPressedProperty.value = ()
  }
  fileprivate let viewDidLoadProperty = MutableProperty()
  public func viewDidLoad() {
    self.viewDidLoadProperty.value = ()
  }

  public let dismissKeyboard: Signal<(), NoError>
  public let emailText: Signal<String, NoError>
  public let emailTextFieldBecomeFirstResponder: Signal<(), NoError>
  public let isFormValid: Signal<Bool, NoError>
  public let logIntoEnvironment: Signal<AccessTokenEnvelope, NoError>
  public var onePasswordButtonHidden: Signal<Bool, NoError>
  public let onePasswordFindLoginForURLString: Signal<String, NoError>
  public let passwordText: Signal<String, NoError>
  public let passwordTextFieldBecomeFirstResponder: Signal<(), NoError>
  public let postNotification: Signal<Notification, NoError>
  public let showError: Signal<String, NoError>
  public let showResetPassword: Signal<(), NoError>
  public let tfaChallenge: Signal<(email: String, password: String), NoError>
}

private func isValid(email: String, password: String) -> Bool {
  return isValidEmail(email) && !password.characters.isEmpty
}<|MERGE_RESOLUTION|>--- conflicted
+++ resolved
@@ -6,13 +6,8 @@
 
 public protocol LoginViewModelInputs {
 
-<<<<<<< HEAD
-  /// String value of email textfield text.
-  func emailChanged(email: String?)
-=======
   /// String value of email textfield text
   func emailChanged(_ email: String?)
->>>>>>> 1cedb98f
 
   /// Call when email textfield keyboard returns.
   func emailTextFieldDoneEditing()
