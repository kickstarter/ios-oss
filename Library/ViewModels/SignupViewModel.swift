--- conflicted
+++ resolved
@@ -132,20 +132,15 @@
     self.postNotification = self.environmentLoggedInProperty.signal
       .mapConst(Notification(name: .ksr_sessionStarted))
 
-<<<<<<< HEAD
+    // Tracking
+
     isSubscribed.takeWhen(attemptSignup)
       .observeValues { isSubscribed in
         AppEnvironment.current.ksrAnalytics.trackSignupSubmitButtonClicked(isSubscribed: isSubscribed)
       }
-=======
-    // Tracking
-
-    attemptSignup
-      .observeValues { AppEnvironment.current.ksrAnalytics.trackSignupSubmitButtonClicked() }
 
     self.viewDidLoadProperty.signal
       .observeValues { AppEnvironment.current.ksrAnalytics.trackSignupPageViewed() }
->>>>>>> 7c51c6e2
   }
 
   fileprivate let emailChangedProperty = MutableProperty("")
