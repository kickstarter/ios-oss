@testable import KsApi
@testable import Library
import Prelude
import ReactiveExtensions_TestHelpers
import ReactiveSwift
import XCTest

internal final class CreditCardCellViewModelTests: TestCase {
  internal let vm: CreditCardCellViewModelType = CreditCardCellViewModel()

<<<<<<< HEAD
  let cardImage = TestObserver<UIImage?, Never>()
  let cardNumberAccessibilityLabel = TestObserver<String, Never>()
  let cardNumberTextLongStyle = TestObserver<String, Never>()
  let cardNumberTextShortStyle = TestObserver<String, Never>()
  let expirationDateText = TestObserver<String, Never>()
  let newlyAddedCardSelected = TestObserver<Bool, Never>()
  let notifyButtonTapped = TestObserver<Void, Never>()
=======
  private let cardImage = TestObserver<UIImage?, Never>()
  private let cardNumberAccessibilityLabel = TestObserver<String, Never>()
  private let cardNumberTextLongStyle = TestObserver<String, Never>()
  private let cardNumberTextShortStyle = TestObserver<String, Never>()
  private let expirationDateText = TestObserver<String, Never>()
  private let notifyDelegateOfCardSelected = TestObserver<String, Never>()
>>>>>>> 675b8685

  internal override func setUp() {
    super.setUp()

    self.vm.outputs.cardImage.observe(self.cardImage.observer)
    self.vm.outputs.cardNumberAccessibilityLabel.observe(self.cardNumberAccessibilityLabel.observer)
    self.vm.outputs.cardNumberTextLongStyle.observe(self.cardNumberTextLongStyle.observer)
    self.vm.outputs.cardNumberTextShortStyle.observe(self.cardNumberTextShortStyle.observer)
    self.vm.outputs.expirationDateText.observe(self.expirationDateText.observer)
<<<<<<< HEAD
    self.vm.outputs.newlyAddedCardSelected.observe(self.newlyAddedCardSelected.observer)
    self.vm.outputs.notifyButtonTapped.observe(self.notifyButtonTapped.observer)
=======
    self.vm.outputs.notifyDelegateOfCardSelected.observe(self.notifyDelegateOfCardSelected.observer)
>>>>>>> 675b8685
  }

  func testCardInfoForSupportedCards() {
    self.vm.inputs.configureWith(creditCard: GraphUserCreditCard.amex, isNew: false)

    self.cardImage.assertLastValue(UIImage(named: "icon--amex"))
    self.cardNumberAccessibilityLabel.assertLastValue("Amex, Card ending in 8882")
    self.cardNumberTextLongStyle.assertLastValue("Card ending in 8882")
    self.cardNumberTextShortStyle.assertLastValue("Ending in 8882")
    self.expirationDateText.assertLastValue("Expires 01/2024")
    self.newlyAddedCardSelected.assertValues([false])

    self.vm.inputs.configureWith(creditCard: GraphUserCreditCard.discover, isNew: false)

    self.cardImage.assertLastValue(UIImage(named: "icon--discover"))
    self.cardNumberAccessibilityLabel.assertLastValue("Discover, Card ending in 4242")
    self.cardNumberTextLongStyle.assertLastValue("Card ending in 4242")
    self.cardNumberTextShortStyle.assertLastValue("Ending in 4242")
    self.expirationDateText.assertLastValue("Expires 03/2022")
    self.newlyAddedCardSelected.assertValues([false, false])

    self.vm.inputs.configureWith(creditCard: GraphUserCreditCard.jcb, isNew: false)

    self.cardImage.assertLastValue(UIImage(named: "icon--jcb"))
    self.cardNumberAccessibilityLabel.assertLastValue("Jcb, Card ending in 2222")
    self.cardNumberTextLongStyle.assertLastValue("Card ending in 2222")
    self.cardNumberTextShortStyle.assertLastValue("Ending in 2222")
    self.expirationDateText.assertLastValue("Expires 01/2022")
    self.newlyAddedCardSelected.assertValues([false, false, false])

    self.vm.inputs.configureWith(creditCard: GraphUserCreditCard.masterCard, isNew: false)

    self.cardImage.assertLastValue(UIImage(named: "icon--mastercard"))
    self.cardNumberAccessibilityLabel.assertLastValue("Mastercard, Card ending in 0000")
    self.cardNumberTextLongStyle.assertLastValue("Card ending in 0000")
    self.cardNumberTextShortStyle.assertLastValue("Ending in 0000")
    self.expirationDateText.assertLastValue("Expires 10/2018")
    self.newlyAddedCardSelected.assertValues([false, false, false, false])

    self.vm.inputs.configureWith(creditCard: GraphUserCreditCard.visa, isNew: false)

    self.cardImage.assertLastValue(UIImage(named: "icon--visa"))
    self.cardNumberAccessibilityLabel.assertLastValue("Visa, Card ending in 1111")
    self.cardNumberTextLongStyle.assertLastValue("Card ending in 1111")
    self.cardNumberTextShortStyle.assertLastValue("Ending in 1111")
    self.expirationDateText.assertLastValue("Expires 09/2019")
    self.newlyAddedCardSelected.assertValues([false, false, false, false, false])

    self.vm.inputs.configureWith(creditCard: GraphUserCreditCard.diners, isNew: false)

    self.cardImage.assertLastValue(UIImage(named: "icon--diners"))
    self.cardNumberAccessibilityLabel.assertLastValue("Diners, Card ending in 1212")
    self.cardNumberTextLongStyle.assertLastValue("Card ending in 1212")
    self.cardNumberTextShortStyle.assertLastValue("Ending in 1212")
    self.expirationDateText.assertLastValue("Expires 09/2022")
    self.newlyAddedCardSelected.assertValues([false, false, false, false, false, false])
  }

  func testNotifyButtonSelected() {
    self.vm.inputs.configureWith(creditCard: GraphUserCreditCard.amex, isNew: false)
    self.notifyButtonTapped.assertDidNotEmitValue()

    self.cardImage.assertLastValue(UIImage(named: "icon--amex"))
    self.cardNumberAccessibilityLabel.assertLastValue("Amex, Card ending in 8882")
    self.cardNumberTextLongStyle.assertLastValue("Card ending in 8882")
    self.cardNumberTextShortStyle.assertLastValue("Ending in 8882")
    self.expirationDateText.assertLastValue("Expires 01/2024")
    self.newlyAddedCardSelected.assertValues([false])

    self.vm.inputs.selectButtonTapped()
    self.notifyButtonTapped.assertValueCount(1)
  }

  func testSelectedCard() {
    self.vm.inputs.configureWith(creditCard: GraphUserCreditCard.generic, isNew: true)

    self.cardImage.assertValue(UIImage(named: "icon--generic"))
    self.cardNumberTextLongStyle.assertLastValue("Card ending in 1882")
    self.cardNumberTextShortStyle.assertLastValue("Ending in 1882")
    self.expirationDateText.assertValue("Expires 01/2024")
    self.newlyAddedCardSelected.assertValues([true])
  }

  func testCardInfoForUnsupportedCards() {
    self.vm.inputs.configureWith(creditCard: GraphUserCreditCard.generic, isNew: false)

    self.cardImage.assertValue(UIImage(named: "icon--generic"))
    self.cardNumberTextLongStyle.assertLastValue("Card ending in 1882")
    self.cardNumberTextShortStyle.assertLastValue("Ending in 1882")
    self.expirationDateText.assertValue("Expires 01/2024")
    self.newlyAddedCardSelected.assertValues([false])
  }

  func testCardInfoForUnknownCardType() {
    let unknownCard = GraphUserCreditCard.generic |> \.type .~ nil

    self.vm.inputs.configureWith(creditCard: unknownCard, isNew: false)

    self.cardImage.assertValue(UIImage(named: "icon--generic"))
    self.cardNumberAccessibilityLabel.assertLastValue("Card ending in 1882")
    self.cardNumberTextLongStyle.assertLastValue("Card ending in 1882")
    self.cardNumberTextShortStyle.assertLastValue("Ending in 1882")
    self.expirationDateText.assertValue("Expires 01/2024")
    self.newlyAddedCardSelected.assertValues([false])
  }

  func testSelectButtonTapped() {
    let card = GraphUserCreditCard.amex
      |> \.id .~ "123"

    self.vm.inputs.configureWith(creditCard: card)

    self.notifyDelegateOfCardSelected.assertDidNotEmitValue()

    self.vm.inputs.selectButtonTapped()

    self.notifyDelegateOfCardSelected.assertValues(["123"])
  }
}<|MERGE_RESOLUTION|>--- conflicted
+++ resolved
@@ -8,22 +8,12 @@
 internal final class CreditCardCellViewModelTests: TestCase {
   internal let vm: CreditCardCellViewModelType = CreditCardCellViewModel()
 
-<<<<<<< HEAD
-  let cardImage = TestObserver<UIImage?, Never>()
-  let cardNumberAccessibilityLabel = TestObserver<String, Never>()
-  let cardNumberTextLongStyle = TestObserver<String, Never>()
-  let cardNumberTextShortStyle = TestObserver<String, Never>()
-  let expirationDateText = TestObserver<String, Never>()
-  let newlyAddedCardSelected = TestObserver<Bool, Never>()
-  let notifyButtonTapped = TestObserver<Void, Never>()
-=======
   private let cardImage = TestObserver<UIImage?, Never>()
   private let cardNumberAccessibilityLabel = TestObserver<String, Never>()
   private let cardNumberTextLongStyle = TestObserver<String, Never>()
   private let cardNumberTextShortStyle = TestObserver<String, Never>()
   private let expirationDateText = TestObserver<String, Never>()
   private let notifyDelegateOfCardSelected = TestObserver<String, Never>()
->>>>>>> 675b8685
 
   internal override func setUp() {
     super.setUp()
@@ -33,12 +23,7 @@
     self.vm.outputs.cardNumberTextLongStyle.observe(self.cardNumberTextLongStyle.observer)
     self.vm.outputs.cardNumberTextShortStyle.observe(self.cardNumberTextShortStyle.observer)
     self.vm.outputs.expirationDateText.observe(self.expirationDateText.observer)
-<<<<<<< HEAD
-    self.vm.outputs.newlyAddedCardSelected.observe(self.newlyAddedCardSelected.observer)
-    self.vm.outputs.notifyButtonTapped.observe(self.notifyButtonTapped.observer)
-=======
     self.vm.outputs.notifyDelegateOfCardSelected.observe(self.notifyDelegateOfCardSelected.observer)
->>>>>>> 675b8685
   }
 
   func testCardInfoForSupportedCards() {
