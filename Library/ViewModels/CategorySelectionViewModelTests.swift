@testable import KsApi
@testable import Library
import Prelude
import ReactiveExtensions
import ReactiveExtensions_TestHelpers
import ReactiveSwift
import XCTest

final class CategorySelectionViewModelTests: TestCase {
  private let continueButtonEnabled = TestObserver<Bool, Never>()
<<<<<<< HEAD
  private let goToCuratedProjects = TestObserver<[KsApi.Category], Never>()
=======
  private let goToCuratedProjects = TestObserver<[Int], Never>()
  private let isLoading = TestObserver<Bool, Never>()
>>>>>>> 5ae32e60
  private let loadCategorySectionTitles = TestObserver<[String], Never>()
  private let loadCategorySectionNames = TestObserver<[[String]], Never>()
  private let loadCategorySectionCategoryIds = TestObserver<[[Int]], Never>()
  private let showErrorMessage = TestObserver<String, Never>()
  private let warningLabelIsHidden = TestObserver<Bool, Never>()
  private let vm: CategorySelectionViewModelType = CategorySelectionViewModel()

  override func setUp() {
    super.setUp()

    self.vm.outputs.continueButtonEnabled.observe(self.continueButtonEnabled.observer)
    self.vm.outputs.goToCuratedProjects.observe(self.goToCuratedProjects.observer)
    self.vm.outputs.isLoading.observe(self.isLoading.observer)
    self.vm.outputs.loadCategorySections.map(first).observe(self.loadCategorySectionTitles.observer)
    self.vm.outputs.loadCategorySections.map(second).map { $0.map { $0.map { $0.0 } } }
      .observe(self.loadCategorySectionNames.observer)
    self.vm.outputs.loadCategorySections.map(second).map { $0.map { $0.map { $0.1 } } }
      .observe(self.loadCategorySectionCategoryIds.observer)
    self.vm.outputs.showErrorMessage.observe(self.showErrorMessage.observer)
    self.vm.outputs.warningLabelIsHidden.observe(self.warningLabelIsHidden.observer)
  }

  func testLoadCategorySections() {
    let categoriesResponse = RootCategoriesEnvelope.init(rootCategories: [
      .art,
      .games,
      .filmAndVideo
    ])

    let artId = Category.art.intID ?? 0
    let illustrationId = Category.illustration.intID ?? 0
    let gamesId = Category.games.intID ?? 0
    let tabletopId = Category.tabletopGames.intID ?? 0
    let filmAndVideoId = Category.filmAndVideo.intID ?? 0
    let documentaryId = Category.documentary.intID ?? 0

    let mockService = MockService(fetchGraphCategoriesResponse: categoriesResponse)

    withEnvironment(apiService: mockService) {
      self.loadCategorySectionTitles.assertDidNotEmitValue()
      self.loadCategorySectionNames.assertDidNotEmitValue()
      self.loadCategorySectionCategoryIds.assertDidNotEmitValue()

      self.vm.inputs.viewDidLoad()

      self.scheduler.advance()

      self.loadCategorySectionTitles.assertValues([["Games", "Art", "Film & Video"]])
      self.loadCategorySectionNames.assertValues([
        [
          ["All Games Projects", "Tabletop Games"],
          ["All Art Projects", "Illustration"],
          ["All Film & Video Projects", "Documentary"]
        ]
      ])
      self.loadCategorySectionCategoryIds.assertValues([
        [
          [gamesId, tabletopId],
          [artId, illustrationId],
          [filmAndVideoId, documentaryId]
        ]
      ])
    }
  }

  func testLoadCategoriesSections_WithUnrecognizedCategoryId() {
    let unknownCategory = Category.games
      |> \.id .~ Category.tabletopGames.id
      |> \.name .~ "Cool Stuff"

    let categoriesResponse = RootCategoriesEnvelope.init(rootCategories: [
      unknownCategory,
      .art,
      .games,
      .filmAndVideo
    ])

    let artId = Category.art.intID ?? 0
    let illustrationId = Category.illustration.intID ?? 0
    let gamesId = Category.games.intID ?? 0
    let tabletopId = Category.tabletopGames.intID ?? 0
    let filmAndVideoId = Category.filmAndVideo.intID ?? 0
    let documentaryId = Category.documentary.intID ?? 0
    let unknownId = Category.tabletopGames.intID ?? 0

    let mockService = MockService(fetchGraphCategoriesResponse: categoriesResponse)

    withEnvironment(apiService: mockService) {
      self.loadCategorySectionTitles.assertDidNotEmitValue()
      self.loadCategorySectionNames.assertDidNotEmitValue()

      self.vm.inputs.viewDidLoad()

      self.scheduler.advance()

      self.loadCategorySectionTitles.assertValues([["Games", "Art", "Film & Video", "Cool Stuff"]])
      self.loadCategorySectionNames.assertValues([
        [
          ["All Games Projects", "Tabletop Games"],
          ["All Art Projects", "Illustration"],
          ["All Film & Video Projects", "Documentary"],
          ["All Cool Stuff Projects", "Tabletop Games"]
        ]
      ])
      self.loadCategorySectionCategoryIds.assertValues([
        [
          [gamesId, tabletopId],
          [artId, illustrationId],
          [filmAndVideoId, documentaryId],
          [unknownId, tabletopId]
        ]
      ])
    }
  }

  func testCategorySelected() {
    let categoriesResponse = RootCategoriesEnvelope.init(rootCategories: [
      // sucbcat: .illustration
      .art,
      // subcat: .tabletop
      .games,
      // subcat: .documentary
      .filmAndVideo
    ])

    let artIndexPath = IndexPath(item: 0, section: 0)
    let illustrationIndexPath = IndexPath(item: 1, section: 0)
    let gamesIndexPath = IndexPath(item: 0, section: 1)
    let tabletopIndexPath = IndexPath(item: 1, section: 1)
    let filmAndVideoIndexPath = IndexPath(item: 0, section: 2)
    let documentaryIndexPath = IndexPath(item: 1, section: 2)

    let artId = Category.art.intID ?? 0
    let illustrationId = Category.illustration.intID ?? 0
    let gamesId = Category.games.intID ?? 0
    let tabletopId = Category.tabletopGames.intID ?? 0
    let filmAndVideoId = Category.filmAndVideo.intID ?? 0
    let documentaryId = Category.documentary.intID ?? 0

    let mockService = MockService(fetchGraphCategoriesResponse: categoriesResponse)

    withEnvironment(apiService: mockService) {
      self.vm.inputs.viewDidLoad()

      self.scheduler.advance()

      XCTAssertFalse(self.vm.outputs.shouldSelectCell(at: artIndexPath))
      XCTAssertFalse(self.vm.outputs.shouldSelectCell(at: illustrationIndexPath))
      XCTAssertFalse(self.vm.outputs.shouldSelectCell(at: gamesIndexPath))
      XCTAssertFalse(self.vm.outputs.shouldSelectCell(at: tabletopIndexPath))
      XCTAssertFalse(self.vm.outputs.shouldSelectCell(at: filmAndVideoIndexPath))
      XCTAssertFalse(self.vm.outputs.shouldSelectCell(at: documentaryIndexPath))

      self.vm.inputs.categorySelected(with: (artIndexPath, artId))

      XCTAssertTrue(self.vm.outputs.shouldSelectCell(at: artIndexPath), "All Art Projects is selected")
      XCTAssertFalse(self.vm.outputs.shouldSelectCell(at: illustrationIndexPath))
      XCTAssertFalse(self.vm.outputs.shouldSelectCell(at: gamesIndexPath))
      XCTAssertFalse(self.vm.outputs.shouldSelectCell(at: tabletopIndexPath))
      XCTAssertFalse(self.vm.outputs.shouldSelectCell(at: filmAndVideoIndexPath))
      XCTAssertFalse(self.vm.outputs.shouldSelectCell(at: documentaryIndexPath))

      self.vm.inputs.categorySelected(with: (artIndexPath, artId))

      XCTAssertFalse(self.vm.outputs.shouldSelectCell(at: artIndexPath), "All Art Projects is de-selected")
      XCTAssertFalse(self.vm.outputs.shouldSelectCell(at: illustrationIndexPath))
      XCTAssertFalse(self.vm.outputs.shouldSelectCell(at: gamesIndexPath))
      XCTAssertFalse(self.vm.outputs.shouldSelectCell(at: tabletopIndexPath))
      XCTAssertFalse(self.vm.outputs.shouldSelectCell(at: filmAndVideoIndexPath))
      XCTAssertFalse(self.vm.outputs.shouldSelectCell(at: documentaryIndexPath))

      // Select all categories
      self.vm.inputs.categorySelected(with: (artIndexPath, artId))
      self.vm.inputs.categorySelected(with: (illustrationIndexPath, illustrationId))
      self.vm.inputs.categorySelected(with: (gamesIndexPath, gamesId))
      self.vm.inputs.categorySelected(with: (tabletopIndexPath, tabletopId))
      self.vm.inputs.categorySelected(with: (filmAndVideoIndexPath, filmAndVideoId))
      self.vm.inputs.categorySelected(with: (documentaryIndexPath, documentaryId))

      // All categories selected
      XCTAssertTrue(self.vm.outputs.shouldSelectCell(at: artIndexPath))
      XCTAssertTrue(self.vm.outputs.shouldSelectCell(at: illustrationIndexPath))
      XCTAssertTrue(self.vm.outputs.shouldSelectCell(at: gamesIndexPath))
      XCTAssertTrue(self.vm.outputs.shouldSelectCell(at: tabletopIndexPath))
      XCTAssertTrue(self.vm.outputs.shouldSelectCell(at: filmAndVideoIndexPath))
      XCTAssertTrue(self.vm.outputs.shouldSelectCell(at: documentaryIndexPath))
    }
  }

  func testContinueButtonEnabled() {
    let categoriesResponse = RootCategoriesEnvelope.init(rootCategories: [
      // sucbcat: .illustration
      .art,
      // subcat: .tabletop
      .games,
      // subcat: .documentary
      .filmAndVideo
    ])

    let artIndexPath = IndexPath(item: 0, section: 0)
    let illustrationIndexPath = IndexPath(item: 1, section: 0)
    let gamesIndexPath = IndexPath(item: 0, section: 1)
    let tabletopIndexPath = IndexPath(item: 1, section: 1)
    let filmAndVideoIndexPath = IndexPath(item: 0, section: 2)
    let documentaryIndexPath = IndexPath(item: 1, section: 2)

    let artId = Category.art.intID ?? 0
    let illustrationId = Category.illustration.intID ?? 0
    let gamesId = Category.games.intID ?? 0
    let tabletopId = Category.tabletopGames.intID ?? 0
    let filmAndVideoId = Category.filmAndVideo.intID ?? 0
    let documentaryId = Category.documentary.intID ?? 0

    let mockService = MockService(fetchGraphCategoriesResponse: categoriesResponse)

    withEnvironment(apiService: mockService) {
      self.vm.inputs.viewDidLoad()
      self.continueButtonEnabled.assertValues([false], "Continue button disabled when 0 categories selected")

      self.scheduler.advance()

      self.continueButtonEnabled.assertValues([false])

      self.vm.inputs.categorySelected(with: (tabletopIndexPath, tabletopId))

      self.continueButtonEnabled.assertValues([false, true])

      self.vm.inputs.categorySelected(with: (artIndexPath, artId))

      self.continueButtonEnabled.assertValues([false, true])

      self.vm.inputs.categorySelected(with: (gamesIndexPath, gamesId))

      self.continueButtonEnabled.assertValues([false, true])

      self.vm.inputs.categorySelected(with: (documentaryIndexPath, documentaryId))

      self.continueButtonEnabled.assertValues([false, true])

      self.vm.inputs.categorySelected(with: (illustrationIndexPath, illustrationId))

      self.continueButtonEnabled.assertValues([false, true])

      self.vm.inputs.categorySelected(with: (filmAndVideoIndexPath, filmAndVideoId))

      self.continueButtonEnabled.assertValues(
        [false, true, false],
        "Continue button disabled when > 5 categories selected"
      )

      self.vm.inputs.categorySelected(with: (filmAndVideoIndexPath, filmAndVideoId))

      self.continueButtonEnabled.assertValues(
        [false, true, false, true],
        "Continue button enabled when < 5 categories selected"
      )
    }
  }

  func testWarningLabelIsHidden() {
    let categoriesResponse = RootCategoriesEnvelope.init(rootCategories: [
      // sucbcat: .illustration
      .art,
      // subcat: .tabletop
      .games,
      // subcat: .documentary
      .filmAndVideo
    ])

    let artIndexPath = IndexPath(item: 0, section: 0)
    let illustrationIndexPath = IndexPath(item: 1, section: 0)
    let gamesIndexPath = IndexPath(item: 0, section: 1)
    let tabletopIndexPath = IndexPath(item: 1, section: 1)
    let filmAndVideoIndexPath = IndexPath(item: 0, section: 2)
    let documentaryIndexPath = IndexPath(item: 1, section: 2)

    let artId = Category.art.intID ?? 0
    let illustrationId = Category.illustration.intID ?? 0
    let gamesId = Category.games.intID ?? 0
    let tabletopId = Category.tabletopGames.intID ?? 0
    let filmAndVideoId = Category.filmAndVideo.intID ?? 0
    let documentaryId = Category.documentary.intID ?? 0

    let mockService = MockService(fetchGraphCategoriesResponse: categoriesResponse)

    withEnvironment(apiService: mockService) {
      self.vm.inputs.viewDidLoad()
      self.warningLabelIsHidden.assertValues([true])

      self.scheduler.advance()

      self.warningLabelIsHidden.assertValues([true])

      self.vm.inputs.categorySelected(with: (tabletopIndexPath, tabletopId))

      self.warningLabelIsHidden.assertValues([true])

      self.vm.inputs.categorySelected(with: (artIndexPath, artId))

      self.warningLabelIsHidden.assertValues([true])

      self.vm.inputs.categorySelected(with: (gamesIndexPath, gamesId))

      self.warningLabelIsHidden.assertValues([true])

      self.vm.inputs.categorySelected(with: (documentaryIndexPath, documentaryId))

      self.warningLabelIsHidden.assertValues([true])

      self.vm.inputs.categorySelected(with: (illustrationIndexPath, illustrationId))

      self.warningLabelIsHidden.assertValues([true])

      self.vm.inputs.categorySelected(with: (filmAndVideoIndexPath, filmAndVideoId))

      self.warningLabelIsHidden.assertValues(
        [true, false],
        "Warning label shown when > 5 categories selected"
      )

      self.vm.inputs.categorySelected(with: (filmAndVideoIndexPath, filmAndVideoId))

      self.warningLabelIsHidden.assertValues(
        [true, false, true],
        "Warning label hidden when < 5 categories selected"
      )
    }
  }

  func testGoToCuratedProjects_Emits_WhenContinueButtonIsTapped() {
    let categoriesResponse = RootCategoriesEnvelope.init(rootCategories: [
      // sucbcat: .illustration
      .art,
      // subcat: .tabletop
      .games,
      // subcat: .documentary
      .filmAndVideo
    ])

    let artIndexPath = IndexPath(item: 0, section: 0)
    let illustrationIndexPath = IndexPath(item: 1, section: 0)
    let gamesIndexPath = IndexPath(item: 0, section: 1)

    let artId = Category.art.intID ?? 0
    let illustrationId = Category.illustration.intID ?? 0
    let gamesId = Category.games.intID ?? 0

    let mockService = MockService(fetchGraphCategoriesResponse: categoriesResponse)

    withEnvironment(apiService: mockService) {
      self.vm.inputs.viewDidLoad()
      self.goToCuratedProjects.assertDidNotEmitValue()

      self.scheduler.advance()

      self.vm.inputs.categorySelected(with: (artIndexPath, artId))
      self.vm.inputs.categorySelected(with: (illustrationIndexPath, illustrationId))
      self.vm.inputs.categorySelected(with: (gamesIndexPath, gamesId))

      self.vm.inputs.continueButtonTapped()

      self.goToCuratedProjects.assertValues([
        [.art, .games, .illustration]
      ])
    }
  }

  func testShowErrorMessage() {
    let mockService = MockService(fetchGraphCategoriesError: .invalidInput)

    withEnvironment(apiService: mockService) {
      self.showErrorMessage.assertDidNotEmitValue()

      self.vm.inputs.viewDidLoad()

      self.scheduler.advance()

      self.showErrorMessage.assertValue("Something went wrong.")
    }
  }

  func testIsLoading() {
    let categoriesResponse = RootCategoriesEnvelope.init(rootCategories: [.art])

    let mockService = MockService(fetchGraphCategoriesResponse: categoriesResponse)

    withEnvironment(apiService: mockService) {
      self.isLoading.assertDidNotEmitValue()

      self.vm.inputs.viewDidLoad()

      self.isLoading.assertValues([true])

      self.scheduler.advance()

      self.isLoading.assertValues([true, false])
    }
  }
}<|MERGE_RESOLUTION|>--- conflicted
+++ resolved
@@ -8,12 +8,8 @@
 
 final class CategorySelectionViewModelTests: TestCase {
   private let continueButtonEnabled = TestObserver<Bool, Never>()
-<<<<<<< HEAD
   private let goToCuratedProjects = TestObserver<[KsApi.Category], Never>()
-=======
-  private let goToCuratedProjects = TestObserver<[Int], Never>()
   private let isLoading = TestObserver<Bool, Never>()
->>>>>>> 5ae32e60
   private let loadCategorySectionTitles = TestObserver<[String], Never>()
   private let loadCategorySectionNames = TestObserver<[[String]], Never>()
   private let loadCategorySectionCategoryIds = TestObserver<[[Int]], Never>()
