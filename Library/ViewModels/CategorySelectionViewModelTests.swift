--- conflicted
+++ resolved
@@ -13,11 +13,8 @@
   private let loadCategorySectionTitles = TestObserver<[String], Never>()
   private let loadCategorySectionNames = TestObserver<[[String]], Never>()
   private let loadCategorySectionCategoryIds = TestObserver<[[Int]], Never>()
-<<<<<<< HEAD
   private let postNotification = TestObserver<Notification, Never>()
-=======
   private let showErrorMessage = TestObserver<String, Never>()
->>>>>>> 5ae32e60
   private let warningLabelIsHidden = TestObserver<Bool, Never>()
   private let vm: CategorySelectionViewModelType = CategorySelectionViewModel()
 
@@ -32,11 +29,8 @@
       .observe(self.loadCategorySectionNames.observer)
     self.vm.outputs.loadCategorySections.map(second).map { $0.map { $0.map { $0.1 } } }
       .observe(self.loadCategorySectionCategoryIds.observer)
-<<<<<<< HEAD
     self.vm.outputs.postNotification.observe(self.postNotification.observer)
-=======
     self.vm.outputs.showErrorMessage.observe(self.showErrorMessage.observer)
->>>>>>> 5ae32e60
     self.vm.outputs.warningLabelIsHidden.observe(self.warningLabelIsHidden.observer)
   }
 
@@ -385,7 +379,6 @@
     }
   }
 
-<<<<<<< HEAD
   func testPostNotification() {
     let mockKVStore = MockKeyValueStore()
 
@@ -401,19 +394,10 @@
     let mockService = MockService(fetchGraphCategoriesResponse: categoriesResponse)
 
     withEnvironment(apiService: mockService, userDefaults: mockKVStore) {
-=======
-  func testShowErrorMessage() {
-    let mockService = MockService(fetchGraphCategoriesError: .invalidInput)
-
-    withEnvironment(apiService: mockService) {
-      self.showErrorMessage.assertDidNotEmitValue()
-
->>>>>>> 5ae32e60
-      self.vm.inputs.viewDidLoad()
-
-      self.scheduler.advance()
-
-<<<<<<< HEAD
+      self.vm.inputs.viewDidLoad()
+
+      self.scheduler.advance()
+
       self.vm.inputs.categorySelected(with: (artIndexPath, artId))
       self.vm.inputs.categorySelected(with: (illustrationIndexPath, illustrationId))
 
@@ -426,7 +410,19 @@
       self.postNotification.assertValueCount(1)
       XCTAssertEqual([artId, illustrationId], mockKVStore.onboardingCategoryIds)
       XCTAssertTrue(mockKVStore.hasCompletedCategoryPersonalizationFlow)
-=======
+    }
+  }
+
+  func testShowErrorMessage() {
+    let mockService = MockService(fetchGraphCategoriesError: .invalidInput)
+
+    withEnvironment(apiService: mockService) {
+      self.showErrorMessage.assertDidNotEmitValue()
+
+      self.vm.inputs.viewDidLoad()
+
+      self.scheduler.advance()
+
       self.showErrorMessage.assertValue("Something went wrong.")
     }
   }
@@ -446,7 +442,6 @@
       self.scheduler.advance()
 
       self.isLoading.assertValues([true, false])
->>>>>>> 5ae32e60
     }
   }
 }