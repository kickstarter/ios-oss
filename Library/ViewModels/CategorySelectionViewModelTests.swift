--- conflicted
+++ resolved
@@ -335,15 +335,11 @@
       self.vm.inputs.categorySelected(with: (illustrationIndexPath, .illustration))
       self.vm.inputs.categorySelected(with: (gamesIndexPath, .games))
 
-<<<<<<< HEAD
-      XCTAssertNil(mockKVStore.onboardingCategories)
-=======
       XCTAssertNil(self.optimizelyClient.trackedEventKey)
       XCTAssertNil(self.optimizelyClient.trackedAttributes)
       XCTAssertNil(self.optimizelyClient.trackedEventTags)
 
-      XCTAssertNil(self.cache[KSCache.ksr_onboardingCategories])
->>>>>>> 82349f46
+      XCTAssertNil(mockKVStore.onboardingCategories)
       XCTAssertFalse(mockKVStore.hasCompletedCategoryPersonalizationFlow)
 
       self.vm.inputs.continueButtonTapped()
