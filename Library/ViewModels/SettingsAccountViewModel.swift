import KsApi
import Prelude
import ReactiveSwift
import Result

public protocol SettingsAccountViewModelInputs {
  func didConfirmChangeCurrency()
  func dismissPickerTap()
  func didSelectRow(cellType: SettingsAccountCellType)
  func showChangeCurrencyAlert(for currency: Currency)
  func viewWillAppear()
  func viewDidAppear()
  func viewDidLoad()
}

public protocol SettingsAccountViewModelOutputs {
  var dismissCurrencyPicker: Signal<Void, NoError> { get }
  var fetchAccountFieldsError: Signal<Void, NoError> { get }
<<<<<<< HEAD
  var presentCurrencyPicker: Signal<Void, NoError> { get }
  var reloadData: Signal<(Currency, Bool, Bool), NoError> { get }
=======
  var presentCurrencyPicker: Signal<Currency, NoError> { get }
  var reloadData: Signal<(Currency, Bool), NoError> { get }
>>>>>>> fbd0bb4a
  var showAlert: Signal<(), NoError> { get }
  var tableViewTopConstraint: Signal<CGFloat, NoError> { get }
  var transitionToViewController: Signal<UIViewController, NoError> { get }
  var updateCurrencyFailure: Signal<String, NoError> { get }
}

public protocol SettingsAccountViewModelType {
  var inputs: SettingsAccountViewModelInputs { get }
  var outputs: SettingsAccountViewModelOutputs { get }
}

public final class SettingsAccountViewModel: SettingsAccountViewModelInputs,
SettingsAccountViewModelOutputs, SettingsAccountViewModelType {

  public init(_ viewControllerFactory: @escaping (SettingsAccountCellType) -> UIViewController?) {
    let userAccountFields = self.viewWillAppearProperty.signal
      .switchMap { _ in
        return AppEnvironment.current.apiService
          .fetchGraphUserAccountFields(query: UserQueries.account.query)
          .materialize()
    }

    self.fetchAccountFieldsError = userAccountFields.errors().ignoreValues()

    let shouldHideEmailWarning = userAccountFields.values()
      .map { response -> Bool in
        guard let isEmailVerified = response.me.isEmailVerified,
          let isDeliverable = response.me.isDeliverable else {
            return true
        }

        return isEmailVerified && isDeliverable
    }

    let initialHiddenState = self.viewWillAppearProperty.signal.mapConst(true)

    let shouldHideEmailPasswordSection = Signal.merge(
      initialHiddenState,
      userAccountFields.values()
        .map { response -> Bool in
          guard let hasPassword = response.me.hasPassword else {
            return true
          }
          return !hasPassword
      }
    )

    let chosenCurrency = userAccountFields.values()
      .map { Currency(rawValue: $0.me.chosenCurrency ?? Currency.USD.rawValue) ?? Currency.USD }

    let currencyCellSelected = self.selectedCellTypeProperty.signal
      .skipNil()
      .filter { $0 == .currency }

    let didConfirmChangeCurrency = self.didConfirmChangeCurrencyProperty.signal

    let updateCurrencyEvent = self.changeCurrencyAlertProperty.signal.skipNil()
      .takeWhen(didConfirmChangeCurrency.signal)
      .map { ChangeCurrencyInput(chosenCurrency: $0.rawValue) }
      .switchMap {
        AppEnvironment.current.apiService.changeCurrency(input: $0)
          .ksr_delay(AppEnvironment.current.apiDelayInterval, on: AppEnvironment.current.scheduler)
          .materialize()
    }

    let updateCurrency = self.changeCurrencyAlertProperty.signal.skipNil()
      .takeWhen(updateCurrencyEvent.values().ignoreValues())

    self.updateCurrencyFailure = updateCurrencyEvent.errors()
      .map { $0.localizedDescription }

    let currency = Signal.merge(chosenCurrency, updateCurrency)

    self.tableViewTopConstraint = shouldHideEmailPasswordSection.map(updateConstraintConstant)

    self.reloadData = Signal.combineLatest(currency, shouldHideEmailWarning, shouldHideEmailPasswordSection)

    let updateCurrencyInProgress = Signal.merge(
      self.viewDidLoadProperty.signal.mapConst(false),
      didConfirmChangeCurrency.signal.mapConst(true),
      updateCurrencyEvent.filter { $0.isTerminating }.mapConst(false)
    )

    self.presentCurrencyPicker = Signal.combineLatest(currency, updateCurrencyInProgress)
      .takePairWhen(currencyCellSelected.signal)
      .map(unpack)
      .filter(second >>> isFalse)
      .map(first)

    self.dismissCurrencyPicker = self.dismissPickerTapProperty.signal

    self.transitionToViewController = self.selectedCellTypeProperty.signal.skipNil()
      .map(viewControllerFactory)
      .skipNil()

    self.showAlert = self.changeCurrencyAlertProperty.signal.skipNil().ignoreValues()

    self.viewDidAppearProperty.signal
      .observeValues { _ in AppEnvironment.current.koala.trackAccountView() }
  }

  fileprivate let selectedCellTypeProperty = MutableProperty<SettingsAccountCellType?>(nil)
  public func didSelectRow(cellType: SettingsAccountCellType) {
    self.selectedCellTypeProperty.value = cellType
  }

  fileprivate let changeCurrencyAlertProperty = MutableProperty<Currency?>(nil)
  public func showChangeCurrencyAlert(for currency: Currency) {
    self.changeCurrencyAlertProperty.value = currency
  }

  fileprivate let dismissPickerTapProperty = MutableProperty(())
  public func dismissPickerTap() {
    self.dismissPickerTapProperty.value = ()
  }

  fileprivate let didConfirmChangeCurrencyProperty = MutableProperty(())
  public func didConfirmChangeCurrency() {
    self.didConfirmChangeCurrencyProperty.value = ()
  }

  fileprivate let viewWillAppearProperty = MutableProperty(())
  public func viewWillAppear() {
    self.viewWillAppearProperty.value = ()
  }

  fileprivate let viewDidAppearProperty = MutableProperty(())
  public func viewDidAppear() {
    self.viewDidAppearProperty.value = ()
  }

  fileprivate let viewDidLoadProperty = MutableProperty(())
  public func viewDidLoad() {
    self.viewDidLoadProperty.value = ()
  }

  public let dismissCurrencyPicker: Signal<Void, NoError>
  public let fetchAccountFieldsError: Signal<Void, NoError>
<<<<<<< HEAD
  public let reloadData: Signal<(Currency, Bool, Bool), NoError>
  public let presentCurrencyPicker: Signal<Void, NoError>
=======
  public let reloadData: Signal<(Currency, Bool), NoError>
  public let presentCurrencyPicker: Signal<Currency, NoError>
>>>>>>> fbd0bb4a
  public let showAlert: Signal<(), NoError>
  public let tableViewTopConstraint: Signal<CGFloat, NoError>
  public let transitionToViewController: Signal<UIViewController, NoError>
  public let updateCurrencyFailure: Signal<String, NoError>

  public var inputs: SettingsAccountViewModelInputs { return self }
  public var outputs: SettingsAccountViewModelOutputs { return self }
}

private func updateConstraintConstant(_ shouldHideEmailPasswordSection: Bool) -> CGFloat {
  return shouldHideEmailPasswordSection ? -SettingsAccountSectionType.sectionHeaderHeight : 0.0
}<|MERGE_RESOLUTION|>--- conflicted
+++ resolved
@@ -16,13 +16,8 @@
 public protocol SettingsAccountViewModelOutputs {
   var dismissCurrencyPicker: Signal<Void, NoError> { get }
   var fetchAccountFieldsError: Signal<Void, NoError> { get }
-<<<<<<< HEAD
-  var presentCurrencyPicker: Signal<Void, NoError> { get }
+  var presentCurrencyPicker: Signal<Currency, NoError> { get }
   var reloadData: Signal<(Currency, Bool, Bool), NoError> { get }
-=======
-  var presentCurrencyPicker: Signal<Currency, NoError> { get }
-  var reloadData: Signal<(Currency, Bool), NoError> { get }
->>>>>>> fbd0bb4a
   var showAlert: Signal<(), NoError> { get }
   var tableViewTopConstraint: Signal<CGFloat, NoError> { get }
   var transitionToViewController: Signal<UIViewController, NoError> { get }
@@ -161,13 +156,8 @@
 
   public let dismissCurrencyPicker: Signal<Void, NoError>
   public let fetchAccountFieldsError: Signal<Void, NoError>
-<<<<<<< HEAD
   public let reloadData: Signal<(Currency, Bool, Bool), NoError>
-  public let presentCurrencyPicker: Signal<Void, NoError>
-=======
-  public let reloadData: Signal<(Currency, Bool), NoError>
   public let presentCurrencyPicker: Signal<Currency, NoError>
->>>>>>> fbd0bb4a
   public let showAlert: Signal<(), NoError>
   public let tableViewTopConstraint: Signal<CGFloat, NoError>
   public let transitionToViewController: Signal<UIViewController, NoError>
