import KsApi
import Prelude
import ReactiveSwift
import Result

public protocol SettingsAccountViewModelInputs {
  func didSelectRow(cellType: SettingsAccountCellType)
  func viewWillAppear()
  func viewDidAppear()
  func viewDidLoad()
}

public protocol SettingsAccountViewModelOutputs {
  var fetchAccountFieldsError: Signal<Void, NoError> { get }
  var reloadData: Signal<(Currency, Bool, Bool), NoError> { get }
  var transitionToViewController: Signal<UIViewController, NoError> { get }
<<<<<<< HEAD
  var updateCurrencyFailure: Signal<String, NoError> { get }
  var userHasPasswordAndEmail: (Bool, String?) { get }
=======
>>>>>>> c93631db
}

public protocol SettingsAccountViewModelType {
  var inputs: SettingsAccountViewModelInputs { get }
  var outputs: SettingsAccountViewModelOutputs { get }
}

public final class SettingsAccountViewModel: SettingsAccountViewModelInputs,
SettingsAccountViewModelOutputs, SettingsAccountViewModelType {

  public init(_ viewControllerFactory: @escaping (SettingsAccountCellType, Currency) -> UIViewController?) {
    let userAccountFields = self.viewWillAppearProperty.signal
      .switchMap { _ in
        return AppEnvironment.current.apiService
          .fetchGraphUserAccountFields(query: UserQueries.account.query)
          .materialize()
    }

    self.fetchAccountFieldsError = userAccountFields.errors().ignoreValues()

    let shouldHideEmailWarning = userAccountFields.values()
      .map { response -> Bool in
        guard let isEmailVerified = response.me.isEmailVerified,
          let isDeliverable = response.me.isDeliverable else {
            return true
        }

        return isEmailVerified && isDeliverable
    }

    let shouldHideEmailPasswordSection = userAccountFields.values()
      .map { $0.me.hasPassword == .some(false) }

    self.userHasPasswordAndEmailProperty <~ userAccountFields.values()
      .map { ($0.me.hasPassword == .some(true), $0.me.email) }


    let chosenCurrency = userAccountFields.values()
      .map { Currency(rawValue: $0.me.chosenCurrency ?? Currency.USD.rawValue) ?? Currency.USD }

    self.reloadData = Signal.combineLatest(
      chosenCurrency,
      shouldHideEmailWarning,
      shouldHideEmailPasswordSection
    )

    self.transitionToViewController = chosenCurrency
      .takePairWhen(self.selectedCellTypeProperty.signal.skipNil())
      .map { ($1, $0) }
      .map(viewControllerFactory)
      .skipNil()

    self.viewDidAppearProperty.signal
      .observeValues { _ in AppEnvironment.current.koala.trackAccountView() }
  }

  private let selectedCellTypeProperty = MutableProperty<SettingsAccountCellType?>(nil)
  public func didSelectRow(cellType: SettingsAccountCellType) {
    self.selectedCellTypeProperty.value = cellType
  }

  fileprivate let viewWillAppearProperty = MutableProperty(())
  public func viewWillAppear() {
    self.viewWillAppearProperty.value = ()
  }

  fileprivate let viewDidAppearProperty = MutableProperty(())
  public func viewDidAppear() {
    self.viewDidAppearProperty.value = ()
  }

  fileprivate let viewDidLoadProperty = MutableProperty(())
  public func viewDidLoad() {
    self.viewDidLoadProperty.value = ()
  }

<<<<<<< HEAD
  fileprivate let userHasPasswordAndEmailProperty = MutableProperty<(Bool, String?)>((true, nil))
  public var userHasPasswordAndEmail: (Bool, String?) {
    return self.userHasPasswordAndEmailProperty.value
  }

  public let currencyUpdated: Signal<Void, NoError>
  public let dismissCurrencyPicker: Signal<Void, NoError>
=======
>>>>>>> c93631db
  public let fetchAccountFieldsError: Signal<Void, NoError>
  public let reloadData: Signal<(Currency, Bool, Bool), NoError>
  public let transitionToViewController: Signal<UIViewController, NoError>

  public var inputs: SettingsAccountViewModelInputs { return self }
  public var outputs: SettingsAccountViewModelOutputs { return self }
}<|MERGE_RESOLUTION|>--- conflicted
+++ resolved
@@ -14,11 +14,7 @@
   var fetchAccountFieldsError: Signal<Void, NoError> { get }
   var reloadData: Signal<(Currency, Bool, Bool), NoError> { get }
   var transitionToViewController: Signal<UIViewController, NoError> { get }
-<<<<<<< HEAD
-  var updateCurrencyFailure: Signal<String, NoError> { get }
   var userHasPasswordAndEmail: (Bool, String?) { get }
-=======
->>>>>>> c93631db
 }
 
 public protocol SettingsAccountViewModelType {
@@ -95,16 +91,11 @@
     self.viewDidLoadProperty.value = ()
   }
 
-<<<<<<< HEAD
   fileprivate let userHasPasswordAndEmailProperty = MutableProperty<(Bool, String?)>((true, nil))
   public var userHasPasswordAndEmail: (Bool, String?) {
     return self.userHasPasswordAndEmailProperty.value
   }
 
-  public let currencyUpdated: Signal<Void, NoError>
-  public let dismissCurrencyPicker: Signal<Void, NoError>
-=======
->>>>>>> c93631db
   public let fetchAccountFieldsError: Signal<Void, NoError>
   public let reloadData: Signal<(Currency, Bool, Bool), NoError>
   public let transitionToViewController: Signal<UIViewController, NoError>
