import KsApi
import Prelude
import ReactiveSwift
import Result

public protocol SettingsAccountViewModelInputs {
  func didConfirmChangeCurrency()
  func dismissPickerTap()
  func didSelectRow(cellType: SettingsAccountCellType)
  func showChangeCurrencyAlert(for currency: Currency)
  func viewWillAppear()
  func viewDidAppear()
  func viewDidLoad()
}

public protocol SettingsAccountViewModelOutputs {
  var dismissCurrencyPicker: Signal<Void, NoError> { get }
  var fetchAccountFieldsError: Signal<Void, NoError> { get }
  var presentCurrencyPicker: Signal<Currency, NoError> { get }
  var reloadData: Signal<(Currency, Bool, Bool), NoError> { get }
  var showAlert: Signal<(), NoError> { get }
  var transitionToViewController: Signal<UIViewController, NoError> { get }
  var updateCurrencyFailure: Signal<String, NoError> { get }
}

public protocol SettingsAccountViewModelType {
  var inputs: SettingsAccountViewModelInputs { get }
  var outputs: SettingsAccountViewModelOutputs { get }
}

public final class SettingsAccountViewModel: SettingsAccountViewModelInputs,
SettingsAccountViewModelOutputs, SettingsAccountViewModelType {

  public init(_ viewControllerFactory: @escaping (SettingsAccountCellType) -> UIViewController?) {
    let userAccountFields = self.viewWillAppearProperty.signal
      .switchMap { _ in
        return AppEnvironment.current.apiService
          .fetchGraphUserAccountFields(query: UserQueries.account.query)
          .materialize()
    }

    self.fetchAccountFieldsError = userAccountFields.errors().ignoreValues()

    let shouldHideEmailWarning = userAccountFields.values()
      .map { response -> Bool in
        guard let isEmailVerified = response.me.isEmailVerified,
          let isDeliverable = response.me.isDeliverable else {
            return true
        }

        return isEmailVerified && isDeliverable
    }

    let shouldHideEmailPasswordSection = userAccountFields.values()
      .map { $0.me.hasPassword == .some(false) }

    let chosenCurrency = userAccountFields.values()
      .map { Currency(rawValue: $0.me.chosenCurrency ?? Currency.USD.rawValue) ?? Currency.USD }

    let currencyCellSelected = self.selectedCellTypeProperty.signal
      .skipNil()
      .filter { $0 == .currency }

    let didConfirmChangeCurrency = self.didConfirmChangeCurrencyProperty.signal

    let updateCurrencyEvent = self.changeCurrencyAlertProperty.signal.skipNil()
      .takeWhen(didConfirmChangeCurrency.signal)
      .map { ChangeCurrencyInput(chosenCurrency: $0.rawValue) }
      .switchMap {
        AppEnvironment.current.apiService.changeCurrency(input: $0)
          .ksr_delay(AppEnvironment.current.apiDelayInterval, on: AppEnvironment.current.scheduler)
          .materialize()
    }

    let updateCurrency = self.changeCurrencyAlertProperty.signal.skipNil()
      .takeWhen(updateCurrencyEvent.values().ignoreValues())

    self.updateCurrencyFailure = updateCurrencyEvent.errors()
      .map { $0.localizedDescription }

    let currency = Signal.merge(chosenCurrency, updateCurrency)

    self.reloadData = Signal.combineLatest(currency, shouldHideEmailWarning, shouldHideEmailPasswordSection)

    let updateCurrencyInProgress = Signal.merge(
      self.viewDidLoadProperty.signal.mapConst(false),
      didConfirmChangeCurrency.signal.mapConst(true),
      updateCurrencyEvent.filter { $0.isTerminating }.mapConst(false)
    )

    self.presentCurrencyPicker = Signal.combineLatest(currency, updateCurrencyInProgress)
      .takePairWhen(currencyCellSelected.signal)
      .map(unpack)
      .filter(second >>> isFalse)
      .map(first)

    self.dismissCurrencyPicker = self.dismissPickerTapProperty.signal

    self.transitionToViewController = self.selectedCellTypeProperty.signal.skipNil()
      .map(viewControllerFactory)
      .skipNil()

    self.showAlert = self.changeCurrencyAlertProperty.signal.skipNil().ignoreValues()

    self.viewDidAppearProperty.signal
      .observeValues { _ in AppEnvironment.current.koala.trackAccountView() }

    // Koala
    updateCurrency.signal
      .observeValues { AppEnvironment.current.koala.trackChangedCurrency($0) }
  }

  private let selectedCellTypeProperty = MutableProperty<SettingsAccountCellType?>(nil)
  public func didSelectRow(cellType: SettingsAccountCellType) {
    self.selectedCellTypeProperty.value = cellType
  }

  private let changeCurrencyAlertProperty = MutableProperty<Currency?>(nil)
  public func showChangeCurrencyAlert(for currency: Currency) {
    self.changeCurrencyAlertProperty.value = currency
  }

  private let dismissPickerTapProperty = MutableProperty(())
  public func dismissPickerTap() {
    self.dismissPickerTapProperty.value = ()
  }

  private let didConfirmChangeCurrencyProperty = MutableProperty(())
  public func didConfirmChangeCurrency() {
    self.didConfirmChangeCurrencyProperty.value = ()
  }

<<<<<<< HEAD
  private let viewDidLoadProperty = MutableProperty(())
=======
  fileprivate let viewWillAppearProperty = MutableProperty(())
  public func viewWillAppear() {
    self.viewWillAppearProperty.value = ()
  }

  fileprivate let viewDidAppearProperty = MutableProperty(())
  public func viewDidAppear() {
    self.viewDidAppearProperty.value = ()
  }

  fileprivate let viewDidLoadProperty = MutableProperty(())
>>>>>>> 82b03742
  public func viewDidLoad() {
    self.viewDidLoadProperty.value = ()
  }

  public let dismissCurrencyPicker: Signal<Void, NoError>
<<<<<<< HEAD
  public let presentCurrencyPicker: Signal<Void, NoError>
  public let reloadData: Signal<(User, Currency), NoError>
=======
  public let fetchAccountFieldsError: Signal<Void, NoError>
  public let reloadData: Signal<(Currency, Bool, Bool), NoError>
  public let presentCurrencyPicker: Signal<Currency, NoError>
>>>>>>> 82b03742
  public let showAlert: Signal<(), NoError>
  public let transitionToViewController: Signal<UIViewController, NoError>
  public let updateCurrencyFailure: Signal<String, NoError>

  public var inputs: SettingsAccountViewModelInputs { return self }
  public var outputs: SettingsAccountViewModelOutputs { return self }
}<|MERGE_RESOLUTION|>--- conflicted
+++ resolved
@@ -102,12 +102,12 @@
 
     self.showAlert = self.changeCurrencyAlertProperty.signal.skipNil().ignoreValues()
 
-    self.viewDidAppearProperty.signal
-      .observeValues { _ in AppEnvironment.current.koala.trackAccountView() }
-
     // Koala
     updateCurrency.signal
       .observeValues { AppEnvironment.current.koala.trackChangedCurrency($0) }
+
+    self.viewDidAppearProperty.signal
+      .observeValues { _ in AppEnvironment.current.koala.trackAccountView() }
   }
 
   private let selectedCellTypeProperty = MutableProperty<SettingsAccountCellType?>(nil)
@@ -130,9 +130,6 @@
     self.didConfirmChangeCurrencyProperty.value = ()
   }
 
-<<<<<<< HEAD
-  private let viewDidLoadProperty = MutableProperty(())
-=======
   fileprivate let viewWillAppearProperty = MutableProperty(())
   public func viewWillAppear() {
     self.viewWillAppearProperty.value = ()
@@ -144,20 +141,14 @@
   }
 
   fileprivate let viewDidLoadProperty = MutableProperty(())
->>>>>>> 82b03742
   public func viewDidLoad() {
     self.viewDidLoadProperty.value = ()
   }
 
   public let dismissCurrencyPicker: Signal<Void, NoError>
-<<<<<<< HEAD
-  public let presentCurrencyPicker: Signal<Void, NoError>
-  public let reloadData: Signal<(User, Currency), NoError>
-=======
   public let fetchAccountFieldsError: Signal<Void, NoError>
   public let reloadData: Signal<(Currency, Bool, Bool), NoError>
   public let presentCurrencyPicker: Signal<Currency, NoError>
->>>>>>> 82b03742
   public let showAlert: Signal<(), NoError>
   public let transitionToViewController: Signal<UIViewController, NoError>
   public let updateCurrencyFailure: Signal<String, NoError>
