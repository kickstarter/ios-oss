import KsApi
import Prelude
import ReactiveSwift
import Result

public protocol SettingsAccountViewModelInputs {
  func didSelectRow(cellType: SettingsAccountCellType)
  func viewWillAppear()
  func viewDidAppear()
  func viewDidLoad()
}

public protocol SettingsAccountViewModelOutputs {
  var fetchAccountFieldsError: Signal<Void, NoError> { get }
  var reloadData: Signal<(Currency, Bool, Bool), NoError> { get }
  var transitionToViewController: Signal<UIViewController, NoError> { get }
}

public protocol SettingsAccountViewModelType {
  var inputs: SettingsAccountViewModelInputs { get }
  var outputs: SettingsAccountViewModelOutputs { get }
}

public final class SettingsAccountViewModel: SettingsAccountViewModelInputs,
SettingsAccountViewModelOutputs, SettingsAccountViewModelType {

  public init(_ viewControllerFactory: @escaping (SettingsAccountCellType, Currency) -> UIViewController?) {
    let userAccountFields = self.viewWillAppearProperty.signal
      .switchMap { _ in
        return AppEnvironment.current.apiService
          .fetchGraphUserAccountFields(query: UserQueries.account.query)
          .materialize()
    }

    self.fetchAccountFieldsError = userAccountFields.errors().ignoreValues()

    let shouldHideEmailWarning = userAccountFields.values()
      .map { response -> Bool in
        guard let isEmailVerified = response.me.isEmailVerified,
          let isDeliverable = response.me.isDeliverable else {
            return true
        }

        return isEmailVerified && isDeliverable
    }

    let shouldHideEmailPasswordSection = userAccountFields.values()
      .map { $0.me.hasPassword == .some(false) }

    let chosenCurrency = userAccountFields.values()
      .map { Currency(rawValue: $0.me.chosenCurrency ?? Currency.USD.rawValue) ?? Currency.USD }

    self.reloadData = Signal.combineLatest(
      chosenCurrency,
      shouldHideEmailWarning,
      shouldHideEmailPasswordSection
    )

    self.transitionToViewController = chosenCurrency
      .takePairWhen(self.selectedCellTypeProperty.signal.skipNil())
      .map { ($1, $0) }
      .map(viewControllerFactory)
      .skipNil()

<<<<<<< HEAD
=======
    self.showAlert = self.changeCurrencyAlertProperty.signal.skipNil().ignoreValues()

    // Koala
    updateCurrency.signal
      .observeValues { AppEnvironment.current.koala.trackChangedCurrency($0) }

>>>>>>> 81e3cd0a
    self.viewDidAppearProperty.signal
      .observeValues { _ in AppEnvironment.current.koala.trackAccountView() }
  }

  private let selectedCellTypeProperty = MutableProperty<SettingsAccountCellType?>(nil)
  public func didSelectRow(cellType: SettingsAccountCellType) {
    self.selectedCellTypeProperty.value = cellType
  }

<<<<<<< HEAD
=======
  private let changeCurrencyAlertProperty = MutableProperty<Currency?>(nil)
  public func showChangeCurrencyAlert(for currency: Currency) {
    self.changeCurrencyAlertProperty.value = currency
  }

  private let dismissPickerTapProperty = MutableProperty(())
  public func dismissPickerTap() {
    self.dismissPickerTapProperty.value = ()
  }

  private let didConfirmChangeCurrencyProperty = MutableProperty(())
  public func didConfirmChangeCurrency() {
    self.didConfirmChangeCurrencyProperty.value = ()
  }

>>>>>>> 81e3cd0a
  fileprivate let viewWillAppearProperty = MutableProperty(())
  public func viewWillAppear() {
    self.viewWillAppearProperty.value = ()
  }

  fileprivate let viewDidAppearProperty = MutableProperty(())
  public func viewDidAppear() {
    self.viewDidAppearProperty.value = ()
  }

  fileprivate let viewDidLoadProperty = MutableProperty(())
  public func viewDidLoad() {
    self.viewDidLoadProperty.value = ()
  }

  public let fetchAccountFieldsError: Signal<Void, NoError>
  public let reloadData: Signal<(Currency, Bool, Bool), NoError>
  public let transitionToViewController: Signal<UIViewController, NoError>

  public var inputs: SettingsAccountViewModelInputs { return self }
  public var outputs: SettingsAccountViewModelOutputs { return self }
}<|MERGE_RESOLUTION|>--- conflicted
+++ resolved
@@ -62,15 +62,6 @@
       .map(viewControllerFactory)
       .skipNil()
 
-<<<<<<< HEAD
-=======
-    self.showAlert = self.changeCurrencyAlertProperty.signal.skipNil().ignoreValues()
-
-    // Koala
-    updateCurrency.signal
-      .observeValues { AppEnvironment.current.koala.trackChangedCurrency($0) }
-
->>>>>>> 81e3cd0a
     self.viewDidAppearProperty.signal
       .observeValues { _ in AppEnvironment.current.koala.trackAccountView() }
   }
@@ -80,24 +71,6 @@
     self.selectedCellTypeProperty.value = cellType
   }
 
-<<<<<<< HEAD
-=======
-  private let changeCurrencyAlertProperty = MutableProperty<Currency?>(nil)
-  public func showChangeCurrencyAlert(for currency: Currency) {
-    self.changeCurrencyAlertProperty.value = currency
-  }
-
-  private let dismissPickerTapProperty = MutableProperty(())
-  public func dismissPickerTap() {
-    self.dismissPickerTapProperty.value = ()
-  }
-
-  private let didConfirmChangeCurrencyProperty = MutableProperty(())
-  public func didConfirmChangeCurrency() {
-    self.didConfirmChangeCurrencyProperty.value = ()
-  }
-
->>>>>>> 81e3cd0a
   fileprivate let viewWillAppearProperty = MutableProperty(())
   public func viewWillAppear() {
     self.viewWillAppearProperty.value = ()
