@testable import KsApi
@testable import Library
import Prelude
import ReactiveExtensions
import ReactiveExtensions_TestHelpers
import ReactiveSwift
import XCTest

final class RewardAddOnSelectionViewModelTests: TestCase {
  private let vm: RewardAddOnSelectionViewModelType = RewardAddOnSelectionViewModel()

  private let configureContinueCTAViewWithDataIsLoading = TestObserver<Bool, Never>()
  private let configureContinueCTAViewWithDataIsValid = TestObserver<Bool, Never>()
  private let configureContinueCTAViewWithDataQuantity = TestObserver<Int, Never>()
  private let configurePledgeShippingLocationViewControllerWithDataProject = TestObserver<Project, Never>()
  private let configurePledgeShippingLocationViewControllerWithDataReward = TestObserver<Reward, Never>()
  private let configurePledgeShippingLocationViewControllerWithDataShowAmount = TestObserver<Bool, Never>()
  private let configurePledgeShippingLocationViewControllerWithDataSelectedLocationId
    = TestObserver<Int?, Never>()
  private let endRefreshing = TestObserver<(), Never>()
  private let goToPledge = TestObserver<PledgeViewData, Never>()
  private let loadAddOnRewardsIntoDataSource = TestObserver<[RewardAddOnSelectionDataSourceItem], Never>()
  private let loadAddOnRewardsIntoDataSourceAndReloadTableView
    = TestObserver<[RewardAddOnSelectionDataSourceItem], Never>()
  private let shippingLocationViewIsHidden = TestObserver<Bool, Never>()
  private let startRefreshing = TestObserver<(), Never>()

  override func setUp() {
    super.setUp()

    self.vm.outputs.configureContinueCTAViewWithData.map(first)
      .observe(self.configureContinueCTAViewWithDataQuantity.observer)
    self.vm.outputs.configureContinueCTAViewWithData.map(second)
      .observe(self.configureContinueCTAViewWithDataIsValid.observer)
    self.vm.outputs.configureContinueCTAViewWithData.map(third)
      .observe(self.configureContinueCTAViewWithDataIsLoading.observer)
    self.vm.outputs.configurePledgeShippingLocationViewControllerWithData.map { $0.0 }
      .observe(self.configurePledgeShippingLocationViewControllerWithDataProject.observer)
    self.vm.outputs.configurePledgeShippingLocationViewControllerWithData.map { $0.1 }
      .observe(self.configurePledgeShippingLocationViewControllerWithDataReward.observer)
    self.vm.outputs.configurePledgeShippingLocationViewControllerWithData.map { $0.2 }
      .observe(self.configurePledgeShippingLocationViewControllerWithDataShowAmount.observer)
    self.vm.outputs.configurePledgeShippingLocationViewControllerWithData.map { $0.3 }
      .observe(self.configurePledgeShippingLocationViewControllerWithDataSelectedLocationId.observer)
    self.vm.outputs.endRefreshing.observe(self.endRefreshing.observer)
    self.vm.outputs.goToPledge.observe(self.goToPledge.observer)
    self.vm.outputs.loadAddOnRewardsIntoDataSource.observe(self.loadAddOnRewardsIntoDataSource.observer)
    self.vm.outputs.loadAddOnRewardsIntoDataSourceAndReloadTableView
      .observe(self.loadAddOnRewardsIntoDataSourceAndReloadTableView.observer)
    self.vm.outputs.shippingLocationViewIsHidden.observe(self.shippingLocationViewIsHidden.observer)
    self.vm.outputs.startRefreshing.observe(self.startRefreshing.observer)
  }

  func testConfigurePledgeShippingLocationViewControllerWithData_ShippingEnabled() {
    self.configurePledgeShippingLocationViewControllerWithDataProject.assertDidNotEmitValue()
    self.configurePledgeShippingLocationViewControllerWithDataReward.assertDidNotEmitValue()
    self.configurePledgeShippingLocationViewControllerWithDataShowAmount.assertDidNotEmitValue()
    self.configurePledgeShippingLocationViewControllerWithDataSelectedLocationId.assertDidNotEmitValue()

    let reward = Reward.template
      |> Reward.lens.shipping.enabled .~ true

    let project = Project.template

    let data = PledgeViewData(
      project: project,
      rewards: [reward],
      selectedQuantities: [:],
      selectedLocationId: 2,
      refTag: nil,
      context: .pledge
    )

    self.vm.inputs.configure(with: data)
    self.vm.inputs.viewDidLoad()

    self.configurePledgeShippingLocationViewControllerWithDataProject.assertValues([project])
    self.configurePledgeShippingLocationViewControllerWithDataReward.assertValues([reward])
    self.configurePledgeShippingLocationViewControllerWithDataShowAmount.assertValues([false])
    self.configurePledgeShippingLocationViewControllerWithDataSelectedLocationId.assertValues([2])
  }

  func testConfigurePledgeShippingLocationViewControllerWithData_ShippingDisabled() {
    self.configurePledgeShippingLocationViewControllerWithDataProject.assertDidNotEmitValue()
    self.configurePledgeShippingLocationViewControllerWithDataReward.assertDidNotEmitValue()
    self.configurePledgeShippingLocationViewControllerWithDataShowAmount.assertDidNotEmitValue()
    self.configurePledgeShippingLocationViewControllerWithDataSelectedLocationId.assertDidNotEmitValue()

    let reward = Reward.template
      |> Reward.lens.shipping.enabled .~ false

    let project = Project.template

    let data = PledgeViewData(
      project: project,
      rewards: [reward],
      selectedQuantities: [:],
      selectedLocationId: 2,
      refTag: nil,
      context: .pledge
    )

    self.vm.inputs.configure(with: data)
    self.vm.inputs.viewDidLoad()

    self.configurePledgeShippingLocationViewControllerWithDataProject.assertDidNotEmitValue()
    self.configurePledgeShippingLocationViewControllerWithDataReward.assertDidNotEmitValue()
    self.configurePledgeShippingLocationViewControllerWithDataShowAmount.assertDidNotEmitValue()
    self.configurePledgeShippingLocationViewControllerWithDataSelectedLocationId.assertDidNotEmitValue()
  }

  func testConfigurePledgeShippingLocationViewControllerWithData_ShippingEnabled_FailedThenRefreshed() {
    self.configurePledgeShippingLocationViewControllerWithDataProject.assertDidNotEmitValue()
    self.configurePledgeShippingLocationViewControllerWithDataReward.assertDidNotEmitValue()
    self.configurePledgeShippingLocationViewControllerWithDataShowAmount.assertDidNotEmitValue()
    self.configurePledgeShippingLocationViewControllerWithDataSelectedLocationId.assertDidNotEmitValue()
    self.shippingLocationViewIsHidden.assertDidNotEmitValue()

    let reward = Reward.template
      |> Reward.lens.shipping.enabled .~ true

    let project = Project.template

    let data = PledgeViewData(
      project: project,
      rewards: [reward],
      selectedQuantities: [:],
      selectedLocationId: 2,
      refTag: nil,
      context: .pledge
    )

    self.vm.inputs.configure(with: data)
    self.vm.inputs.viewDidLoad()

    self.configurePledgeShippingLocationViewControllerWithDataProject.assertValues([project])
    self.configurePledgeShippingLocationViewControllerWithDataReward.assertValues([reward])
    self.configurePledgeShippingLocationViewControllerWithDataShowAmount.assertValues([false])
    self.configurePledgeShippingLocationViewControllerWithDataSelectedLocationId.assertValues([2])
    self.shippingLocationViewIsHidden.assertValues([false])

    self.vm.inputs.shippingLocationViewDidFailToLoad()

    self.configurePledgeShippingLocationViewControllerWithDataProject.assertValues([project])
    self.configurePledgeShippingLocationViewControllerWithDataReward.assertValues([reward])
    self.configurePledgeShippingLocationViewControllerWithDataShowAmount.assertValues([false])
    self.configurePledgeShippingLocationViewControllerWithDataSelectedLocationId.assertValues([2])
    self.shippingLocationViewIsHidden.assertValues([false, true])

    self.vm.inputs.beginRefresh()

    self.configurePledgeShippingLocationViewControllerWithDataProject.assertValues([project, project])
    self.configurePledgeShippingLocationViewControllerWithDataReward.assertValues([reward, reward])
    self.configurePledgeShippingLocationViewControllerWithDataShowAmount.assertValues([false, false])
    self.configurePledgeShippingLocationViewControllerWithDataSelectedLocationId.assertValues([2, 2])
    self.shippingLocationViewIsHidden.assertValues([false, true, false])
  }

  func testLoadAddOnRewardsIntoDataSource() {
    self.loadAddOnRewardsIntoDataSourceAndReloadTableView.assertDidNotEmitValue()

    let reward = Reward.template
      |> Reward.lens.shipping.enabled .~ false
    let project = Project.template
      |> Project.lens.rewardData.addOns .~ [reward]

    let expected = RewardAddOnCardViewData(
      project: project,
      reward: reward,
      context: .pledge,
      shippingRule: nil,
      selectedQuantities: [:]
    )

    let mockService = MockService(fetchRewardAddOnsSelectionViewRewardsResult: .success(project))

    self.startRefreshing.assertDidNotEmitValue()
    self.endRefreshing.assertDidNotEmitValue()

    withEnvironment(apiService: mockService) {
      let data = PledgeViewData(
        project: project,
        rewards: [reward],
        selectedQuantities: [:],
        selectedLocationId: nil,
        refTag: nil,
        context: .pledge
      )

      self.vm.inputs.configure(with: data)
      self.vm.inputs.viewDidLoad()

      self.startRefreshing.assertValueCount(0)
      self.endRefreshing.assertValueCount(0)

      self.scheduler.advance()

      self.startRefreshing.assertValueCount(0)
      self.endRefreshing.assertValueCount(1)

      self.loadAddOnRewardsIntoDataSourceAndReloadTableView.assertValues([[.rewardAddOn(expected)]])
    }
  }

  func testLoadAddOnRewardsIntoDataSource_Error() {
    self.loadAddOnRewardsIntoDataSourceAndReloadTableView.assertDidNotEmitValue()

    let reward = Reward.template
    let project = Project.template

    let mockService = MockService(fetchRewardAddOnsSelectionViewRewardsResult: .failure(.couldNotParseJSON))

    withEnvironment(apiService: mockService) {
      let data = PledgeViewData(
        project: project,
        rewards: [reward],
        selectedQuantities: [:],
        selectedLocationId: nil,
        refTag: nil,
        context: .pledge
      )

      self.vm.inputs.configure(with: data)
      self.vm.inputs.viewDidLoad()

      self.scheduler.advance()

      self.loadAddOnRewardsIntoDataSourceAndReloadTableView.assertValues([[.emptyState(.errorPullToRefresh)]])
    }
  }

  func testLoadAddOnRewardsIntoDataSource_Error_SuccessOnRefresh() {
    self.loadAddOnRewardsIntoDataSourceAndReloadTableView.assertDidNotEmitValue()

    let reward = Reward.template
      |> Reward.lens.shipping.enabled .~ false
    let project = Project.template
      |> Project.lens.rewardData.addOns .~ [reward]

    let mockService1 = MockService(fetchRewardAddOnsSelectionViewRewardsResult: .failure(.couldNotParseJSON))

    self.startRefreshing.assertDidNotEmitValue()
    self.endRefreshing.assertDidNotEmitValue()

    withEnvironment(apiService: mockService1) {
      let data = PledgeViewData(
        project: project,
        rewards: [reward],
        selectedQuantities: [:],
        selectedLocationId: nil,
        refTag: nil,
        context: .pledge
      )

      self.vm.inputs.configure(with: data)
      self.vm.inputs.viewDidLoad()

      self.startRefreshing.assertValueCount(0)
      self.endRefreshing.assertValueCount(0)

      self.scheduler.advance()

      self.startRefreshing.assertValueCount(0)
      self.endRefreshing.assertValueCount(1)

      self.loadAddOnRewardsIntoDataSourceAndReloadTableView.assertValues([[.emptyState(.errorPullToRefresh)]])
    }

    let expected = RewardAddOnCardViewData(
      project: project,
      reward: reward,
      context: .pledge,
      shippingRule: nil,
      selectedQuantities: [:]
    )

    let mockService2 = MockService(fetchRewardAddOnsSelectionViewRewardsResult: .success(project))

    withEnvironment(apiService: mockService2) {
      self.vm.inputs.beginRefresh()

      self.startRefreshing.assertValueCount(1)
      self.endRefreshing.assertValueCount(1)

      self.scheduler.advance()

      self.startRefreshing.assertValueCount(1)
      self.endRefreshing.assertValueCount(2)

      self.loadAddOnRewardsIntoDataSourceAndReloadTableView.assertValues([
        [.emptyState(.errorPullToRefresh)],
        [.rewardAddOn(expected)]
      ])
    }
  }

  func testLoadAddOnRewardsIntoDataSource_DigitalOnlyBaseReward() {
    self.loadAddOnRewardsIntoDataSourceAndReloadTableView.assertDidNotEmitValue()

    let reward = Reward.template
      |> Reward.lens.id .~ 99
      |> Reward.lens.shipping.enabled .~ false

    let noShippingAddOn = Reward.template
      |> Reward.lens.id .~ 1
      |> Reward.lens.shipping.enabled .~ false

    let shippingAddOn1 = Reward.template
      |> Reward.lens.id .~ 2
      |> Reward.lens.shipping.enabled .~ true

    let shippingAddOn2 = Reward.template
      |> Reward.lens.id .~ 3
      |> Reward.lens.shipping.enabled .~ true

    let project = Project.template
      |> Project.lens.rewardData.rewards .~ [reward]
      |> Project.lens.rewardData.addOns .~ [shippingAddOn1, noShippingAddOn, shippingAddOn2]

    let expected = RewardAddOnCardViewData(
      project: project,
      reward: noShippingAddOn,
      context: .pledge,
      shippingRule: nil,
      selectedQuantities: [:]
    )

    let mockService = MockService(fetchRewardAddOnsSelectionViewRewardsResult: .success(project))

    withEnvironment(apiService: mockService) {
      let data = PledgeViewData(
        project: project,
        rewards: [reward, noShippingAddOn],
        selectedQuantities: [:],
        selectedLocationId: nil,
        refTag: nil,
        context: .pledge
      )

      self.vm.inputs.configure(with: data)
      self.vm.inputs.viewDidLoad()

      self.scheduler.advance()

      self.loadAddOnRewardsIntoDataSourceAndReloadTableView.assertValues([[.rewardAddOn(expected)]])
      XCTAssertEqual(
        self.loadAddOnRewardsIntoDataSourceAndReloadTableView.values.last?.count, 1,
        "Only the single add-on reward without shipping is emitted for no-shipping base reward."
      )
    }
  }

  func testLoadAddOnRewardsIntoDataSource_FilteredOutUnavailableUnbackedAddOns() {
    self.loadAddOnRewardsIntoDataSourceAndReloadTableView.assertDidNotEmitValue()

    let baseReward = Reward.template
      |> Reward.lens.id .~ 99

    // regular, no limit add-on.
    let addOn1 = Reward.template
      |> Reward.lens.id .~ 1
      |> Reward.lens.limit .~ nil
      |> Reward.lens.remaining .~ nil
      |> Reward.lens.endsAt .~ nil

    // timebased add-on, ended 60 secs ago.
    let addOn2 = Reward.template
      |> Reward.lens.id .~ 2
      |> Reward.lens.limit .~ nil
      |> Reward.lens.remaining .~ nil
      |> Reward.lens.endsAt .~ (MockDate().timeIntervalSince1970 - 60)

    // timebased add-on, ended 60 secs ago (backed).
    let addOn3 = Reward.template
      |> Reward.lens.id .~ 3
      |> Reward.lens.endsAt .~ (MockDate().timeIntervalSince1970 - 60)

    // limited, unavailable add-on.
    let addOn4 = Reward.template
      |> Reward.lens.id .~ 4
      |> Reward.lens.limit .~ 5
      |> Reward.lens.remaining .~ 0

    // time-based, available add-on, ends in 60 secs.
    let addOn5 = Reward.template
      |> Reward.lens.id .~ 5
      |> Reward.lens.limit .~ nil
      |> Reward.lens.remaining .~ nil
      |> Reward.lens.endsAt .~ (MockDate().timeIntervalSince1970 + 60)

    // limited, available add-on.
    let addOn6 = Reward.template
      |> Reward.lens.id .~ 6
      |> Reward.lens.limit .~ 5
      |> Reward.lens.remaining .~ 2

    // timebased add-on, starts in 60 seconds
    let addOn7 = Reward.template
      |> Reward.lens.id .~ 7
      |> Reward.lens.limit .~ nil
      |> Reward.lens.remaining .~ nil
      |> Reward.lens.startsAt .~ (MockDate().timeIntervalSince1970 + 60)

    // timebased add-on, started 60 seconds ago.
    let addOn8 = Reward.template
      |> Reward.lens.id .~ 8
      |> Reward.lens.limit .~ nil
      |> Reward.lens.remaining .~ nil
      |> Reward.lens.startsAt .~ (MockDate().timeIntervalSince1970 - 60)

    // timebased add-on, both startsAt and endsAt are within a valid range
    let addOn9 = Reward.template
      |> Reward.lens.id .~ 9
      |> Reward.lens.limit .~ nil
      |> Reward.lens.remaining .~ nil
      |> Reward.lens.startsAt .~ (MockDate().timeIntervalSince1970 - 60)
      |> Reward.lens.endsAt .~ (MockDate().timeIntervalSince1970 + 60)

    // timebased add-on, invalid range
    let addOn10 = Reward.template
      |> Reward.lens.id .~ 10
      |> Reward.lens.limit .~ nil
      |> Reward.lens.remaining .~ nil
      |> Reward.lens.startsAt .~ (MockDate().timeIntervalSince1970 + 30)
      |> Reward.lens.endsAt .~ (MockDate().timeIntervalSince1970 + 60)

    let project = Project.template
      |> Project.lens.rewardData.rewards .~ [baseReward]
      |> Project.lens.rewardData
      .addOns .~ [addOn1, addOn2, addOn3, addOn4, addOn5, addOn6, addOn7, addOn8, addOn9, addOn10]
      |> Project.lens.personalization.backing .~ (
        .template
          |> Backing.lens.addOns .~ [addOn3]
          |> Backing.lens.reward .~ baseReward
          |> Backing.lens.rewardId .~ baseReward.id
      )

    let expectedAddOns = [addOn1, addOn3, addOn5, addOn6, addOn8, addOn9]

    let expected = expectedAddOns
      .map { reward in
        RewardAddOnCardViewData(
          project: project,
          reward: reward,
          context: .pledge,
          shippingRule: nil,
          selectedQuantities: [baseReward.id: 1, addOn3.id: 1]
        )
      }
      .map(RewardAddOnSelectionDataSourceItem.rewardAddOn)

    let mockService = MockService(fetchRewardAddOnsSelectionViewRewardsResult: .success(project))

    withEnvironment(apiService: mockService) {
      let data = PledgeViewData(
        project: project,
        rewards: [baseReward],
        selectedQuantities: [:],
        selectedLocationId: nil,
        refTag: nil,
        context: .pledge
      )

      self.vm.inputs.configure(with: data)
      self.vm.inputs.viewDidLoad()

      self.scheduler.advance()

      self.loadAddOnRewardsIntoDataSourceAndReloadTableView.assertValues([expected])
    }
  }

  func testLoadAddOnRewardsIntoDataSource_UnrestrictedShippingBaseReward() {
    self.loadAddOnRewardsIntoDataSourceAndReloadTableView.assertDidNotEmitValue()

    let shippingRule = ShippingRule.template
      |> ShippingRule.lens.location .~ (.template |> Location.lens.id .~ 8)

    let reward = Reward.template
      |> Reward.lens.shipping.enabled .~ true
      |> Reward.lens.shipping.preference .~ .unrestricted
      |> Reward.lens.id .~ 99

    let noShippingAddOn = Reward.template
      |> Reward.lens.id .~ 1
      |> Reward.lens.shipping.enabled .~ false
      |> Reward.lens.shipping.preference .~ Reward.Shipping.Preference.none

    let shippingAddOn1 = Reward.template
      |> Reward.lens.id .~ 2
      |> Reward.lens.shipping.enabled .~ true
      |> Reward.lens.shippingRulesExpanded .~ [
        shippingRule,
        shippingRule |> ShippingRule.lens.location .~ (.template |> Location.lens.id .~ 99)
      ]

    let shippingAddOn2 = Reward.template
      |> Reward.lens.id .~ 3
      |> Reward.lens.shipping.enabled .~ true
      |> Reward.lens.shippingRulesExpanded .~ [
        shippingRule,
        shippingRule |> ShippingRule.lens.location .~ (.template |> Location.lens.id .~ 99)
      ]

    let shippingAddOn3 = Reward.template
      |> Reward.lens.id .~ 4
      |> Reward.lens.shipping.enabled .~ true
      |> Reward.lens.shippingRulesExpanded .~ [
        shippingRule |> ShippingRule.lens.location .~ (.template |> Location.lens.id .~ 3)
      ]

    let shippingAddOn4 = Reward.template
      |> Reward.lens.id .~ 5
      |> Reward.lens.shipping.enabled .~ true
      |> Reward.lens.shippingRulesExpanded .~ [shippingRule]

    let project = Project.template
      |> Project.lens.rewardData.rewards .~ [reward]
      |> Project.lens.rewardData.addOns .~ [
        shippingAddOn1,
        noShippingAddOn,
        shippingAddOn2,
        shippingAddOn3,
        shippingAddOn4
      ]

    let expectedAddOns = [shippingAddOn1, noShippingAddOn, shippingAddOn2, shippingAddOn4]

    let expected = expectedAddOns
      .map { reward in
        RewardAddOnCardViewData(
          project: project,
          reward: reward,
          context: .pledge,
          shippingRule: reward.shippingRulesExpanded?.first,
          selectedQuantities: [:]
        )
      }
      .map(RewardAddOnSelectionDataSourceItem.rewardAddOn)

    let mockService = MockService(fetchRewardAddOnsSelectionViewRewardsResult: .success(project))

    withEnvironment(apiService: mockService) {
      let data = PledgeViewData(
        project: project,
        rewards: [reward],
        selectedQuantities: [:],
        selectedLocationId: nil,
        refTag: nil,
        context: .pledge
      )

      self.vm.inputs.configure(with: data)
      self.vm.inputs.viewDidLoad()

      self.loadAddOnRewardsIntoDataSourceAndReloadTableView.assertDidNotEmitValue(
        "Nothing is emitted until a shipping location is selected"
      )

      self.scheduler.advance()

      self.vm.inputs.shippingRuleSelected(shippingRule)

      self.scheduler.advance()

      self.loadAddOnRewardsIntoDataSourceAndReloadTableView.assertValues([expected])
      XCTAssertEqual(
        self.loadAddOnRewardsIntoDataSourceAndReloadTableView.values.last?.count, 4,
        """
        Digital and restricted shipping add-on rewards that ship to the
        selected shipping location are emitted for unrestricted shipping base reward."
        """
      )
    }
  }

  func testLoadAddOnRewardsIntoDataSource_RestrictedShippingBaseReward() {
    self.loadAddOnRewardsIntoDataSourceAndReloadTableView.assertDidNotEmitValue()

    let shippingRule = ShippingRule.template
      |> ShippingRule.lens.location .~ (.template |> Location.lens.id .~ 99)

    let reward = Reward.template
      |> Reward.lens.shipping.enabled .~ true
      |> Reward.lens.shipping.preference .~ .restricted
      |> Reward.lens.id .~ 99

    let noShippingAddOn = Reward.template
      |> Reward.lens.id .~ 1
      |> Reward.lens.shipping.enabled .~ false
      |> Reward.lens.shipping.preference .~ Reward.Shipping.Preference.none

    let shippingAddOn1 = Reward.template
      |> Reward.lens.id .~ 2
      |> Reward.lens.shipping.enabled .~ true
      |> Reward.lens.shippingRulesExpanded .~ [shippingRule]

    let shippingAddOn2 = Reward.template
      |> Reward.lens.id .~ 3
      |> Reward.lens.shipping.enabled .~ true
      |> Reward.lens.shippingRulesExpanded .~ [shippingRule]

    let shippingAddOn3 = Reward.template
      |> Reward.lens.id .~ 4
      |> Reward.lens.shipping.enabled .~ true
      |> Reward.lens.shippingRulesExpanded .~ [
        shippingRule |> ShippingRule.lens.location .~ (.template |> Location.lens.id .~ 3)
      ]

    let shippingAddOn4 = Reward.template
      |> Reward.lens.id .~ 5
      |> Reward.lens.shipping.enabled .~ true

    let project = Project.template
      |> Project.lens.rewardData.rewards .~ [reward]
      |> Project.lens.rewardData.addOns .~ [
        shippingAddOn1,
        noShippingAddOn,
        shippingAddOn2,
        shippingAddOn3,
        shippingAddOn4
      ]

    let expectedAddOns = [shippingAddOn1, noShippingAddOn, shippingAddOn2]

    let expected = expectedAddOns
      .map { reward in
        RewardAddOnCardViewData(
          project: project,
          reward: reward,
          context: .pledge,
          shippingRule: reward.shippingRulesExpanded?.first,
          selectedQuantities: [:]
        )
      }
      .map(RewardAddOnSelectionDataSourceItem.rewardAddOn)

    let mockService = MockService(fetchRewardAddOnsSelectionViewRewardsResult: .success(project))

    withEnvironment(apiService: mockService) {
      let data = PledgeViewData(
        project: project,
        rewards: [reward],
        selectedQuantities: [:],
        selectedLocationId: nil,
        refTag: nil,
        context: .pledge
      )

      self.vm.inputs.configure(with: data)
      self.vm.inputs.viewDidLoad()

      self.loadAddOnRewardsIntoDataSourceAndReloadTableView.assertDidNotEmitValue(
        "Nothing is emitted until a shipping location is selected"
      )

      self.scheduler.advance()

      self.vm.inputs.shippingRuleSelected(shippingRule)

      self.scheduler.advance()

      self.loadAddOnRewardsIntoDataSourceAndReloadTableView.assertValues([expected])
      XCTAssertEqual(
        self.loadAddOnRewardsIntoDataSourceAndReloadTableView.values.last?.count, 3,
        """
        Only the two shipping add-on rewards that match on location ID and
        the digital add-on are emitted for restricted shipping base reward.
        """
      )
    }
  }

  func testLoadAddOnRewardsIntoDataSource_RestrictedShippingBaseReward_MatchBasedOnAddOnLocation() {
    self.loadAddOnRewardsIntoDataSourceAndReloadTableView.assertDidNotEmitValue()

    let shippingRule = ShippingRule.template
      |> ShippingRule.lens.location .~ (.template |> Location.lens.id .~ 55)

    let reward = Reward.template
      |> Reward.lens.shipping.enabled .~ true
      |> Reward.lens.shipping.preference .~ .restricted
      |> Reward.lens.id .~ 99

    // The first addOns shippingRulesExpanded value determines what is visible
    let shippingAddOn1 = Reward.template
      |> Reward.lens.id .~ 2
      |> Reward.lens.shipping.enabled .~ true
      |> Reward.lens.shippingRulesExpanded .~ [
        shippingRule |> ShippingRule.lens.location .~ (.template |> Location.lens.id .~ 99)
      ]

    let shippingAddOn2 = Reward.template
      |> Reward.lens.id .~ 3
      |> Reward.lens.shipping.enabled .~ true
      |> Reward.lens.shippingRulesExpanded .~ [
        shippingRule |> ShippingRule.lens.location .~ (.template |> Location.lens.id .~ 99)
      ]

    let shippingAddOn3 = Reward.template
      |> Reward.lens.id .~ 4
      |> Reward.lens.shipping.enabled .~ true
      |> Reward.lens.shippingRulesExpanded .~ [
        shippingRule |> ShippingRule.lens.location .~ (.template |> Location.lens.id .~ 3)
      ]

    let shippingAddOn4 = Reward.template
      |> Reward.lens.id .~ 5
      |> Reward.lens.shipping.enabled .~ true
      |> Reward.lens.shippingRulesExpanded .~ [
        shippingRule |> ShippingRule.lens.location .~ (.template |> Location.lens.id .~ 3)
      ]

    let project = Project.template
      |> Project.lens.rewardData.rewards .~ [reward]
      |> Project.lens.rewardData.addOns .~ [
        shippingAddOn1,
        shippingAddOn2,
        shippingAddOn3,
        shippingAddOn4
      ]

    let expectedAddOns = [shippingAddOn1, shippingAddOn2]

    let expected = expectedAddOns
      .map { reward in
        RewardAddOnCardViewData(
          project: project,
          reward: reward,
          context: .pledge,
          shippingRule: reward.shippingRulesExpanded?.first,
          selectedQuantities: [:]
        )
      }
      .map(RewardAddOnSelectionDataSourceItem.rewardAddOn)

    let mockService = MockService(fetchRewardAddOnsSelectionViewRewardsResult: .success(project))

    withEnvironment(apiService: mockService) {
      let data = PledgeViewData(
        project: project,
        rewards: [reward],
        selectedQuantities: [:],
        selectedLocationId: nil,
        refTag: nil,
        context: .pledge
      )

      self.vm.inputs.configure(with: data)
      self.vm.inputs.viewDidLoad()

      self.loadAddOnRewardsIntoDataSourceAndReloadTableView.assertDidNotEmitValue(
        "Nothing is emitted until a shipping location is selected"
      )

      self.scheduler.advance()

      self.vm.inputs.shippingRuleSelected(shippingRule)

      self.scheduler.advance()

      self.loadAddOnRewardsIntoDataSourceAndReloadTableView.assertValues([expected])
      XCTAssertEqual(
        self.loadAddOnRewardsIntoDataSourceAndReloadTableView.values.last?.count, 2,
        "Only addOns with the same location ID given from the shippingRulesExpanded should be visible"
      )
    }
  }

  func testUpdatingQuantities() {
    self.configureContinueCTAViewWithDataQuantity.assertDidNotEmitValue()
    self.configureContinueCTAViewWithDataIsValid.assertDidNotEmitValue()
    self.loadAddOnRewardsIntoDataSource.assertDidNotEmitValue()
    self.loadAddOnRewardsIntoDataSourceAndReloadTableView.assertDidNotEmitValue()

    let shippingRule = ShippingRule.template
      |> ShippingRule.lens.location .~ (.template |> Location.lens.id .~ 99)

    let reward = Reward.template
      |> Reward.lens.shipping.enabled .~ true
      |> Reward.lens.shipping.preference .~ .unrestricted
      |> Reward.lens.id .~ 99

    let addOn1 = Reward.template
      |> Reward.lens.id .~ 1
      |> Reward.lens.shipping.enabled .~ true
      |> Reward.lens.shipping.preference .~ .unrestricted
      |> Reward.lens.shippingRulesExpanded .~ [shippingRule]

    let addOn2 = Reward.template
      |> Reward.lens.id .~ 2
      |> Reward.lens.shipping.enabled .~ true
      |> Reward.lens.shipping.preference .~ .unrestricted
      |> Reward.lens.shippingRulesExpanded .~ [shippingRule]

    let addOn3 = Reward.template
      |> Reward.lens.id .~ 3
      |> Reward.lens.shipping.enabled .~ true
      |> Reward.lens.shipping.preference .~ .unrestricted
      |> Reward.lens.shippingRulesExpanded .~ [shippingRule]

    let addOn4 = Reward.template
      |> Reward.lens.id .~ 4
      |> Reward.lens.shipping.enabled .~ true
      |> Reward.lens.shipping.preference .~ .unrestricted
      |> Reward.lens.shippingRulesExpanded .~ [shippingRule]

    let project = Project.template
      |> Project.lens.rewardData.rewards .~ [reward]
      |> Project.lens.rewardData.addOns .~ [addOn1, addOn2, addOn3, addOn4]

    let expected = [addOn1, addOn2, addOn3, addOn4].map { reward in
      RewardAddOnCardViewData(
        project: project,
        reward: reward,
        context: .pledge,
        shippingRule: shippingRule,
        selectedQuantities: [:]
      )
    }
    .map(RewardAddOnSelectionDataSourceItem.rewardAddOn)

    let mockService = MockService(fetchRewardAddOnsSelectionViewRewardsResult: .success(project))

    self.configureContinueCTAViewWithDataQuantity.assertDidNotEmitValue()
    self.configureContinueCTAViewWithDataIsValid.assertDidNotEmitValue()
    self.configureContinueCTAViewWithDataIsLoading.assertDidNotEmitValue()
    self.loadAddOnRewardsIntoDataSource.assertDidNotEmitValue()
    self.loadAddOnRewardsIntoDataSourceAndReloadTableView.assertDidNotEmitValue()

    withEnvironment(apiService: mockService) {
      let data = PledgeViewData(
        project: project,
        rewards: [reward],
        selectedQuantities: [:],
        selectedLocationId: nil,
        refTag: nil,
        context: .pledge
      )

      self.vm.inputs.configure(with: data)
      self.vm.inputs.viewDidLoad()

      self.loadAddOnRewardsIntoDataSourceAndReloadTableView.assertDidNotEmitValue(
        "Nothing is emitted until a shipping location is selected"
      )

      self.scheduler.advance()

      self.vm.inputs.shippingRuleSelected(shippingRule)

      self.scheduler.advance()

      self.loadAddOnRewardsIntoDataSource.assertDidNotEmitValue()
      self.loadAddOnRewardsIntoDataSourceAndReloadTableView.assertValues([expected])
      XCTAssertEqual(
        self.loadAddOnRewardsIntoDataSourceAndReloadTableView.values.last?.count, 4,
        "All rewards emit and tableView reloads"
      )
      self.configureContinueCTAViewWithDataQuantity.assertValues([0, 0])
      self.configureContinueCTAViewWithDataIsValid.assertValues([true, true])
      self.configureContinueCTAViewWithDataIsLoading.assertValues([true, false])

      self.vm.inputs.rewardAddOnCardViewDidSelectQuantity(quantity: 5, rewardId: 1)

      self.loadAddOnRewardsIntoDataSource.assertValueCount(1, "DataSource is updated")
      XCTAssertEqual(
        self.loadAddOnRewardsIntoDataSource.values[0][0]
          .rewardAddOnCardViewData?.selectedQuantities[1],
        5,
        "Add-on at index 1 with ID 1 has its quantity updated to 5"
      )
      self.loadAddOnRewardsIntoDataSourceAndReloadTableView.assertValues(
        [expected], "TableView does not reload again"
      )
      self.configureContinueCTAViewWithDataQuantity.assertValues([0, 0, 0, 5, 5])
      self.configureContinueCTAViewWithDataIsValid.assertValues([true, true, true, true, true])
      self.configureContinueCTAViewWithDataIsLoading.assertValues([true, false, false, false, false])
    }
  }

  func testUpdatingQuantities_ProjectBacked() {
    self.configureContinueCTAViewWithDataQuantity.assertDidNotEmitValue()
    self.configureContinueCTAViewWithDataIsValid.assertDidNotEmitValue()
    self.loadAddOnRewardsIntoDataSource.assertDidNotEmitValue()
    self.loadAddOnRewardsIntoDataSourceAndReloadTableView.assertDidNotEmitValue()

    let shippingRule = ShippingRule.template
      |> ShippingRule.lens.location .~ (.template |> Location.lens.id .~ 99)

    let reward = Reward.template
      |> Reward.lens.id .~ 99
      |> Reward.lens.shipping.enabled .~ true
      |> Reward.lens.shipping.preference .~ .unrestricted

    let addOn1 = Reward.template
      |> Reward.lens.id .~ 1
      |> Reward.lens.shipping.enabled .~ true
      |> Reward.lens.shipping.preference .~ .unrestricted
      |> Reward.lens.shippingRulesExpanded .~ [shippingRule]

    let addOn2 = Reward.template
      |> Reward.lens.id .~ 2
      |> Reward.lens.shipping.enabled .~ true
      |> Reward.lens.shipping.preference .~ .unrestricted
      |> Reward.lens.shippingRulesExpanded .~ [shippingRule]

    let addOn3 = Reward.template
      |> Reward.lens.id .~ 3
      |> Reward.lens.shipping.enabled .~ true
      |> Reward.lens.shipping.preference .~ .unrestricted
      |> Reward.lens.shippingRulesExpanded .~ [shippingRule]

    let addOn4 = Reward.template
      |> Reward.lens.id .~ 4
      |> Reward.lens.shipping.enabled .~ true
      |> Reward.lens.shipping.preference .~ .unrestricted
      |> Reward.lens.shippingRulesExpanded .~ [shippingRule]

    let project = Project.template
      |> Project.lens.rewardData.rewards .~ [reward]
      |> Project.lens.rewardData.addOns .~ [addOn1, addOn2, addOn3, addOn4]
      |> Project.lens.personalization.backing .~ (
        .template
          |> Backing.lens.paymentSource .~ Backing.PaymentSource.template
          |> Backing.lens.status .~ .pledged
          |> Backing.lens.addOns .~ [addOn1, addOn1, addOn2]
          |> Backing.lens.reward .~ reward
          |> Backing.lens.rewardId .~ reward.id
          |> Backing.lens.locationId .~ shippingRule.location.id
          |> Backing.lens.shippingAmount .~ 10
          |> Backing.lens.bonusAmount .~ 680.0
          |> Backing.lens.amount .~ 700.0
      )

    let expected = [addOn1, addOn2, addOn3, addOn4].map { addOn in
      RewardAddOnCardViewData(
        project: project,
        reward: addOn,
        context: .pledge,
        shippingRule: shippingRule,
        selectedQuantities: [
          addOn1.id: 2,
          addOn2.id: 1,
          reward.id: 1
        ]
      )
    }
    .map(RewardAddOnSelectionDataSourceItem.rewardAddOn)

    let mockService = MockService(fetchRewardAddOnsSelectionViewRewardsResult: .success(project))

    self.configureContinueCTAViewWithDataQuantity.assertDidNotEmitValue()
    self.configureContinueCTAViewWithDataIsValid.assertDidNotEmitValue()
    self.configureContinueCTAViewWithDataIsLoading.assertDidNotEmitValue()
    self.loadAddOnRewardsIntoDataSource.assertDidNotEmitValue()
    self.loadAddOnRewardsIntoDataSourceAndReloadTableView.assertDidNotEmitValue()

    withEnvironment(apiService: mockService) {
      let data = PledgeViewData(
        project: project,
        rewards: [reward],
        selectedQuantities: [:],
        selectedLocationId: nil,
        refTag: nil,
        context: .pledge
      )

      self.vm.inputs.configure(with: data)
      self.vm.inputs.viewDidLoad()

      self.scheduler.advance()

      self.loadAddOnRewardsIntoDataSourceAndReloadTableView.assertDidNotEmitValue(
        "Nothing is emitted until a shipping location is selected"
      )

      self.vm.inputs.shippingRuleSelected(shippingRule)

      self.scheduler.advance()

      self.loadAddOnRewardsIntoDataSource.assertDidNotEmitValue()
      self.loadAddOnRewardsIntoDataSourceAndReloadTableView.assertValues([expected])
      XCTAssertEqual(
        self.loadAddOnRewardsIntoDataSourceAndReloadTableView.values.last?.count, 4,
        "All rewards emit and tableView reloads"
      )
      self.configureContinueCTAViewWithDataQuantity.assertValues([0, 3])
      self.configureContinueCTAViewWithDataIsValid.assertValues([true, false])
      self.configureContinueCTAViewWithDataIsLoading.assertValues([true, false])

      self.vm.inputs.rewardAddOnCardViewDidSelectQuantity(quantity: 5, rewardId: 1)

      self.loadAddOnRewardsIntoDataSource.assertValueCount(1, "DataSource is updated")
      XCTAssertEqual(
        self.loadAddOnRewardsIntoDataSource.values[0][0]
          .rewardAddOnCardViewData?.selectedQuantities[1],
        5,
        "Add-on at index 1 with ID 1 has its quantity updated to 5"
      )
      self.loadAddOnRewardsIntoDataSourceAndReloadTableView.assertValues(
        [expected], "TableView does not reload again"
      )
      self.configureContinueCTAViewWithDataQuantity.assertValues([0, 3, 3, 6, 6])
      self.configureContinueCTAViewWithDataIsValid.assertValues([true, false, false, false, true])
      self.configureContinueCTAViewWithDataIsLoading.assertValues([true, false, false, false, false])
    }
  }

  func testShippingLocationViewIsHidden_RewardHasShipping() {
    self.shippingLocationViewIsHidden.assertDidNotEmitValue()

    let reward = Reward.template
      |> Reward.lens.shipping.enabled .~ true
    let project = Project.template

    let data = PledgeViewData(
      project: project,
      rewards: [reward],
      selectedQuantities: [reward.id: 1],
      selectedLocationId: nil,
      refTag: nil,
      context: .pledge
    )

    self.vm.inputs.configure(with: data)
    self.vm.inputs.viewDidLoad()

    self.shippingLocationViewIsHidden.assertValues([false])
  }

  func testShippingLocationViewIsHidden_NoShipping() {
    self.shippingLocationViewIsHidden.assertDidNotEmitValue()

    let reward = Reward.template
      |> Reward.lens.shipping .~ (
        .template |> Reward.Shipping.lens.enabled .~ false
      )
    let project = Project.template

    let data = PledgeViewData(
      project: project,
      rewards: [reward],
      selectedQuantities: [reward.id: 1],
      selectedLocationId: nil,
      refTag: nil,
      context: .pledge
    )

    self.vm.inputs.configure(with: data)
    self.vm.inputs.viewDidLoad()

    self.shippingLocationViewIsHidden.assertValues([true])
  }

  func testGoToPledge_AddOnsSkipped() {
    let shippingRule = ShippingRule.template
      |> ShippingRule.lens.location .~ (.template |> Location.lens.id .~ 99)

    let reward = Reward.template
      |> Reward.lens.shipping.enabled .~ true
      |> Reward.lens.shipping.preference .~ .unrestricted
      |> Reward.lens.id .~ 99

    let addOn1 = Reward.template
      |> Reward.lens.id .~ 1
      |> Reward.lens.shipping.enabled .~ true
      |> Reward.lens.shipping.preference .~ .unrestricted
      |> Reward.lens.shippingRulesExpanded .~ [shippingRule]

    let addOn2 = Reward.template
      |> Reward.lens.id .~ 2
      |> Reward.lens.shipping.enabled .~ true
      |> Reward.lens.shipping.preference .~ .unrestricted
      |> Reward.lens.shippingRulesExpanded .~ [shippingRule]

    let addOn3 = Reward.template
      |> Reward.lens.id .~ 3
      |> Reward.lens.shipping.enabled .~ true
      |> Reward.lens.shipping.preference .~ .unrestricted
      |> Reward.lens.shippingRulesExpanded .~ [shippingRule]

    let addOn4 = Reward.template
      |> Reward.lens.id .~ 4
      |> Reward.lens.shipping.enabled .~ true
      |> Reward.lens.shipping.preference .~ .unrestricted
      |> Reward.lens.shippingRulesExpanded .~ [shippingRule]

    let project = Project.template
      |> Project.lens.rewardData.rewards .~ [reward]
      |> Project.lens.rewardData.addOns .~ [addOn1, addOn2, addOn3, addOn4]

    let mockService = MockService(fetchRewardAddOnsSelectionViewRewardsResult: .success(project))

    AppEnvironment.login(.init(accessToken: "deadbeef", user: User.brando))
    AppEnvironment.replaceCurrentEnvironment(apiService: mockService)

    let data = PledgeViewData(
      project: project,
      rewards: [reward],
      selectedQuantities: [reward.id: 1],
      selectedLocationId: nil,
      refTag: nil,
      context: .pledge
    )

    self.vm.inputs.configure(with: data)
    self.vm.inputs.viewDidLoad()

    self.scheduler.advance()
    self.vm.inputs.shippingRuleSelected(shippingRule)
    self.scheduler.advance()

    XCTAssertEqual(["Page Viewed"], self.dataLakeTrackingClient.events)
    XCTAssertEqual(["Page Viewed"], self.segmentTrackingClient.events)
    XCTAssertEqual("add_ons", self.dataLakeTrackingClient.properties.last?["context_page"] as? String)
    XCTAssertEqual("add_ons", self.segmentTrackingClient.properties.last?["context_page"] as? String)

    self.vm.inputs.continueButtonTapped()

    XCTAssertEqual(
<<<<<<< HEAD
      ["Add-Ons Page Viewed", "CTA Clicked"],
=======
      ["Page Viewed", "Add-Ons Continue Button Clicked"],
>>>>>>> e8a316fe
      self.dataLakeTrackingClient.events
    )
    XCTAssertTrue(self.dataLakeTrackingClient.containsKeyPrefix("context_"))
    XCTAssertTrue(self.dataLakeTrackingClient.containsKeyPrefix("session_"))
    XCTAssertTrue(self.dataLakeTrackingClient.containsKeyPrefix("project_"))
    XCTAssertTrue(self.dataLakeTrackingClient.containsKeyPrefix("user_"))
    XCTAssertEqual(
<<<<<<< HEAD
      ["Add-Ons Page Viewed", "CTA Clicked"],
=======
      ["Page Viewed", "Add-Ons Continue Button Clicked"],
>>>>>>> e8a316fe
      self.segmentTrackingClient.events
    )
    XCTAssertTrue(self.segmentTrackingClient.containsKeyPrefix("context_"))
    XCTAssertTrue(self.segmentTrackingClient.containsKeyPrefix("session_"))
    XCTAssertTrue(self.segmentTrackingClient.containsKeyPrefix("project_"))
    XCTAssertTrue(self.segmentTrackingClient.containsKeyPrefix("user_"))

    let expectedGoToPledgeData = PledgeViewData(
      project: project,
      rewards: [reward],
      selectedQuantities: [reward.id: 1],
      selectedLocationId: shippingRule.location.id,
      refTag: nil,
      context: .pledge
    )

    self.goToPledge.assertValues([expectedGoToPledgeData])
  }

  func testGoToPledge_AddOnsIncluded() {
    let shippingRule = ShippingRule.template
      |> ShippingRule.lens.location .~ (.template |> Location.lens.id .~ 99)

    let reward = Reward.template
      |> Reward.lens.shipping.enabled .~ true
      |> Reward.lens.shipping.preference .~ .unrestricted
      |> Reward.lens.id .~ 99

    let addOn1 = Reward.template
      |> Reward.lens.id .~ 1
      |> Reward.lens.shipping.enabled .~ true
      |> Reward.lens.shipping.preference .~ .unrestricted
      |> Reward.lens.shippingRulesExpanded .~ [shippingRule]

    let addOn2 = Reward.template
      |> Reward.lens.id .~ 2
      |> Reward.lens.shipping.enabled .~ true
      |> Reward.lens.shipping.preference .~ .unrestricted
      |> Reward.lens.shippingRulesExpanded .~ [shippingRule]

    let addOn3 = Reward.template
      |> Reward.lens.id .~ 3
      |> Reward.lens.shipping.enabled .~ true
      |> Reward.lens.shipping.preference .~ .unrestricted
      |> Reward.lens.shippingRulesExpanded .~ [shippingRule]

    let addOn4 = Reward.template
      |> Reward.lens.id .~ 4
      |> Reward.lens.shipping.enabled .~ true
      |> Reward.lens.shipping.preference .~ .unrestricted
      |> Reward.lens.shippingRulesExpanded .~ [shippingRule]

    let project = Project.template
      |> Project.lens.rewardData.rewards .~ [reward]
      |> Project.lens.rewardData.addOns .~ [addOn1, addOn2, addOn3, addOn4]

    let mockService = MockService(fetchRewardAddOnsSelectionViewRewardsResult: .success(project))

    AppEnvironment.login(.init(accessToken: "deadbeef", user: User.brando))
    AppEnvironment.replaceCurrentEnvironment(apiService: mockService)

    let data = PledgeViewData(
      project: project,
      rewards: [reward],
      selectedQuantities: [reward.id: 1],
      selectedLocationId: nil,
      refTag: .activity,
      context: .pledge
    )

    self.vm.inputs.configure(with: data)
    self.vm.inputs.viewDidLoad()

    self.scheduler.advance()
    self.vm.inputs.shippingRuleSelected(shippingRule)
    self.scheduler.advance()

    XCTAssertEqual(["Page Viewed"], self.dataLakeTrackingClient.events)
    XCTAssertEqual(["Page Viewed"], self.segmentTrackingClient.events)
    XCTAssertEqual("add_ons", self.dataLakeTrackingClient.properties.last?["context_page"] as? String)
    XCTAssertEqual("add_ons", self.segmentTrackingClient.properties.last?["context_page"] as? String)

    self.vm.inputs.rewardAddOnCardViewDidSelectQuantity(quantity: 3, rewardId: 2)
    self.vm.inputs.rewardAddOnCardViewDidSelectQuantity(quantity: 2, rewardId: 1)
    self.vm.inputs.rewardAddOnCardViewDidSelectQuantity(quantity: 4, rewardId: 4)

    self.goToPledge.assertValueCount(0)

    self.vm.inputs.continueButtonTapped()

    XCTAssertEqual(
<<<<<<< HEAD
      ["Add-Ons Page Viewed", "CTA Clicked"],
=======
      ["Page Viewed", "Add-Ons Continue Button Clicked"],
>>>>>>> e8a316fe
      self.dataLakeTrackingClient.events
    )
    XCTAssertTrue(self.dataLakeTrackingClient.containsKeyPrefix("context_"))
    XCTAssertTrue(self.dataLakeTrackingClient.containsKeyPrefix("session_"))
    XCTAssertTrue(self.dataLakeTrackingClient.containsKeyPrefix("project_"))
    XCTAssertTrue(self.dataLakeTrackingClient.containsKeyPrefix("user_"))
    XCTAssertEqual(
<<<<<<< HEAD
      ["Add-Ons Page Viewed", "CTA Clicked"],
=======
      ["Page Viewed", "Add-Ons Continue Button Clicked"],
>>>>>>> e8a316fe
      self.segmentTrackingClient.events
    )
    XCTAssertTrue(self.segmentTrackingClient.containsKeyPrefix("context_"))
    XCTAssertTrue(self.segmentTrackingClient.containsKeyPrefix("session_"))
    XCTAssertTrue(self.segmentTrackingClient.containsKeyPrefix("project_"))
    XCTAssertTrue(self.segmentTrackingClient.containsKeyPrefix("user_"))

    self.goToPledge.assertValueCount(1)
    XCTAssertEqual(self.goToPledge.values.last?.project, project)
    XCTAssertEqual(
      self.goToPledge.values.last?.rewards.count,
      4
    )
    XCTAssertEqual(self.goToPledge.values.last?.selectedQuantities[reward.id], 1)
    XCTAssertEqual(self.goToPledge.values.last?.selectedQuantities[addOn2.id], 3)
    XCTAssertEqual(self.goToPledge.values.last?.selectedQuantities[addOn1.id], 2)
    XCTAssertEqual(self.goToPledge.values.last?.selectedQuantities[addOn4.id], 4)
    XCTAssertEqual(self.goToPledge.values.last?.selectedLocationId, shippingRule.location.id)
    XCTAssertEqual(self.goToPledge.values.last?.refTag, .activity)
    XCTAssertEqual(self.goToPledge.values.last?.context, .pledge)
  }
}<|MERGE_RESOLUTION|>--- conflicted
+++ resolved
@@ -1119,11 +1119,7 @@
     self.vm.inputs.continueButtonTapped()
 
     XCTAssertEqual(
-<<<<<<< HEAD
-      ["Add-Ons Page Viewed", "CTA Clicked"],
-=======
       ["Page Viewed", "Add-Ons Continue Button Clicked"],
->>>>>>> e8a316fe
       self.dataLakeTrackingClient.events
     )
     XCTAssertTrue(self.dataLakeTrackingClient.containsKeyPrefix("context_"))
@@ -1131,11 +1127,7 @@
     XCTAssertTrue(self.dataLakeTrackingClient.containsKeyPrefix("project_"))
     XCTAssertTrue(self.dataLakeTrackingClient.containsKeyPrefix("user_"))
     XCTAssertEqual(
-<<<<<<< HEAD
-      ["Add-Ons Page Viewed", "CTA Clicked"],
-=======
       ["Page Viewed", "Add-Ons Continue Button Clicked"],
->>>>>>> e8a316fe
       self.segmentTrackingClient.events
     )
     XCTAssertTrue(self.segmentTrackingClient.containsKeyPrefix("context_"))
@@ -1227,11 +1219,7 @@
     self.vm.inputs.continueButtonTapped()
 
     XCTAssertEqual(
-<<<<<<< HEAD
-      ["Add-Ons Page Viewed", "CTA Clicked"],
-=======
       ["Page Viewed", "Add-Ons Continue Button Clicked"],
->>>>>>> e8a316fe
       self.dataLakeTrackingClient.events
     )
     XCTAssertTrue(self.dataLakeTrackingClient.containsKeyPrefix("context_"))
@@ -1239,11 +1227,7 @@
     XCTAssertTrue(self.dataLakeTrackingClient.containsKeyPrefix("project_"))
     XCTAssertTrue(self.dataLakeTrackingClient.containsKeyPrefix("user_"))
     XCTAssertEqual(
-<<<<<<< HEAD
-      ["Add-Ons Page Viewed", "CTA Clicked"],
-=======
       ["Page Viewed", "Add-Ons Continue Button Clicked"],
->>>>>>> e8a316fe
       self.segmentTrackingClient.events
     )
     XCTAssertTrue(self.segmentTrackingClient.containsKeyPrefix("context_"))
