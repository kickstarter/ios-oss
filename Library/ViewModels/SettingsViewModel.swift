--- conflicted
+++ resolved
@@ -49,14 +49,10 @@
   var creatorNotificationsHidden: Signal<Bool, NoError> { get }
   var creatorTipsSelected: Signal<Bool, NoError> { get }
   var emailFrequencyButtonEnabled: Signal<Bool, NoError> { get }
-<<<<<<< HEAD
-  var environmentSwitcherButtonTitle: Signal<String, NoError> { get }
   var exportDataButtonEnabled: Signal<Bool, NoError> { get }
   var exportDataExpirationDate: Signal<String, NoError> { get }
   var exportDataLoadingIndicator: Signal<Bool, NoError> { get }
   var exportDataText: Signal<String, NoError> { get }
-=======
->>>>>>> 2f641ff1
   var followerSelected: Signal<Bool, NoError> { get }
   var followingPrivacyOn: Signal<Bool, NoError> { get }
   var friendActivitySelected: Signal<Bool, NoError> { get }
@@ -340,7 +336,6 @@
       }
       .ignoreValues()
 
-<<<<<<< HEAD
     let exportEnvelope = initialUser
       .switchMap { _ in
         AppEnvironment.current.apiService.exportDataState()
@@ -366,11 +361,6 @@
     self.showDataExpirationAndChevron = self.exportDataLoadingIndicator.signal
       .map { $0 }
 
-    self.betaToolsHidden = self.viewDidLoadProperty.signal
-      .map { !AppEnvironment.current.mainBundle.isAlpha && !AppEnvironment.current.mainBundle.isBeta }
-
-=======
->>>>>>> 2f641ff1
     // a11y
     self.manageProjectNotificationsButtonAccessibilityHint = self.updateCurrentUser
       .map { Strings.profile_project_count_projects_backed(project_count: $0.stats.backedProjectsCount ?? 0) }
@@ -576,14 +566,10 @@
   public let creatorNotificationsHidden: Signal<Bool, NoError>
   public let creatorTipsSelected: Signal<Bool, NoError>
   public let emailFrequencyButtonEnabled: Signal<Bool, NoError>
-<<<<<<< HEAD
-  public let environmentSwitcherButtonTitle: Signal<String, NoError>
   public let exportDataLoadingIndicator: Signal<Bool, NoError>
   public let exportDataText: Signal<String, NoError>
   public let exportDataExpirationDate: Signal<String, NoError>
   public let exportDataButtonEnabled: Signal<Bool, NoError>
-=======
->>>>>>> 2f641ff1
   public let followerSelected: Signal<Bool, NoError>
   public let followingPrivacyOn: Signal<Bool, NoError>
   public let friendActivitySelected: Signal<Bool, NoError>
