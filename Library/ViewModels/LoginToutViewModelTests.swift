--- conflicted
+++ resolved
@@ -1,3 +1,4 @@
+import AuthenticationServices
 @testable import FBSDKCoreKit
 @testable import FBSDKLoginKit
 @testable import KsApi
@@ -612,8 +613,7 @@
         .first
 
       XCTAssertEqual("api_access_token", value?.signInWithApple.apiAccessToken)
-<<<<<<< HEAD
-      XCTAssertEqual("VXNlci0x", value?.signInWithApple.user.id)
+      XCTAssertEqual("1", value?.signInWithApple.user.uid)
     }
   }
 
@@ -624,7 +624,7 @@
       domain: "notonlinesorry", code: -1234, userInfo: [NSLocalizedDescriptionKey: "Not online sorry"]
     )
 
-    self.vm.inputs.appleAuthorizationDidComplete(with: error)
+    self.vm.inputs.appleAuthorizationDidFail(with: error)
 
     self.showAppleErrorAlert.assertValue("Not online sorry")
   }
@@ -634,7 +634,7 @@
 
     let error = ASAuthorizationError(.canceled)
 
-    self.vm.inputs.appleAuthorizationDidComplete(with: error)
+    self.vm.inputs.appleAuthorizationDidFail(with: error)
 
     self.showAppleErrorAlert.assertDidNotEmitValue()
   }
@@ -652,7 +652,7 @@
 
       self.showAppleErrorAlert.assertDidNotEmitValue()
 
-      self.vm.inputs.appleAuthorizationDidComplete(with: data)
+      self.vm.inputs.appleAuthorizationDidSucceed(with: data)
 
       self.showAppleErrorAlert.assertValue("Something went wrong.")
     }
@@ -689,9 +689,6 @@
       self.scheduler.run()
 
       self.logIntoEnvironment.assertValueCount(1, "Log into environment.")
-=======
-      XCTAssertEqual("1", value?.signInWithApple.user.uid)
->>>>>>> cc277bb0
     }
   }
 
