@testable import FBSDKCoreKit
@testable import FBSDKLoginKit
@testable import KsApi
@testable import Library
import Prelude
import ReactiveExtensions
import ReactiveExtensions_TestHelpers
import ReactiveSwift
import XCTest

final class LoginToutViewModelTests: TestCase {
  fileprivate let vm: LoginToutViewModelType = LoginToutViewModel()

  fileprivate let attemptAppleLogin = TestObserver<(), Never>()
  fileprivate let attemptFacebookLogin = TestObserver<(), Never>()
  fileprivate let didSignInWithApple = TestObserver<SignInWithAppleEnvelope, Never>()
  fileprivate let dismissViewController = TestObserver<(), Never>()
  fileprivate let headlineLabelHidden = TestObserver<Bool, Never>()
  fileprivate let isLoading = TestObserver<Bool, Never>()
  fileprivate let logInContextText = TestObserver<String, Never>()
  fileprivate let logIntoEnvironment = TestObserver<AccessTokenEnvelope, Never>()
  fileprivate let postNotification = TestObserver<(Notification.Name, Notification.Name), Never>()
  fileprivate let showFacebookErrorAlert = TestObserver<AlertError, Never>()
  fileprivate let startFacebookConfirmation = TestObserver<String, Never>()
  fileprivate let startLogin = TestObserver<(), Never>()
  fileprivate let startSignup = TestObserver<(), Never>()
  fileprivate let startTwoFactorChallenge = TestObserver<String, Never>()

  override func setUp() {
    super.setUp()

    self.vm.outputs.attemptAppleLogin.observe(self.attemptAppleLogin.observer)
    self.vm.outputs.attemptFacebookLogin.observe(self.attemptFacebookLogin.observer)
    self.vm.outputs.dismissViewController.observe(self.dismissViewController.observer)
    self.vm.outputs.headlineLabelHidden.observe(self.headlineLabelHidden.observer)
    self.vm.outputs.isLoading.observe(self.isLoading.observer)
    self.vm.outputs.logInContextText.observe(self.logInContextText.observer)
    self.vm.outputs.logIntoEnvironment.observe(self.logIntoEnvironment.observer)
    self.vm.outputs.postNotification.map { ($0.0.name, $0.1.name) }.observe(self.postNotification.observer)
    self.vm.outputs.showFacebookErrorAlert.observe(self.showFacebookErrorAlert.observer)
    self.vm.outputs.startFacebookConfirmation.map { _, token in token }
      .observe(self.startFacebookConfirmation.observer)
    self.vm.outputs.startLogin.observe(self.startLogin.observer)
    self.vm.outputs.startSignup.observe(self.startSignup.observer)
    self.vm.outputs.startTwoFactorChallenge.observe(self.startTwoFactorChallenge.observer)
  }

  func testLoginIntentTracking_Default() {
    self.vm.inputs.configureWith(.loginTab, project: nil, reward: nil)

    XCTAssertEqual([], trackingClient.events, "Login tout did not track")

    self.vm.inputs.viewWillAppear()

    XCTAssertEqual(["Log In or Signup Page Viewed"], trackingClient.events)
    XCTAssertEqual("login_tab", trackingClient.properties.last?["login_intent"] as? String)
  }

  func testLoginIntent_Pledge() {
    let reward = Reward.template
      |> Reward.lens.id .~ 10
    let project = Project.template
      |> Project.lens.id .~ 2

    self.vm.inputs.configureWith(.backProject, project: project, reward: reward)
    self.vm.inputs.viewWillAppear()

    XCTAssertEqual(["Log In or Signup Page Viewed"], self.trackingClient.events)
    XCTAssertEqual(["pledge"], self.trackingClient.properties(forKey: "login_intent"))
    XCTAssertEqual(
      [2], self.trackingClient.properties(forKey: "project_pid", as: Int.self),
      "Tracking properties contain project properties"
    )
    XCTAssertEqual(
      [10], self.trackingClient.properties(forKey: "pledge_backer_reward_id", as: Int.self),
      "Tracking properties contain pledge properties"
    )
  }

  func testKoala_whenLoginIntentBeforeViewAppears() {
    self.vm.inputs.configureWith(.activity, project: nil, reward: nil)
    self.vm.inputs.viewWillAppear()

    XCTAssertEqual(["Log In or Signup Page Viewed"], trackingClient.events)
    XCTAssertEqual("activity", trackingClient.properties.last!["login_intent"] as? String)

    self.vm.inputs.viewWillAppear()

    XCTAssertEqual(
      ["Log In or Signup Page Viewed"],
      trackingClient.events,
      "Only tracks the first time the view appears"
    )
    XCTAssertEqual("activity", trackingClient.properties.last!["login_intent"] as? String)
  }

  func testStartLogin() {
    self.vm.inputs.configureWith(.activity, project: nil, reward: nil)
    self.vm.inputs.viewWillAppear()
    self.vm.inputs.loginButtonPressed()

    self.startLogin.assertValueCount(1, "Start login emitted")

    XCTAssertEqual(["Log In or Signup Page Viewed", "Log In Button Clicked"], self.trackingClient.events)
    XCTAssertEqual(["activity", "activity"], self.trackingClient.properties(forKey: "login_intent"))
    XCTAssertEqual([nil, nil], self.trackingClient.properties(forKey: "project_pid"))
    XCTAssertEqual([nil, nil], self.trackingClient.properties(forKey: "pledge_backer_reward_id"))
  }

  func testStartLogin_PledgeIntent() {
    self.vm.inputs.configureWith(.backProject, project: .template, reward: .template)
    self.vm.inputs.viewWillAppear()
    self.vm.inputs.loginButtonPressed()

    self.startLogin.assertValueCount(1)

    XCTAssertEqual(["Log In or Signup Page Viewed", "Log In Button Clicked"], self.trackingClient.events)
    XCTAssertEqual(["pledge", "pledge"], self.trackingClient.properties(forKey: "login_intent"))
    XCTAssertEqual([1, 1], self.trackingClient.properties(forKey: "project_pid", as: Int.self))
    XCTAssertEqual([1, 1], self.trackingClient.properties(forKey: "pledge_backer_reward_id", as: Int.self))
  }

  func testStartSignup() {
    self.vm.inputs.configureWith(.activity, project: nil, reward: nil)
    self.vm.inputs.viewWillAppear()
    self.vm.inputs.signupButtonPressed()

    self.startSignup.assertValueCount(1, "Start sign up emitted")

    XCTAssertEqual(["Log In or Signup Page Viewed", "Signup Button Clicked"], self.trackingClient.events)
    XCTAssertEqual(["activity", "activity"], self.trackingClient.properties(forKey: "login_intent"))
    XCTAssertEqual([nil, nil], self.trackingClient.properties(forKey: "project_pid"))
    XCTAssertEqual([nil, nil], self.trackingClient.properties(forKey: "pledge_backer_reward_id"))
  }

  func testStartSignup_PledgeIntent() {
    self.vm.inputs.configureWith(.backProject, project: .template, reward: .template)
    self.vm.inputs.viewWillAppear()
    self.vm.inputs.signupButtonPressed()

    self.startSignup.assertValueCount(1)

    XCTAssertEqual(["Log In or Signup Page Viewed", "Signup Button Clicked"], self.trackingClient.events)
    XCTAssertEqual(["pledge", "pledge"], self.trackingClient.properties(forKey: "login_intent"))
    XCTAssertEqual([1, 1], self.trackingClient.properties(forKey: "project_pid", as: Int.self))
    XCTAssertEqual([1, 1], self.trackingClient.properties(forKey: "pledge_backer_reward_id", as: Int.self))
  }

  func testHeadlineLabelHidden() {
    self.vm.inputs.configureWith(.starProject, project: nil, reward: nil)
    self.vm.inputs.viewWillAppear()

    self.headlineLabelHidden.assertValues([true])
  }

  func testHeadlineLabelShown() {
    self.vm.inputs.configureWith(.generic, project: nil, reward: nil)
    self.vm.inputs.viewWillAppear()

    self.headlineLabelHidden.assertValues([false])
  }

  func testLoginContextText() {
    self.vm.inputs.configureWith(.starProject, project: nil, reward: nil)
    self.vm.inputs.viewWillAppear()

    self.logInContextText.assertValues(
      ["Log in or sign up to save this project. We’ll remind you 48 hours before it ends."],
      "Emits login Context Text"
    )
  }

  func testFacebookLoginFlow_Success() {
    let token = AccessToken(
      tokenString: "12344566",
      permissions: [],
      declinedPermissions: [],
      expiredPermissions: [],
      appID: "834987809",
      userID: "0000000001",
      expirationDate: Date(),
      refreshDate: Date(),
      dataAccessExpirationDate: Date()
    )

    let result = LoginManagerLoginResult(
      token: token,
      isCancelled: false,
      grantedPermissions: [],
      declinedPermissions: []
    )

    vm.inputs.configureWith(.generic, project: nil, reward: nil)
    self.vm.inputs.viewWillAppear()

    self.attemptFacebookLogin.assertValueCount(0, "Attempt Facebook login did not emit")

    self.vm.inputs.facebookLoginButtonPressed()

    self.attemptFacebookLogin.assertValueCount(1, "Attempt Facebook login emitted")

    self.vm.inputs.facebookLoginSuccess(result: result)

    // Wait enough time for API request to be made.
    scheduler.advance()

    self.logIntoEnvironment.assertValueCount(1, "Log into environment.")
    XCTAssertEqual(
      [
        "Log In or Signup Page Viewed",
        "Facebook Log In or Signup Button Clicked"
      ],
      trackingClient.events
    )

    self.vm.inputs.environmentLoggedIn()
    XCTAssertEqual(self.postNotification.values.first?.0, .ksr_sessionStarted, "Login notification posted.")
    XCTAssertEqual(
      self.postNotification.values.first?.1, .ksr_showNotificationsDialog,
      "Contextual Dialog notification posted."
    )

    self.showFacebookErrorAlert.assertValueCount(0, "Facebook login error did not emit")
    self.startFacebookConfirmation.assertValueCount(0, "Facebook confirmation did not emit")
  }

  func testLoginFacebookFlow_AttemptFail() {
    let error = NSError(
      domain: "facebook.com",
      code: 404,
      userInfo: [
        ErrorLocalizedTitleKey: "Facebook Login Fail",
        ErrorLocalizedDescriptionKey: "Something went wrong yo."
      ]
    )

    vm.inputs.configureWith(.generic, project: nil, reward: nil)
    self.vm.inputs.viewWillAppear()

    self.attemptFacebookLogin.assertValueCount(0, "Attempt Facebook login did not emit")
    self.showFacebookErrorAlert.assertValueCount(0, "Facebook login error did not emit")

    self.vm.inputs.facebookLoginButtonPressed()

    self.attemptFacebookLogin.assertValueCount(1, "Attempt Facebook login emitted")
    self.showFacebookErrorAlert.assertValueCount(0, "Facebook login fail does not emit")

    self.vm.inputs.facebookLoginFail(error: error)

    self.showFacebookErrorAlert.assertValues(
      [AlertError.facebookLoginAttemptFail(error: error)],
      "Show Facebook Attempt Login error"
    )
    XCTAssertEqual(
      [
        "Log In or Signup Page Viewed",
        "Facebook Log In or Signup Button Clicked"
      ],
      trackingClient.events
    )
  }

  func testLoginFacebookFlow_AttemptFail_WithDefaultMessage() {
    let error = NSError(
      domain: "facebook.com",
      code: 404,
      userInfo: [:]
    )

    vm.inputs.configureWith(.generic, project: nil, reward: nil)
    self.vm.inputs.viewWillAppear()

    self.attemptFacebookLogin.assertValueCount(0, "Attempt Facebook login did not emit")
    self.showFacebookErrorAlert.assertValueCount(0, "Facebook login error did not emit")

    self.vm.inputs.facebookLoginButtonPressed()

    self.attemptFacebookLogin.assertValueCount(1, "Attempt Facebook login emitted")
    self.showFacebookErrorAlert.assertValueCount(0, "Facebook login fail does not emit")

    self.vm.inputs.facebookLoginFail(error: error)

    self.showFacebookErrorAlert.assertValues(
      [AlertError.facebookLoginAttemptFail(error: error)],
      "Show Facebook Attempt Login error"
    )
    XCTAssertEqual(
      [
        "Log In or Signup Page Viewed",
        "Facebook Log In or Signup Button Clicked"
      ],
      trackingClient.events
    )
  }

  func testLoginFacebookFlow_InvalidTokenFail() {
    let token = AccessToken(
      tokenString: "spaghetti",
      permissions: [],
      declinedPermissions: [],
      expiredPermissions: [],
      appID: "834987809",
      userID: "0000000001",
      expirationDate: Date(),
      refreshDate: Date(),
      dataAccessExpirationDate: Date()
    )

    let result = LoginManagerLoginResult(
      token: token,
      isCancelled: false,
      grantedPermissions: [],
      declinedPermissions: []
    )

    let error = ErrorEnvelope(
      errorMessages: ["Couldn't log into Facebook."],
      ksrCode: .FacebookInvalidAccessToken,
      httpCode: 403,
      exception: nil
    )

    withEnvironment(apiService: MockService(loginError: error)) {
      vm.inputs.configureWith(.generic, project: nil, reward: nil)
      vm.inputs.viewWillAppear()

      showFacebookErrorAlert.assertValueCount(0, "Facebook login fail does not emit")

      vm.inputs.facebookLoginButtonPressed()
      vm.inputs.facebookLoginSuccess(result: result)

      // Wait enough time for API request to be made.
      scheduler.advance()

      showFacebookErrorAlert.assertValues([AlertError.facebookTokenFail], "Show Facebook token fail error")
      XCTAssertEqual(
        [
          "Log In or Signup Page Viewed",
          "Facebook Log In or Signup Button Clicked"
        ],
        trackingClient.events
      )
    }
  }

  func testLoginFacebookFlow_GenericFail() {
    let token = AccessToken(
      tokenString: "12344566",
      permissions: [],
      declinedPermissions: [],
      expiredPermissions: [],
      appID: "834987809",
      userID: "0000000001",
      expirationDate: Date(),
      refreshDate: Date(),
      dataAccessExpirationDate: Date()
    )

    let result = LoginManagerLoginResult(
      token: token,
      isCancelled: false,
      grantedPermissions: [],
      declinedPermissions: []
    )

    let error = ErrorEnvelope(
      errorMessages: ["Something went wrong."],
      ksrCode: .UnknownCode,
      httpCode: 400,
      exception: nil
    )

    withEnvironment(apiService: MockService(loginError: error)) {
      vm.inputs.configureWith(.generic, project: nil, reward: nil)
      vm.inputs.viewWillAppear()

      vm.inputs.facebookLoginButtonPressed()
      vm.inputs.facebookLoginSuccess(result: result)

      // Wait enough time for API request to be made.
      scheduler.advance()

      showFacebookErrorAlert.assertValues(
        [AlertError.genericFacebookError(envelope: error)],
        "Show Facebook account taken error"
      )
      XCTAssertEqual(
        [
          "Log In or Signup Page Viewed",
          "Facebook Log In or Signup Button Clicked"
        ],
        trackingClient.events
      )
    }
  }

  func testLoginFacebookFlow_GenericFail_WithDefaultMessage() {
    let token = AccessToken(
      tokenString: "12344566",
      permissions: [],
      declinedPermissions: [],
      expiredPermissions: [],
      appID: "834987809",
      userID: "0000000001",
      expirationDate: Date(),
      refreshDate: Date(),
      dataAccessExpirationDate: Date()
    )

    let result = LoginManagerLoginResult(
      token: token,
      isCancelled: false,
      grantedPermissions: [],
      declinedPermissions: []
    )

    let error = ErrorEnvelope(
      errorMessages: [],
      ksrCode: .UnknownCode,
      httpCode: 400,
      exception: nil
    )

    withEnvironment(apiService: MockService(loginError: error)) {
      vm.inputs.configureWith(.generic, project: nil, reward: nil)
      vm.inputs.viewWillAppear()

      vm.inputs.facebookLoginButtonPressed()
      vm.inputs.facebookLoginSuccess(result: result)

      // Wait enough time for API request to be made.
      scheduler.advance()

      showFacebookErrorAlert.assertValues(
        [AlertError.genericFacebookError(envelope: error)],
        "Show Facebook account taken error"
      )
      XCTAssertEqual(
        [
          "Log In or Signup Page Viewed",
          "Facebook Log In or Signup Button Clicked"
        ],
        trackingClient.events
      )
    }
  }

  func testStartTwoFactorChallenge() {
    let token = AccessToken(
      tokenString: "12344566",
      permissions: [],
      declinedPermissions: [],
      expiredPermissions: [],
      appID: "834987809",
      userID: "0000000001",
      expirationDate: Date(),
      refreshDate: Date(),
      dataAccessExpirationDate: Date()
    )

    let result = LoginManagerLoginResult(
      token: token,
      isCancelled: false,
      grantedPermissions: [],
      declinedPermissions: []
    )

    let error = ErrorEnvelope(
      errorMessages: ["Two Factor Authenticaion is required."],
      ksrCode: .TfaRequired,
      httpCode: 403,
      exception: nil
    )

    withEnvironment(apiService: MockService(loginError: error)) {
      vm.inputs.configureWith(.generic, project: nil, reward: nil)
      vm.inputs.viewWillAppear()

      vm.inputs.facebookLoginButtonPressed()
      vm.inputs.facebookLoginSuccess(result: result)

      startTwoFactorChallenge.assertDidNotEmitValue()

      // Wait enough time for API request to be made.
      scheduler.advance()

      startTwoFactorChallenge.assertValues(["12344566"], "TFA challenge emitted with token")
      logIntoEnvironment.assertValueCount(0, "Did not log into environment.")
      showFacebookErrorAlert.assertValueCount(0, "Facebook login fail does not emit")
      startFacebookConfirmation.assertValueCount(0, "Facebook confirmation did not emit")
      XCTAssertEqual(
        [
          "Log In or Signup Page Viewed",
          "Facebook Log In or Signup Button Clicked"
        ],
        trackingClient.events
      )
    }
  }

  func testStartFacebookConfirmation() {
    let token = AccessToken(
      tokenString: "12344566",
      permissions: [],
      declinedPermissions: [],
      expiredPermissions: [],
      appID: "834987809",
      userID: "0000000001",
      expirationDate: Date(),
      refreshDate: Date(),
      dataAccessExpirationDate: Date()
    )

    let result = LoginManagerLoginResult(
      token: token,
      isCancelled: false,
      grantedPermissions: [],
      declinedPermissions: []
    )

    let error = ErrorEnvelope(
      errorMessages: ["Confirm Facebook Signup"],
      ksrCode: .ConfirmFacebookSignup,
      httpCode: 403,
      exception: nil
    )

    withEnvironment(apiService: MockService(loginError: error)) {
      vm.inputs.configureWith(.generic, project: nil, reward: nil)
      vm.inputs.viewWillAppear()

      vm.inputs.facebookLoginButtonPressed()
      vm.inputs.facebookLoginSuccess(result: result)

      // Wait enough time for API request to be made.
      scheduler.advance()

      startFacebookConfirmation.assertValues(["12344566"], "Start Facebook confirmation emitted with token")

      logIntoEnvironment.assertValueCount(0, "Did not log into environment.")
      showFacebookErrorAlert.assertValueCount(0, "Facebook login fail does not emit")
      XCTAssertEqual(
        [
          "Log In or Signup Page Viewed",
          "Facebook Log In or Signup Button Clicked"
        ],
        trackingClient.events
      )

      self.vm.inputs.viewWillAppear()

      startFacebookConfirmation.assertValues(["12344566"], "Facebook confirmation didn't start again.")

      vm.inputs.facebookLoginButtonPressed()
      vm.inputs.facebookLoginSuccess(result: result)
      scheduler.advance()

      startFacebookConfirmation.assertValues(
        ["12344566", "12344566"],
        "Start Facebook confirmation emitted with token"
      )

      XCTAssertEqual(
        [
          "Log In or Signup Page Viewed",
          "Facebook Log In or Signup Button Clicked",
          "Facebook Log In or Signup Button Clicked"
        ],
        trackingClient.events
      )
    }
  }

  func testDismissalWhenNotPresented() {
    self.vm.inputs.configureWith(.generic, project: nil, reward: nil)
    self.vm.inputs.viewWillAppear()
    self.vm.inputs.view(isPresented: false)
    self.vm.inputs.userSessionStarted()

    self.dismissViewController.assertValueCount(0)
  }

  func testDismissalWhenPresented() {
    self.vm.inputs.configureWith(.generic, project: nil, reward: nil)
    self.vm.inputs.viewWillAppear()
    self.vm.inputs.view(isPresented: true)
    self.vm.inputs.userSessionStarted()

    self.dismissViewController.assertValueCount(1)
  }

  func testAttemptAppleLogin() {
<<<<<<< HEAD
    self.vm.inputs.configureWith(.generic, project: nil, reward: nil)
    self.vm.inputs.viewWillAppear()

=======
>>>>>>> 68e699e5
    self.attemptAppleLogin.assertDidNotEmitValue()

    self.vm.inputs.appleLoginButtonPressed()

<<<<<<< HEAD
    XCTAssertEqual(
      [
        "Log In or Signup Page Viewed",
        "Continue With Apple Button Clicked"
      ],
      trackingClient.events
    )
    
=======
>>>>>>> 68e699e5
    self.attemptAppleLogin.assertValueCount(1)
  }
}<|MERGE_RESOLUTION|>--- conflicted
+++ resolved
@@ -590,17 +590,13 @@
   }
 
   func testAttemptAppleLogin() {
-<<<<<<< HEAD
     self.vm.inputs.configureWith(.generic, project: nil, reward: nil)
     self.vm.inputs.viewWillAppear()
 
-=======
->>>>>>> 68e699e5
     self.attemptAppleLogin.assertDidNotEmitValue()
 
     self.vm.inputs.appleLoginButtonPressed()
 
-<<<<<<< HEAD
     XCTAssertEqual(
       [
         "Log In or Signup Page Viewed",
@@ -608,9 +604,6 @@
       ],
       trackingClient.events
     )
-    
-=======
->>>>>>> 68e699e5
     self.attemptAppleLogin.assertValueCount(1)
   }
 }