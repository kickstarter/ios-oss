--- conflicted
+++ resolved
@@ -8,25 +8,15 @@
   private let vm: PledgeShippingLocationCellViewModelType = PledgeShippingLocationCellViewModel()
 
   private let amountAttributedText = TestObserver<NSAttributedString, Never>()
-<<<<<<< HEAD
-  private let shippingLocationButtonTitle = TestObserver<String, Never>()
-  private let shippingLocationSelected = TestObserver<ShippingRule, Never>()
-=======
   private let selectedShippingLocation = TestObserver<ShippingRule, Never>()
   private let shippingLocationButtonTitle = TestObserver<String, Never>()
->>>>>>> 05d7791d
 
   override func setUp() {
     super.setUp()
 
     self.vm.outputs.amountAttributedText.observe(self.amountAttributedText.observer)
-<<<<<<< HEAD
-    self.vm.outputs.shippingLocationButtonTitle.observe(self.shippingLocationButtonTitle.observer)
-    self.vm.outputs.shippingLocationSelected.observe(self.shippingLocationSelected.observer)
-=======
     self.vm.outputs.selectedShippingLocation.observe(self.selectedShippingLocation.observer)
     self.vm.outputs.shippingLocationButtonTitle.observe(self.shippingLocationButtonTitle.observer)
->>>>>>> 05d7791d
   }
 
   func testAmountAttributedText() {
@@ -47,8 +37,6 @@
     self.amountAttributedText.assertValues([expectedAttributedString])
   }
 
-<<<<<<< HEAD
-=======
   func testSelectedShippingLocation() {
     self.vm.inputs.shippingLocationButtonTapped()
     self.selectedShippingLocation.assertDidNotEmitValue()
@@ -60,26 +48,11 @@
     self.selectedShippingLocation.assertValues([shippingRule])
   }
 
->>>>>>> 05d7791d
   func testShippingLocationButtonTitle() {
     self.vm.inputs.configureWith(isLoading: false, project: .template, selectedShippingRule: nil)
     self.shippingLocationButtonTitle.assertDidNotEmitValue()
 
     self.vm.inputs.configureWith(isLoading: false, project: .template, selectedShippingRule: .template)
     self.shippingLocationButtonTitle.assertValues(["Brooklyn, NY"])
-<<<<<<< HEAD
-  }
-
-  func testShippingLocationSelected() {
-    self.vm.inputs.shippingLocationButtonTapped()
-    self.shippingLocationSelected.assertDidNotEmitValue()
-
-    let shippingRule = ShippingRule.template
-
-    self.vm.inputs.configureWith(isLoading: false, project: .template, selectedShippingRule: shippingRule)
-    self.vm.inputs.shippingLocationButtonTapped()
-    self.shippingLocationSelected.assertValues([shippingRule])
-=======
->>>>>>> 05d7791d
   }
 }