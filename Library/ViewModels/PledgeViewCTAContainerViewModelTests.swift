import Foundation
@testable import KsApi
@testable import Library
import Prelude
import ReactiveExtensions_TestHelpers
import ReactiveSwift
import XCTest

internal final class PledgeViewCTAContainerViewModelTests: TestCase {
  let vm: PledgeViewCTAContainerViewModelType = PledgeViewCTAContainerViewModel()
  private let applePayButtonIsHidden = TestObserver<Bool, Never>()
  private let continueButtonIsHidden = TestObserver<Bool, Never>()
  private let notifyDelegateApplePayButtonTapped = TestObserver<Void, Never>()
  private let notifyDelegateOpenHelpType = TestObserver<HelpType, Never>()
  private let notifyDelegateSubmitButtonTapped = TestObserver<Void, Never>()
  private let notifyDelegateToGoToLoginSignup = TestObserver<Void, Never>()
  private let submitButtonIsEnabled = TestObserver<Bool, Never>()
  private let submitButtonIsHidden = TestObserver<Bool, Never>()
  private let submitButtonTitle = TestObserver<String, Never>()

  internal override func setUp() {
    super.setUp()

    self.vm.outputs.applePayButtonIsHidden.observe(self.applePayButtonIsHidden.observer)
    self.vm.outputs.continueButtonIsHidden.observe(self.continueButtonIsHidden.observer)
    self.vm.outputs.notifyDelegateApplePayButtonTapped
      .observe(self.notifyDelegateApplePayButtonTapped.observer)
    self.vm.outputs.notifyDelegateOpenHelpType.observe(self.notifyDelegateOpenHelpType.observer)
    self.vm.outputs.notifyDelegateSubmitButtonTapped.observe(self.notifyDelegateSubmitButtonTapped.observer)
    self.vm.outputs.notifyDelegateToGoToLoginSignup.observe(self.notifyDelegateToGoToLoginSignup.observer)
    self.vm.outputs.submitButtonIsEnabled.observe(self.submitButtonIsEnabled.observer)
    self.vm.outputs.submitButtonIsHidden.observe(self.submitButtonIsHidden.observer)
    self.vm.outputs.submitButtonTitle.observe(self.submitButtonTitle.observer)
  }

  func testPledgeView_UserLoggedOut() {
    let context = PledgeViewContext.pledge

    let pledgeData = PledgeViewCTAContainerViewData(
      isLoggedIn: false,
      isEnabled: true,
      context: context,
      willRetryPaymentMethod: false
    )

    self.submitButtonIsHidden.assertDidNotEmitValue()
    self.applePayButtonIsHidden.assertDidNotEmitValue()
    self.continueButtonIsHidden.assertDidNotEmitValue()
    self.submitButtonIsEnabled.assertDidNotEmitValue()

    self.vm.inputs.configureWith(value: pledgeData)

    self.submitButtonIsHidden.assertValues([true])
    self.applePayButtonIsHidden.assertValues([true])
    self.continueButtonIsHidden.assertValues([false])
    self.submitButtonIsEnabled.assertValues([true])
  }

  func testPledgeView_UserLoggedIn() {
    let context = PledgeViewContext.pledge

    let pledgeData = PledgeViewCTAContainerViewData(
      isLoggedIn: true,
      isEnabled: true,
      context: context,
      willRetryPaymentMethod: false
    )

    self.submitButtonIsHidden.assertDidNotEmitValue()
    self.applePayButtonIsHidden.assertDidNotEmitValue()
    self.continueButtonIsHidden.assertDidNotEmitValue()
    self.submitButtonIsEnabled.assertDidNotEmitValue()

    self.vm.inputs.configureWith(value: pledgeData)

    self.submitButtonIsHidden.assertValues([false])
    self.applePayButtonIsHidden.assertValues([false])
    self.continueButtonIsHidden.assertValues([true])
    self.submitButtonIsEnabled.assertValues([true])
    self.submitButtonTitle.assertValues(["Pledge"])
  }

  func testPledgeView_UpdateContext() {
    let context = PledgeViewContext.update

    let pledgeData = PledgeViewCTAContainerViewData(
      isLoggedIn: true,
      isEnabled: true,
      context: context,
      willRetryPaymentMethod: false
    )

    self.submitButtonIsHidden.assertDidNotEmitValue()
    self.applePayButtonIsHidden.assertDidNotEmitValue()
    self.continueButtonIsHidden.assertDidNotEmitValue()
    self.submitButtonIsEnabled.assertDidNotEmitValue()

    self.vm.inputs.configureWith(value: pledgeData)

    self.submitButtonIsHidden.assertValues([false])
    self.applePayButtonIsHidden.assertValues([true])
    self.continueButtonIsHidden.assertValues([true])
    self.submitButtonIsEnabled.assertValues([true])
    self.submitButtonTitle.assertValues(["Confirm"])
  }

<<<<<<< HEAD
  func testPledgeView_FixPaymentMethodContext_RetryingPaymentMethod() {
    let context = PledgeViewContext.fixPaymentMethod
=======
  func testPledgeView_ChangePaymentMethodContext() {
    let context = PledgeViewContext.changePaymentMethod
>>>>>>> 9b8f990c

    let pledgeData = PledgeViewCTAContainerViewData(
      isLoggedIn: true,
      isEnabled: true,
      context: context,
      willRetryPaymentMethod: true
    )

    self.submitButtonIsHidden.assertDidNotEmitValue()
    self.applePayButtonIsHidden.assertDidNotEmitValue()
    self.continueButtonIsHidden.assertDidNotEmitValue()
    self.submitButtonIsEnabled.assertDidNotEmitValue()

    self.vm.inputs.configureWith(value: pledgeData)

    self.submitButtonIsHidden.assertValues([false])
    self.applePayButtonIsHidden.assertValues([false])
    self.continueButtonIsHidden.assertValues([true])
    self.submitButtonIsEnabled.assertValues([true])
<<<<<<< HEAD
=======
    self.submitButtonTitle.assertValues(["Confirm"])
  }

  func testPledgeView_FixPaymentMethodContext_RetryingPaymentMethod() {
    let context = PledgeViewContext.fixPaymentMethod

    let pledgeData = PledgeViewCTAContainerViewData(
      isLoggedIn: true,
      isEnabled: true,
      context: context,
      willRetryPaymentMethod: true
    )

    self.submitButtonIsHidden.assertDidNotEmitValue()
    self.applePayButtonIsHidden.assertDidNotEmitValue()
    self.continueButtonIsHidden.assertDidNotEmitValue()
    self.submitButtonIsEnabled.assertDidNotEmitValue()

    self.vm.inputs.configureWith(value: pledgeData)

    self.submitButtonIsHidden.assertValues([false])
    self.applePayButtonIsHidden.assertValues([false])
    self.continueButtonIsHidden.assertValues([true])
    self.submitButtonIsEnabled.assertValues([true])
>>>>>>> 9b8f990c
    self.submitButtonTitle.assertValues(["Retry"])
  }

  func testContinueButtonTapped() {
    let pledgeData = PledgeViewCTAContainerViewData(
      isLoggedIn: false,
      isEnabled: true,
      context: .pledge,
      willRetryPaymentMethod: false
    )

    self.vm.inputs.configureWith(value: pledgeData)

    self.notifyDelegateToGoToLoginSignup.assertDidNotEmitValue()

    self.vm.inputs.continueButtonTapped()

    self.notifyDelegateToGoToLoginSignup.assertValueCount(1)
  }

  func testApplePayButtonTapped() {
    self.notifyDelegateApplePayButtonTapped.assertDidNotEmitValue()

    self.vm.inputs.applePayButtonTapped()

    self.notifyDelegateApplePayButtonTapped.assertValueCount(1)
  }

  func testNotifyDelegateOpenHelpType() {
    let baseUrl = AppEnvironment.current.apiService.serverConfig.webBaseUrl
    let allCases = HelpType.allCases.filter { $0 != .contact }

    let allHelpTypeUrls = allCases.map { $0.url(withBaseUrl: baseUrl) }.compact()

    allHelpTypeUrls.forEach { self.vm.inputs.tapped($0) }

    self.notifyDelegateOpenHelpType.assertValues(allCases)
  }

  func testSubmitButtonTapped() {
    self.notifyDelegateSubmitButtonTapped.assertDidNotEmitValue()

    self.vm.inputs.submitButtonTapped()

    self.notifyDelegateSubmitButtonTapped.assertValueCount(1)
  }
}<|MERGE_RESOLUTION|>--- conflicted
+++ resolved
@@ -104,34 +104,75 @@
     self.submitButtonTitle.assertValues(["Confirm"])
   }
 
-<<<<<<< HEAD
   func testPledgeView_FixPaymentMethodContext_RetryingPaymentMethod() {
     let context = PledgeViewContext.fixPaymentMethod
-=======
+
+    let pledgeData = PledgeViewCTAContainerViewData(
+      isLoggedIn: true,
+      isEnabled: true,
+      context: context,
+      willRetryPaymentMethod: true
+    )
+
+    self.submitButtonIsHidden.assertDidNotEmitValue()
+    self.applePayButtonIsHidden.assertDidNotEmitValue()
+    self.continueButtonIsHidden.assertDidNotEmitValue()
+    self.submitButtonIsEnabled.assertDidNotEmitValue()
+
+    self.vm.inputs.configureWith(value: pledgeData)
+
+    self.submitButtonIsHidden.assertValues([false])
+    self.applePayButtonIsHidden.assertValues([false])
+    self.continueButtonIsHidden.assertValues([true])
+    self.submitButtonIsEnabled.assertValues([true])
+    self.submitButtonTitle.assertValues(["Retry"])
+  }
+
+  func testPledgeView_UpdateContext() {
+    let context = PledgeViewContext.update
+
+    let pledgeData = PledgeViewCTAContainerViewData(
+      isLoggedIn: true,
+      isEnabled: true,
+      context: context,
+      willRetryPaymentMethod: false
+    )
+
+    self.submitButtonIsHidden.assertDidNotEmitValue()
+    self.applePayButtonIsHidden.assertDidNotEmitValue()
+    self.continueButtonIsHidden.assertDidNotEmitValue()
+    self.submitButtonIsEnabled.assertDidNotEmitValue()
+
+    self.vm.inputs.configureWith(value: pledgeData)
+
+    self.submitButtonIsHidden.assertValues([false])
+    self.applePayButtonIsHidden.assertValues([true])
+    self.continueButtonIsHidden.assertValues([true])
+    self.submitButtonIsEnabled.assertValues([true])
+    self.submitButtonTitle.assertValues(["Confirm"])
+  }
+
   func testPledgeView_ChangePaymentMethodContext() {
     let context = PledgeViewContext.changePaymentMethod
->>>>>>> 9b8f990c
-
-    let pledgeData = PledgeViewCTAContainerViewData(
-      isLoggedIn: true,
-      isEnabled: true,
-      context: context,
-      willRetryPaymentMethod: true
-    )
-
-    self.submitButtonIsHidden.assertDidNotEmitValue()
-    self.applePayButtonIsHidden.assertDidNotEmitValue()
-    self.continueButtonIsHidden.assertDidNotEmitValue()
-    self.submitButtonIsEnabled.assertDidNotEmitValue()
-
-    self.vm.inputs.configureWith(value: pledgeData)
-
-    self.submitButtonIsHidden.assertValues([false])
-    self.applePayButtonIsHidden.assertValues([false])
-    self.continueButtonIsHidden.assertValues([true])
-    self.submitButtonIsEnabled.assertValues([true])
-<<<<<<< HEAD
-=======
+
+    let pledgeData = PledgeViewCTAContainerViewData(
+      isLoggedIn: true,
+      isEnabled: true,
+      context: context,
+      willRetryPaymentMethod: false
+    )
+
+    self.submitButtonIsHidden.assertDidNotEmitValue()
+    self.applePayButtonIsHidden.assertDidNotEmitValue()
+    self.continueButtonIsHidden.assertDidNotEmitValue()
+    self.submitButtonIsEnabled.assertDidNotEmitValue()
+
+    self.vm.inputs.configureWith(value: pledgeData)
+
+    self.submitButtonIsHidden.assertValues([false])
+    self.applePayButtonIsHidden.assertValues([false])
+    self.continueButtonIsHidden.assertValues([true])
+    self.submitButtonIsEnabled.assertValues([true])
     self.submitButtonTitle.assertValues(["Confirm"])
   }
 
@@ -156,7 +197,6 @@
     self.applePayButtonIsHidden.assertValues([false])
     self.continueButtonIsHidden.assertValues([true])
     self.submitButtonIsEnabled.assertValues([true])
->>>>>>> 9b8f990c
     self.submitButtonTitle.assertValues(["Retry"])
   }
 
