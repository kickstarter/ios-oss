--- conflicted
+++ resolved
@@ -210,13 +210,9 @@
   case let .thanks(project):
     return URL(string: project.urls.web.project)
   case let .update(_, update):
-<<<<<<< HEAD
-    return NSURL(string: update.urls.web.update) ?? NSURL()
+    return URL(string: update.urls.web.update)
   case let .liveStream(_, liveStreamEvent):
     return NSURL(string: liveStreamEvent.stream.webUrl) ?? NSURL()
-=======
-    return URL(string: update.urls.web.update)
->>>>>>> ceb4471e
   }
 }
 
