--- conflicted
+++ resolved
@@ -188,10 +188,7 @@
 }
 
 private func flipLiveStreamEvenToLive(event: LiveStreamEvent) -> LiveStreamEvent {
-<<<<<<< HEAD
   return event |> LiveStreamEvent.lens.liveNow .~ true
-=======
-  return event |> LiveStreamEvent.lens.stream.liveNow .~ true
 }
 
 private func formattedDateString(date: Date) -> String {
@@ -201,5 +198,4 @@
                                         locale: AppEnvironment.current.locale) ?? "MMM d, h:mm a zzz"
 
   return Format.date(secondsInUTC: date.timeIntervalSince1970, dateFormat: format)
->>>>>>> 6dbae730
 }