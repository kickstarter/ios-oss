--- conflicted
+++ resolved
@@ -74,19 +74,8 @@
     let liveStreamEvent = self.liveStreamEventProperty.signal.skipNil()
 
     let dateComponents = liveStream
-<<<<<<< HEAD
-      .take(first: 1)
+      .map { $0.startDate }
       .switchMap { countdownProducer(to: Date(timeIntervalSince1970: $0.startDate)) }
-=======
-      .map { $0.startDate }
-      .takePairWhen(everySecondTimer)
-      .map { startDate, currentDate in
-        AppEnvironment.current.calendar.dateComponents([.day, .hour, .minute, .second],
-                                                       from: currentDate,
-                                                       to: startDate)
-      }
-      .map { (day: $0.day ?? 0, hour: $0.hour ?? 0, minute: $0.minute ?? 0, second: $0.second ?? 0) }
->>>>>>> eb747382
 
     self.countdownDateLabelText = liveStream
       .map { $0.startDate }.map(formattedDateString)
@@ -120,15 +109,10 @@
       .materialize()
       .filter { $0.isTerminating }
 
-<<<<<<< HEAD
-    self.projectImageUrl = liveStreamEvent
-      .map { URL(string: $0.backgroundImage.smallCropped) }
-=======
     self.projectImageUrl = project.flatMap { project in
       SignalProducer(value: URL(string: project.photo.full))
         .prefix(value: nil)
     }
->>>>>>> eb747382
 
     self.categoryId = project.map { $0.category.rootId }.skipNil()
     self.dismiss = self.closeButtonTappedProperty.signal
@@ -207,27 +191,8 @@
   public var outputs: LiveStreamCountdownViewModelOutputs { return self }
 }
 
-<<<<<<< HEAD
-private func flipProjectLiveStreamToLive(project: Project, currentLiveStream: Project.LiveStream) ->
-  (Project, Project.LiveStream) {
-  let liveStreams = (project.liveStreams ?? [])
-    .map { liveStream in
-      liveStream
-        |> Project.LiveStream.lens.isLiveNow .~ (liveStream.id == currentLiveStream.id)
-  }
-
-  let flippedCurrentLiveStream = currentLiveStream
-    |> Project.LiveStream.lens.isLiveNow .~ true
-
-  return (project |> Project.lens.liveStreams .~ liveStreams, flippedCurrentLiveStream)
-}
-
-private func flipLiveStreamEventToLive(event: LiveStreamEvent) -> LiveStreamEvent {
-  return event |> LiveStreamEvent.lens.liveNow .~ true
-=======
 private func flipLiveStreamEventToLive(liveStreamEvent: LiveStreamEvent) -> LiveStreamEvent {
   return liveStreamEvent |> LiveStreamEvent.lens.liveNow .~ true
->>>>>>> eb747382
 }
 
 private func formattedDateString(date: Date) -> String {
