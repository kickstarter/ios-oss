import Foundation

public enum OptimizelyFeature: String, CaseIterable {
  case commentFlaggingEnabled = "ios_comment_threading_comment_flagging"
  case paymentSheetEnabled = "ios_payment_sheet"
  case projectPageStoryTabEnabled = "project_page_v2_story"
  case rewardLocalPickupEnabled = "ios_local_pickup"
<<<<<<< HEAD
  case settingsPaymentSheetEnabled = "ios_settings_payment_sheet"
=======
  case paymentSheetEnabled = "ios_payment_sheet"
  case facebookLoginDeprecationEnabled = "ios_facebook_deprecation"
>>>>>>> 31562b1a
}

extension OptimizelyFeature: CustomStringConvertible {
  public var description: String {
    switch self {
    case .commentFlaggingEnabled: return "Comment Flagging"
    case .paymentSheetEnabled: return "Payment Sheet"
    case .projectPageStoryTabEnabled: return "Project Page Story Tab"
    case .rewardLocalPickupEnabled: return "Local Pickup Rewards"
<<<<<<< HEAD
    case .settingsPaymentSheetEnabled: return "Settings Payment Sheet"
=======
    case .paymentSheetEnabled: return "Payment Sheet"
    case .facebookLoginDeprecationEnabled: return "Facebook Login Deprecation"
>>>>>>> 31562b1a
    }
  }
}<|MERGE_RESOLUTION|>--- conflicted
+++ resolved
@@ -2,30 +2,22 @@
 
 public enum OptimizelyFeature: String, CaseIterable {
   case commentFlaggingEnabled = "ios_comment_threading_comment_flagging"
+  case facebookLoginDeprecationEnabled = "ios_facebook_deprecation"
   case paymentSheetEnabled = "ios_payment_sheet"
   case projectPageStoryTabEnabled = "project_page_v2_story"
   case rewardLocalPickupEnabled = "ios_local_pickup"
-<<<<<<< HEAD
   case settingsPaymentSheetEnabled = "ios_settings_payment_sheet"
-=======
-  case paymentSheetEnabled = "ios_payment_sheet"
-  case facebookLoginDeprecationEnabled = "ios_facebook_deprecation"
->>>>>>> 31562b1a
 }
 
 extension OptimizelyFeature: CustomStringConvertible {
   public var description: String {
     switch self {
     case .commentFlaggingEnabled: return "Comment Flagging"
+    case .facebookLoginDeprecationEnabled: return "Facebook Login Deprecation"
     case .paymentSheetEnabled: return "Payment Sheet"
     case .projectPageStoryTabEnabled: return "Project Page Story Tab"
     case .rewardLocalPickupEnabled: return "Local Pickup Rewards"
-<<<<<<< HEAD
     case .settingsPaymentSheetEnabled: return "Settings Payment Sheet"
-=======
-    case .paymentSheetEnabled: return "Payment Sheet"
-    case .facebookLoginDeprecationEnabled: return "Facebook Login Deprecation"
->>>>>>> 31562b1a
     }
   }
 }