import Foundation
@testable import KsApi
@testable import Library
import Prelude
import ReactiveExtensions_TestHelpers
import ReactiveSwift
import XCTest

final class SharedFunctionsTests: TestCase {
  func testUpdatedUserWithClearedActivityCountProducer_Success() {
    let initialActivitiesCount = 100
    let values = TestObserver<User, Never>()

    let mockApplication = MockApplication()
    mockApplication.applicationIconBadgeNumber = initialActivitiesCount

    let mockService = MockService(
      clearUserUnseenActivityResult: Result.success(.init(activityIndicatorCount: 0))
    )

    let user = User.template
      |> User.lens.unseenActivityCount .~ initialActivitiesCount

    XCTAssertEqual(values.values.map { $0.id }, [])

    withEnvironment(apiService: mockService, application: mockApplication, currentUser: user) {
      _ = updatedUserWithClearedActivityCountProducer()
        .start(on: AppEnvironment.current.scheduler)
        .start(values.observer)

      self.scheduler.advance()

      XCTAssertEqual(values.values.map { $0.id }, [1])
    }
  }

  func testUpdatedUserWithClearedActivityCountProducer_Failure() {
    let initialActivitiesCount = 100
    let values = TestObserver<User, Never>()

    let mockApplication = MockApplication()
    mockApplication.applicationIconBadgeNumber = initialActivitiesCount

    let mockService = MockService(
      clearUserUnseenActivityResult: Result.failure(.invalidInput)
    )

    let user = User.template
      |> User.lens.unseenActivityCount .~ initialActivitiesCount

    XCTAssertEqual(values.values.map { $0.id }, [])

    withEnvironment(apiService: mockService, application: mockApplication, currentUser: user) {
      _ = updatedUserWithClearedActivityCountProducer()
        .start(on: AppEnvironment.current.scheduler)
        .start(values.observer)

      self.scheduler.advance()

      XCTAssertEqual(values.values.map { $0.id }, [])
    }
  }

  func testDefaultShippingRule_Empty() {
    XCTAssertEqual(nil, defaultShippingRule(fromShippingRules: []))
  }

  func testDefaultShippingRule_DoesNotMatchCountryCode_DoesNotMatchUSA() {
    let config = Config.template
      |> Config.lens.countryCode .~ "JP"

    withEnvironment(config: config) {
      let locations = [
        Location.template |> Location.lens.country .~ "DE",
        Location.template |> Location.lens.country .~ "CZ",
        Location.template |> Location.lens.country .~ "CA"
      ]
      let shippingRule = defaultShippingRule(
        fromShippingRules: locations.map { ShippingRule.template |> ShippingRule.lens.location .~ $0 }
      )
      XCTAssertEqual("DE", shippingRule?.location.country)
    }
  }

  func testDefaultShippingRule_DoesNotMatchCountryCode_MatchesUSA() {
    let config = Config.template
      |> Config.lens.countryCode .~ "JP"

    withEnvironment(config: config) {
      let locations = [
        Location.template |> Location.lens.country .~ "US",
        Location.template |> Location.lens.country .~ "CZ",
        Location.template |> Location.lens.country .~ "CA"
      ]
      let shippingRule = defaultShippingRule(
        fromShippingRules: locations.map { ShippingRule.template |> ShippingRule.lens.location .~ $0 }
      )
      XCTAssertEqual("US", shippingRule?.location.country)
    }
  }

  func testDefaultShippingRule_MatchesCountryCode() {
    let config = Config.template
      |> Config.lens.countryCode .~ "CZ"

    withEnvironment(config: config) {
      let locations = [
        Location.template |> Location.lens.country .~ "US",
        Location.template |> Location.lens.country .~ "CZ",
        Location.template |> Location.lens.country .~ "CA"
      ]
      let shippingRule = defaultShippingRule(
        fromShippingRules: locations.map { ShippingRule.template |> ShippingRule.lens.location .~ $0 }
      )
      XCTAssertEqual("CZ", shippingRule?.location.country)
    }
  }

  func testRewardsCarouselCanNavigateToReward_RegularReward_Available_NotBacked_IsCreator() {
    let creator = User.template
      |> User.lens.id .~ 5

    withEnvironment(currentUser: creator) {
      let reward = Reward.template
        |> Reward.lens.limit .~ 5
        |> Reward.lens.remaining .~ 5
        |> Reward.lens.endsAt .~ (MockDate().timeIntervalSince1970 + 60)

      let project = Project.template
        |> Project.lens.creator .~ creator
        |> Project.lens.rewardData.rewards .~ [reward]
        |> Project.lens.rewardData.addOns .~ nil

      XCTAssertFalse(rewardsCarouselCanNavigateToReward(reward, in: project))
    }
  }

  func testRewardsCarouselCanNavigateToReward_RegularReward_Available_NotBacked() {
    let reward = Reward.template
      |> Reward.lens.limit .~ 5
      |> Reward.lens.remaining .~ 5
      |> Reward.lens.endsAt .~ (MockDate().timeIntervalSince1970 + 60)

    let project = Project.template
      |> Project.lens.rewardData.rewards .~ [reward]
      |> Project.lens.rewardData.addOns .~ nil

    XCTAssertTrue(rewardsCarouselCanNavigateToReward(reward, in: project))
  }

  func testRewardsCarouselCanNavigateToReward_RegularReward_Available_Backed() {
    let reward = Reward.template
      |> Reward.lens.limit .~ 5
      |> Reward.lens.remaining .~ 5
      |> Reward.lens.endsAt .~ (MockDate().timeIntervalSince1970 + 60)

    let project = Project.cosmicSurgery
      |> Project.lens.rewardData.rewards .~ [reward]
      |> Project.lens.personalization.backing .~ (
        .template
          |> Backing.lens.reward .~ reward
          |> Backing.lens.rewardId .~ reward.id
      )

    XCTAssertFalse(rewardsCarouselCanNavigateToReward(reward, in: project))
  }

  func testRewardsCarouselCanNavigateToReward_RegularReward_Unavailable_Backed() {
    let reward = Reward.template
      |> Reward.lens.limit .~ 5
      |> Reward.lens.remaining .~ 0
      |> Reward.lens.endsAt .~ (MockDate().timeIntervalSince1970 + 60)

    let project = Project.cosmicSurgery
      |> Project.lens.rewardData.rewards .~ [reward]
      |> Project.lens.personalization.backing .~ (
        .template
          |> Backing.lens.reward .~ reward
          |> Backing.lens.rewardId .~ reward.id
      )

    XCTAssertFalse(rewardsCarouselCanNavigateToReward(reward, in: project))
  }

  func testRewardsCarouselCanNavigateToReward_RegularReward_Expired_Backed() {
    let reward = Reward.template
      |> Reward.lens.limit .~ 5
      |> Reward.lens.remaining .~ 2
      |> Reward.lens.endsAt .~ (MockDate().timeIntervalSince1970 - 1)

    let project = Project.cosmicSurgery
      |> Project.lens.rewardData.rewards .~ [reward]
      |> Project.lens.personalization.backing .~ (
        .template
          |> Backing.lens.reward .~ reward
          |> Backing.lens.rewardId .~ reward.id
      )

    XCTAssertFalse(rewardsCarouselCanNavigateToReward(reward, in: project))
  }

  func testRewardsCarouselCanNavigateToReward_RegularReward_Unavailable_NotBacked() {
    let reward = Reward.template
      |> Reward.lens.limit .~ 5
      |> Reward.lens.remaining .~ 0
      |> Reward.lens.endsAt .~ (MockDate().timeIntervalSince1970 + 60)

    let project = Project.template
      |> Project.lens.rewardData.rewards .~ [reward]
      |> Project.lens.rewardData.addOns .~ nil

    XCTAssertFalse(rewardsCarouselCanNavigateToReward(reward, in: project))
  }

  func testRewardsCarouselCanNavigateToReward_RegularReward_Expired_NotBacked() {
    let reward = Reward.template
      |> Reward.lens.limit .~ 5
      |> Reward.lens.remaining .~ 2
      |> Reward.lens.endsAt .~ (MockDate().timeIntervalSince1970 - 1)

    let project = Project.template
      |> Project.lens.rewardData.rewards .~ [reward]
      |> Project.lens.rewardData.addOns .~ nil

    XCTAssertFalse(rewardsCarouselCanNavigateToReward(reward, in: project))
  }

  func testRewardsCarouselCanNavigateToReward_Reward_Available_NotBacked_HasAddOns() {
    let reward = Reward.template
      |> Reward.lens.limit .~ 5
      |> Reward.lens.remaining .~ 5
      |> Reward.lens.endsAt .~ (MockDate().timeIntervalSince1970 + 60)
      |> Reward.lens.hasAddOns .~ true

    let project = Project.template
      |> Project.lens.rewardData.rewards .~ [reward]
      |> Project.lens.rewardData.addOns .~ [reward]

    XCTAssertTrue(rewardsCarouselCanNavigateToReward(reward, in: project))
  }

  func testRewardsCarouselCanNavigateToReward_Reward_Unavailable_NotBacked_HasAddOns() {
    let reward = Reward.template
      |> Reward.lens.limit .~ 5
      |> Reward.lens.remaining .~ 0
      |> Reward.lens.endsAt .~ (MockDate().timeIntervalSince1970 + 60)
      |> Reward.lens.hasAddOns .~ true

    let project = Project.template
      |> Project.lens.rewardData.rewards .~ [reward]
      |> Project.lens.rewardData.addOns .~ [reward]

    XCTAssertFalse(rewardsCarouselCanNavigateToReward(reward, in: project))
  }

  func testRewardsCarouselCanNavigateToReward_Reward_Expired_NotBacked_HasAddOns() {
    let reward = Reward.template
      |> Reward.lens.limit .~ 5
      |> Reward.lens.remaining .~ 2
      |> Reward.lens.endsAt .~ (MockDate().timeIntervalSince1970 - 1)
      |> Reward.lens.hasAddOns .~ true

    let project = Project.template
      |> Project.lens.rewardData.rewards .~ [reward]
      |> Project.lens.rewardData.addOns .~ [reward]

    XCTAssertFalse(rewardsCarouselCanNavigateToReward(reward, in: project))
  }

  func testRewardsCarouselCanNavigateToReward_Reward_Unavailable_Backed_HasAddOns() {
    let reward = Reward.template
      |> Reward.lens.limit .~ 5
      |> Reward.lens.remaining .~ 0
      |> Reward.lens.endsAt .~ (MockDate().timeIntervalSince1970 + 60)
      |> Reward.lens.hasAddOns .~ true

    let project = Project.template
      |> Project.lens.rewardData.rewards .~ [reward]
      |> Project.lens.rewardData.addOns .~ [reward]
      |> Project.lens.personalization.backing .~ (
        .template
          |> Backing.lens.reward .~ reward
          |> Backing.lens.rewardId .~ reward.id
      )

    XCTAssertTrue(rewardsCarouselCanNavigateToReward(reward, in: project))
  }

  func testRewardsCarouselCanNavigateToReward_Reward_Expired_Backed_HasAddOns() {
    let reward = Reward.template
      |> Reward.lens.limit .~ 5
      |> Reward.lens.remaining .~ 2
      |> Reward.lens.endsAt .~ (MockDate().timeIntervalSince1970 - 1)
      |> Reward.lens.hasAddOns .~ true

    let project = Project.template
      |> Project.lens.rewardData.rewards .~ [reward]
      |> Project.lens.rewardData.addOns .~ [reward]
      |> Project.lens.personalization.backing .~ (
        .template
          |> Backing.lens.reward .~ reward
          |> Backing.lens.rewardId .~ reward.id
      )

    XCTAssertTrue(rewardsCarouselCanNavigateToReward(reward, in: project))
  }

  func testIsStartDateBeforeToday_Reward_StartsAt_Nil() {
    let reward = Reward.template
      |> Reward.lens.startsAt .~ nil

    XCTAssertTrue(isStartDateBeforeToday(for: reward))
  }

  func testIsStartDateBeforeToday_Reward_StartsAt_PastDate() {
    let reward = Reward.template
      |> Reward.lens.startsAt .~ (MockDate().timeIntervalSince1970 - 60)

    XCTAssertTrue(isStartDateBeforeToday(for: reward))
  }

  func testIsStartDateBeforeToday_Reward_StartsAt_FutureDate() {
    let reward = Reward.template
      |> Reward.lens.startsAt .~ (MockDate().timeIntervalSince1970 + 60)

    XCTAssertFalse(isStartDateBeforeToday(for: reward))
  }

  func testIsEndDateAfterToday_Reward_EndsAt_Nil() {
    let reward = Reward.template
      |> Reward.lens.endsAt .~ nil

    XCTAssertTrue(isEndDateAfterToday(for: reward))
  }

  func testIsEndDateAfterToday_Reward_EndsAt_PastDate() {
    let reward = Reward.template
      |> Reward.lens.endsAt .~ (MockDate().timeIntervalSince1970 - 60)

    XCTAssertFalse(isEndDateAfterToday(for: reward))
  }

  func testIsEndDateAfterToday_Reward_EndsAt_FutureDate() {
    let reward = Reward.template
      |> Reward.lens.endsAt .~ (MockDate().timeIntervalSince1970 + 60)

    XCTAssertTrue(isEndDateAfterToday(for: reward))
  }

  func testRoundedToDecimalPlaces() {
    let amount = 30.5657676754

    let roundedTo2dp = rounded(amount, places: 2)
    let roundedTo4dp = rounded(amount, places: 4)

    XCTAssertEqual(30.57, roundedTo2dp)
    XCTAssertEqual(30.5658, roundedTo4dp)
  }
<<<<<<< HEAD
=======

  func testCheckoutProperties() {
    let reward = Reward.template
      |> Reward.lens.shipping.enabled .~ true

    let rewards = [reward, Reward.template]
    let project = Project.template
      |> Project.lens.rewardData.rewards .~ rewards

    let selectedQuantities = [reward.id: 1]
    let baseReward = project.rewards.first!

    let checkoutPropertiesData = checkoutProperties(
      from: project,
      baseReward: baseReward,
      rewards: [reward],
      selectedQuantities: selectedQuantities,
      additionalPledgeAmount: 10.0,
      pledgeTotal: 100.0,
      shippingTotal: 10.0,
      checkoutId: nil,
      isApplePay: false
    )

    XCTAssertEqual(0, checkoutPropertiesData.addOnsCountTotal)
    XCTAssertEqual(0, checkoutPropertiesData.addOnsCountUnique)
    XCTAssertEqual("0.00", checkoutPropertiesData.addOnsMinimumUsd)
    XCTAssertEqual("100.00", checkoutPropertiesData.amount)
    XCTAssertEqual("10.00", checkoutPropertiesData.bonusAmount)
    XCTAssertEqual("10.00", checkoutPropertiesData.bonusAmountInUsd)
    XCTAssertEqual(nil, checkoutPropertiesData.checkoutId)
    XCTAssertEqual(
      1_506_897_315.0,
      checkoutPropertiesData.estimatedDelivery
    )
    XCTAssertEqual("CREDIT_CARD", checkoutPropertiesData.paymentType)
    XCTAssertEqual(100.0, checkoutPropertiesData.revenueInUsd)
    XCTAssertEqual(1, checkoutPropertiesData.rewardId)
    XCTAssertEqual("10.00", checkoutPropertiesData.rewardMinimumUsd)
    XCTAssertEqual("My Reward", checkoutPropertiesData.rewardTitle)
    XCTAssertEqual(true, checkoutPropertiesData.shippingEnabled)
    XCTAssertEqual(10.0, checkoutPropertiesData.shippingAmount)
    XCTAssertEqual("10.00", checkoutPropertiesData.shippingAmountUsd)
    XCTAssertEqual(
      true,
      checkoutPropertiesData.userHasStoredApplePayCard
    )
  }
>>>>>>> 326d5792
}<|MERGE_RESOLUTION|>--- conflicted
+++ resolved
@@ -356,8 +356,6 @@
     XCTAssertEqual(30.57, roundedTo2dp)
     XCTAssertEqual(30.5658, roundedTo4dp)
   }
-<<<<<<< HEAD
-=======
 
   func testCheckoutProperties() {
     let reward = Reward.template
@@ -406,5 +404,4 @@
       checkoutPropertiesData.userHasStoredApplePayCard
     )
   }
->>>>>>> 326d5792
 }