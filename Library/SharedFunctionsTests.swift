import Foundation
@testable import Library
import ReactiveExtensions_TestHelpers
import ReactiveSwift
import XCTest

// swiftlint:disable line_length
final class SharedFunctionsTests: TestCase {
  func testCountdownProducer() {
<<<<<<< HEAD
    // swiftlint:disable:next line_length
=======
>>>>>>> 520d0a32
    let future: TimeInterval = TimeInterval(1 * 60 * 60 * 24) + TimeInterval(16 * 60 * 60) + TimeInterval(34 * 60) + 2
    let futureDate = MockDate().addingTimeInterval(future).date
    let countdown = countdownProducer(to: futureDate)

    let dayTest = TestObserver<String, Never>()
    let hourTest = TestObserver<String, Never>()
    let minuteTest = TestObserver<String, Never>()
    let secondTest = TestObserver<String, Never>()

    countdown.map { $0.day }.start(dayTest.observer)
    countdown.map { $0.hour }.start(hourTest.observer)
    countdown.map { $0.minute }.start(minuteTest.observer)
    countdown.map { $0.second }.start(secondTest.observer)

    dayTest.assertValues(["01"])
    hourTest.assertValues(["16"])
    minuteTest.assertValues(["34"])
    secondTest.assertValues(["02"])

    self.scheduler.advance(by: .seconds(1))

    dayTest.assertValues(["01", "01"])
    hourTest.assertValues(["16", "16"])
    minuteTest.assertValues(["34", "34"])
    secondTest.assertValues(["02", "01"])

    self.scheduler.advance(by: .seconds(1))

    dayTest.assertValues(["01", "01", "01"])
    hourTest.assertValues(["16", "16", "16"])
    minuteTest.assertValues(["34", "34", "34"])
    secondTest.assertValues(["02", "01", "00"])

    self.scheduler.advance(by: .seconds(1))

    dayTest.assertValues(["01", "01", "01", "01"])
    hourTest.assertValues(["16", "16", "16", "16"])
    minuteTest.assertValues(["34", "34", "34", "33"])
    secondTest.assertValues(["02", "01", "00", "59"])
  }

  func testCountdownProducer_FractionalStartSecond() {
    let fractionalSecondScheduler = TestScheduler(startDate: MockDate().addingTimeInterval(-0.5).date)

    withEnvironment(scheduler: fractionalSecondScheduler) {
<<<<<<< HEAD
      // swiftlint:disable:next line_length
=======
>>>>>>> 520d0a32
      let future: TimeInterval = TimeInterval(1 * 60 * 60 * 24) + TimeInterval(16 * 60 * 60) + TimeInterval(34 * 60) + 2
      let futureDate = MockDate().addingTimeInterval(future).date
      let countdown = countdownProducer(to: futureDate)

      let dayTest = TestObserver<String, Never>()
      let hourTest = TestObserver<String, Never>()
      let minuteTest = TestObserver<String, Never>()
      let secondTest = TestObserver<String, Never>()

      countdown.map { $0.day }.start(dayTest.observer)
      countdown.map { $0.hour }.start(hourTest.observer)
      countdown.map { $0.minute }.start(minuteTest.observer)
      countdown.map { $0.second }.start(secondTest.observer)

      // Inital countdown is emitted immediately
      dayTest.assertValues(["01"])
      hourTest.assertValues(["16"])
      minuteTest.assertValues(["34"])
      secondTest.assertValues(["02"])

      fractionalSecondScheduler.advance(by: .seconds(1))

      // Waiting a second does not emit again because we have an additional half second to account for
      dayTest.assertValues(["01"])
      hourTest.assertValues(["16"])
      minuteTest.assertValues(["34"])
      secondTest.assertValues(["02"])

      fractionalSecondScheduler.advance(by: .milliseconds(500))

      // Waiting the additional half second causes new countdown values to be emitted.
      dayTest.assertValues(["01", "01"])
      hourTest.assertValues(["16", "16"])
      minuteTest.assertValues(["34", "34"])
      secondTest.assertValues(["02", "01"])

      fractionalSecondScheduler.advance(by: .seconds(1))

      dayTest.assertValues(["01", "01", "01"])
      hourTest.assertValues(["16", "16", "16"])
      minuteTest.assertValues(["34", "34", "34"])
      secondTest.assertValues(["02", "01", "00"])

      fractionalSecondScheduler.advance(by: .seconds(1))

      dayTest.assertValues(["01", "01", "01", "01"])
      hourTest.assertValues(["16", "16", "16", "16"])
      minuteTest.assertValues(["34", "34", "34", "33"])
      secondTest.assertValues(["02", "01", "00", "59"])
    }
  }

  func testCountdownProducer_CompletesWhenReachesDate() {
    let countdown = countdownProducer(to: MockDate().addingTimeInterval(2).date)

    let dayTest = TestObserver<String, Never>()
    let hourTest = TestObserver<String, Never>()
    let minuteTest = TestObserver<String, Never>()
    let secondTest = TestObserver<String, Never>()

    countdown.map { $0.day }.start(dayTest.observer)
    countdown.map { $0.hour }.start(hourTest.observer)
    countdown.map { $0.minute }.start(minuteTest.observer)
    countdown.map { $0.second }.start(secondTest.observer)

    dayTest.assertValues(["00"])
    hourTest.assertValues(["00"])
    minuteTest.assertValues(["00"])
    secondTest.assertValues(["02"])

    self.scheduler.advance(by: .seconds(1))

    dayTest.assertValues(["00", "00"])
    hourTest.assertValues(["00", "00"])
    minuteTest.assertValues(["00", "00"])
    secondTest.assertValues(["02", "01"])

    self.scheduler.advance(by: .seconds(1))

    dayTest.assertValues(["00", "00", "00"])
    hourTest.assertValues(["00", "00", "00"])
    minuteTest.assertValues(["00", "00", "00"])
    secondTest.assertValues(["02", "01", "00"])
    dayTest.assertDidNotComplete()
    hourTest.assertDidNotComplete()
    minuteTest.assertDidNotComplete()
    secondTest.assertDidNotComplete()

    self.scheduler.advance(by: .seconds(1))

    dayTest.assertValues(["00", "00", "00"])
    hourTest.assertValues(["00", "00", "00"])
    minuteTest.assertValues(["00", "00", "00"])
    secondTest.assertValues(["02", "01", "00"])
    dayTest.assertDidComplete()
    hourTest.assertDidComplete()
    minuteTest.assertDidComplete()
    secondTest.assertDidComplete()

    self.scheduler.advance(by: .seconds(1))

    dayTest.assertValues(["00", "00", "00"])
    hourTest.assertValues(["00", "00", "00"])
    minuteTest.assertValues(["00", "00", "00"])
    secondTest.assertValues(["02", "01", "00"])
  }

  func testOnePasswordButtonIsHidden() {
    var iOS12: (Double) -> Bool = { _ in true }
    withEnvironment(isOSVersionAvailable: iOS12) {
      XCTAssertTrue(is1PasswordButtonHidden(true))
      XCTAssertTrue(is1PasswordButtonHidden(false))
    }

    iOS12 = { _ in false }
    withEnvironment(isOSVersionAvailable: iOS12) {
      XCTAssertTrue(is1PasswordButtonHidden(true))
      XCTAssertFalse(is1PasswordButtonHidden(false))
    }
  }

  func testIsOSVersionAvailable_Supports_iOS12() {
    XCTAssertTrue(ksr_isOSVersionAvailable(12.0))
    XCTAssertTrue(ksr_isOSVersionAvailable(12.1))
    XCTAssertTrue(ksr_isOSVersionAvailable(12.123))
    XCTAssertTrue(ksr_isOSVersionAvailable(12.9))
  }
}<|MERGE_RESOLUTION|>--- conflicted
+++ resolved
@@ -7,10 +7,7 @@
 // swiftlint:disable line_length
 final class SharedFunctionsTests: TestCase {
   func testCountdownProducer() {
-<<<<<<< HEAD
     // swiftlint:disable:next line_length
-=======
->>>>>>> 520d0a32
     let future: TimeInterval = TimeInterval(1 * 60 * 60 * 24) + TimeInterval(16 * 60 * 60) + TimeInterval(34 * 60) + 2
     let futureDate = MockDate().addingTimeInterval(future).date
     let countdown = countdownProducer(to: futureDate)
@@ -56,10 +53,7 @@
     let fractionalSecondScheduler = TestScheduler(startDate: MockDate().addingTimeInterval(-0.5).date)
 
     withEnvironment(scheduler: fractionalSecondScheduler) {
-<<<<<<< HEAD
       // swiftlint:disable:next line_length
-=======
->>>>>>> 520d0a32
       let future: TimeInterval = TimeInterval(1 * 60 * 60 * 24) + TimeInterval(16 * 60 * 60) + TimeInterval(34 * 60) + 2
       let futureDate = MockDate().addingTimeInterval(future).date
       let countdown = countdownProducer(to: futureDate)
