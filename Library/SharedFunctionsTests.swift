import Foundation
@testable import KsApi
@testable import Library
import Prelude
import ReactiveExtensions_TestHelpers
import ReactiveSwift
import XCTest

final class SharedFunctionsTests: TestCase {
  func testCountdownProducer() {
    // swiftlint:disable:next line_length
    let future: TimeInterval = TimeInterval(1 * 60 * 60 * 24) + TimeInterval(16 * 60 * 60) + TimeInterval(34 * 60) + 2
    let futureDate = MockDate().addingTimeInterval(future).date
    let countdown = countdownProducer(to: futureDate)

    let dayTest = TestObserver<String, Never>()
    let hourTest = TestObserver<String, Never>()
    let minuteTest = TestObserver<String, Never>()
    let secondTest = TestObserver<String, Never>()

    countdown.map { $0.day }.start(dayTest.observer)
    countdown.map { $0.hour }.start(hourTest.observer)
    countdown.map { $0.minute }.start(minuteTest.observer)
    countdown.map { $0.second }.start(secondTest.observer)

    dayTest.assertValues(["01"])
    hourTest.assertValues(["16"])
    minuteTest.assertValues(["34"])
    secondTest.assertValues(["02"])

    self.scheduler.advance(by: .seconds(1))

    dayTest.assertValues(["01", "01"])
    hourTest.assertValues(["16", "16"])
    minuteTest.assertValues(["34", "34"])
    secondTest.assertValues(["02", "01"])

    self.scheduler.advance(by: .seconds(1))

    dayTest.assertValues(["01", "01", "01"])
    hourTest.assertValues(["16", "16", "16"])
    minuteTest.assertValues(["34", "34", "34"])
    secondTest.assertValues(["02", "01", "00"])

    self.scheduler.advance(by: .seconds(1))

    dayTest.assertValues(["01", "01", "01", "01"])
    hourTest.assertValues(["16", "16", "16", "16"])
    minuteTest.assertValues(["34", "34", "34", "33"])
    secondTest.assertValues(["02", "01", "00", "59"])
  }

  func testCountdownProducer_FractionalStartSecond() {
    let fractionalSecondScheduler = TestScheduler(startDate: MockDate().addingTimeInterval(-0.5).date)

    withEnvironment(scheduler: fractionalSecondScheduler) {
      // swiftlint:disable:next line_length
      let future: TimeInterval = TimeInterval(1 * 60 * 60 * 24) + TimeInterval(16 * 60 * 60) + TimeInterval(34 * 60) + 2
      let futureDate = MockDate().addingTimeInterval(future).date
      let countdown = countdownProducer(to: futureDate)

      let dayTest = TestObserver<String, Never>()
      let hourTest = TestObserver<String, Never>()
      let minuteTest = TestObserver<String, Never>()
      let secondTest = TestObserver<String, Never>()

      countdown.map { $0.day }.start(dayTest.observer)
      countdown.map { $0.hour }.start(hourTest.observer)
      countdown.map { $0.minute }.start(minuteTest.observer)
      countdown.map { $0.second }.start(secondTest.observer)

      // Inital countdown is emitted immediately
      dayTest.assertValues(["01"])
      hourTest.assertValues(["16"])
      minuteTest.assertValues(["34"])
      secondTest.assertValues(["02"])

      fractionalSecondScheduler.advance(by: .seconds(1))

      // Waiting a second does not emit again because we have an additional half second to account for
      dayTest.assertValues(["01"])
      hourTest.assertValues(["16"])
      minuteTest.assertValues(["34"])
      secondTest.assertValues(["02"])

      fractionalSecondScheduler.advance(by: .milliseconds(500))

      // Waiting the additional half second causes new countdown values to be emitted.
      dayTest.assertValues(["01", "01"])
      hourTest.assertValues(["16", "16"])
      minuteTest.assertValues(["34", "34"])
      secondTest.assertValues(["02", "01"])

      fractionalSecondScheduler.advance(by: .seconds(1))

      dayTest.assertValues(["01", "01", "01"])
      hourTest.assertValues(["16", "16", "16"])
      minuteTest.assertValues(["34", "34", "34"])
      secondTest.assertValues(["02", "01", "00"])

      fractionalSecondScheduler.advance(by: .seconds(1))

      dayTest.assertValues(["01", "01", "01", "01"])
      hourTest.assertValues(["16", "16", "16", "16"])
      minuteTest.assertValues(["34", "34", "34", "33"])
      secondTest.assertValues(["02", "01", "00", "59"])
    }
  }

  func testCountdownProducer_CompletesWhenReachesDate() {
    let countdown = countdownProducer(to: MockDate().addingTimeInterval(2).date)

    let dayTest = TestObserver<String, Never>()
    let hourTest = TestObserver<String, Never>()
    let minuteTest = TestObserver<String, Never>()
    let secondTest = TestObserver<String, Never>()

    countdown.map { $0.day }.start(dayTest.observer)
    countdown.map { $0.hour }.start(hourTest.observer)
    countdown.map { $0.minute }.start(minuteTest.observer)
    countdown.map { $0.second }.start(secondTest.observer)

    dayTest.assertValues(["00"])
    hourTest.assertValues(["00"])
    minuteTest.assertValues(["00"])
    secondTest.assertValues(["02"])

    self.scheduler.advance(by: .seconds(1))

    dayTest.assertValues(["00", "00"])
    hourTest.assertValues(["00", "00"])
    minuteTest.assertValues(["00", "00"])
    secondTest.assertValues(["02", "01"])

    self.scheduler.advance(by: .seconds(1))

    dayTest.assertValues(["00", "00", "00"])
    hourTest.assertValues(["00", "00", "00"])
    minuteTest.assertValues(["00", "00", "00"])
    secondTest.assertValues(["02", "01", "00"])
    dayTest.assertDidNotComplete()
    hourTest.assertDidNotComplete()
    minuteTest.assertDidNotComplete()
    secondTest.assertDidNotComplete()

    self.scheduler.advance(by: .seconds(1))

    dayTest.assertValues(["00", "00", "00"])
    hourTest.assertValues(["00", "00", "00"])
    minuteTest.assertValues(["00", "00", "00"])
    secondTest.assertValues(["02", "01", "00"])
    dayTest.assertDidComplete()
    hourTest.assertDidComplete()
    minuteTest.assertDidComplete()
    secondTest.assertDidComplete()

    self.scheduler.advance(by: .seconds(1))

    dayTest.assertValues(["00", "00", "00"])
    hourTest.assertValues(["00", "00", "00"])
    minuteTest.assertValues(["00", "00", "00"])
    secondTest.assertValues(["02", "01", "00"])
  }

<<<<<<< HEAD
  func testOnePasswordButtonIsHidden() {
    withEnvironment(is1PasswordSupported: { true }) {
      XCTAssertTrue(is1PasswordButtonHidden(true))
      XCTAssertFalse(is1PasswordButtonHidden(false))
    }

    withEnvironment(is1PasswordSupported: { false }) {
      XCTAssertTrue(is1PasswordButtonHidden(true))
      XCTAssertTrue(is1PasswordButtonHidden(false))
    }
  }

  func testDefaultShippingRule_Empty() {
    XCTAssertEqual(nil, defaultShippingRule(fromShippingRules: []))
  }

  func testDefaultShippingRule_DoesNotMatchCountryCode_DoesNotMatchUSA() {
    let config = Config.template
      |> Config.lens.countryCode .~ "JP"

    withEnvironment(config: config) {
      let locations = [
        Location.template |> Location.lens.country .~ "DE",
        Location.template |> Location.lens.country .~ "CZ",
        Location.template |> Location.lens.country .~ "CA"
      ]
      let shippingRule = defaultShippingRule(
        fromShippingRules: locations.map { ShippingRule.template |> ShippingRule.lens.location .~ $0 }
      )
      XCTAssertEqual("DE", shippingRule?.location.country)
    }
  }

  func testDefaultShippingRule_DoesNotMatchCountryCode_MatchesUSA() {
    let config = Config.template
      |> Config.lens.countryCode .~ "JP"

    withEnvironment(config: config) {
      let locations = [
        Location.template |> Location.lens.country .~ "US",
        Location.template |> Location.lens.country .~ "CZ",
        Location.template |> Location.lens.country .~ "CA"
      ]
      let shippingRule = defaultShippingRule(
        fromShippingRules: locations.map { ShippingRule.template |> ShippingRule.lens.location .~ $0 }
      )
      XCTAssertEqual("US", shippingRule?.location.country)
    }
  }

  func testDefaultShippingRule_MatchesCountryCode() {
    let config = Config.template
      |> Config.lens.countryCode .~ "CZ"

    withEnvironment(config: config) {
      let locations = [
        Location.template |> Location.lens.country .~ "US",
        Location.template |> Location.lens.country .~ "CZ",
        Location.template |> Location.lens.country .~ "CA"
      ]
      let shippingRule = defaultShippingRule(
        fromShippingRules: locations.map { ShippingRule.template |> ShippingRule.lens.location .~ $0 }
      )
      XCTAssertEqual("CZ", shippingRule?.location.country)
    }
  }

=======
>>>>>>> 3517ae42
  func testUpdatedUserWithClearedActivityCountProducer_Success() {
    let initialActivitiesCount = 100
    let values = TestObserver<User, Never>()

    let mockApplication = MockApplication()
    mockApplication.applicationIconBadgeNumber = initialActivitiesCount

    let mockService = MockService(
      clearUserUnseenActivityResult: Result(success: .init(activityIndicatorCount: 0))
    )

    let user = User.template
      |> User.lens.unseenActivityCount .~ initialActivitiesCount

    XCTAssertEqual(values.values.map { $0.id }, [])

    withEnvironment(apiService: mockService, application: mockApplication, currentUser: user) {
      _ = updatedUserWithClearedActivityCountProducer()
        .start(on: AppEnvironment.current.scheduler)
        .start(values.observer)

      self.scheduler.advance()

      XCTAssertEqual(values.values.map { $0.id }, [1])
    }
  }

  func testUpdatedUserWithClearedActivityCountProducer_Failure() {
    let initialActivitiesCount = 100
    let values = TestObserver<User, Never>()

    let mockApplication = MockApplication()
    mockApplication.applicationIconBadgeNumber = initialActivitiesCount

    let mockService = MockService(
      clearUserUnseenActivityResult: Result(failure: .invalidInput)
    )

    let user = User.template
      |> User.lens.unseenActivityCount .~ initialActivitiesCount

    XCTAssertEqual(values.values.map { $0.id }, [])

    withEnvironment(apiService: mockService, application: mockApplication, currentUser: user) {
      _ = updatedUserWithClearedActivityCountProducer()
        .start(on: AppEnvironment.current.scheduler)
        .start(values.observer)

      self.scheduler.advance()

      XCTAssertEqual(values.values.map { $0.id }, [])
    }
  }

  func testOnePasswordButtonIsHidden() {
    withEnvironment(is1PasswordSupported: { true }) {
      XCTAssertTrue(is1PasswordButtonHidden(true))
      XCTAssertFalse(is1PasswordButtonHidden(false))
    }

    withEnvironment(is1PasswordSupported: { false }) {
      XCTAssertTrue(is1PasswordButtonHidden(true))
      XCTAssertTrue(is1PasswordButtonHidden(false))
    }
  }

  func testDefaultShippingRule_Empty() {
    XCTAssertEqual(nil, defaultShippingRule(fromShippingRules: []))
  }

  func testDefaultShippingRule_DoesNotMatchCountryCode_DoesNotMatchUSA() {
    let config = Config.template
      |> Config.lens.countryCode .~ "JP"

    withEnvironment(config: config) {
      let locations = [
        Location.template |> Location.lens.country .~ "DE",
        Location.template |> Location.lens.country .~ "CZ",
        Location.template |> Location.lens.country .~ "CA"
      ]
      let shippingRule = defaultShippingRule(
        fromShippingRules: locations.map { ShippingRule.template |> ShippingRule.lens.location .~ $0 }
      )
      XCTAssertEqual("DE", shippingRule?.location.country)
    }
  }

  func testDefaultShippingRule_DoesNotMatchCountryCode_MatchesUSA() {
    let config = Config.template
      |> Config.lens.countryCode .~ "JP"

    withEnvironment(config: config) {
      let locations = [
        Location.template |> Location.lens.country .~ "US",
        Location.template |> Location.lens.country .~ "CZ",
        Location.template |> Location.lens.country .~ "CA"
      ]
      let shippingRule = defaultShippingRule(
        fromShippingRules: locations.map { ShippingRule.template |> ShippingRule.lens.location .~ $0 }
      )
      XCTAssertEqual("US", shippingRule?.location.country)
    }
  }

  func testDefaultShippingRule_MatchesCountryCode() {
    let config = Config.template
      |> Config.lens.countryCode .~ "CZ"

    withEnvironment(config: config) {
      let locations = [
        Location.template |> Location.lens.country .~ "US",
        Location.template |> Location.lens.country .~ "CZ",
        Location.template |> Location.lens.country .~ "CA"
      ]
      let shippingRule = defaultShippingRule(
        fromShippingRules: locations.map { ShippingRule.template |> ShippingRule.lens.location .~ $0 }
      )
      XCTAssertEqual("CZ", shippingRule?.location.country)
    }
  }
}<|MERGE_RESOLUTION|>--- conflicted
+++ resolved
@@ -162,7 +162,60 @@
     secondTest.assertValues(["02", "01", "00"])
   }
 
-<<<<<<< HEAD
+  func testUpdatedUserWithClearedActivityCountProducer_Success() {
+    let initialActivitiesCount = 100
+    let values = TestObserver<User, Never>()
+
+    let mockApplication = MockApplication()
+    mockApplication.applicationIconBadgeNumber = initialActivitiesCount
+
+    let mockService = MockService(
+      clearUserUnseenActivityResult: Result(success: .init(activityIndicatorCount: 0))
+    )
+
+    let user = User.template
+      |> User.lens.unseenActivityCount .~ initialActivitiesCount
+
+    XCTAssertEqual(values.values.map { $0.id }, [])
+
+    withEnvironment(apiService: mockService, application: mockApplication, currentUser: user) {
+      _ = updatedUserWithClearedActivityCountProducer()
+        .start(on: AppEnvironment.current.scheduler)
+        .start(values.observer)
+
+      self.scheduler.advance()
+
+      XCTAssertEqual(values.values.map { $0.id }, [1])
+    }
+  }
+
+  func testUpdatedUserWithClearedActivityCountProducer_Failure() {
+    let initialActivitiesCount = 100
+    let values = TestObserver<User, Never>()
+
+    let mockApplication = MockApplication()
+    mockApplication.applicationIconBadgeNumber = initialActivitiesCount
+
+    let mockService = MockService(
+      clearUserUnseenActivityResult: Result(failure: .invalidInput)
+    )
+
+    let user = User.template
+      |> User.lens.unseenActivityCount .~ initialActivitiesCount
+
+    XCTAssertEqual(values.values.map { $0.id }, [])
+
+    withEnvironment(apiService: mockService, application: mockApplication, currentUser: user) {
+      _ = updatedUserWithClearedActivityCountProducer()
+        .start(on: AppEnvironment.current.scheduler)
+        .start(values.observer)
+
+      self.scheduler.advance()
+
+      XCTAssertEqual(values.values.map { $0.id }, [])
+    }
+  }
+
   func testOnePasswordButtonIsHidden() {
     withEnvironment(is1PasswordSupported: { true }) {
       XCTAssertTrue(is1PasswordButtonHidden(true))
@@ -229,127 +282,4 @@
       XCTAssertEqual("CZ", shippingRule?.location.country)
     }
   }
-
-=======
->>>>>>> 3517ae42
-  func testUpdatedUserWithClearedActivityCountProducer_Success() {
-    let initialActivitiesCount = 100
-    let values = TestObserver<User, Never>()
-
-    let mockApplication = MockApplication()
-    mockApplication.applicationIconBadgeNumber = initialActivitiesCount
-
-    let mockService = MockService(
-      clearUserUnseenActivityResult: Result(success: .init(activityIndicatorCount: 0))
-    )
-
-    let user = User.template
-      |> User.lens.unseenActivityCount .~ initialActivitiesCount
-
-    XCTAssertEqual(values.values.map { $0.id }, [])
-
-    withEnvironment(apiService: mockService, application: mockApplication, currentUser: user) {
-      _ = updatedUserWithClearedActivityCountProducer()
-        .start(on: AppEnvironment.current.scheduler)
-        .start(values.observer)
-
-      self.scheduler.advance()
-
-      XCTAssertEqual(values.values.map { $0.id }, [1])
-    }
-  }
-
-  func testUpdatedUserWithClearedActivityCountProducer_Failure() {
-    let initialActivitiesCount = 100
-    let values = TestObserver<User, Never>()
-
-    let mockApplication = MockApplication()
-    mockApplication.applicationIconBadgeNumber = initialActivitiesCount
-
-    let mockService = MockService(
-      clearUserUnseenActivityResult: Result(failure: .invalidInput)
-    )
-
-    let user = User.template
-      |> User.lens.unseenActivityCount .~ initialActivitiesCount
-
-    XCTAssertEqual(values.values.map { $0.id }, [])
-
-    withEnvironment(apiService: mockService, application: mockApplication, currentUser: user) {
-      _ = updatedUserWithClearedActivityCountProducer()
-        .start(on: AppEnvironment.current.scheduler)
-        .start(values.observer)
-
-      self.scheduler.advance()
-
-      XCTAssertEqual(values.values.map { $0.id }, [])
-    }
-  }
-
-  func testOnePasswordButtonIsHidden() {
-    withEnvironment(is1PasswordSupported: { true }) {
-      XCTAssertTrue(is1PasswordButtonHidden(true))
-      XCTAssertFalse(is1PasswordButtonHidden(false))
-    }
-
-    withEnvironment(is1PasswordSupported: { false }) {
-      XCTAssertTrue(is1PasswordButtonHidden(true))
-      XCTAssertTrue(is1PasswordButtonHidden(false))
-    }
-  }
-
-  func testDefaultShippingRule_Empty() {
-    XCTAssertEqual(nil, defaultShippingRule(fromShippingRules: []))
-  }
-
-  func testDefaultShippingRule_DoesNotMatchCountryCode_DoesNotMatchUSA() {
-    let config = Config.template
-      |> Config.lens.countryCode .~ "JP"
-
-    withEnvironment(config: config) {
-      let locations = [
-        Location.template |> Location.lens.country .~ "DE",
-        Location.template |> Location.lens.country .~ "CZ",
-        Location.template |> Location.lens.country .~ "CA"
-      ]
-      let shippingRule = defaultShippingRule(
-        fromShippingRules: locations.map { ShippingRule.template |> ShippingRule.lens.location .~ $0 }
-      )
-      XCTAssertEqual("DE", shippingRule?.location.country)
-    }
-  }
-
-  func testDefaultShippingRule_DoesNotMatchCountryCode_MatchesUSA() {
-    let config = Config.template
-      |> Config.lens.countryCode .~ "JP"
-
-    withEnvironment(config: config) {
-      let locations = [
-        Location.template |> Location.lens.country .~ "US",
-        Location.template |> Location.lens.country .~ "CZ",
-        Location.template |> Location.lens.country .~ "CA"
-      ]
-      let shippingRule = defaultShippingRule(
-        fromShippingRules: locations.map { ShippingRule.template |> ShippingRule.lens.location .~ $0 }
-      )
-      XCTAssertEqual("US", shippingRule?.location.country)
-    }
-  }
-
-  func testDefaultShippingRule_MatchesCountryCode() {
-    let config = Config.template
-      |> Config.lens.countryCode .~ "CZ"
-
-    withEnvironment(config: config) {
-      let locations = [
-        Location.template |> Location.lens.country .~ "US",
-        Location.template |> Location.lens.country .~ "CZ",
-        Location.template |> Location.lens.country .~ "CA"
-      ]
-      let shippingRule = defaultShippingRule(
-        fromShippingRules: locations.map { ShippingRule.template |> ShippingRule.lens.location .~ $0 }
-      )
-      XCTAssertEqual("CZ", shippingRule?.location.country)
-    }
-  }
 }