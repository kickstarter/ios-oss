--- conflicted
+++ resolved
@@ -162,15 +162,11 @@
     let client = MockTrackingClient()
     let koala = Koala(client: client, loggedInUser: nil)
     let project = Project.template
-<<<<<<< HEAD
-      |> Project.lens.stats.staticUsdRate .~ 2.0
-=======
       |> Project.lens.rewards .~ [Reward.template]
       |> Project.lens.category .~ (Category.illustration
         |> Category.lens.id .~ "123"
         |> Category.lens.parentId .~ "321")
-      |> Project.lens.stats.staticUsdRate .~ 2
->>>>>>> ed7e1245
+      |> Project.lens.stats.staticUsdRate .~ 2.0
       |> Project.lens.stats.commentsCount .~ 10
       |> Project.lens.prelaunchActivated .~ true
 
