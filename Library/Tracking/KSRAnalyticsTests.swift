--- conflicted
+++ resolved
@@ -2448,13 +2448,8 @@
   private func assertProjectProperties(_ props: [String: Any]?, loggedInUser: Bool = false) {
     XCTAssertEqual(10, props?["project_backers_count"] as? Int)
     XCTAssertEqual("USD", props?["project_currency"] as? String)
-<<<<<<< HEAD
     XCTAssertEqual("1", props?["project_pid"] as? String)
-    XCTAssertEqual(0.50, props?["project_percent_raised"] as? Float)
-=======
-    XCTAssertEqual(1, props?["project_pid"] as? Int)
     XCTAssertEqual(50, props?["project_percent_raised"] as? Int)
->>>>>>> 1de00c5f
     XCTAssertEqual("Art", props?["project_subcategory"] as? String)
     XCTAssertEqual("1", props?["project_creator_uid"] as? String)
     XCTAssertEqual(24 * 15, props?["project_hours_remaining"] as? Int)
