--- conflicted
+++ resolved
@@ -67,11 +67,7 @@
     XCTAssertEqual("en", dataLakeClientProperties?["session_display_language"] as? String)
     XCTAssertEqual("GB", dataLakeClientProperties?["session_country"] as? String)
 
-<<<<<<< HEAD
     XCTAssertEqual(24, dataLakeClientProperties?.keys.filter { $0.hasPrefix("session_") }.count)
-=======
-    XCTAssertEqual(18, dataLakeClientProperties?.keys.filter { $0.hasPrefix("session_") }.count)
->>>>>>> 7e43a1d0
 
     XCTAssertEqual("native", segmentClientProperties?["session_client"] as? String)
     XCTAssertEqual("1234567890", segmentClientProperties?["session_app_build_number"] as? String)
@@ -89,11 +85,7 @@
     XCTAssertEqual("en", segmentClientProperties?["session_display_language"] as? String)
     XCTAssertEqual("GB", segmentClientProperties?["session_country"] as? String)
 
-<<<<<<< HEAD
     XCTAssertEqual(24, segmentClientProperties?.keys.filter { $0.hasPrefix("session_") }.count)
-=======
-    XCTAssertEqual(18, segmentClientProperties?.keys.filter { $0.hasPrefix("session_") }.count)
->>>>>>> 7e43a1d0
   }
 
   func testSessionProperties_Language() {
@@ -293,11 +285,7 @@
     XCTAssertNil(dataLakeClientProperties?["project_user_is_backer"])
     XCTAssertNil(dataLakeClientProperties?["project_user_has_starred"])
 
-<<<<<<< HEAD
     XCTAssertEqual(31, dataLakeClientProperties?.keys.filter { $0.hasPrefix("project_") }.count)
-=======
-    XCTAssertEqual(26, dataLakeClientProperties?.keys.filter { $0.hasPrefix("project_") }.count)
->>>>>>> 7e43a1d0
 
     XCTAssertEqual("discovery", dataLakeClientProperties?["session_ref_tag"] as? String)
 
@@ -333,11 +321,7 @@
     XCTAssertNil(segmentClientProperties?["project_user_is_backer"])
     XCTAssertNil(segmentClientProperties?["project_user_has_starred"])
 
-<<<<<<< HEAD
     XCTAssertEqual(31, segmentClientProperties?.keys.filter { $0.hasPrefix("project_") }.count)
-=======
-    XCTAssertEqual(26, segmentClientProperties?.keys.filter { $0.hasPrefix("project_") }.count)
->>>>>>> 7e43a1d0
 
     XCTAssertEqual("discovery", segmentClientProperties?["session_ref_tag"] as? String)
   }
@@ -371,22 +355,14 @@
       dataLakeClientProperties?["project_tags"] as? String
     )
 
-<<<<<<< HEAD
     XCTAssertEqual(30, dataLakeClientProperties?.keys.filter { $0.hasPrefix("project_") }.count)
-=======
-    XCTAssertEqual(25, dataLakeClientProperties?.keys.filter { $0.hasPrefix("project_") }.count)
->>>>>>> 7e43a1d0
 
     XCTAssertEqual(false, segmentClientProperties?["project_user_is_project_creator"] as? Bool)
     XCTAssertEqual(false, segmentClientProperties?["project_user_is_backer"] as? Bool)
     XCTAssertEqual(false, segmentClientProperties?["project_user_has_watched"] as? Bool)
     XCTAssertEqual(project.tags?.joined(separator: ", "), segmentClientProperties?["project_tags"] as? String)
 
-<<<<<<< HEAD
     XCTAssertEqual(30, segmentClientProperties?.keys.filter { $0.hasPrefix("project_") }.count)
-=======
-    XCTAssertEqual(25, segmentClientProperties?.keys.filter { $0.hasPrefix("project_") }.count)
->>>>>>> 7e43a1d0
   }
 
   func testProjectProperties_LoggedInBacker() {
@@ -417,22 +393,14 @@
       dataLakeClientProperties?["project_tags"] as? String
     )
 
-<<<<<<< HEAD
     XCTAssertEqual(30, dataLakeClientProperties?.keys.filter { $0.hasPrefix("project_") }.count)
-=======
-    XCTAssertEqual(25, dataLakeClientProperties?.keys.filter { $0.hasPrefix("project_") }.count)
->>>>>>> 7e43a1d0
 
     XCTAssertEqual(false, segmentClientProperties?["project_user_is_project_creator"] as? Bool)
     XCTAssertEqual(true, segmentClientProperties?["project_user_is_backer"] as? Bool)
     XCTAssertEqual(false, segmentClientProperties?["project_user_has_watched"] as? Bool)
     XCTAssertEqual(project.tags?.joined(separator: ", "), segmentClientProperties?["project_tags"] as? String)
 
-<<<<<<< HEAD
     XCTAssertEqual(30, segmentClientProperties?.keys.filter { $0.hasPrefix("project_") }.count)
-=======
-    XCTAssertEqual(25, segmentClientProperties?.keys.filter { $0.hasPrefix("project_") }.count)
->>>>>>> 7e43a1d0
   }
 
   func testProjectProperties_LoggedInStarrer() {
@@ -463,22 +431,14 @@
       dataLakeClientProperties?["project_tags"] as? String
     )
 
-<<<<<<< HEAD
     XCTAssertEqual(30, dataLakeClientProperties?.keys.filter { $0.hasPrefix("project_") }.count)
-=======
-    XCTAssertEqual(25, dataLakeClientProperties?.keys.filter { $0.hasPrefix("project_") }.count)
->>>>>>> 7e43a1d0
 
     XCTAssertEqual(false, segmentClientProperties?["project_user_is_project_creator"] as? Bool)
     XCTAssertEqual(false, segmentClientProperties?["project_user_is_backer"] as? Bool)
     XCTAssertEqual(true, segmentClientProperties?["project_user_has_watched"] as? Bool)
     XCTAssertEqual(project.tags?.joined(separator: ", "), segmentClientProperties?["project_tags"] as? String)
 
-<<<<<<< HEAD
     XCTAssertEqual(30, segmentClientProperties?.keys.filter { $0.hasPrefix("project_") }.count)
-=======
-    XCTAssertEqual(25, segmentClientProperties?.keys.filter { $0.hasPrefix("project_") }.count)
->>>>>>> 7e43a1d0
   }
 
   func testProjectProperties_LoggedInCreator() {
@@ -509,22 +469,14 @@
       dataLakeClientProperties?["project_tags"] as? String
     )
 
-<<<<<<< HEAD
     XCTAssertEqual(30, dataLakeClientProperties?.keys.filter { $0.hasPrefix("project_") }.count)
-=======
-    XCTAssertEqual(25, dataLakeClientProperties?.keys.filter { $0.hasPrefix("project_") }.count)
->>>>>>> 7e43a1d0
 
     XCTAssertEqual(true, segmentClientProperties?["project_user_is_project_creator"] as? Bool)
     XCTAssertEqual(false, segmentClientProperties?["project_user_is_backer"] as? Bool)
     XCTAssertEqual(false, segmentClientProperties?["project_user_has_watched"] as? Bool)
     XCTAssertEqual(project.tags?.joined(separator: ", "), segmentClientProperties?["project_tags"] as? String)
 
-<<<<<<< HEAD
     XCTAssertEqual(30, segmentClientProperties?.keys.filter { $0.hasPrefix("project_") }.count)
-=======
-    XCTAssertEqual(25, segmentClientProperties?.keys.filter { $0.hasPrefix("project_") }.count)
->>>>>>> 7e43a1d0
   }
 
   // MARK: - Discovery Properties Tests
@@ -1703,14 +1655,8 @@
     let dataLakeClientProps = dataLakeClient.properties.last
     let segmentClientProps = segmentClient.properties.last
 
-<<<<<<< HEAD
     self.assertUserProperties(dataLakeClientProps)
     self.assertUserProperties(segmentClientProps)
-=======
-    XCTAssertEqual(10, dataLakeClientProps?["user_uid"] as? Int)
-
-    XCTAssertEqual(10, segmentClientProps?["user_uid"] as? Int)
->>>>>>> 7e43a1d0
   }
 
   func testTabBarClicked() {
