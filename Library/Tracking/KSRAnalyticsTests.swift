@testable import KsApi
@testable import Library
import Prelude
import ReactiveExtensions_TestHelpers
import XCTest

final class KSRAnalyticsTests: TestCase {
  // MARK: - Session Properties Tests

  func testSessionProperties() {
    let bundle = MockBundle()
    let dataLakeClient = MockTrackingClient()
    let segmentClient = MockTrackingClient()
    let config = Config.template
      |> Config.lens.countryCode .~ "GB"
      |> Config.lens.locale .~ "en"
      |> Config.lens.abExperiments .~ [
        "native_checkout": "experimental",
        "other_experiment": "control"
      ]
      |> Config.lens.features .~ [
        "android_flag": true,
        "ios_feature_something": false,
        "ios_enabled_feature": true
      ]
    let device = MockDevice(userInterfaceIdiom: .phone)
    let screen = MockScreen()
    let ksrAnalytics = KSRAnalytics(
      bundle: bundle,
      dataLakeClient: dataLakeClient,
      config: config,
      device: device,
      loggedInUser: nil,
      screen: screen,
      segmentClient: segmentClient
    )

    ksrAnalytics.trackTabBarClicked(.activity)

    let dataLakeClientProperties = dataLakeClient.properties.last
    let segmentClientProperties = segmentClient.properties.last

    XCTAssertEqual(
      ["native_checkout[experimental]", "other_experiment[control]"],
      dataLakeClientProperties?["session_variants_internal"] as? [String]
    )

    XCTAssertEqual(
      ["native_checkout[experimental]", "other_experiment[control]"],
      segmentClientProperties?["session_variants_internal"] as? [String]
    )

    XCTAssertEqual("native", dataLakeClientProperties?["session_client"] as? String)
    XCTAssertEqual(1_234_567_890, dataLakeClientProperties?["session_app_build_number"] as? Int)
    XCTAssertEqual("1.2.3.4.5.6.7.8.9.0", dataLakeClientProperties?["session_app_release_version"] as? String)
    XCTAssertEqual("phone", dataLakeClientProperties?["session_device_type"] as? String)
    XCTAssertEqual("portrait", dataLakeClientProperties?["session_device_orientation"] as? String)

    XCTAssertEqual("ios", dataLakeClientProperties?["session_os"] as? String)
    XCTAssertEqual(false, dataLakeClientProperties?["session_user_is_logged_in"] as? Bool)
    XCTAssertEqual("native_ios", dataLakeClientProperties?["session_platform"] as? String)
    XCTAssertEqual("en", dataLakeClientProperties?["session_display_language"] as? String)
    XCTAssertEqual("GB", dataLakeClientProperties?["session_country"] as? String)

    XCTAssertEqual(14, dataLakeClientProperties?.keys.filter { $0.hasPrefix("session_") }.count)

    XCTAssertEqual("native", segmentClientProperties?["session_client"] as? String)
    XCTAssertEqual(1_234_567_890, segmentClientProperties?["session_app_build_number"] as? Int)
    XCTAssertEqual("1.2.3.4.5.6.7.8.9.0", segmentClientProperties?["session_app_release_version"] as? String)
    XCTAssertEqual("phone", segmentClientProperties?["session_device_type"] as? String)
    XCTAssertEqual("portrait", segmentClientProperties?["session_device_orientation"] as? String)

    XCTAssertEqual("ios", segmentClientProperties?["session_os"] as? String)
    XCTAssertEqual(false, segmentClientProperties?["session_user_is_logged_in"] as? Bool)
    XCTAssertEqual("native_ios", segmentClientProperties?["session_platform"] as? String)
    XCTAssertEqual("en", segmentClientProperties?["session_display_language"] as? String)
    XCTAssertEqual("GB", segmentClientProperties?["session_country"] as? String)

    XCTAssertEqual(14, segmentClientProperties?.keys.filter { $0.hasPrefix("session_") }.count)
  }

  func testSessionProperties_OptimizelyClient() {
    let optimizelyClient = MockOptimizelyClient()
      |> \.allKnownExperiments .~ [
        OptimizelyExperiment.Key.nativeProjectCards.rawValue
      ]

    withEnvironment(optimizelyClient: optimizelyClient) {
      let dataLakeClient = MockTrackingClient()
      let segmentClient = MockTrackingClient()
      let ksrAnalytics = KSRAnalytics(dataLakeClient: dataLakeClient, segmentClient: segmentClient)

      ksrAnalytics.trackTabBarClicked(.activity)

      XCTAssertEqual(
        [["native_project_cards": "control"]],
        dataLakeClient.properties.last?["session_variants_optimizely"] as? [[String: String]]
      )
      XCTAssertEqual(
        [["native_project_cards": "control"]],
        segmentClient.properties.last?["session_variants_optimizely"] as? [[String: String]]
      )
    }
  }

  func testSessionProperties_Language() {
    withEnvironment(language: Language.es) {
      let dataLakeClient = MockTrackingClient()
      let segmentClient = MockTrackingClient()
      let ksrAnalytics = KSRAnalytics(dataLakeClient: dataLakeClient, segmentClient: segmentClient)

      ksrAnalytics.trackTabBarClicked(.activity)

      let dataLakeClientProperties = dataLakeClient.properties.last
      let segmentClientProperties = segmentClient.properties.last

      XCTAssertEqual("es", dataLakeClientProperties?["session_display_language"] as? String)
      XCTAssertEqual("es", segmentClientProperties?["session_display_language"] as? String)
    }
  }

  func testSessionProperties_VoiceOver() {
    let dataLakeClient = MockTrackingClient()
    let segmentClient = MockTrackingClient()
    let ksrAnalytics = KSRAnalytics(dataLakeClient: dataLakeClient, segmentClient: segmentClient)

    withEnvironment(isVoiceOverRunning: { true }) {
      ksrAnalytics.trackTabBarClicked(.activity)

      let dataLakeClientProperties = dataLakeClient.properties.last
      let segmentClientProperties = segmentClient.properties.last

      XCTAssertEqual(true, dataLakeClientProperties?["session_is_voiceover_running"] as? Bool)
      XCTAssertEqual(true, segmentClientProperties?["session_is_voiceover_running"] as? Bool)
    }

    withEnvironment(isVoiceOverRunning: { false }) {
      ksrAnalytics.trackTabBarClicked(.activity)

      let dataLakeClientProperties = dataLakeClient.properties.last
      let segmentClientProperties = segmentClient.properties.last

      XCTAssertEqual(false, dataLakeClientProperties?["session_is_voiceover_running"] as? Bool)
      XCTAssertEqual(false, segmentClientProperties?["session_is_voiceover_running"] as? Bool)
    }
  }

  func testSessionProperties_LoggedIn() {
    let dataLakeClient = MockTrackingClient()
    let segmentClient = MockTrackingClient()
    let ksrAnalytics = KSRAnalytics(
      dataLakeClient: dataLakeClient,
      loggedInUser: User.template,
      segmentClient: segmentClient
    )

    ksrAnalytics.trackTabBarClicked(.activity)

    let dataLakeClientProperties = dataLakeClient.properties.last
    let segmentClientProperties = segmentClient.properties.last

    XCTAssertEqual(true, dataLakeClientProperties?["session_user_is_logged_in"] as? Bool)
    XCTAssertEqual(true, segmentClientProperties?["session_user_is_logged_in"] as? Bool)
  }

  func testSessionProperties_DeviceFormatAndClientPlatform_ForIPhoneIdiom() {
    let dataLakeClient = MockTrackingClient()
    let segmentClient = MockTrackingClient()
    let ksrAnalytics = KSRAnalytics(
      dataLakeClient: dataLakeClient,
      device: MockDevice(userInterfaceIdiom: .phone),
      loggedInUser: nil,
      segmentClient: segmentClient
    )
    ksrAnalytics.trackTabBarClicked(.activity)

    XCTAssertEqual("phone", dataLakeClient.properties.last?["session_device_type"] as? String)
    XCTAssertEqual("native_ios", dataLakeClient.properties.last?["session_platform"] as? String)

    XCTAssertEqual("phone", segmentClient.properties.last?["session_device_type"] as? String)
    XCTAssertEqual("native_ios", segmentClient.properties.last?["session_platform"] as? String)
  }

  func testSessionProperties_DeviceFormatAndClientPlatform_ForIPadIdiom() {
    let dataLakeClient = MockTrackingClient()
    let segmentClient = MockTrackingClient()
    let ksrAnalytics = KSRAnalytics(
      dataLakeClient: dataLakeClient,
      device: MockDevice(userInterfaceIdiom: .pad),
      loggedInUser: nil,
      segmentClient: segmentClient
    )
    ksrAnalytics.trackTabBarClicked(.activity)

    XCTAssertEqual("tablet", dataLakeClient.properties.last?["session_device_type"] as? String)
    XCTAssertEqual("native_ios", dataLakeClient.properties.last?["session_platform"] as? String)

    XCTAssertEqual("tablet", segmentClient.properties.last?["session_device_type"] as? String)
    XCTAssertEqual("native_ios", segmentClient.properties.last?["session_platform"] as? String)
  }

  func testSessionProperties_DeviceFormatAndClientPlatform_ForTvIdiom() {
    let dataLakeClient = MockTrackingClient()
    let segmentClient = MockTrackingClient()
    let ksrAnalytics = KSRAnalytics(
      dataLakeClient: dataLakeClient,
      device: MockDevice(userInterfaceIdiom: .tv),
      loggedInUser: nil,
      segmentClient: segmentClient
    )
    ksrAnalytics.trackTabBarClicked(.activity)

    XCTAssertEqual("tv", dataLakeClient.properties.last?["session_device_type"] as? String)
    XCTAssertEqual("tvos", dataLakeClient.properties.last?["session_platform"] as? String)

    XCTAssertEqual("tv", segmentClient.properties.last?["session_device_type"] as? String)
    XCTAssertEqual("tvos", segmentClient.properties.last?["session_platform"] as? String)
  }

  func testSessionProperties_DeviceOrientation_FaceDown() {
    let dataLakeClient = MockTrackingClient()
    let segmentClient = MockTrackingClient()
    let device = MockDevice(orientation: .faceDown)
    let ksrAnalytics = KSRAnalytics(
      dataLakeClient: dataLakeClient,
      device: device,
      segmentClient: segmentClient
    )

    ksrAnalytics.trackTabBarClicked(.activity)

    let dataLakeProps = dataLakeClient.properties.last
    let segmentProps = segmentClient.properties.last

    XCTAssertEqual("face_down", dataLakeProps?["session_device_orientation"] as? String)
    XCTAssertEqual("face_down", segmentProps?["session_device_orientation"] as? String)
  }

  func testSessionProperties_DeviceOrientation_FaceUp() {
    let dataLakeClient = MockTrackingClient()
    let segmentClient = MockTrackingClient()
    let device = MockDevice(orientation: .faceUp)
    let ksrAnalytics = KSRAnalytics(
      dataLakeClient: dataLakeClient,
      device: device,
      segmentClient: segmentClient
    )

    ksrAnalytics.trackTabBarClicked(.activity)

    let dataLakeProps = dataLakeClient.properties.last
    let segmentProps = segmentClient.properties.last

    XCTAssertEqual("face_up", dataLakeProps?["session_device_orientation"] as? String)
    XCTAssertEqual("face_up", segmentProps?["session_device_orientation"] as? String)
  }

  func testSessionProperties_DeviceOrientation_LandscapeLeft() {
    let dataLakeClient = MockTrackingClient()
    let segmentClient = MockTrackingClient()
    let device = MockDevice(orientation: .landscapeLeft)
    let ksrAnalytics = KSRAnalytics(
      dataLakeClient: dataLakeClient,
      device: device,
      segmentClient: segmentClient
    )

    ksrAnalytics.trackTabBarClicked(.activity)

    let dataLakeProps = dataLakeClient.properties.last
    let segmentProps = segmentClient.properties.last

    XCTAssertEqual("landscape_left", dataLakeProps?["session_device_orientation"] as? String)
    XCTAssertEqual("landscape_left", segmentProps?["session_device_orientation"] as? String)
  }

  func testSessionProperties_DeviceOrientation_LandscapeRight() {
    let dataLakeClient = MockTrackingClient()
    let segmentClient = MockTrackingClient()
    let device = MockDevice(orientation: .landscapeRight)
    let ksrAnalytics = KSRAnalytics(
      dataLakeClient: dataLakeClient,
      device: device,
      segmentClient: segmentClient
    )

    ksrAnalytics.trackTabBarClicked(.activity)

    let dataLakeProps = dataLakeClient.properties.last
    let segmentProps = segmentClient.properties.last

    XCTAssertEqual("landscape_right", dataLakeProps?["session_device_orientation"] as? String)
    XCTAssertEqual("landscape_right", segmentProps?["session_device_orientation"] as? String)
  }

  func testSessionProperties_DeviceOrientation_Portrait() {
    let dataLakeClient = MockTrackingClient()
    let segmentClient = MockTrackingClient()
    let device = MockDevice(orientation: .portrait)
    let ksrAnalytics = KSRAnalytics(
      dataLakeClient: dataLakeClient,
      device: device,
      segmentClient: segmentClient
    )

    ksrAnalytics.trackTabBarClicked(.activity)

    let dataLakeProps = dataLakeClient.properties.last
    let segmentProps = segmentClient.properties.last

    XCTAssertEqual("portrait", dataLakeProps?["session_device_orientation"] as? String)
    XCTAssertEqual("portrait", segmentProps?["session_device_orientation"] as? String)
  }

  func testSessionProperties_DeviceOrientation_PortraitUpsideDown() {
    let dataLakeClient = MockTrackingClient()
    let segmentClient = MockTrackingClient()
    let device = MockDevice(orientation: .portraitUpsideDown)
    let ksrAnalytics = KSRAnalytics(
      dataLakeClient: dataLakeClient,
      device: device,
      segmentClient: segmentClient
    )

    ksrAnalytics.trackTabBarClicked(.activity)

    let dataLakeProps = dataLakeClient.properties.last
    let segmentProps = segmentClient.properties.last

    XCTAssertEqual("portrait_upside_down", dataLakeProps?["session_device_orientation"] as? String)
    XCTAssertEqual("portrait_upside_down", segmentProps?["session_device_orientation"] as? String)
  }

  func testSessionProperties_DeviceOrientation_Unknown() {
    let dataLakeClient = MockTrackingClient()
    let segmentClient = MockTrackingClient()
    let device = MockDevice(orientation: .unknown)
    let ksrAnalytics = KSRAnalytics(
      dataLakeClient: dataLakeClient,
      device: device,
      segmentClient: segmentClient
    )

    ksrAnalytics.trackTabBarClicked(.activity)

    let dataLakeProps = dataLakeClient.properties.last
    let segmentProps = segmentClient.properties.last

    XCTAssertEqual("unknown", dataLakeProps?["session_device_orientation"] as? String)
    XCTAssertEqual("unknown", segmentProps?["session_device_orientation"] as? String)
  }

  // MARK: - Login & Signup Tests

<<<<<<< HEAD
  func testTrackSignupSubmitButtonClicked() {
=======
  func testTrackLoginSubmitButtonClicked() {
>>>>>>> 7a7d0a62
    let dataLakeClient = MockTrackingClient()
    let segmentClient = MockTrackingClient()
    let ksrAnalytics = KSRAnalytics(
      dataLakeClient: dataLakeClient,
      loggedInUser: nil,
      segmentClient: segmentClient
    )

<<<<<<< HEAD
    ksrAnalytics.trackSignupSubmitButtonClicked(subscription: true)
=======
    ksrAnalytics.trackLoginSubmitButtonClicked()
>>>>>>> 7a7d0a62

    XCTAssertEqual(["CTA Clicked"], dataLakeClient.events)
    XCTAssertEqual(["CTA Clicked"], segmentClient.events)

<<<<<<< HEAD
    XCTAssertEqual("sign_up", dataLakeClient.properties.last?["context_page"] as? String)
    XCTAssertEqual("sign_up_submit", dataLakeClient.properties.last?["context_cta"] as? String)
    XCTAssertEqual("subscription_true", dataLakeClient.properties.last?["context_type"] as? String)

    XCTAssertEqual("sign_up", segmentClient.properties.last?["context_page"] as? String)
    XCTAssertEqual("sign_up_submit", segmentClient.properties.last?["context_cta"] as? String)
    XCTAssertEqual("subscription_true", segmentClient.properties.last?["context_type"] as? String)
=======
    XCTAssertEqual("log_in", dataLakeClient.properties.last?["context_page"] as? String)
    XCTAssertEqual("log_in_submit", dataLakeClient.properties.last?["context_cta"] as? String)

    XCTAssertEqual("log_in", segmentClient.properties.last?["context_page"] as? String)
    XCTAssertEqual("log_in_submit", segmentClient.properties.last?["context_cta"] as? String)
>>>>>>> 7a7d0a62
  }

  // MARK: - Project Properties Tests

  func testProjectProperties() {
    let dataLakeClient = MockTrackingClient()
    let segmentClient = MockTrackingClient()
    let ksrAnalytics = KSRAnalytics(
      dataLakeClient: dataLakeClient,
      loggedInUser: nil,
      segmentClient: segmentClient
    )
    let project = Project.template
      |> Project.lens.rewardData.rewards .~ [Reward.template, .noReward]
      |> \.category .~ (.illustration
        |> \.id .~ 123
        |> \.parentId .~ 321
      )
      |> Project.lens.stats.staticUsdRate .~ 2.0
      |> Project.lens.stats.commentsCount .~ 10
      |> Project.lens.prelaunchActivated .~ true
      |> Project.lens.displayPrelaunch .~ true

    ksrAnalytics
      .trackProjectViewed(project, refTag: .discovery, sectionContext: .overview)

    XCTAssertEqual(1, dataLakeClient.properties.count)
    XCTAssertEqual(1, segmentClient.properties.count)

    let dataLakeClientProperties = dataLakeClient.properties.last
    let segmentClientProperties = segmentClient.properties.last

    XCTAssertEqual("Page Viewed", dataLakeClient.events.last)
    XCTAssertEqual(project.stats.backersCount, dataLakeClientProperties?["project_backers_count"] as? Int)
    XCTAssertEqual(project.country.currencyCode, dataLakeClientProperties?["project_currency"] as? String)
    XCTAssertEqual(String(project.id), dataLakeClientProperties?["project_pid"] as? String)
    XCTAssertEqual(
      project.stats.percentFunded,
      dataLakeClientProperties?["project_percent_raised"] as? Int
    )
    XCTAssertEqual(
      project.category.analyticsName,
      dataLakeClientProperties?["project_subcategory"] as? String
    )
    XCTAssertEqual("Art", dataLakeClientProperties?["project_category"] as? String)
    XCTAssertEqual(project.stats.commentsCount, dataLakeClientProperties?["project_comments_count"] as? Int)
    XCTAssertEqual(String(project.creator.id), dataLakeClientProperties?["project_creator_uid"] as? String)
    XCTAssertEqual(24 * 15, dataLakeClientProperties?["project_hours_remaining"] as? Int)
    XCTAssertEqual(30, dataLakeClientProperties?["project_duration"] as? Int)
    XCTAssertEqual(
      "2016-10-16T22:35:15Z",
      dataLakeClientProperties?["project_deadline"] as? String
    )
    XCTAssertEqual(
      "2016-09-16T22:35:15Z",
      dataLakeClientProperties?["project_launched_at"] as? String
    )
    XCTAssertEqual("live", dataLakeClientProperties?["project_state"] as? String)
    XCTAssertEqual(project.stats.pledged, dataLakeClientProperties?["project_current_pledge_amount"] as? Int)
    XCTAssertEqual(1_213.75, dataLakeClientProperties?["project_current_amount_pledged_usd"] as? Decimal)
    XCTAssertEqual(2_427.5, dataLakeClientProperties?["project_goal_usd"] as? Decimal)
    XCTAssertEqual(false, dataLakeClientProperties?["project_has_add_ons"] as? Bool)
    XCTAssertEqual(true, dataLakeClientProperties?["project_has_video"] as? Bool)
    XCTAssertEqual(10, dataLakeClientProperties?["project_comments_count"] as? Int)
    XCTAssertEqual(true, dataLakeClientProperties?["project_prelaunch_activated"] as? Bool)
    XCTAssertEqual(1, dataLakeClientProperties?["project_rewards_count"] as? Int)
    XCTAssertEqual(
      project.tags?.joined(separator: ", "),
      dataLakeClientProperties?["project_tags"] as? String
    )
    XCTAssertEqual(1, dataLakeClientProperties?["project_updates_count"] as? Int)
    XCTAssertEqual(27, dataLakeClientProperties?.keys.filter { $0.hasPrefix("project_") }.count)

    XCTAssertEqual(false, dataLakeClientProperties?["project_user_is_backer"] as? Bool)
    XCTAssertNil(dataLakeClientProperties?["project_user_is_project_creator"])
    XCTAssertNil(dataLakeClientProperties?["project_user_has_starred"])

    XCTAssertEqual("discovery", dataLakeClientProperties?["session_ref_tag"] as? String)

    XCTAssertEqual("Page Viewed", segmentClient.events.last)
    XCTAssertEqual(project.stats.backersCount, segmentClientProperties?["project_backers_count"] as? Int)
    XCTAssertEqual(project.country.currencyCode, segmentClientProperties?["project_currency"] as? String)
    XCTAssertEqual(String(project.id), segmentClientProperties?["project_pid"] as? String)
    XCTAssertEqual(
      project.stats.percentFunded,
      segmentClientProperties?["project_percent_raised"] as? Int
    )
    XCTAssertEqual(project.category.analyticsName, segmentClientProperties?["project_subcategory"] as? String)
    XCTAssertEqual("Art", segmentClientProperties?["project_category"] as? String)
    XCTAssertEqual(project.stats.commentsCount, dataLakeClientProperties?["project_comments_count"] as? Int)
    XCTAssertEqual(String(project.creator.id), segmentClientProperties?["project_creator_uid"] as? String)
    XCTAssertEqual(24 * 15, segmentClientProperties?["project_hours_remaining"] as? Int)
    XCTAssertEqual(30, segmentClientProperties?["project_duration"] as? Int)
    XCTAssertEqual(
      "2016-10-16T22:35:15Z",
      segmentClientProperties?["project_deadline"] as? String
    )
    XCTAssertEqual(
      "2016-09-16T22:35:15Z",
      segmentClientProperties?["project_launched_at"] as? String
    )
    XCTAssertEqual("live", segmentClientProperties?["project_state"] as? String)
    XCTAssertEqual(project.stats.pledged, segmentClientProperties?["project_current_pledge_amount"] as? Int)
    XCTAssertEqual(1_213.75, segmentClientProperties?["project_current_amount_pledged_usd"] as? Decimal)
    XCTAssertEqual(2_427.5, segmentClientProperties?["project_goal_usd"] as? Decimal)
    XCTAssertEqual(false, segmentClientProperties?["project_has_add_ons"] as? Bool)
    XCTAssertEqual(true, segmentClientProperties?["project_has_video"] as? Bool)
    XCTAssertEqual(10, segmentClientProperties?["project_comments_count"] as? Int)
    XCTAssertEqual(true, segmentClientProperties?["project_prelaunch_activated"] as? Bool)
    XCTAssertEqual(1, segmentClientProperties?["project_rewards_count"] as? Int)
    XCTAssertEqual(project.tags?.joined(separator: ", "), segmentClientProperties?["project_tags"] as? String)
    XCTAssertEqual(1, segmentClientProperties?["project_updates_count"] as? Int)
    XCTAssertEqual(27, segmentClientProperties?.keys.filter { $0.hasPrefix("project_") }.count)

    XCTAssertEqual(false, segmentClientProperties?["project_user_is_backer"] as? Bool)
    XCTAssertNil(segmentClientProperties?["project_user_is_project_creator"])
    XCTAssertNil(segmentClientProperties?["project_user_has_starred"])

    XCTAssertEqual("discovery", segmentClientProperties?["session_ref_tag"] as? String)
  }

  func testProjectProperties_LoggedInUser() {
    let dataLakeClient = MockTrackingClient()
    let segmentClient = MockTrackingClient()
    let project = Project.template
      |> Project.lens.personalization.isBacking .~ false
      <> Project.lens.personalization.isStarred .~ false
    let loggedInUser = User.template |> \.id .~ 42
    let ksrAnalytics = KSRAnalytics(
      dataLakeClient: dataLakeClient,
      loggedInUser: loggedInUser,
      segmentClient: segmentClient
    )

    ksrAnalytics.trackProjectViewed(project, refTag: nil, sectionContext: .overview)

    XCTAssertEqual(1, dataLakeClient.properties.count)
    XCTAssertEqual(1, segmentClient.properties.count)

    let dataLakeClientProperties = dataLakeClient.properties.last
    let segmentClientProperties = segmentClient.properties.last

    XCTAssertEqual(false, dataLakeClientProperties?["project_user_is_project_creator"] as? Bool)
    XCTAssertEqual(false, dataLakeClientProperties?["project_user_is_backer"] as? Bool)
    XCTAssertEqual(false, dataLakeClientProperties?["project_user_has_watched"] as? Bool)
    XCTAssertEqual(
      project.tags?.joined(separator: ", "),
      dataLakeClientProperties?["project_tags"] as? String
    )

    XCTAssertEqual(27, dataLakeClientProperties?.keys.filter { $0.hasPrefix("project_") }.count)

    XCTAssertEqual(false, segmentClientProperties?["project_user_is_project_creator"] as? Bool)
    XCTAssertEqual(false, segmentClientProperties?["project_user_is_backer"] as? Bool)
    XCTAssertEqual(false, segmentClientProperties?["project_user_has_watched"] as? Bool)
    XCTAssertEqual(project.tags?.joined(separator: ", "), segmentClientProperties?["project_tags"] as? String)

    XCTAssertEqual(27, segmentClientProperties?.keys.filter { $0.hasPrefix("project_") }.count)
  }

  func testProjectProperties_LoggedInBacker() {
    let dataLakeClient = MockTrackingClient()
    let segmentClient = MockTrackingClient()
    let project = Project.template
      |> Project.lens.personalization.isBacking .~ true
      |> Project.lens.personalization.isStarred .~ false
    let loggedInUser = User.template |> \.id .~ 42
    let ksrAnalytics = KSRAnalytics(
      dataLakeClient: dataLakeClient,
      loggedInUser: loggedInUser,
      segmentClient: segmentClient
    )

    ksrAnalytics.trackProjectViewed(project, refTag: nil, sectionContext: .overview)
    XCTAssertEqual(1, dataLakeClient.properties.count)
    XCTAssertEqual(1, segmentClient.properties.count)

    let dataLakeClientProperties = dataLakeClient.properties.last
    let segmentClientProperties = segmentClient.properties.last

    XCTAssertEqual(false, dataLakeClientProperties?["project_user_is_project_creator"] as? Bool)
    XCTAssertEqual(true, dataLakeClientProperties?["project_user_is_backer"] as? Bool)
    XCTAssertEqual(false, dataLakeClientProperties?["project_user_has_watched"] as? Bool)
    XCTAssertEqual(
      project.tags?.joined(separator: ", "),
      dataLakeClientProperties?["project_tags"] as? String
    )

    XCTAssertEqual(27, dataLakeClientProperties?.keys.filter { $0.hasPrefix("project_") }.count)

    XCTAssertEqual(false, segmentClientProperties?["project_user_is_project_creator"] as? Bool)
    XCTAssertEqual(true, segmentClientProperties?["project_user_is_backer"] as? Bool)
    XCTAssertEqual(false, segmentClientProperties?["project_user_has_watched"] as? Bool)
    XCTAssertEqual(project.tags?.joined(separator: ", "), segmentClientProperties?["project_tags"] as? String)

    XCTAssertEqual(27, segmentClientProperties?.keys.filter { $0.hasPrefix("project_") }.count)
  }

  func testProjectProperties_LoggedInStarrer() {
    let dataLakeClient = MockTrackingClient()
    let segmentClient = MockTrackingClient()
    let project = Project.template
      |> Project.lens.personalization.isBacking .~ false
      |> Project.lens.personalization.isStarred .~ true
    let loggedInUser = User.template |> \.id .~ 42
    let ksrAnalytics = KSRAnalytics(
      dataLakeClient: dataLakeClient,
      loggedInUser: loggedInUser,
      segmentClient: segmentClient
    )

    ksrAnalytics.trackProjectViewed(project, refTag: nil, sectionContext: .overview)
    XCTAssertEqual(1, dataLakeClient.properties.count)
    XCTAssertEqual(1, segmentClient.properties.count)

    let dataLakeClientProperties = dataLakeClient.properties.last
    let segmentClientProperties = segmentClient.properties.last

    XCTAssertEqual(false, dataLakeClientProperties?["project_user_is_project_creator"] as? Bool)
    XCTAssertEqual(false, dataLakeClientProperties?["project_user_is_backer"] as? Bool)
    XCTAssertEqual(true, dataLakeClientProperties?["project_user_has_watched"] as? Bool)
    XCTAssertEqual(
      project.tags?.joined(separator: ", "),
      dataLakeClientProperties?["project_tags"] as? String
    )

    XCTAssertEqual(27, dataLakeClientProperties?.keys.filter { $0.hasPrefix("project_") }.count)

    XCTAssertEqual(false, segmentClientProperties?["project_user_is_project_creator"] as? Bool)
    XCTAssertEqual(false, segmentClientProperties?["project_user_is_backer"] as? Bool)
    XCTAssertEqual(true, segmentClientProperties?["project_user_has_watched"] as? Bool)
    XCTAssertEqual(project.tags?.joined(separator: ", "), segmentClientProperties?["project_tags"] as? String)

    XCTAssertEqual(27, segmentClientProperties?.keys.filter { $0.hasPrefix("project_") }.count)
  }

  func testProjectProperties_LoggedInCreator() {
    let dataLakeClient = MockTrackingClient()
    let segmentClient = MockTrackingClient()
    let project = Project.template
      |> Project.lens.personalization.isBacking .~ false
      <> Project.lens.personalization.isStarred .~ false
    let loggedInUser = project.creator
    let ksrAnalytics = KSRAnalytics(
      dataLakeClient: dataLakeClient,
      loggedInUser: loggedInUser,
      segmentClient: segmentClient
    )

    ksrAnalytics.trackProjectViewed(project, refTag: nil, sectionContext: .overview)
    XCTAssertEqual(1, dataLakeClient.properties.count)
    XCTAssertEqual(1, segmentClient.properties.count)

    let dataLakeClientProperties = dataLakeClient.properties.last
    let segmentClientProperties = segmentClient.properties.last

    XCTAssertEqual(true, dataLakeClientProperties?["project_user_is_project_creator"] as? Bool)
    XCTAssertEqual(false, dataLakeClientProperties?["project_user_is_backer"] as? Bool)
    XCTAssertEqual(false, dataLakeClientProperties?["project_user_has_watched"] as? Bool)
    XCTAssertEqual(
      project.tags?.joined(separator: ", "),
      dataLakeClientProperties?["project_tags"] as? String
    )

    XCTAssertEqual(27, dataLakeClientProperties?.keys.filter { $0.hasPrefix("project_") }.count)

    XCTAssertEqual(true, segmentClientProperties?["project_user_is_project_creator"] as? Bool)
    XCTAssertEqual(false, segmentClientProperties?["project_user_is_backer"] as? Bool)
    XCTAssertEqual(false, segmentClientProperties?["project_user_has_watched"] as? Bool)
    XCTAssertEqual(project.tags?.joined(separator: ", "), segmentClientProperties?["project_tags"] as? String)

    XCTAssertEqual(27, segmentClientProperties?.keys.filter { $0.hasPrefix("project_") }.count)
  }

  func testProjectProperties_SpanishCategory() {
    let dataLakeClient = MockTrackingClient()
    let segmentClient = MockTrackingClient()
    let ksrAnalytics = KSRAnalytics(
      dataLakeClient: dataLakeClient,
      loggedInUser: nil,
      segmentClient: segmentClient
    )
    let project = Project.template
      |> Project.lens.rewardData.rewards .~ [Reward.template, .noReward]
      |> \.category .~ .spanishTemplate
      |> Project.lens.stats.staticUsdRate .~ 2.0
      |> Project.lens.stats.commentsCount .~ 10
      |> Project.lens.prelaunchActivated .~ true
      |> Project.lens.displayPrelaunch .~ true

    ksrAnalytics
      .trackProjectViewed(project, refTag: .discovery, sectionContext: .overview)

    let dataLakeClientProperties = dataLakeClient.properties.last
    let segmentClientProperties = segmentClient.properties.last

    XCTAssertEqual(
      project.category.analyticsName,
      dataLakeClientProperties?["project_subcategory"] as? String
    )
    XCTAssertEqual("Art", dataLakeClientProperties?["project_category"] as? String)

    XCTAssertEqual(project.category.analyticsName, segmentClientProperties?["project_subcategory"] as? String)
    XCTAssertEqual("Art", segmentClientProperties?["project_category"] as? String)
  }

  // MARK: - Discovery Properties Tests

  func testDiscoveryProperties() {
    let dataLakeClient = MockTrackingClient()
    let segmentClient = MockTrackingClient()
    let params = .defaults
      |> DiscoveryParams.lens.staffPicks .~ true
      <> DiscoveryParams.lens.starred .~ false
      <> DiscoveryParams.lens.social .~ false
      <> DiscoveryParams.lens.recommended .~ false
      <> DiscoveryParams.lens.category .~ (Category.documentary
        |> Category.lens.parent .~ .init(
          analyticsName: Category.filmAndVideo.analyticsName,
          id: Category.filmAndVideo.id,
          name: Category.filmAndVideo.name
        )
      )
      <> DiscoveryParams.lens.query .~ "collage"
      <> DiscoveryParams.lens.sort .~ .popular
      <> DiscoveryParams.lens.tagId .~ .lightsOn
      <> DiscoveryParams.lens.page .~ 2

    let loggedInUser = User.template |> \.id .~ 42
    let ksrAnalytics = KSRAnalytics(
      dataLakeClient: dataLakeClient,
      loggedInUser: loggedInUser,
      segmentClient: segmentClient
    )

    ksrAnalytics.trackDiscovery(params: params)

    let dataLakeClientProperties = dataLakeClient.properties.last
    let segmentClientProperties = segmentClient.properties.last

    XCTAssertEqual(30, dataLakeClientProperties?["discover_subcategory_id"] as? Int)
    XCTAssertEqual("Documentary", dataLakeClientProperties?["discover_subcategory_name"] as? String)
    XCTAssertEqual(false, dataLakeClientProperties?["discover_recommended"] as? Bool)
    XCTAssertEqual(false, dataLakeClientProperties?["discover_social"] as? Bool)
    XCTAssertEqual(true, dataLakeClientProperties?["discover_pwl"] as? Bool)
    XCTAssertEqual(false, dataLakeClientProperties?["discover_watched"] as? Bool)
    XCTAssertEqual(false, dataLakeClientProperties?["discover_everything"] as? Bool)
    XCTAssertEqual(Category.filmAndVideo.intID, dataLakeClientProperties?["discover_category_id"] as? Int)
    XCTAssertEqual(Category.filmAndVideo.name, dataLakeClientProperties?["discover_category_name"] as? String)
    XCTAssertEqual("popular", dataLakeClientProperties?["discover_sort"] as? String)
    XCTAssertEqual("ios_project_collection_tag_557", dataLakeClientProperties?["discover_ref_tag"] as? String)
    XCTAssertEqual("collage", dataLakeClientProperties?["discover_search_term"] as? String)

    XCTAssertEqual(30, segmentClientProperties?["discover_subcategory_id"] as? Int)
    XCTAssertEqual("Documentary", segmentClientProperties?["discover_subcategory_name"] as? String)
    XCTAssertEqual(false, segmentClientProperties?["discover_recommended"] as? Bool)
    XCTAssertEqual(false, segmentClientProperties?["discover_social"] as? Bool)
    XCTAssertEqual(true, segmentClientProperties?["discover_pwl"] as? Bool)
    XCTAssertEqual(false, segmentClientProperties?["discover_watched"] as? Bool)
    XCTAssertEqual(false, segmentClientProperties?["discover_everything"] as? Bool)
    XCTAssertEqual(Category.filmAndVideo.intID, segmentClientProperties?["discover_category_id"] as? Int)
    XCTAssertEqual(Category.filmAndVideo.name, segmentClientProperties?["discover_category_name"] as? String)
    XCTAssertEqual("popular", segmentClientProperties?["discover_sort"] as? String)
    XCTAssertEqual("ios_project_collection_tag_557", segmentClientProperties?["discover_ref_tag"] as? String)
    XCTAssertEqual("collage", segmentClientProperties?["discover_search_term"] as? String)
  }

  func testDiscoveryProperties_NoCategory() {
    let dataLakeClient = MockTrackingClient()
    let segmentClient = MockTrackingClient()
    let params = .defaults
      |> DiscoveryParams.lens.staffPicks .~ true
      <> DiscoveryParams.lens.starred .~ false
      <> DiscoveryParams.lens.social .~ false
      <> DiscoveryParams.lens.recommended .~ false
      <> DiscoveryParams.lens.category .~ nil
      <> DiscoveryParams.lens.sort .~ .popular

    let loggedInUser = User.template |> \.id .~ 42
    let ksrAnalytics = KSRAnalytics(
      dataLakeClient: dataLakeClient,
      loggedInUser: loggedInUser,
      segmentClient: segmentClient
    )

    ksrAnalytics.trackDiscovery(params: params)

    let dataLakeClientProperties = dataLakeClient.properties.last
    let segmentClientProperties = segmentClient.properties.last

    XCTAssertNil(dataLakeClientProperties?["discover_category_id"])
    XCTAssertNil(dataLakeClientProperties?["discover_subcategory_id"])
    XCTAssertEqual(false, dataLakeClientProperties?["discover_recommended"] as? Bool)
    XCTAssertEqual(false, dataLakeClientProperties?["discover_social"] as? Bool)
    XCTAssertEqual(true, dataLakeClientProperties?["discover_pwl"] as? Bool)
    XCTAssertEqual(false, dataLakeClientProperties?["discover_watched"] as? Bool)
    XCTAssertEqual(false, dataLakeClientProperties?["discover_everything"] as? Bool)
    XCTAssertEqual("popular", dataLakeClientProperties?["discover_sort"] as? String)

    XCTAssertNil(segmentClientProperties?["discover_category_id"])
    XCTAssertNil(segmentClientProperties?["discover_subcategory_id"])
    XCTAssertEqual(false, segmentClientProperties?["discover_recommended"] as? Bool)
    XCTAssertEqual(false, segmentClientProperties?["discover_social"] as? Bool)
    XCTAssertEqual(true, segmentClientProperties?["discover_pwl"] as? Bool)
    XCTAssertEqual(false, segmentClientProperties?["discover_watched"] as? Bool)
    XCTAssertEqual(false, segmentClientProperties?["discover_everything"] as? Bool)
    XCTAssertEqual("popular", segmentClientProperties?["discover_sort"] as? String)
  }

  func testDiscoveryProperties_Everything() {
    let dataLakeClient = MockTrackingClient()
    let segmentClient = MockTrackingClient()

    let params = .defaults
      |> DiscoveryParams.lens.sort .~ .magic

    let loggedInUser = User.template |> \.id .~ 42
    let ksrAnalytics = KSRAnalytics(
      dataLakeClient: dataLakeClient,
      loggedInUser: loggedInUser,
      segmentClient: segmentClient
    )

    ksrAnalytics.trackDiscovery(params: params)

    let dataLakeClientProperties = dataLakeClient.properties.last
    let segmentClientProperties = segmentClient.properties.last

    XCTAssertNil(dataLakeClientProperties?["discover_category_id"])
    XCTAssertNil(dataLakeClientProperties?["discover_subcategory_id"])
    XCTAssertNil(dataLakeClientProperties?["discover_recommended"])
    XCTAssertNil(dataLakeClientProperties?["discover_social"])
    XCTAssertNil(dataLakeClientProperties?["discover_pwl"])
    XCTAssertNil(dataLakeClientProperties?["discover_watched"])
    XCTAssertNil(dataLakeClientProperties?["discover_search_term"])
    XCTAssertEqual(true, dataLakeClientProperties?["discover_everything"] as? Bool)
    XCTAssertEqual("magic", dataLakeClientProperties?["discover_sort"] as? String)

    XCTAssertNil(segmentClientProperties?["discover_category_id"])
    XCTAssertNil(segmentClientProperties?["discover_subcategory_id"])
    XCTAssertNil(segmentClientProperties?["discover_recommended"])
    XCTAssertNil(segmentClientProperties?["discover_social"])
    XCTAssertNil(segmentClientProperties?["discover_pwl"])
    XCTAssertNil(segmentClientProperties?["discover_watched"])
    XCTAssertNil(segmentClientProperties?["discover_search_term"])
    XCTAssertEqual(true, segmentClientProperties?["discover_everything"] as? Bool)
    XCTAssertEqual("magic", segmentClientProperties?["discover_sort"] as? String)
  }

  // MARK: - Pledge Properties Tests

  func testPledgeProperties() {
    let dataLakeClient = MockTrackingClient()
    let segmentClient = MockTrackingClient()
    let ksrAnalytics = KSRAnalytics(dataLakeClient: dataLakeClient, segmentClient: segmentClient)

    let project = Project.cosmicSurgery
    let reward = Reward.template

    ksrAnalytics.trackAddNewCardButtonClicked(project: project, refTag: .recommended, reward: reward)

    let dataLakeClientProps = dataLakeClient.properties.last
    let segmentClientProps = segmentClient.properties.last

    XCTAssertEqual(true, dataLakeClientProps?["pledge_backer_reward_has_items"] as? Bool)
    XCTAssertEqual(1, dataLakeClientProps?["pledge_backer_reward_id"] as? Int)
    XCTAssertEqual(10.00, dataLakeClientProps?["pledge_backer_reward_minimum"] as? Double)

    XCTAssertEqual("recommended", dataLakeClientProps?["session_ref_tag"] as? String)

    XCTAssertEqual(true, segmentClientProps?["pledge_backer_reward_has_items"] as? Bool)
    XCTAssertEqual(1, segmentClientProps?["pledge_backer_reward_id"] as? Int)
    XCTAssertEqual(10.00, segmentClientProps?["pledge_backer_reward_minimum"] as? Double)

    XCTAssertEqual("recommended", segmentClientProps?["session_ref_tag"] as? String)
  }

  func testPledgeProperties_NoReward() {
    let dataLakeClient = MockTrackingClient()
    let segmentClient = MockTrackingClient()
    let ksrAnalytics = KSRAnalytics(dataLakeClient: dataLakeClient, segmentClient: segmentClient)

    let project = Project.cosmicSurgery
    let reward = Reward.noReward
      |> Reward.lens.minimum .~ 5.0

    ksrAnalytics.trackAddNewCardButtonClicked(project: project, refTag: .recommended, reward: reward)

    let dataLakeClientProps = dataLakeClient.properties.last
    let segmentClientProps = segmentClient.properties.last

    XCTAssertEqual(false, dataLakeClientProps?["pledge_backer_reward_has_items"] as? Bool)
    XCTAssertEqual(0, dataLakeClientProps?["pledge_backer_reward_id"] as? Int)
    XCTAssertEqual(5.00, dataLakeClientProps?["pledge_backer_reward_minimum"] as? Double)

    XCTAssertEqual(false, segmentClientProps?["pledge_backer_reward_has_items"] as? Bool)
    XCTAssertEqual(0, segmentClientProps?["pledge_backer_reward_id"] as? Int)
    XCTAssertEqual(5.00, segmentClientProps?["pledge_backer_reward_minimum"] as? Double)
  }

  // MARK: - Project Page Tracking

  func testTrackProjectViewed_SectionContext_Campaign() {
    let dataLakeClient = MockTrackingClient()
    let segmentClient = MockTrackingClient()
    let project = Project.template
    let ksrAnalytics = KSRAnalytics(dataLakeClient: dataLakeClient, segmentClient: segmentClient)

    ksrAnalytics
      .trackProjectViewed(project, refTag: .discovery, sectionContext: .campaign)

    XCTAssertEqual(["Page Viewed"], dataLakeClient.events)
    XCTAssertEqual(["project"], dataLakeClient.properties(forKey: "context_page"))
    XCTAssertEqual(["campaign"], dataLakeClient.properties(forKey: "context_section"))
    XCTAssertEqual(["discovery"], dataLakeClient.properties(forKey: "session_ref_tag"))

    self.assertProjectProperties(dataLakeClient.properties.last)

    XCTAssertEqual(["Page Viewed"], segmentClient.events)
    XCTAssertEqual(["project"], segmentClient.properties(forKey: "context_page"))
    XCTAssertEqual(["campaign"], segmentClient.properties(forKey: "context_section"))
    XCTAssertEqual(["discovery"], segmentClient.properties(forKey: "session_ref_tag"))

    self.assertProjectProperties(segmentClient.properties.last)
  }

  func testTrackCheckoutPaymentMethodViewed_PledgeViewContext_Pledge() {
    let dataLakeClient = MockTrackingClient()
    let segmentClient = MockTrackingClient()
    let ksrAnalytics = KSRAnalytics(dataLakeClient: dataLakeClient, segmentClient: segmentClient)
    let reward = Reward.template
      |> Reward.lens.shipping.preference .~ .restricted
      |> Reward.lens.endsAt .~ MockDate().addingTimeInterval(5).timeIntervalSince1970

    ksrAnalytics.trackCheckoutPaymentPageViewed(
      project: .template,
      reward: reward,
      pledgeViewContext: .pledge,
      checkoutData: .template,
      refTag: .activity
    )

    let dataLakeClientProps = dataLakeClient.properties.last
    let segmentClientProps = segmentClient.properties.last

    XCTAssertEqual(["Page Viewed"], dataLakeClient.events)
    XCTAssertEqual(["Page Viewed"], segmentClient.events)
    XCTAssertEqual("checkout", dataLakeClientProps?["context_page"] as? String)
    XCTAssertEqual("checkout", segmentClientProps?["context_page"] as? String)

    self.assertProjectProperties(dataLakeClientProps)
    self.assertProjectProperties(segmentClientProps)

    self.assertCheckoutProperties(dataLakeClientProps)
    self.assertCheckoutProperties(segmentClientProps)

    XCTAssertEqual("activity", dataLakeClientProps?["session_ref_tag"] as? String)
    XCTAssertEqual("activity", segmentClientProps?["session_ref_tag"] as? String)
  }

  func testTrackUpdatePledgeScreenViewed_PledgeViewContext_Update() {
    let dataLakeClient = MockTrackingClient()
    let segmentClient = MockTrackingClient()
    let ksrAnalytics = KSRAnalytics(dataLakeClient: dataLakeClient, segmentClient: segmentClient)
    let reward = Reward.template
      |> Reward.lens.shipping.preference .~ .restricted
      |> Reward.lens.endsAt .~ MockDate().addingTimeInterval(5).timeIntervalSince1970

    ksrAnalytics.trackCheckoutPaymentPageViewed(
      project: .template,
      reward: reward,
      pledgeViewContext: .update,
      checkoutData: .template,
      refTag: .activity
    )

    let dataLakeClientProps = dataLakeClient.properties.last
    let segmentClientProps = segmentClient.properties.last

    XCTAssertEqual(["Page Viewed"], dataLakeClient.events)
    XCTAssertEqual(["Page Viewed"], segmentClient.events)
    XCTAssertEqual("update_pledge", dataLakeClientProps?["context_page"] as? String)
    XCTAssertEqual("update_pledge", segmentClientProps?["context_page"] as? String)

    self.assertProjectProperties(dataLakeClientProps)
    self.assertProjectProperties(segmentClientProps)

    self.assertCheckoutProperties(dataLakeClientProps)
    self.assertCheckoutProperties(segmentClientProps)

    XCTAssertEqual("activity", dataLakeClientProps?["session_ref_tag"] as? String)
    XCTAssertEqual("activity", segmentClientProps?["session_ref_tag"] as? String)
  }

  func testTrackUpdatePledgeScreenViewed_PledgeViewContext_UpdateReward() {
    let dataLakeClient = MockTrackingClient()
    let segmentClient = MockTrackingClient()
    let ksrAnalytics = KSRAnalytics(dataLakeClient: dataLakeClient, segmentClient: segmentClient)
    let reward = Reward.template
      |> Reward.lens.shipping.preference .~ .restricted
      |> Reward.lens.endsAt .~ MockDate().addingTimeInterval(5).timeIntervalSince1970

    ksrAnalytics.trackCheckoutPaymentPageViewed(
      project: .template,
      reward: reward,
      pledgeViewContext: .updateReward,
      checkoutData: .template,
      refTag: .activity
    )

    let dataLakeClientProps = dataLakeClient.properties.last
    let segmentClientProps = segmentClient.properties.last

    XCTAssertEqual(["Page Viewed"], dataLakeClient.events)
    XCTAssertEqual(["Page Viewed"], segmentClient.events)
    XCTAssertEqual("update_pledge", dataLakeClientProps?["context_page"] as? String)
    XCTAssertEqual("update_pledge", segmentClientProps?["context_page"] as? String)

    self.assertProjectProperties(dataLakeClientProps)
    self.assertProjectProperties(segmentClientProps)

    self.assertCheckoutProperties(dataLakeClientProps)
    self.assertCheckoutProperties(segmentClientProps)

    XCTAssertEqual("activity", dataLakeClientProps?["session_ref_tag"] as? String)
    XCTAssertEqual("activity", segmentClientProps?["session_ref_tag"] as? String)
  }

  func testTrackUpdatePledgeScreenViewed_PledgeViewContext_ChangePayment() {
    let dataLakeClient = MockTrackingClient()
    let segmentClient = MockTrackingClient()
    let ksrAnalytics = KSRAnalytics(dataLakeClient: dataLakeClient, segmentClient: segmentClient)
    let reward = Reward.template
      |> Reward.lens.shipping.preference .~ .restricted
      |> Reward.lens.endsAt .~ MockDate().addingTimeInterval(5).timeIntervalSince1970

    ksrAnalytics.trackCheckoutPaymentPageViewed(
      project: .template,
      reward: reward,
      pledgeViewContext: .changePaymentMethod,
      checkoutData: .template,
      refTag: .activity
    )

    let dataLakeClientProps = dataLakeClient.properties.last
    let segmentClientProps = segmentClient.properties.last

    XCTAssertEqual(["Page Viewed"], dataLakeClient.events)
    XCTAssertEqual(["Page Viewed"], segmentClient.events)
    XCTAssertEqual("change_payment", dataLakeClientProps?["context_page"] as? String)
    XCTAssertEqual("change_payment", segmentClientProps?["context_page"] as? String)

    self.assertProjectProperties(dataLakeClientProps)
    self.assertProjectProperties(segmentClientProps)

    self.assertCheckoutProperties(dataLakeClientProps)
    self.assertCheckoutProperties(segmentClientProps)

    XCTAssertEqual("activity", dataLakeClientProps?["session_ref_tag"] as? String)
    XCTAssertEqual("activity", segmentClientProps?["session_ref_tag"] as? String)
  }

  func testLogEventsCallback() {
    let bundle = MockBundle()
    let dataLakeClient = MockTrackingClient()
    let segmentClient = MockTrackingClient()
    let config = Config.template
    let device = MockDevice(userInterfaceIdiom: .phone)
    let screen = MockScreen()
    let ksrAnalytics = KSRAnalytics(
      bundle: bundle, dataLakeClient: dataLakeClient, config: config, device: device, loggedInUser: nil,
      screen: screen,
      segmentClient: segmentClient
    )

    var callBackEvents = [String]()
    var callBackProperties: [String: Any]?
    ksrAnalytics.logEventCallback = { event, properties in
      callBackEvents.append(event)
      callBackProperties = properties
    }

    ksrAnalytics.trackTabBarClicked(.activity)

    XCTAssertEqual(["Tab Bar Clicked"], dataLakeClient.events)
    XCTAssertEqual(["Tab Bar Clicked"], callBackEvents)

    XCTAssertEqual(["Tab Bar Clicked"], segmentClient.events)
    XCTAssertEqual(["Tab Bar Clicked"], callBackEvents)
  }

  func testProjectCardClicked_Page_Discover() {
    let dataLakeClient = MockTrackingClient()
    let segmentClient = MockTrackingClient()
    let ksrAnalytics = KSRAnalytics(dataLakeClient: dataLakeClient, segmentClient: segmentClient)

    ksrAnalytics.trackProjectCardClicked(
      page: .discovery,
      project: .template,
      typeContext: .init(params: DiscoveryParams.recommendedDefaults),
      location: .discoverAdvanced,
      params: DiscoveryParams.recommendedDefaults
    )

    XCTAssertEqual(["CTA Clicked"], dataLakeClient.events)
    XCTAssertEqual("project", dataLakeClient.properties.last?["context_cta"] as? String)
    XCTAssertEqual("recommended", dataLakeClient.properties.last?["context_type"] as? String)
    XCTAssertEqual("discover", dataLakeClient.properties.last?["context_page"] as? String)
    XCTAssertEqual("discover_advanced", dataLakeClient.properties.last?["context_location"] as? String)

    self.assertProjectProperties(dataLakeClient.properties.last)
    self.assertDiscoveryProperties(dataLakeClient.properties.last)

    XCTAssertEqual(["CTA Clicked"], segmentClient.events)
    XCTAssertEqual("project", segmentClient.properties.last?["context_cta"] as? String)
    XCTAssertEqual("recommended", segmentClient.properties.last?["context_type"] as? String)
    XCTAssertEqual("discover", segmentClient.properties.last?["context_page"] as? String)
    XCTAssertEqual("discover_advanced", segmentClient.properties.last?["context_location"] as? String)

    self.assertProjectProperties(segmentClient.properties.last)
    self.assertDiscoveryProperties(segmentClient.properties.last)
  }

  func testProjectCardClicked_Page_Activities() {
    let dataLakeClient = MockTrackingClient()
    let segmentClient = MockTrackingClient()
    let ksrAnalytics = KSRAnalytics(dataLakeClient: dataLakeClient, segmentClient: segmentClient)

    ksrAnalytics.trackProjectCardClicked(
      page: .activities,
      project: .template,
      typeContext: .project
    )

    XCTAssertEqual(["CTA Clicked"], dataLakeClient.events)
    XCTAssertEqual("project", dataLakeClient.properties.last?["context_cta"] as? String)
    XCTAssertEqual("project", dataLakeClient.properties.last?["context_type"] as? String)
    XCTAssertEqual("activity_feed", dataLakeClient.properties.last?["context_page"] as? String)

    self.assertProjectProperties(dataLakeClient.properties.last)

    XCTAssertEqual(["CTA Clicked"], segmentClient.events)
    XCTAssertEqual("project", segmentClient.properties.last?["context_cta"] as? String)
    XCTAssertEqual("project", segmentClient.properties.last?["context_type"] as? String)
    XCTAssertEqual("activity_feed", segmentClient.properties.last?["context_page"] as? String)

    self.assertProjectProperties(segmentClient.properties.last)
  }

  func testProjectCardClicked_Page_Profile_Section_Backed() {
    let dataLakeClient = MockTrackingClient()
    let segmentClient = MockTrackingClient()
    let ksrAnalytics = KSRAnalytics(dataLakeClient: dataLakeClient, segmentClient: segmentClient)

    ksrAnalytics.trackProjectCardClicked(
      page: .profile,
      project: .template,
      typeContext: .project,
      location: .accountMenu,
      section: .backed
    )

    XCTAssertEqual(["CTA Clicked"], dataLakeClient.events)
    XCTAssertEqual("project", dataLakeClient.properties.last?["context_cta"] as? String)
    XCTAssertEqual("project", dataLakeClient.properties.last?["context_type"] as? String)
    XCTAssertEqual("profile", dataLakeClient.properties.last?["context_page"] as? String)
    XCTAssertEqual("account_menu", dataLakeClient.properties.last?["context_location"] as? String)
    XCTAssertEqual("backed", dataLakeClient.properties.last?["context_section"] as? String)

    self.assertProjectProperties(dataLakeClient.properties.last)

    XCTAssertEqual(["CTA Clicked"], segmentClient.events)
    XCTAssertEqual("project", segmentClient.properties.last?["context_cta"] as? String)
    XCTAssertEqual("project", segmentClient.properties.last?["context_type"] as? String)
    XCTAssertEqual("profile", segmentClient.properties.last?["context_page"] as? String)
    XCTAssertEqual("account_menu", segmentClient.properties.last?["context_location"] as? String)
    XCTAssertEqual("backed", segmentClient.properties.last?["context_section"] as? String)

    self.assertProjectProperties(segmentClient.properties.last)
  }

  func testProjectCardClicked_Page_Profile_Section_Watched() {
    let dataLakeClient = MockTrackingClient()
    let segmentClient = MockTrackingClient()
    let ksrAnalytics = KSRAnalytics(dataLakeClient: dataLakeClient, segmentClient: segmentClient)

    ksrAnalytics.trackProjectCardClicked(
      page: .profile,
      project: .template,
      typeContext: .project,
      location: .accountMenu,
      section: .watched
    )

    XCTAssertEqual(["CTA Clicked"], dataLakeClient.events)
    XCTAssertEqual("project", dataLakeClient.properties.last?["context_cta"] as? String)
    XCTAssertEqual("project", dataLakeClient.properties.last?["context_type"] as? String)
    XCTAssertEqual("profile", dataLakeClient.properties.last?["context_page"] as? String)
    XCTAssertEqual("account_menu", dataLakeClient.properties.last?["context_location"] as? String)
    XCTAssertEqual("watched", dataLakeClient.properties.last?["context_section"] as? String)

    self.assertProjectProperties(dataLakeClient.properties.last)

    XCTAssertEqual(["CTA Clicked"], segmentClient.events)
    XCTAssertEqual("project", segmentClient.properties.last?["context_cta"] as? String)
    XCTAssertEqual("project", segmentClient.properties.last?["context_type"] as? String)
    XCTAssertEqual("profile", segmentClient.properties.last?["context_page"] as? String)
    XCTAssertEqual("account_menu", segmentClient.properties.last?["context_location"] as? String)
    XCTAssertEqual("watched", segmentClient.properties.last?["context_section"] as? String)

    self.assertProjectProperties(segmentClient.properties.last)
  }

  func testProjectCardClicked_Page_Thanks() {
    let dataLakeClient = MockTrackingClient()
    let segmentClient = MockTrackingClient()
    let ksrAnalytics = KSRAnalytics(dataLakeClient: dataLakeClient, segmentClient: segmentClient)
    let reward = Reward.template
      |> Reward.lens.shipping.preference .~ .restricted
      |> Reward.lens.endsAt .~ MockDate().addingTimeInterval(5).timeIntervalSince1970

    ksrAnalytics.trackProjectCardClicked(
      page: .thanks,
      project: .template,
      checkoutData: .template,
      typeContext: .recommended,
      location: .curated,
      reward: reward
    )

    XCTAssertEqual(["CTA Clicked"], dataLakeClient.events)
    XCTAssertEqual("project", dataLakeClient.properties.last?["context_cta"] as? String)
    XCTAssertEqual("recommended", dataLakeClient.properties.last?["context_type"] as? String)
    XCTAssertEqual("thanks", dataLakeClient.properties.last?["context_page"] as? String)
    XCTAssertEqual("curated", dataLakeClient.properties.last?["context_location"] as? String)

    self.assertProjectProperties(dataLakeClient.properties.last)
    self.assertCheckoutProperties(dataLakeClient.properties.last)

    XCTAssertEqual(["CTA Clicked"], segmentClient.events)
    XCTAssertEqual("project", segmentClient.properties.last?["context_cta"] as? String)
    XCTAssertEqual("recommended", segmentClient.properties.last?["context_type"] as? String)
    XCTAssertEqual("thanks", segmentClient.properties.last?["context_page"] as? String)
    XCTAssertEqual("curated", segmentClient.properties.last?["context_location"] as? String)

    self.assertProjectProperties(segmentClient.properties.last)
    self.assertCheckoutProperties(segmentClient.properties.last)
  }

  func testProjectCardClicked_Page_Search() {
    let dataLakeClient = MockTrackingClient()
    let segmentClient = MockTrackingClient()
    let ksrAnalytics = KSRAnalytics(dataLakeClient: dataLakeClient, segmentClient: segmentClient)

    ksrAnalytics.trackProjectCardClicked(
      page: .search,
      project: .template,
      typeContext: .results,
      location: .searchResults,
      params: DiscoveryParams.recommendedDefaults
    )

    XCTAssertEqual(["CTA Clicked"], dataLakeClient.events)
    XCTAssertEqual("project", dataLakeClient.properties.last?["context_cta"] as? String)
    XCTAssertEqual("results", dataLakeClient.properties.last?["context_type"] as? String)
    XCTAssertEqual("search", dataLakeClient.properties.last?["context_page"] as? String)
    XCTAssertEqual("search_results", dataLakeClient.properties.last?["context_location"] as? String)

    self.assertProjectProperties(dataLakeClient.properties.last)
    self.assertDiscoveryProperties(dataLakeClient.properties.last)

    XCTAssertEqual(["CTA Clicked"], segmentClient.events)
    XCTAssertEqual("project", segmentClient.properties.last?["context_cta"] as? String)
    XCTAssertEqual("results", segmentClient.properties.last?["context_type"] as? String)
    XCTAssertEqual("search", segmentClient.properties.last?["context_page"] as? String)
    XCTAssertEqual("search_results", segmentClient.properties.last?["context_location"] as? String)

    self.assertProjectProperties(segmentClient.properties.last)
    self.assertDiscoveryProperties(segmentClient.properties.last)
  }

  func testProjectVideoPlaybackStarted() {
    let dataLakeClient = MockTrackingClient()
    let segmentClient = MockTrackingClient()
    let ksrAnalytics = KSRAnalytics(dataLakeClient: dataLakeClient, segmentClient: segmentClient)

    ksrAnalytics.trackProjectVideoPlaybackStarted(
      project: .template,
      videoLength: 100,
      videoPosition: 20
    )

    XCTAssertEqual(["Video Playback Started"], segmentClient.events)
    XCTAssertEqual("project", segmentClient.properties.last?["context_page"] as? String)
    XCTAssertEqual(100, segmentClient.properties.last?["video_length"] as? Int)
    XCTAssertEqual(20, segmentClient.properties.last?["video_position"] as? Int)

    XCTAssertEqual(["Video Playback Started"], dataLakeClient.events)
    XCTAssertEqual("project", dataLakeClient.properties.last?["context_page"] as? String)
    XCTAssertEqual(100, dataLakeClient.properties.last?["video_length"] as? Int)
    XCTAssertEqual(20, dataLakeClient.properties.last?["video_position"] as? Int)

    self.assertProjectProperties(segmentClient.properties.last)
    self.assertProjectProperties(dataLakeClient.properties.last)
  }

  func testWatchProjectButtonClicked_DiscoveryLocationContext() {
    let dataLakeClient = MockTrackingClient()
    let segmentClient = MockTrackingClient()
    let ksrAnalytics = KSRAnalytics(dataLakeClient: dataLakeClient, segmentClient: segmentClient)

    ksrAnalytics.trackWatchProjectButtonClicked(
      project: .template,
      location: .discovery,
      params: DiscoveryParams.recommendedDefaults,
      typeContext: .watch
    )

    XCTAssertEqual(["CTA Clicked"], dataLakeClient.events)
    XCTAssertEqual("discover", dataLakeClient.properties.last?["context_page"] as? String)
    XCTAssertEqual("watch_project", dataLakeClient.properties.last?["context_cta"] as? String)
    XCTAssertEqual("watch", dataLakeClient.properties.last?["context_type"] as? String)

    self.assertProjectProperties(dataLakeClient.properties.last)
    self.assertDiscoveryProperties(dataLakeClient.properties.last)

    XCTAssertEqual(["CTA Clicked"], segmentClient.events)
    XCTAssertEqual("discover", segmentClient.properties.last?["context_page"] as? String)
    XCTAssertEqual("watch_project", segmentClient.properties.last?["context_cta"] as? String)
    XCTAssertEqual("watch", segmentClient.properties.last?["context_type"] as? String)

    self.assertProjectProperties(segmentClient.properties.last)
    self.assertDiscoveryProperties(segmentClient.properties.last)
  }

  func testUnWatchProjectButtonClicked_DiscoveryLocationContext() {
    let dataLakeClient = MockTrackingClient()
    let segmentClient = MockTrackingClient()
    let ksrAnalytics = KSRAnalytics(dataLakeClient: dataLakeClient, segmentClient: segmentClient)

    ksrAnalytics.trackWatchProjectButtonClicked(
      project: .template,
      location: .discovery,
      params: DiscoveryParams.recommendedDefaults,
      typeContext: .unwatch
    )

    XCTAssertEqual(["CTA Clicked"], dataLakeClient.events)
    XCTAssertEqual("discover", dataLakeClient.properties.last?["context_page"] as? String)
    XCTAssertEqual("watch_project", dataLakeClient.properties.last?["context_cta"] as? String)
    XCTAssertEqual("unwatch", dataLakeClient.properties.last?["context_type"] as? String)

    self.assertProjectProperties(dataLakeClient.properties.last)
    self.assertDiscoveryProperties(dataLakeClient.properties.last)

    XCTAssertEqual(["CTA Clicked"], segmentClient.events)
    XCTAssertEqual("discover", segmentClient.properties.last?["context_page"] as? String)
    XCTAssertEqual("watch_project", segmentClient.properties.last?["context_cta"] as? String)
    XCTAssertEqual("unwatch", segmentClient.properties.last?["context_type"] as? String)

    self.assertProjectProperties(segmentClient.properties.last)
    self.assertDiscoveryProperties(segmentClient.properties.last)
  }

  func testWatchProjectButtonClicked_ProjectPageLocationContext() {
    let dataLakeClient = MockTrackingClient()
    let segmentClient = MockTrackingClient()
    let ksrAnalytics = KSRAnalytics(dataLakeClient: dataLakeClient, segmentClient: segmentClient)

    ksrAnalytics.trackWatchProjectButtonClicked(
      project: .template,
      location: .projectPage,
      typeContext: .watch
    )

    XCTAssertEqual(["CTA Clicked"], dataLakeClient.events)
    XCTAssertEqual("project", dataLakeClient.properties.last?["context_page"] as? String)
    XCTAssertEqual("watch_project", dataLakeClient.properties.last?["context_cta"] as? String)
    XCTAssertEqual("watch", dataLakeClient.properties.last?["context_type"] as? String)

    self.assertProjectProperties(dataLakeClient.properties.last)

    XCTAssertEqual(["CTA Clicked"], segmentClient.events)
    XCTAssertEqual("project", segmentClient.properties.last?["context_page"] as? String)
    XCTAssertEqual("watch_project", segmentClient.properties.last?["context_cta"] as? String)
    XCTAssertEqual("watch", segmentClient.properties.last?["context_type"] as? String)

    self.assertProjectProperties(segmentClient.properties.last)
  }

  func testUnWatchProjectButtonClicked_ProjectPageLocationContext() {
    let dataLakeClient = MockTrackingClient()
    let segmentClient = MockTrackingClient()
    let ksrAnalytics = KSRAnalytics(dataLakeClient: dataLakeClient, segmentClient: segmentClient)

    ksrAnalytics.trackWatchProjectButtonClicked(
      project: .template,
      location: .projectPage,
      typeContext: .unwatch
    )

    XCTAssertEqual(["CTA Clicked"], dataLakeClient.events)
    XCTAssertEqual("project", dataLakeClient.properties.last?["context_page"] as? String)
    XCTAssertEqual("watch_project", dataLakeClient.properties.last?["context_cta"] as? String)
    XCTAssertEqual("unwatch", dataLakeClient.properties.last?["context_type"] as? String)

    self.assertProjectProperties(dataLakeClient.properties.last)

    XCTAssertEqual(["CTA Clicked"], segmentClient.events)
    XCTAssertEqual("project", segmentClient.properties.last?["context_page"] as? String)
    XCTAssertEqual("watch_project", segmentClient.properties.last?["context_cta"] as? String)
    XCTAssertEqual("unwatch", segmentClient.properties.last?["context_type"] as? String)

    self.assertProjectProperties(segmentClient.properties.last)
  }

  func testTrackGotoCreatorDetailsClicked() {
    let dataLakeClient = MockTrackingClient()
    let segmentClient = MockTrackingClient()
    let ksrAnalytics = KSRAnalytics(dataLakeClient: dataLakeClient, segmentClient: segmentClient)

    ksrAnalytics.trackGotoCreatorDetailsClicked(
      project: .template
    )

    XCTAssertEqual(["CTA Clicked"], dataLakeClient.events)
    XCTAssertEqual(["CTA Clicked"], segmentClient.events)

    XCTAssertEqual("creator_details", dataLakeClient.properties.last?["context_cta"] as? String)
    XCTAssertEqual("creator_details", segmentClient.properties.last?["context_cta"] as? String)

    XCTAssertEqual("project", dataLakeClient.properties.last?["context_page"] as? String)
    XCTAssertEqual("project", segmentClient.properties.last?["context_page"] as? String)

    self.assertProjectProperties(dataLakeClient.properties.last)
    self.assertProjectProperties(segmentClient.properties.last)
  }

  func testTrackPledgeCTAButtonClicked_FixState() {
    let dataLakeClient = MockTrackingClient()
    let segmentClient = MockTrackingClient()
    let project = Project.template
    let loggedInUser = User.template |> \.id .~ 42

    let ksrAnalytics = KSRAnalytics(
      dataLakeClient: dataLakeClient,
      loggedInUser: loggedInUser,
      segmentClient: segmentClient
    )

    ksrAnalytics.trackPledgeCTAButtonClicked(stateType: .fix, project: project)

    XCTAssertEqual(["Manage Pledge Button Clicked"], dataLakeClient.events)
    XCTAssertEqual(["Manage Pledge Button Clicked"], segmentClient.events)
  }

  func testTrackPledgeCTAButtonClicked_PledgeState() {
    let dataLakeClient = MockTrackingClient()
    let segmentClient = MockTrackingClient()
    let project = Project.template
    let loggedInUser = User.template |> \.id .~ 42

    let ksrAnalytics = KSRAnalytics(
      dataLakeClient: dataLakeClient,
      loggedInUser: loggedInUser,
      segmentClient: segmentClient
    )

    ksrAnalytics.trackPledgeCTAButtonClicked(stateType: .pledge, project: project)

    let dataLakeClientProps = dataLakeClient.properties.last
    let segmentClientProps = segmentClient.properties.last

    XCTAssertEqual(["CTA Clicked"], dataLakeClient.events)
    XCTAssertEqual(["CTA Clicked"], segmentClient.events)
    XCTAssertEqual("pledge_initiate", dataLakeClientProps?["context_cta"] as? String)
    XCTAssertEqual("pledge_initiate", segmentClientProps?["context_cta"] as? String)
  }

  func testTrackPledgeCTAButtonClicked_ManageState() {
    let dataLakeClient = MockTrackingClient()
    let segmentClient = MockTrackingClient()
    let project = Project.template
    let loggedInUser = User.template |> \.id .~ 42

    let ksrAnalytics = KSRAnalytics(
      dataLakeClient: dataLakeClient,
      loggedInUser: loggedInUser,
      segmentClient: segmentClient
    )

    ksrAnalytics.trackPledgeCTAButtonClicked(stateType: .manage, project: project)

    XCTAssertEqual(["Manage Pledge Button Clicked"], dataLakeClient.events)
    XCTAssertEqual(["Manage Pledge Button Clicked"], segmentClient.events)
  }

  func testTrackRewardButtonClicked() {
    let dataLakeClient = MockTrackingClient()
    let segmentClient = MockTrackingClient()
    let reward = Reward.template
      |> Reward.lens.shipping.preference .~ .restricted
      |> Reward.lens.endsAt .~ MockDate().addingTimeInterval(5).timeIntervalSince1970
    let project = Project.template
    let loggedInUser = User.template |> \.id .~ 42

    let ksrAnalytics = KSRAnalytics(
      dataLakeClient: dataLakeClient,
      loggedInUser: loggedInUser,
      segmentClient: segmentClient
    )

    ksrAnalytics.trackRewardClicked(
      project: project,
      reward: reward,
      checkoutPropertiesData: .template,
      refTag: .category
    )

    let dataLakeClientProperties = dataLakeClient.properties.last
    let segmentClientProperties = segmentClient.properties.last

    XCTAssertEqual(["CTA Clicked"], dataLakeClient.events)
    XCTAssertEqual(["CTA Clicked"], segmentClient.events)

    self.assertCheckoutProperties(dataLakeClientProperties)
    self.assertProjectProperties(dataLakeClientProperties, loggedInUser: true)

    self.assertCheckoutProperties(segmentClientProperties)
    self.assertProjectProperties(segmentClientProperties, loggedInUser: true)

    XCTAssertEqual("category", dataLakeClientProperties?["session_ref_tag"] as? String)
    XCTAssertEqual("category", segmentClientProperties?["session_ref_tag"] as? String)

    XCTAssertEqual("reward_continue", dataLakeClientProperties?["context_cta"] as? String)
    XCTAssertEqual("reward_continue", segmentClientProperties?["context_cta"] as? String)

    XCTAssertEqual("rewards", dataLakeClientProperties?["context_page"] as? String)
    XCTAssertEqual("rewards", segmentClientProperties?["context_page"] as? String)
  }

  func testTrackRewardsViewed() {
    let dataLakeClient = MockTrackingClient()
    let segmentClient = MockTrackingClient()
    let project = Project.template
    let loggedInUser = User.template |> \.id .~ 42

    let ksrAnalytics = KSRAnalytics(
      dataLakeClient: dataLakeClient,
      loggedInUser: loggedInUser,
      segmentClient: segmentClient
    )

    ksrAnalytics.trackRewardsViewed(
      project: project,
      checkoutPropertiesData: .template,
      refTag: .category
    )

    let dataLakeClientProperties = dataLakeClient.properties.last
    let segmentClientProperties = segmentClient.properties.last

    XCTAssertEqual(["Page Viewed"], dataLakeClient.events)
    XCTAssertEqual(["Page Viewed"], segmentClient.events)

    self.assertProjectProperties(dataLakeClientProperties, loggedInUser: true)
    self.assertProjectProperties(segmentClientProperties, loggedInUser: true)

    XCTAssertEqual("category", dataLakeClientProperties?["session_ref_tag"] as? String)
    XCTAssertEqual("category", segmentClientProperties?["session_ref_tag"] as? String)

    XCTAssertEqual("rewards", dataLakeClientProperties?["context_page"] as? String)
    XCTAssertEqual("rewards", segmentClientProperties?["context_page"] as? String)
  }

  func testTrackPledgeSubmitButtonClicked_Pledge() {
    let dataLakeClient = MockTrackingClient()
    let segmentClient = MockTrackingClient()
    let ksrAnalytics = KSRAnalytics(dataLakeClient: dataLakeClient, segmentClient: segmentClient)
    let reward = Reward.template
      |> Reward.lens.endsAt .~ 5.0
      |> Reward.lens.shipping.preference .~ .restricted

    ksrAnalytics.trackPledgeSubmitButtonClicked(
      project: .template,
      reward: reward,
      typeContext: .creditCard,
      checkoutData: .template,
      refTag: nil
    )

    let dataLakeClientProps = dataLakeClient.properties.last
    let segmentClientProps = segmentClient.properties.last

    XCTAssertEqual(["CTA Clicked"], dataLakeClient.events)

    self.assertProjectProperties(dataLakeClientProps)
    self.assertCheckoutProperties(dataLakeClientProps)

    XCTAssertEqual(
      KSRAnalytics.CTAContext.pledgeSubmit.trackingString,
      dataLakeClientProps?["context_cta"] as? String
    )
    XCTAssertEqual(
      KSRAnalytics.TypeContext.creditCard.trackingString,
      dataLakeClientProps?["context_type"] as? String
    )
    XCTAssertEqual(
      "checkout",
      dataLakeClientProps?["context_page"] as? String
    )

    XCTAssertEqual(["CTA Clicked"], segmentClient.events)

    self.assertProjectProperties(segmentClientProps)
    self.assertCheckoutProperties(segmentClientProps)

    XCTAssertEqual(
      KSRAnalytics.CTAContext.pledgeSubmit.trackingString,
      segmentClientProps?["context_cta"] as? String
    )
    XCTAssertEqual(
      KSRAnalytics.TypeContext.creditCard.trackingString,
      segmentClientProps?["context_type"] as? String
    )
    XCTAssertEqual(
      "checkout",
      segmentClientProps?["context_page"] as? String
    )
  }

  func testTrackPledgeSubmitButtonClicked_ApplePay() {
    let dataLakeClient = MockTrackingClient()
    let segmentClient = MockTrackingClient()
    let ksrAnalytics = KSRAnalytics(dataLakeClient: dataLakeClient, segmentClient: segmentClient)
    let reward = Reward.template
      |> Reward.lens.endsAt .~ 5.0
      |> Reward.lens.shipping.preference .~ .restricted

    ksrAnalytics.trackPledgeSubmitButtonClicked(
      project: .template,
      reward: reward,
      typeContext: .applePay,
      checkoutData: .template,
      refTag: nil
    )

    let dataLakeClientProps = dataLakeClient.properties.last
    let segmentClientProps = segmentClient.properties.last

    XCTAssertEqual(["CTA Clicked"], dataLakeClient.events)

    self.assertProjectProperties(dataLakeClientProps)
    self.assertCheckoutProperties(dataLakeClientProps)

    XCTAssertEqual(
      KSRAnalytics.CTAContext.pledgeSubmit.trackingString,
      dataLakeClientProps?["context_cta"] as? String
    )
    XCTAssertEqual(
      KSRAnalytics.TypeContext.applePay.trackingString,
      dataLakeClientProps?["context_type"] as? String
    )
    XCTAssertEqual(
      "checkout",
      dataLakeClientProps?["context_page"] as? String
    )

    XCTAssertEqual(["CTA Clicked"], segmentClient.events)

    self.assertProjectProperties(segmentClientProps)
    self.assertCheckoutProperties(segmentClientProps)

    XCTAssertEqual(
      KSRAnalytics.CTAContext.pledgeSubmit.trackingString,
      segmentClientProps?["context_cta"] as? String
    )
    XCTAssertEqual(
      KSRAnalytics.TypeContext.applePay.trackingString,
      segmentClientProps?["context_type"] as? String
    )
    XCTAssertEqual(
      "checkout",
      segmentClientProps?["context_page"] as? String
    )
  }

  func testTrackAddNewCardButtonClicked() {
    let dataLakeClient = MockTrackingClient()
    let segmentClient = MockTrackingClient()
    let ksrAnalytics = KSRAnalytics(dataLakeClient: dataLakeClient, segmentClient: segmentClient)

    ksrAnalytics.trackAddNewCardButtonClicked(
      project: .template,
      refTag: .activity,
      reward: .template
    )

    let dataLakeClientProps = dataLakeClient.properties.last
    let segmentClientProps = segmentClient.properties.last

    XCTAssertEqual(["Add New Card Button Clicked"], dataLakeClient.events)

    self.assertProjectProperties(dataLakeClientProps)
    self.assertPledgeProperties(dataLakeClientProps)

    XCTAssertEqual("activity", dataLakeClientProps?["session_ref_tag"] as? String)

    XCTAssertEqual(["Add New Card Button Clicked"], segmentClient.events)

    self.assertProjectProperties(segmentClientProps)
    self.assertPledgeProperties(segmentClientProps)

    XCTAssertEqual("activity", segmentClientProps?["session_ref_tag"] as? String)
  }

  func testTrackManagePledgePageViewed() {
    let dataLakeClient = MockTrackingClient()
    let segmentClient = MockTrackingClient()
    let ksrAnalytics = KSRAnalytics(
      dataLakeClient: dataLakeClient,
      segmentClient: segmentClient
    )

    let project = Project.template
    let reward = Reward.template
      |> Reward.lens.shipping.preference .~ .restricted
      |> Reward.lens.endsAt .~ MockDate().addingTimeInterval(5).timeIntervalSince1970

    ksrAnalytics
      .trackManagePledgePageViewed(
        project: project,
        reward: reward,
        checkoutData: .template
      )

    XCTAssertEqual(["Page Viewed"], dataLakeClient.events)
    XCTAssertEqual(["Page Viewed"], segmentClient.events)

    let dataLakeClientProps = dataLakeClient.properties.last
    let segmentClientProps = segmentClient.properties.last

    XCTAssertEqual("manage_pledge", dataLakeClientProps?["context_page"] as? String)
    XCTAssertEqual("manage_pledge", segmentClientProps?["context_page"] as? String)

    self.assertProjectProperties(dataLakeClientProps)
    self.assertProjectProperties(segmentClientProps)

    self.assertCheckoutProperties(dataLakeClientProps)
    self.assertCheckoutProperties(segmentClientProps)
  }

  func testTrackCampaignDetailsButtonClicked() {
    let dataLakeClient = MockTrackingClient()
    let segmentClient = MockTrackingClient()

    let ksrAnalytics = KSRAnalytics(
      dataLakeClient: dataLakeClient,
      segmentClient: segmentClient
    )

    let project = Project.template

    ksrAnalytics.trackCampaignDetailsButtonClicked(project: project)

    XCTAssertEqual(["CTA Clicked"], dataLakeClient.events)
    XCTAssertEqual(["CTA Clicked"], segmentClient.events)

    let dataLakeClientProps = dataLakeClient.properties.last
    let segmentClientProps = segmentClient.properties.last

    XCTAssertEqual("campaign_details", dataLakeClientProps?["context_cta"] as? String)
    XCTAssertEqual("campaign_details", segmentClientProps?["context_cta"] as? String)
    XCTAssertEqual("project", dataLakeClientProps?["context_page"] as? String)
    XCTAssertEqual("project", segmentClientProps?["context_page"] as? String)

    self.assertProjectProperties(dataLakeClientProps)
    self.assertProjectProperties(segmentClientProps)
  }

  // MARK: - Onboarding Tracking

  func testOnboardingGetStartedButtonClicked() {
    let dataLakeClient = MockTrackingClient()
    let segmentClient = MockTrackingClient()
    let ksrAnalytics = KSRAnalytics(dataLakeClient: dataLakeClient, segmentClient: segmentClient)

    ksrAnalytics.trackOnboardingGetStartedButtonClicked()

    XCTAssertEqual(["Onboarding Get Started Button Clicked"], dataLakeClient.events)

    XCTAssertEqual(["landing_page"], dataLakeClient.properties(forKey: "context_page"))

    XCTAssertEqual(["Onboarding Get Started Button Clicked"], segmentClient.events)

    XCTAssertEqual(["landing_page"], segmentClient.properties(forKey: "context_page"))
  }

  func testOnboardingCarouselSwipedButtonClicked() {
    let dataLakeClient = MockTrackingClient()
    let segmentClient = MockTrackingClient()
    let ksrAnalytics = KSRAnalytics(dataLakeClient: dataLakeClient, segmentClient: segmentClient)

    ksrAnalytics.trackOnboardingCarouselSwiped()

    XCTAssertEqual(["Onboarding Carousel Swiped"], dataLakeClient.events)

    XCTAssertEqual(["landing_page"], dataLakeClient.properties(forKey: "context_page"))

    XCTAssertEqual(["Onboarding Carousel Swiped"], segmentClient.events)

    XCTAssertEqual(["landing_page"], segmentClient.properties(forKey: "context_page"))
  }

  func testOnboardingSkipButtonClicked() {
    let dataLakeClient = MockTrackingClient()
    let segmentClient = MockTrackingClient()
    let ksrAnalytics = KSRAnalytics(dataLakeClient: dataLakeClient, segmentClient: segmentClient)

    ksrAnalytics.trackOnboardingSkipButtonClicked()

    XCTAssertEqual(["Onboarding Skip Button Clicked"], dataLakeClient.events)

    XCTAssertEqual(["onboarding"], dataLakeClient.properties(forKey: "context_page"))

    XCTAssertEqual(["Onboarding Skip Button Clicked"], segmentClient.events)

    XCTAssertEqual(["onboarding"], segmentClient.properties(forKey: "context_page"))
  }

  func testOnboardingContinueButtonClicked() {
    let dataLakeClient = MockTrackingClient()
    let segmentClient = MockTrackingClient()
    let ksrAnalytics = KSRAnalytics(dataLakeClient: dataLakeClient, segmentClient: segmentClient)

    ksrAnalytics.trackOnboardingContinueButtonClicked()

    XCTAssertEqual(["Onboarding Continue Button Clicked"], dataLakeClient.events)

    XCTAssertEqual(["onboarding"], dataLakeClient.properties(forKey: "context_page"))

    XCTAssertEqual(["Onboarding Continue Button Clicked"], segmentClient.events)

    XCTAssertEqual(["onboarding"], segmentClient.properties(forKey: "context_page"))
  }

  // MARK: - Activities Tracking

  func testTrackExploreButtonClicked() {
    let dataLakeClient = MockTrackingClient()
    let segmentClient = MockTrackingClient()
    let ksrAnalytics = KSRAnalytics(dataLakeClient: dataLakeClient, segmentClient: segmentClient)

    ksrAnalytics.trackExploreButtonClicked()

    XCTAssertEqual(["CTA Clicked"], dataLakeClient.events)
    XCTAssertEqual(["CTA Clicked"], segmentClient.events)

    XCTAssertEqual(dataLakeClient.properties(forKey: "context_cta"), ["discover"])
    XCTAssertEqual(segmentClient.properties(forKey: "context_cta"), ["discover"])

    XCTAssertEqual(dataLakeClient.properties(forKey: "context_page"), ["activity_feed"])
    XCTAssertEqual(segmentClient.properties(forKey: "context_page"), ["activity_feed"])
  }

  // MARK: - Search Tracking

  func testTrackSearchViewed() {
    let dataLakeClient = MockTrackingClient()
    let segmentClient = MockTrackingClient()
    let ksrAnalytics = KSRAnalytics(dataLakeClient: dataLakeClient, segmentClient: segmentClient)

    ksrAnalytics.trackProjectSearchView(
      params: .defaults |> DiscoveryParams.lens.query .~ "mavericks",
      results: 2
    )

    let dataLakeClientProps = dataLakeClient.properties.last
    let segmentClientProps = segmentClient.properties.last

    XCTAssertEqual(["Page Viewed"], dataLakeClient.events)
    XCTAssertEqual(["Page Viewed"], segmentClient.events)

    XCTAssertEqual("search", dataLakeClientProps?["context_page"] as? String)
    XCTAssertEqual("search", segmentClientProps?["context_page"] as? String)

    XCTAssertEqual("mavericks", dataLakeClientProps?["discover_search_term"] as? String)
    XCTAssertEqual("mavericks", segmentClientProps?["discover_search_term"] as? String)

    XCTAssertEqual(2, dataLakeClientProps?["discover_search_results_count"] as? Int)
    XCTAssertEqual(2, segmentClientProps?["discover_search_results_count"] as? Int)
  }

  func testUserProperties_loggedOut() {
    let dataLakeClient = MockTrackingClient()
    let segmentClient = MockTrackingClient()
    let config = Config.template |> Config.lens.countryCode .~ "US"
    let ksrAnalytics = KSRAnalytics(
      dataLakeClient: dataLakeClient,
      config: config,
      loggedInUser: nil,
      segmentClient: segmentClient
    )

    ksrAnalytics.trackTabBarClicked(.activity)

    let dataLakeClientProps = dataLakeClient.properties.last
    let segmentClientProps = segmentClient.properties.last

    XCTAssertNil(dataLakeClientProps?["user_uid"])

    XCTAssertNil(segmentClientProps?["user_uid"])

    XCTAssertEqual(0, dataLakeClientProps?.keys.filter { $0.hasPrefix("user_") }.count)
    XCTAssertEqual(0, segmentClientProps?.keys.filter { $0.hasPrefix("user_") }.count)
  }

  func testUserProperties_loggedIn() {
    let dataLakeClient = MockTrackingClient()
    let segmentClient = MockTrackingClient()

    let user = User.template
      |> User.lens.stats.backedProjectsCount .~ 5
      |> User.lens.location .~ Location.usa
      |> User.lens.facebookConnected .~ true
      |> User.lens.stats.starredProjectsCount .~ 2
      |> User.lens.stats.createdProjectsCount .~ 7
      |> User.lens.stats.draftProjectsCount .~ 8
      |> User.lens.id .~ 10
      |> User.lens.isAdmin .~ false

    let ksrAnalytics = KSRAnalytics(
      dataLakeClient: dataLakeClient,
      loggedInUser: user,
      segmentClient: segmentClient
    )

    ksrAnalytics.trackTabBarClicked(.activity)

    let dataLakeClientProps = dataLakeClient.properties.last
    let segmentClientProps = segmentClient.properties.last

    XCTAssertEqual(10, dataLakeClientProps?["user_uid"] as? Int)
    XCTAssertEqual(5, dataLakeClientProps?["user_backed_projects_count"] as? Int)
    XCTAssertEqual(15, dataLakeClientProps?["user_created_projects_count"] as? Int)
    XCTAssertEqual(false, dataLakeClientProps?["user_is_admin"] as? Bool)
    XCTAssertEqual(7, dataLakeClientProps?["user_launched_projects_count"] as? Int)
    XCTAssertEqual(2, dataLakeClientProps?["user_watched_projects_count"] as? Int)
    XCTAssertEqual(true, dataLakeClientProps?["user_facebook_connected"] as? Bool)

    XCTAssertEqual(10, segmentClientProps?["user_uid"] as? Int)
    XCTAssertEqual(5, segmentClientProps?["user_backed_projects_count"] as? Int)
    XCTAssertEqual(15, segmentClientProps?["user_created_projects_count"] as? Int)
    XCTAssertEqual(false, segmentClientProps?["user_is_admin"] as? Bool)
    XCTAssertEqual(7, segmentClientProps?["user_launched_projects_count"] as? Int)
    XCTAssertEqual(2, segmentClientProps?["user_watched_projects_count"] as? Int)
    XCTAssertEqual(true, segmentClientProps?["user_facebook_connected"] as? Bool)
  }

  func testTabBarClicked() {
    let dataLakeClient = MockTrackingClient()
    let segmentClient = MockTrackingClient()
    let ksrAnalytics = KSRAnalytics(dataLakeClient: dataLakeClient, segmentClient: segmentClient)

    let tabBarActivity = KSRAnalytics.TabBarItemLabel.activity
    let tabBarDashboard = KSRAnalytics.TabBarItemLabel.dashboard
    let tabBarHome = KSRAnalytics.TabBarItemLabel.discovery
    let tabBarProfile = KSRAnalytics.TabBarItemLabel.profile
    let search = KSRAnalytics.TabBarItemLabel.search

    ksrAnalytics.trackTabBarClicked(tabBarActivity)

    XCTAssertEqual(["Tab Bar Clicked"], dataLakeClient.events)
    XCTAssertEqual("activity", dataLakeClient.properties.last?["context_tab_bar_label"] as? String)

    XCTAssertEqual(["Tab Bar Clicked"], segmentClient.events)
    XCTAssertEqual("activity", segmentClient.properties.last?["context_tab_bar_label"] as? String)

    ksrAnalytics.trackTabBarClicked(tabBarDashboard)

    XCTAssertEqual(["Tab Bar Clicked", "Tab Bar Clicked"], dataLakeClient.events)
    XCTAssertEqual("dashboard", dataLakeClient.properties.last?["context_tab_bar_label"] as? String)

    XCTAssertEqual(["Tab Bar Clicked", "Tab Bar Clicked"], segmentClient.events)
    XCTAssertEqual("dashboard", segmentClient.properties.last?["context_tab_bar_label"] as? String)

    ksrAnalytics.trackTabBarClicked(tabBarHome)

    XCTAssertEqual(["Tab Bar Clicked", "Tab Bar Clicked", "CTA Clicked"], dataLakeClient.events)
    XCTAssertEqual(["Tab Bar Clicked", "Tab Bar Clicked", "CTA Clicked"], segmentClient.events)

    XCTAssertEqual("discover", dataLakeClient.properties.last?["context_cta"] as? String)
    XCTAssertEqual("discover", segmentClient.properties.last?["context_cta"] as? String)
    XCTAssertEqual("global_nav", dataLakeClient.properties.last?["context_location"] as? String)
    XCTAssertEqual("global_nav", segmentClient.properties.last?["context_location"] as? String)

    ksrAnalytics.trackTabBarClicked(tabBarProfile)

    XCTAssertEqual(
      ["Tab Bar Clicked", "Tab Bar Clicked", "CTA Clicked", "Tab Bar Clicked"],
      dataLakeClient.events
    )
    XCTAssertEqual("profile", dataLakeClient.properties.last?["context_tab_bar_label"] as? String)

    XCTAssertEqual(
      ["Tab Bar Clicked", "Tab Bar Clicked", "CTA Clicked", "Tab Bar Clicked"],
      segmentClient.events
    )
    XCTAssertEqual("profile", segmentClient.properties.last?["context_tab_bar_label"] as? String)

    ksrAnalytics.trackTabBarClicked(search)

    XCTAssertEqual([
      "Tab Bar Clicked",
      "Tab Bar Clicked",
      "CTA Clicked",
      "Tab Bar Clicked"
    ], dataLakeClient.events)
    XCTAssertNil(dataLakeClient.properties.last?["context_cta"] as? String)
    XCTAssertNil(dataLakeClient.properties.last?["context_location"] as? String)

    XCTAssertEqual([
      "Tab Bar Clicked",
      "Tab Bar Clicked",
      "CTA Clicked",
      "Tab Bar Clicked"
    ], segmentClient.events)
    XCTAssertNil(segmentClient.properties.last?["context_cta"] as? String)
    XCTAssertNil(segmentClient.properties.last?["context_location"] as? String)
  }

  func testSearchTabBarClicked() {
    let dataLakeClient = MockTrackingClient()
    let segmentClient = MockTrackingClient()
    let ksrAnalytics = KSRAnalytics(dataLakeClient: dataLakeClient, segmentClient: segmentClient)

    ksrAnalytics.trackSearchTabBarClicked(prevTabBarItemLabel: .profile)

    XCTAssertEqual([
      "CTA Clicked"
    ], dataLakeClient.events)
    XCTAssertEqual("search", dataLakeClient.properties.last?["context_cta"] as? String)
    XCTAssertEqual("global_nav", dataLakeClient.properties.last?["context_location"] as? String)
    XCTAssertEqual("profile", dataLakeClient.properties.last?["context_page"] as? String)

    XCTAssertEqual([
      "CTA Clicked"
    ], segmentClient.events)
    XCTAssertEqual("search", segmentClient.properties.last?["context_cta"] as? String)
    XCTAssertEqual("global_nav", segmentClient.properties.last?["context_location"] as? String)
    XCTAssertEqual("profile", segmentClient.properties.last?["context_page"] as? String)
  }

  func testTrackDiscoverySortProperties() {
    let dataLakeClient = MockTrackingClient()
    let segmentClient = MockTrackingClient()
    let ksrAnalytics = KSRAnalytics(dataLakeClient: dataLakeClient, segmentClient: segmentClient)

    ksrAnalytics.trackDiscoverySelectedSort(
      prevSort: .popular,
      params: .recommendedDefaults,
      discoverySortContext: .magic
    )

    XCTAssertEqual(["CTA Clicked"], dataLakeClient.events)
    XCTAssertEqual(["CTA Clicked"], segmentClient.events)

    self.assertTrackDiscoveryEventProperties(
      props: dataLakeClient.properties.last,
      prevSort: .popular,
      discoveryContext: .magic
    )
    self.assertTrackDiscoveryEventProperties(
      props: segmentClient.properties.last,
      prevSort: .popular,
      discoveryContext: .magic
    )

    ksrAnalytics.trackDiscoverySelectedSort(
      prevSort: .endingSoon,
      params: .recommendedDefaults,
      discoverySortContext: .popular
    )

    XCTAssertEqual(["CTA Clicked", "CTA Clicked"], dataLakeClient.events)
    XCTAssertEqual(["CTA Clicked", "CTA Clicked"], segmentClient.events)

    self.assertTrackDiscoveryEventProperties(
      props: dataLakeClient.properties.last,
      prevSort: .endingSoon,
      discoveryContext: .popular
    )
    self.assertTrackDiscoveryEventProperties(
      props: segmentClient.properties.last,
      prevSort: .endingSoon,
      discoveryContext: .popular
    )

    ksrAnalytics.trackDiscoverySelectedSort(
      prevSort: .magic,
      params: .recommendedDefaults,
      discoverySortContext: .newest
    )

    XCTAssertEqual(["CTA Clicked", "CTA Clicked", "CTA Clicked"], dataLakeClient.events)
    XCTAssertEqual(["CTA Clicked", "CTA Clicked", "CTA Clicked"], segmentClient.events)

    self.assertTrackDiscoveryEventProperties(
      props: dataLakeClient.properties.last,
      prevSort: .magic,
      discoveryContext: .newest
    )
    self.assertTrackDiscoveryEventProperties(
      props: segmentClient.properties.last,
      prevSort: .magic,
      discoveryContext: .newest
    )

    ksrAnalytics.trackDiscoverySelectedSort(
      prevSort: .newest,
      params: .recommendedDefaults,
      discoverySortContext: .endingSoon
    )

    XCTAssertEqual(["CTA Clicked", "CTA Clicked", "CTA Clicked", "CTA Clicked"], dataLakeClient.events)
    XCTAssertEqual(["CTA Clicked", "CTA Clicked", "CTA Clicked", "CTA Clicked"], segmentClient.events)

    self.assertTrackDiscoveryEventProperties(
      props: dataLakeClient.properties.last,
      prevSort: .newest,
      discoveryContext: .endingSoon
    )
    self.assertTrackDiscoveryEventProperties(
      props: segmentClient.properties.last,
      prevSort: .newest,
      discoveryContext: .endingSoon
    )
  }

  func testTrackDiscoveryModalSelectedFilter_Category_Spanish() {
    let dataLakeClient = MockTrackingClient()
    let segmentClient = MockTrackingClient()
    let ksrAnalytics = KSRAnalytics(dataLakeClient: dataLakeClient, segmentClient: segmentClient)
    let artParams = DiscoveryParams.defaults
      |> DiscoveryParams.lens.category .~ Category.documentarySpanish
    ksrAnalytics
      .trackDiscoveryModalSelectedFilter(
        params: artParams,
        typeContext: .categoryName,
        locationContext: .discoverOverlay
      )
    XCTAssertEqual("discover", dataLakeClient.properties.last?["context_page"] as? String)
    XCTAssertEqual("discover", segmentClient.properties.last?["context_page"] as? String)
    XCTAssertEqual("category_name", dataLakeClient.properties.last?["context_type"] as? String)
    XCTAssertEqual("category_name", segmentClient.properties.last?["context_type"] as? String)
    XCTAssertEqual("Film & Video", dataLakeClient.properties.last?["discover_category_name"] as? String)
    XCTAssertEqual("Film & Video", segmentClient.properties.last?["discover_category_name"] as? String)
    XCTAssertEqual("Documentary", dataLakeClient.properties.last?["discover_subcategory_name"] as? String)
    XCTAssertEqual("Documentary", segmentClient.properties.last?["discover_subcategory_name"] as? String)
  }

  func testTrackProjectViewedEvent() {
    let dataLakeClient = MockTrackingClient()
    let segmentClient = MockTrackingClient()
    let ksrAnalytics = KSRAnalytics(dataLakeClient: dataLakeClient, segmentClient: segmentClient)

    ksrAnalytics.trackProjectViewed(Project.template, sectionContext: .overview) // approved event

    XCTAssertEqual(
      ["Page Viewed"], dataLakeClient.events,
      "Approved event is tracked by data lake client"
    )
    XCTAssertEqual(["project"], dataLakeClient.properties(forKey: "context_page"))
    XCTAssertEqual(["overview"], dataLakeClient.properties(forKey: "context_section"))

    XCTAssertEqual(
      ["Page Viewed"], segmentClient.events,
      "Approved event is tracked by segment client"
    )
    XCTAssertEqual(["project"], segmentClient.properties(forKey: "context_page"))
    XCTAssertEqual(["overview"], segmentClient.properties(forKey: "context_section"))
  }

  func testIdentifyingTrackingClient() {
    let user = User.template
      |> User.lens.stats.backedProjectsCount .~ 2
      |> User.lens.stats.createdProjectsCount .~ 3

    AppEnvironment.updateCurrentUser(user)

    XCTAssertEqual(self.segmentTrackingClient.userId, "\(user.id)")
    XCTAssertEqual(self.segmentTrackingClient.traits?["name"] as? String, user.name)
    XCTAssertEqual(self.segmentTrackingClient.traits?["is_creator"] as? Bool, user.isCreator)
    XCTAssertEqual(
      self.segmentTrackingClient.traits?["backed_projects_count"] as? Int,
      user.stats.backedProjectsCount
    )
    XCTAssertEqual(
      self.segmentTrackingClient.traits?["created_projects_count"] as? Int,
      user.stats.createdProjectsCount
    )

    let notifications1 = user.notifications.encode()

    for (key, _) in notifications1 {
      XCTAssertEqual(notifications1[key] as? Bool, self.segmentTrackingClient.traits?[key] as? Bool)
    }

    let user2 = user
      |> User.lens.id .~ 9_999
      |> User.lens.name .~ "Another User"
      |> User.lens.stats.backedProjectsCount .~ 4
      |> User.lens.stats.createdProjectsCount .~ 0

    AppEnvironment.updateCurrentUser(user2)

    XCTAssertEqual(self.segmentTrackingClient.userId, "\(user2.id)")
    XCTAssertEqual(self.segmentTrackingClient.traits?["name"] as? String, user2.name)
    XCTAssertEqual(self.segmentTrackingClient.traits?["is_creator"] as? Bool, user2.isCreator)
    XCTAssertEqual(
      self.segmentTrackingClient.traits?["backed_projects_count"] as? Int,
      user2.stats.backedProjectsCount
    )
    XCTAssertEqual(
      self.segmentTrackingClient.traits?["created_projects_count"] as? Int,
      user2.stats.createdProjectsCount
    )

    let notifications2 = user.notifications.encode()

    for (key, _) in notifications2 {
      XCTAssertEqual(notifications2[key] as? Bool, self.segmentTrackingClient.traits?[key] as? Bool)
    }

    AppEnvironment.logout()

    XCTAssertNil(self.segmentTrackingClient.userId)
    XCTAssertNil(self.segmentTrackingClient.traits)
  }

  func testTrackAddOnsContinueButtonClicked() {
    let dataLakeClient = MockTrackingClient()
    let segmentClient = MockTrackingClient()
    let ksrAnalytics = KSRAnalytics(dataLakeClient: dataLakeClient, segmentClient: segmentClient)

    let project = Project.template
    let reward = Reward.template
      |> Reward.lens.shipping.preference .~ .restricted
      |> Reward.lens.endsAt .~ MockDate().addingTimeInterval(5).timeIntervalSince1970

    ksrAnalytics
      .trackAddOnsContinueButtonClicked(
        project: project,
        reward: reward,
        checkoutData: .template,
        refTag: nil
      )

    XCTAssertEqual(["CTA Clicked"], dataLakeClient.events)
    XCTAssertEqual(["CTA Clicked"], segmentClient.events)

    let dataLakeClientProps = dataLakeClient.properties.last
    let segmentClientProps = segmentClient.properties.last

    XCTAssertEqual("add_ons_continue", dataLakeClientProps?["context_cta"] as? String)
    XCTAssertEqual("add_ons_continue", segmentClientProps?["context_cta"] as? String)

    XCTAssertEqual("add_ons", dataLakeClientProps?["context_page"] as? String)
    XCTAssertEqual("add_ons", segmentClientProps?["context_page"] as? String)

    self.assertProjectProperties(dataLakeClientProps)
    self.assertProjectProperties(segmentClientProps)

    self.assertCheckoutProperties(dataLakeClientProps)
    self.assertCheckoutProperties(segmentClientProps)
  }

  func testContextProperties() {
    let dataLakeClient = MockTrackingClient()
    let segmentClient = MockTrackingClient()
    let ksrAnalytics = KSRAnalytics(dataLakeClient: dataLakeClient, segmentClient: segmentClient)

    ksrAnalytics.trackTabBarClicked(.activity)

    XCTAssertEqual("activity", dataLakeClient.properties.last?["context_tab_bar_label"] as? String)
    XCTAssertEqual("activity", segmentClient.properties.last?["context_tab_bar_label"] as? String)
  }

  func testContextLocationProperties() {
    let dataLakeClient = MockTrackingClient()
    let segmentClient = MockTrackingClient()
    let ksrAnalytics = KSRAnalytics(dataLakeClient: dataLakeClient, segmentClient: segmentClient)

    ksrAnalytics.trackActivities(count: 1)
    XCTAssertEqual(
      "activity_feed",
      dataLakeClient.properties.last?["context_page"] as? String
    )
    XCTAssertEqual(
      "activity_feed",
      segmentClient.properties.last?["context_page"] as? String
    )

    ksrAnalytics.trackAddNewCardButtonClicked(
      location: .pledgeAddNewCard,
      project: .template,
      refTag: nil,
      reward: .template
    )
    XCTAssertEqual(
      "pledge_add_new_card",
      dataLakeClient.properties.last?["context_page"] as? String
    )
    XCTAssertEqual(
      "pledge_add_new_card",
      segmentClient.properties.last?["context_page"] as? String
    )

    ksrAnalytics.trackAddNewCardButtonClicked(
      location: .settingsAddNewCard,
      project: .template,
      refTag: nil,
      reward: .template
    )
    XCTAssertEqual(
      "settings_add_new_card",
      dataLakeClient.properties.last?["context_page"] as? String
    )
    XCTAssertEqual(
      "settings_add_new_card",
      segmentClient.properties.last?["context_page"] as? String
    )

    ksrAnalytics.trackCollectionViewed(params: .defaults)
    XCTAssertEqual(
      "editorial_collection",
      dataLakeClient.properties.last?["context_page"] as? String
    )
    XCTAssertEqual(
      "editorial_collection",
      segmentClient.properties.last?["context_page"] as? String
    )

    ksrAnalytics.trackDiscovery(params: .defaults)
    XCTAssertEqual("discover", dataLakeClient.properties.last?["context_page"] as? String)
    XCTAssertEqual("discover", segmentClient.properties.last?["context_page"] as? String)

    let allProjectParams = DiscoveryParams.defaults |> DiscoveryParams.lens.includePOTD .~ true
    ksrAnalytics
      .trackDiscoveryModalSelectedFilter(
        params: allProjectParams,
        typeContext: .allProjects,
        locationContext: .discoverOverlay
      )
    XCTAssertEqual("discover", dataLakeClient.properties.last?["context_page"] as? String)
    XCTAssertEqual("discover", segmentClient.properties.last?["context_page"] as? String)
    XCTAssertEqual("all", dataLakeClient.properties.last?["context_type"] as? String)
    XCTAssertEqual("all", segmentClient.properties.last?["context_type"] as? String)
    XCTAssertEqual(true, dataLakeClient.properties.last?["discover_everything"] as? Bool)
    XCTAssertEqual(true, segmentClient.properties.last?["discover_everything"] as? Bool)

    let pwlParams = DiscoveryParams.defaults |> DiscoveryParams.lens.staffPicks .~ true
    ksrAnalytics
      .trackDiscoveryModalSelectedFilter(
        params: pwlParams,
        typeContext: .pwl,
        locationContext: .discoverOverlay
      )
    XCTAssertEqual("discover", dataLakeClient.properties.last?["context_page"] as? String)
    XCTAssertEqual("discover", segmentClient.properties.last?["context_page"] as? String)
    XCTAssertEqual("pwl", dataLakeClient.properties.last?["context_type"] as? String)
    XCTAssertEqual("pwl", segmentClient.properties.last?["context_type"] as? String)
    XCTAssertEqual(true, dataLakeClient.properties.last?["discover_pwl"] as? Bool)
    XCTAssertEqual(true, segmentClient.properties.last?["discover_pwl"] as? Bool)

    let recommendedParams = DiscoveryParams.defaults |> DiscoveryParams.lens.recommended .~ true
    ksrAnalytics
      .trackDiscoveryModalSelectedFilter(
        params: recommendedParams,
        typeContext: .recommended,
        locationContext: .discoverOverlay
      )
    XCTAssertEqual("discover", dataLakeClient.properties.last?["context_page"] as? String)
    XCTAssertEqual("discover", segmentClient.properties.last?["context_page"] as? String)
    XCTAssertEqual("recommended", dataLakeClient.properties.last?["context_type"] as? String)
    XCTAssertEqual("recommended", segmentClient.properties.last?["context_type"] as? String)
    XCTAssertEqual(true, dataLakeClient.properties.last?["discover_recommended"] as? Bool)
    XCTAssertEqual(true, segmentClient.properties.last?["discover_recommended"] as? Bool)

    let socialParams = DiscoveryParams.defaults |> DiscoveryParams.lens.social .~ true
    ksrAnalytics
      .trackDiscoveryModalSelectedFilter(
        params: socialParams,
        typeContext: .social,
        locationContext: .discoverOverlay
      )
    XCTAssertEqual("discover", dataLakeClient.properties.last?["context_page"] as? String)
    XCTAssertEqual("discover", segmentClient.properties.last?["context_page"] as? String)
    XCTAssertEqual("social", dataLakeClient.properties.last?["context_type"] as? String)
    XCTAssertEqual("social", segmentClient.properties.last?["context_type"] as? String)
    XCTAssertEqual(true, dataLakeClient.properties.last?["discover_social"] as? Bool)
    XCTAssertEqual(true, segmentClient.properties.last?["discover_social"] as? Bool)

    let artParams = DiscoveryParams.defaults
      |> DiscoveryParams.lens.category .~ Category.illustration
    ksrAnalytics
      .trackDiscoveryModalSelectedFilter(
        params: artParams,
        typeContext: .categoryName,
        locationContext: .discoverOverlay
      )
    XCTAssertEqual("discover", dataLakeClient.properties.last?["context_page"] as? String)
    XCTAssertEqual("discover", segmentClient.properties.last?["context_page"] as? String)
    XCTAssertEqual("category_name", dataLakeClient.properties.last?["context_type"] as? String)
    XCTAssertEqual("category_name", segmentClient.properties.last?["context_type"] as? String)
    XCTAssertEqual("Art", dataLakeClient.properties.last?["discover_category_name"] as? String)
    XCTAssertEqual("Art", segmentClient.properties.last?["discover_category_name"] as? String)
    XCTAssertEqual("Illustration", dataLakeClient.properties.last?["discover_subcategory_name"] as? String)
    XCTAssertEqual("Illustration", segmentClient.properties.last?["discover_subcategory_name"] as? String)

    let watchedParams = DiscoveryParams.defaults |> DiscoveryParams.lens.starred .~ true
    ksrAnalytics
      .trackDiscoveryModalSelectedFilter(
        params: watchedParams,
        typeContext: .watched,
        locationContext: .discoverOverlay
      )
    XCTAssertEqual("discover", dataLakeClient.properties.last?["context_page"] as? String)
    XCTAssertEqual("discover", segmentClient.properties.last?["context_page"] as? String)
    XCTAssertEqual("watched", dataLakeClient.properties.last?["context_type"] as? String)
    XCTAssertEqual("watched", segmentClient.properties.last?["context_type"] as? String)
    XCTAssertEqual(true, dataLakeClient.properties.last?["discover_watched"] as? Bool)
    XCTAssertEqual(true, segmentClient.properties.last?["discover_watched"] as? Bool)

    ksrAnalytics.trackEditorialHeaderTapped(params: .defaults, refTag: .discovery)
    XCTAssertEqual("discover", dataLakeClient.properties.last?["context_page"] as? String)
    XCTAssertEqual("discover", segmentClient.properties.last?["context_page"] as? String)

    ksrAnalytics.trackExploreButtonClicked()
    XCTAssertEqual("activity_feed", dataLakeClient.properties.last?["context_page"] as? String)
    XCTAssertEqual("activity_feed", segmentClient.properties.last?["context_page"] as? String)

    ksrAnalytics.trackFacebookLoginOrSignupButtonClicked(intent: .generic)
    XCTAssertEqual("log_in_sign_up", dataLakeClient.properties.last?["context_page"] as? String)
    XCTAssertEqual("log_in_sign_up", segmentClient.properties.last?["context_page"] as? String)

    ksrAnalytics.trackForgotPasswordViewed()
    XCTAssertEqual("forgot_password", dataLakeClient.properties.last?["context_page"] as? String)
    XCTAssertEqual("forgot_password", segmentClient.properties.last?["context_page"] as? String)

    ksrAnalytics.trackLoginButtonClicked(intent: .generic)
    XCTAssertEqual("log_in_sign_up", dataLakeClient.properties.last?["context_page"] as? String)
    XCTAssertEqual("log_in_sign_up", segmentClient.properties.last?["context_page"] as? String)

    ksrAnalytics.trackLoginOrSignupButtonClicked(intent: .generic)
    XCTAssertEqual("discover", dataLakeClient.properties.last?["context_page"] as? String)
    XCTAssertEqual("discover", segmentClient.properties.last?["context_page"] as? String)

    ksrAnalytics.trackLoginOrSignupPageViewed(intent: .generic)
    XCTAssertEqual("log_in_sign_up", dataLakeClient.properties.last?["context_page"] as? String)
    XCTAssertEqual("log_in_sign_up", segmentClient.properties.last?["context_page"] as? String)

    ksrAnalytics.trackLoginSubmitButtonClicked()
    XCTAssertEqual("log_in", dataLakeClient.properties.last?["context_page"] as? String)
    XCTAssertEqual("log_in", segmentClient.properties.last?["context_page"] as? String)

    ksrAnalytics.trackPledgeCTAButtonClicked(stateType: .pledge, project: .template)
    XCTAssertEqual("project", dataLakeClient.properties.last?["context_page"] as? String)
    XCTAssertEqual("project", segmentClient.properties.last?["context_page"] as? String)

    ksrAnalytics.trackSearchTabBarClicked(prevTabBarItemLabel: .discovery)
    XCTAssertEqual("discover", dataLakeClient.properties.last?["context_page"] as? String)
    XCTAssertEqual("discover", segmentClient.properties.last?["context_page"] as? String)
    XCTAssertEqual("search", dataLakeClient.properties.last?["context_cta"] as? String)
    XCTAssertEqual("search", segmentClient.properties.last?["context_cta"] as? String)
    XCTAssertEqual("global_nav", dataLakeClient.properties.last?["context_location"] as? String)
    XCTAssertEqual("global_nav", segmentClient.properties.last?["context_location"] as? String)

    ksrAnalytics.trackSearchTabBarClicked(prevTabBarItemLabel: .activity)
    XCTAssertEqual("activity_feed", dataLakeClient.properties.last?["context_page"] as? String)
    XCTAssertEqual("activity_feed", segmentClient.properties.last?["context_page"] as? String)
    XCTAssertEqual("search", dataLakeClient.properties.last?["context_cta"] as? String)
    XCTAssertEqual("search", segmentClient.properties.last?["context_cta"] as? String)
    XCTAssertEqual("global_nav", dataLakeClient.properties.last?["context_location"] as? String)
    XCTAssertEqual("global_nav", segmentClient.properties.last?["context_location"] as? String)

    ksrAnalytics.trackSearchTabBarClicked(prevTabBarItemLabel: .search)
    XCTAssertEqual("search", dataLakeClient.properties.last?["context_page"] as? String)
    XCTAssertEqual("search", segmentClient.properties.last?["context_page"] as? String)
    XCTAssertEqual("search", dataLakeClient.properties.last?["context_cta"] as? String)
    XCTAssertEqual("search", segmentClient.properties.last?["context_cta"] as? String)
    XCTAssertEqual("global_nav", dataLakeClient.properties.last?["context_location"] as? String)
    XCTAssertEqual("global_nav", segmentClient.properties.last?["context_location"] as? String)

    ksrAnalytics.trackProfilePageFilterSelected(params: watchedParams)
    XCTAssertEqual("discover", dataLakeClient.properties.last?["context_page"] as? String)
    XCTAssertEqual("discover", segmentClient.properties.last?["context_page"] as? String)
    XCTAssertEqual("watched", dataLakeClient.properties.last?["context_type"] as? String)
    XCTAssertEqual("watched", segmentClient.properties.last?["context_type"] as? String)
    XCTAssertEqual("account_menu", dataLakeClient.properties.last?["context_location"] as? String)
    XCTAssertEqual("account_menu", segmentClient.properties.last?["context_location"] as? String)

    ksrAnalytics.trackProjectSearchView(params: .defaults)
    XCTAssertEqual("search", dataLakeClient.properties.last?["context_page"] as? String)
    XCTAssertEqual("search", segmentClient.properties.last?["context_page"] as? String)

    ksrAnalytics.trackProjectViewed(.template, sectionContext: .overview)
    XCTAssertEqual("project", dataLakeClient.properties.last?["context_page"] as? String)
    XCTAssertEqual("project", segmentClient.properties.last?["context_page"] as? String)
    XCTAssertEqual("overview", dataLakeClient.properties.last?["context_section"] as? String)
    XCTAssertEqual("overview", segmentClient.properties.last?["context_section"] as? String)

    ksrAnalytics.trackProjectViewed(.template, sectionContext: .campaign)
    XCTAssertEqual("project", dataLakeClient.properties.last?["context_page"] as? String)
    XCTAssertEqual("project", segmentClient.properties.last?["context_page"] as? String)
    XCTAssertEqual("campaign", dataLakeClient.properties.last?["context_section"] as? String)
    XCTAssertEqual("campaign", segmentClient.properties.last?["context_section"] as? String)

    ksrAnalytics.trackProjectViewed(.template, sectionContext: .comments)
    XCTAssertEqual("project", dataLakeClient.properties.last?["context_page"] as? String)
    XCTAssertEqual("project", segmentClient.properties.last?["context_page"] as? String)
    XCTAssertEqual("comments", dataLakeClient.properties.last?["context_section"] as? String)
    XCTAssertEqual("comments", segmentClient.properties.last?["context_section"] as? String)

    ksrAnalytics.trackProjectViewed(.template, sectionContext: .updates)
    XCTAssertEqual("project", dataLakeClient.properties.last?["context_page"] as? String)
    XCTAssertEqual("project", segmentClient.properties.last?["context_page"] as? String)
    XCTAssertEqual("updates", dataLakeClient.properties.last?["context_section"] as? String)
    XCTAssertEqual("updates", segmentClient.properties.last?["context_section"] as? String)

    ksrAnalytics
      .trackRewardClicked(
        project: .template,
        reward: .template,
        checkoutPropertiesData: .template,
        refTag: nil
      )
    XCTAssertEqual("rewards", dataLakeClient.properties.last?["context_page"] as? String)
    XCTAssertEqual("rewards", segmentClient.properties.last?["context_page"] as? String)

    ksrAnalytics
      .trackRewardsViewed(
        project: .template,
        checkoutPropertiesData: .template,
        refTag: nil
      )
    XCTAssertEqual("rewards", dataLakeClient.properties.last?["context_page"] as? String)
    XCTAssertEqual("rewards", segmentClient.properties.last?["context_page"] as? String)

    ksrAnalytics.trackProjectSearchView(params: .defaults)
    XCTAssertEqual("search", dataLakeClient.properties.last?["context_page"] as? String)
    XCTAssertEqual("search", segmentClient.properties.last?["context_page"] as? String)

    ksrAnalytics.trackSwipedProject(.template, refTag: nil)
    XCTAssertEqual("project", dataLakeClient.properties.last?["context_page"] as? String)
    XCTAssertEqual("project", segmentClient.properties.last?["context_page"] as? String)

    ksrAnalytics.trackSignupSubmitButtonClicked(subscription: false)
    XCTAssertEqual("sign_up", dataLakeClient.properties.last?["context_page"] as? String)
    XCTAssertEqual("sign_up", segmentClient.properties.last?["context_page"] as? String)

    ksrAnalytics.trackThanksPageViewed(project: .template, reward: .template, checkoutData: nil)
    XCTAssertEqual("thanks", dataLakeClient.properties.last?["context_page"] as? String)
    XCTAssertEqual("thanks", segmentClient.properties.last?["context_page"] as? String)
    XCTAssertEqual("new_pledge", dataLakeClient.properties.last?["context_type"] as? String)
    XCTAssertEqual("new_pledge", segmentClient.properties.last?["context_type"] as? String)

    ksrAnalytics
      .trackAddOnsPageViewed(project: .template, reward: .template, checkoutData: .template, refTag: nil)
    XCTAssertEqual("add_ons", dataLakeClient.properties.last?["context_page"] as? String)
    XCTAssertEqual("add_ons", segmentClient.properties.last?["context_page"] as? String)

    ksrAnalytics.track2FAViewed()
    XCTAssertEqual(
      "two_factor_auth",
      dataLakeClient.properties.last?["context_page"] as? String
    )
    XCTAssertEqual(
      "two_factor_auth",
      segmentClient.properties.last?["context_page"] as? String
    )

    ksrAnalytics.trackEmailVerificationScreenViewed()
    XCTAssertEqual("email_verification", dataLakeClient.properties.last?["context_page"] as? String)
    XCTAssertEqual("email_verification", segmentClient.properties.last?["context_page"] as? String)
  }

  func testCTAContextTrackingStrings() {
    XCTAssertEqual(KSRAnalytics.CTAContext.addOnsContinue.trackingString, "add_ons_continue")
    XCTAssertEqual(KSRAnalytics.CTAContext.pledgeInitiate.trackingString, "pledge_initiate")
    XCTAssertEqual(KSRAnalytics.CTAContext.pledgeSubmit.trackingString, "pledge_submit")
    XCTAssertEqual(KSRAnalytics.CTAContext.project.trackingString, "project")
    XCTAssertEqual(KSRAnalytics.CTAContext.rewardContinue.trackingString, "reward_continue")
    XCTAssertEqual(KSRAnalytics.CTAContext.discover.trackingString, "discover")
    XCTAssertEqual(KSRAnalytics.CTAContext.discoverFilter.trackingString, "discover_filter")
    XCTAssertEqual(KSRAnalytics.CTAContext.discoverSort.trackingString, "discover_sort")
    XCTAssertEqual(KSRAnalytics.CTAContext.search.trackingString, "search")
    XCTAssertEqual(KSRAnalytics.CTAContext.watchProject.trackingString, "watch_project")
    XCTAssertEqual(KSRAnalytics.CTAContext.campaignDetails.trackingString, "campaign_details")
    XCTAssertEqual(KSRAnalytics.CTAContext.creatorDetails.trackingString, "creator_details")
    XCTAssertEqual(KSRAnalytics.CTAContext.logInInitiate.trackingString, "log_in_initiate")
    XCTAssertEqual(KSRAnalytics.CTAContext.logInOrSignUp.trackingString, "log_in_or_sign_up")
    XCTAssertEqual(KSRAnalytics.CTAContext.logInSubmit.trackingString, "log_in_submit")
    XCTAssertEqual(KSRAnalytics.CTAContext.signUpInitiate.trackingString, "sign_up_initiate")
    XCTAssertEqual(KSRAnalytics.CTAContext.signUpSubmit.trackingString, "sign_up_submit")
    XCTAssertEqual(KSRAnalytics.CTAContext.forgotPassword.trackingString, "forgot_password")
  }

  func testSectionContextTrackingStrings() {
    XCTAssertEqual(KSRAnalytics.SectionContext.campaign.trackingString, "campaign")
    XCTAssertEqual(KSRAnalytics.SectionContext.comments.trackingString, "comments")
    XCTAssertEqual(KSRAnalytics.SectionContext.overview.trackingString, "overview")
    XCTAssertEqual(KSRAnalytics.SectionContext.updates.trackingString, "updates")
  }

  func testTypeContextTrackingStrings() {
    XCTAssertEqual(KSRAnalytics.TypeContext.amountGoal.trackingString, "amount_goal")
    XCTAssertEqual(KSRAnalytics.TypeContext.amountPledged.trackingString, "amount_pledged")
    XCTAssertEqual(KSRAnalytics.TypeContext.apple.trackingString, "apple")
    XCTAssertEqual(KSRAnalytics.TypeContext.applePay.trackingString, "apple_pay")
    XCTAssertEqual(KSRAnalytics.TypeContext.backed.trackingString, "backed")
    XCTAssertEqual(KSRAnalytics.TypeContext.categoryName.trackingString, "category_name")
    XCTAssertEqual(KSRAnalytics.TypeContext.creditCard.trackingString, "credit_card")
    XCTAssertEqual(KSRAnalytics.TypeContext.discovery(.endingSoon).trackingString, "ending_soon")
    XCTAssertEqual(KSRAnalytics.TypeContext.discovery(.magic).trackingString, "magic")
    XCTAssertEqual(KSRAnalytics.TypeContext.discovery(.newest).trackingString, "newest")
    XCTAssertEqual(KSRAnalytics.TypeContext.discovery(.popular).trackingString, "popular")
    XCTAssertEqual(KSRAnalytics.TypeContext.allProjects.trackingString, "all")
    XCTAssertEqual(KSRAnalytics.TypeContext.watched.trackingString, "watched")
    XCTAssertEqual(KSRAnalytics.TypeContext.categoryName.trackingString, "category_name")
    XCTAssertEqual(KSRAnalytics.TypeContext.subcategoryName.trackingString, "subcategory_name")
    XCTAssertEqual(KSRAnalytics.TypeContext.facebook.trackingString, "facebook")
    XCTAssertEqual(KSRAnalytics.TypeContext.pledge(.fixErroredPledge).trackingString, "fix_errored_pledge")
    XCTAssertEqual(KSRAnalytics.TypeContext.pledge(.managePledge).trackingString, "manage_pledge")
    XCTAssertEqual(KSRAnalytics.TypeContext.pledge(.newPledge).trackingString, "new_pledge")
    XCTAssertEqual(KSRAnalytics.TypeContext.location.trackingString, "location")
    XCTAssertEqual(KSRAnalytics.TypeContext.percentRaised.trackingString, "percent_raised")
    XCTAssertEqual(KSRAnalytics.TypeContext.projectState.trackingString, "project_state")
    XCTAssertEqual(KSRAnalytics.TypeContext.pwl.trackingString, "pwl")
    XCTAssertEqual(KSRAnalytics.TypeContext.recommended.trackingString, "recommended")
    XCTAssertEqual(KSRAnalytics.TypeContext.results.trackingString, "results")
    XCTAssertEqual(KSRAnalytics.TypeContext.searchTerm.trackingString, "search_term")
    XCTAssertEqual(KSRAnalytics.TypeContext.social.trackingString, "social")
    XCTAssertEqual(KSRAnalytics.TypeContext.subcategoryName.trackingString, "subcategory_name")
    XCTAssertEqual(KSRAnalytics.TypeContext.subscriptionFalse.trackingString, "subscription_false")
    XCTAssertEqual(KSRAnalytics.TypeContext.subscriptionTrue.trackingString, "subscription_true")
    XCTAssertEqual(KSRAnalytics.TypeContext.tag.trackingString, "tag")
    XCTAssertEqual(KSRAnalytics.TypeContext.unwatch.trackingString, "unwatch")
    XCTAssertEqual(KSRAnalytics.TypeContext.watch.trackingString, "watch")
  }

  func testLocationContextTrackingStrings() {
    XCTAssertEqual(KSRAnalytics.LocationContext.accountMenu.trackingString, "account_menu")
    XCTAssertEqual(KSRAnalytics.LocationContext.curated.trackingString, "curated")
    XCTAssertEqual(KSRAnalytics.LocationContext.discoverAdvanced.trackingString, "discover_advanced")
    XCTAssertEqual(KSRAnalytics.LocationContext.discoverOverlay.trackingString, "discover_overlay")
    XCTAssertEqual(KSRAnalytics.LocationContext.globalNav.trackingString, "global_nav")
    XCTAssertEqual(KSRAnalytics.LocationContext.recommendations.trackingString, "recommendations")
    XCTAssertEqual(KSRAnalytics.LocationContext.searchResults.trackingString, "search_results")
  }

  func testPaymentTypeTrackingStrings() {
    XCTAssertEqual(PaymentType.applePay.trackingString, "apple_pay")
    XCTAssertEqual(PaymentType.googlePay.trackingString, nil)
    XCTAssertEqual(PaymentType.creditCard.trackingString, "credit_card")
  }

  /*
   Helper for testing discoverProperties from a template DiscoveryParams.recommendedDefaults
   */

  private func assertDiscoveryProperties(_ props: [String: Any]?) {
    XCTAssertEqual(true, props?["discover_recommended"] as? Bool)
    XCTAssertEqual(false, props?["discover_everything"] as? Bool)
    XCTAssertEqual("recs_home", props?["discover_ref_tag"] as? String)

    XCTAssertNil(props?["discover_pwl"] as? Bool)
    XCTAssertNil(props?["discover_social"] as? Bool)
    XCTAssertNil(props?["discover_watched"] as? Bool)
    XCTAssertNil(props?["discover_subcategory_id"] as? Int)
    XCTAssertNil(props?["discover_subcategory_name"] as? String)
    XCTAssertNil(props?["discover_category_id"] as? Int)
    XCTAssertNil(props?["discover_category_name"] as? String)
    XCTAssertNil(props?["discover_sort"] as? String)
    XCTAssertNil(props?["discover_search_term"] as? String)
  }

  /*
   Helper for testing projectProperties from a template Project
   */
  private func assertProjectProperties(
    _ props: [String: Any]?,
    isBacker: Bool = false,
    loggedInUser: Bool = false
  ) {
    XCTAssertEqual(10, props?["project_backers_count"] as? Int)
    XCTAssertEqual("Art", props?["project_category"] as? String)
    XCTAssertEqual("USD", props?["project_currency"] as? String)
    XCTAssertEqual("1", props?["project_pid"] as? String)
    XCTAssertEqual(50, props?["project_percent_raised"] as? Int)
    XCTAssertEqual("Ceramics", props?["project_subcategory"] as? String)
    XCTAssertEqual("1", props?["project_creator_uid"] as? String)
    XCTAssertEqual(24 * 15, props?["project_hours_remaining"] as? Int)
    XCTAssertEqual(30, props?["project_duration"] as? Int)
    XCTAssertEqual("2016-10-16T22:35:15Z", props?["project_deadline"] as? String)
    XCTAssertEqual("2016-09-16T22:35:15Z", props?["project_launched_at"] as? String)
    XCTAssertEqual("live", props?["project_state"] as? String)
    XCTAssertEqual(1_000, props?["project_current_pledge_amount"] as? Int)
    XCTAssertEqual(1_213.75, props?["project_current_amount_pledged_usd"] as? Decimal)
    XCTAssertEqual(2_427.5, props?["project_goal_usd"] as? Decimal)
    XCTAssertEqual(true, props?["project_has_video"] as? Bool)
    XCTAssertEqual(10, props?["project_comments_count"] as? Int)
    XCTAssertEqual(0, props?["project_rewards_count"] as? Int)
    XCTAssertEqual("Action & Adventure, Adaptation, Board Games", props?["project_tags"] as? String)
    XCTAssertEqual(1, props?["project_updates_count"] as? Int)
    XCTAssertEqual(true, props?["project_is_repeat_creator"] as? Bool)

    isBacker ? XCTAssertEqual(true, props?["project_user_is_backer"] as? Bool) :
      XCTAssertEqual(false, props?["project_user_is_backer"] as? Bool)

    loggedInUser ? XCTAssertEqual(false, props?["project_user_is_project_creator"] as? Bool) :
      XCTAssertNil(props?["project_user_is_project_creator"] as? Bool)

    XCTAssertNil(props?["project_user_has_starred"])
    XCTAssertNil(props?["project_prelaunch_activated"] as? Bool)
    XCTAssertEqual(false, props?["project_has_add_ons"] as? Bool)
  }

  /*
   Helper for testing pledgeProperties from a template Reward
   */
  private func assertPledgeProperties(_ props: [String: Any]?) {
    XCTAssertEqual(true, props?["pledge_backer_reward_has_items"] as? Bool)
    XCTAssertEqual(1, props?["pledge_backer_reward_id"] as? Int)
    XCTAssertEqual(10.00, props?["pledge_backer_reward_minimum"] as? Double)
  }

  /*
   Helper for testing checkoutProperties from a template ksrAnalytics.CheckoutPropertiesData
   */
  private func assertCheckoutProperties(_ props: [String: Any]?) {
    XCTAssertEqual(2, props?["checkout_add_ons_count_total"] as? Int)
    XCTAssertEqual(1, props?["checkout_add_ons_count_unique"] as? Int)
    XCTAssertEqual(8.00, props?["checkout_add_ons_minimum_usd"] as? Decimal)
    XCTAssertEqual(10.00, props?["checkout_bonus_amount_usd"] as? Decimal)
    XCTAssertEqual("CREDIT_CARD", props?["checkout_payment_type"] as? String)
    XCTAssertEqual("SUPER reward", props?["checkout_reward_title"] as? String)
    XCTAssertEqual(5.00, props?["checkout_reward_minimum_usd"] as? Decimal)
    XCTAssertEqual("2", props?["checkout_reward_id"] as? String)
    XCTAssertEqual(20.00, props?["checkout_amount_total_usd"] as? Decimal)
    XCTAssertEqual(true, props?["checkout_reward_is_limited_quantity"] as? Bool)
    XCTAssertEqual(true, props?["checkout_reward_is_limited_time"] as? Bool)
    XCTAssertEqual(true, props?["checkout_reward_shipping_enabled"] as? Bool)
    XCTAssertEqual("restricted", props?["checkout_reward_shipping_preference"] as? String)
    XCTAssertEqual(true, props?["checkout_user_has_eligible_stored_apple_pay_card"] as? Bool)
    XCTAssertEqual(10.00, props?["checkout_shipping_amount_usd"] as? Decimal)
    XCTAssertEqual(
      "1970-05-23T21:21:18Z",
      props?["checkout_reward_estimated_delivery_on"] as? String
    )
  }

  /*
   Helper to test all event properties for Discovery Explore Sorts
   */
  private func assertTrackDiscoveryEventProperties(
    props: [String: Any]?,
    prevSort: DiscoveryParams.Sort,
    discoveryContext: KSRAnalytics.TypeContext.DiscoverySortContext
  ) {
    XCTAssertEqual("discover_sort", props?["context_cta"] as? String)
    XCTAssertEqual(discoveryContext.trackingString, props?["context_type"] as? String)
    XCTAssertEqual("discover", props?["context_page"] as? String)
    XCTAssertEqual("discover_advanced", props?["context_location"] as? String)
    XCTAssertEqual(prevSort.trackingString, props?["discover_sort"] as? String)
    XCTAssertEqual(false, props?["discover_everything"] as? Bool)
    XCTAssertEqual(true, props?["discover_recommended"] as? Bool)
    XCTAssertEqual("recs_home", props?["discover_ref_tag"] as? String)
  }
}

extension KSRAnalytics.CheckoutPropertiesData {
  static let template = KSRAnalytics.CheckoutPropertiesData(
    addOnsCountTotal: 2,
    addOnsCountUnique: 1,
    addOnsMinimumUsd: 8.00,
    bonusAmountInUsd: 10.00,
    checkoutId: "1",
    estimatedDelivery: 12_345_678,
    paymentType: "CREDIT_CARD",
    revenueInUsd: 20.00,
    rewardId: "2",
    rewardMinimumUsd: 5.00,
    rewardTitle: "SUPER reward",
    shippingEnabled: true,
    shippingAmountUsd: 10.00,
    userHasStoredApplePayCard: true
  )
}<|MERGE_RESOLUTION|>--- conflicted
+++ resolved
@@ -352,11 +352,7 @@
 
   // MARK: - Login & Signup Tests
 
-<<<<<<< HEAD
-  func testTrackSignupSubmitButtonClicked() {
-=======
   func testTrackLoginSubmitButtonClicked() {
->>>>>>> 7a7d0a62
     let dataLakeClient = MockTrackingClient()
     let segmentClient = MockTrackingClient()
     let ksrAnalytics = KSRAnalytics(
@@ -365,16 +361,32 @@
       segmentClient: segmentClient
     )
 
-<<<<<<< HEAD
-    ksrAnalytics.trackSignupSubmitButtonClicked(subscription: true)
-=======
     ksrAnalytics.trackLoginSubmitButtonClicked()
->>>>>>> 7a7d0a62
 
     XCTAssertEqual(["CTA Clicked"], dataLakeClient.events)
     XCTAssertEqual(["CTA Clicked"], segmentClient.events)
 
-<<<<<<< HEAD
+    XCTAssertEqual("log_in", dataLakeClient.properties.last?["context_page"] as? String)
+    XCTAssertEqual("log_in_submit", dataLakeClient.properties.last?["context_cta"] as? String)
+
+    XCTAssertEqual("log_in", segmentClient.properties.last?["context_page"] as? String)
+    XCTAssertEqual("log_in_submit", segmentClient.properties.last?["context_cta"] as? String)
+  }
+
+  func testTrackSignupSubmitButtonClicked() {
+    let dataLakeClient = MockTrackingClient()
+    let segmentClient = MockTrackingClient()
+    let ksrAnalytics = KSRAnalytics(
+      dataLakeClient: dataLakeClient,
+      loggedInUser: nil,
+      segmentClient: segmentClient
+    )
+
+    ksrAnalytics.trackSignupSubmitButtonClicked(subscription: true)
+
+    XCTAssertEqual(["CTA Clicked"], dataLakeClient.events)
+    XCTAssertEqual(["CTA Clicked"], segmentClient.events)
+
     XCTAssertEqual("sign_up", dataLakeClient.properties.last?["context_page"] as? String)
     XCTAssertEqual("sign_up_submit", dataLakeClient.properties.last?["context_cta"] as? String)
     XCTAssertEqual("subscription_true", dataLakeClient.properties.last?["context_type"] as? String)
@@ -382,13 +394,6 @@
     XCTAssertEqual("sign_up", segmentClient.properties.last?["context_page"] as? String)
     XCTAssertEqual("sign_up_submit", segmentClient.properties.last?["context_cta"] as? String)
     XCTAssertEqual("subscription_true", segmentClient.properties.last?["context_type"] as? String)
-=======
-    XCTAssertEqual("log_in", dataLakeClient.properties.last?["context_page"] as? String)
-    XCTAssertEqual("log_in_submit", dataLakeClient.properties.last?["context_cta"] as? String)
-
-    XCTAssertEqual("log_in", segmentClient.properties.last?["context_page"] as? String)
-    XCTAssertEqual("log_in_submit", segmentClient.properties.last?["context_cta"] as? String)
->>>>>>> 7a7d0a62
   }
 
   // MARK: - Project Properties Tests
