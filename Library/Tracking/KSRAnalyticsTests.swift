--- conflicted
+++ resolved
@@ -62,11 +62,7 @@
     XCTAssertEqual("en", dataLakeClientProperties?["session_display_language"] as? String)
     XCTAssertEqual("GB", dataLakeClientProperties?["session_country"] as? String)
 
-<<<<<<< HEAD
-    XCTAssertEqual(20, dataLakeClientProperties?.keys.filter { $0.hasPrefix("session_") }.count)
-=======
     XCTAssertEqual(13, dataLakeClientProperties?.keys.filter { $0.hasPrefix("session_") }.count)
->>>>>>> 997765ed
 
     XCTAssertEqual("native", segmentClientProperties?["session_client"] as? String)
     XCTAssertEqual(1_234_567_890, segmentClientProperties?["session_app_build_number"] as? Int)
@@ -80,8 +76,7 @@
     XCTAssertEqual("en", segmentClientProperties?["session_display_language"] as? String)
     XCTAssertEqual("GB", segmentClientProperties?["session_country"] as? String)
 
-<<<<<<< HEAD
-    XCTAssertEqual(20, segmentClientProperties?.keys.filter { $0.hasPrefix("session_") }.count)
+    XCTAssertEqual(13, segmentClientProperties?.keys.filter { $0.hasPrefix("session_") }.count)
   }
 
   func testSessionProperties_OptimizelyClient() {
@@ -106,9 +101,6 @@
         segmentClient.properties.last?["session_variants_optimizely"] as? [[String: String]]
       )
     }
-=======
-    XCTAssertEqual(13, segmentClientProperties?.keys.filter { $0.hasPrefix("session_") }.count)
->>>>>>> 997765ed
   }
 
   func testSessionProperties_Language() {
