import CoreTelephony
import KsApi
import PassKit
import Prelude
import UIKit

private let deprecatedProps = [Koala.DeprecatedKey: true]

public final class Koala {
  internal static let DeprecatedKey = "DEPRECATED"

  private let bundle: NSBundleType
  private let dataLakeClient: TrackingClientType
  private let koalaClient: TrackingClientType
  internal private(set) var config: Config?
  private let device: UIDeviceType
  private let distinctId: String
  internal private(set) var loggedInUser: User?
  public var logEventCallback: ((String, [String: Any]) -> Void)?
  private var preferredContentSizeCategory: UIContentSizeCategory?
  private var preferredContentSizeCategoryObserver: Any?
  private let screen: UIScreenType

  private enum DataLakeWhiteListedEvent: String, CaseIterable {
    case explorePageViewed = "Explore Page Viewed"
    case exploreSortClicked = "Explore Sort Clicked"
    case activityFeedViewed = "Activity Feed Viewed"
    case editorialCardClicked = "Editorial Card Clicked"
    case collectionViewed = "Collection Viewed"
    case filterClicked = "Filter Clicked"
    case tabBarClicked = "Tab Bar Clicked"
    case searchPageViewed = "Search Page Viewed"
    case searchResultsLoaded = "Search Results Loaded"
    case projectSwiped = "Project Swiped"
    case projectPageViewed = "Project Page Viewed"
    case loginOrSignupButtonClicked = "Log In or Signup Button Clicked"
    case loginOrSignupPageViewed = "Log In or Signup Page Viewed"
    case fbLoginOrSignupButtonClicked = "Facebook Log In or Signup Button Clicked"
    case loginButtonClicked = "Log In Button Clicked"
    case signupButtonClicked = "Signup Button Clicked"
    case loginSubmitButtonClicked = "Log In Submit Button Clicked"
    case signupSubmitButtonClicked = "Signup Submit Button Clicked"
<<<<<<< HEAD
    case projectPagePledgeButtonClicked = "Project Page Pledge Button Clicked"
    case selectRewardButtonClicked = "Select Reward Button Clicked"
    case pledgeSubmitButtonClicked = "Pledge Submit Button Clicked"
    case checkoutPaymentPageViewed = "Checkout Payment Page Viewed"
=======
    case thanksPageViewed = "Thanks Page Viewed"
    case forgotPasswordViewed = "Forgot Password Viewed"
    case twoFactorConfirmationViewed = "Two-Factor Confirmation Viewed"
>>>>>>> 4aba0cf7

    static func allWhiteListedEvents() -> [String] {
      return DataLakeWhiteListedEvent.allCases.map { $0.rawValue }
    }
  }

  /// Determines the authentication type for login or signup events.
  public enum AuthType {
    case email
    case facebook

    var trackingString: String {
      switch self {
      case .email: return "Email"
      case .facebook: return "Facebook"
      }
    }
  }

  /**
   Determines the place from which the external link was presented.

   - projectCreator: The creator profile, usually seen by pressing the creator's name on the project page.
   - projectDescription: The project description page.
   - projectUpdates: The project updates page.

   **/
  public enum ExternalLinkContext {
    case projectCreator
    case projectDescription
    case projectUpdate
    case projectUpdates

    var trackingString: String {
      switch self {
      case .projectCreator:
        return "project_creator"
      case .projectDescription:
        return "project_description"
      case .projectUpdate:
        return "project_update"
      case .projectUpdates:
        return "project_updates"
      }
    }
  }

  /**
   Determines the place from which the message dialog was presented.

   - backerModal:     The backing view, usually seen by pressing "View pledge" on the project page.
   - creatorActivity: The creator's activity feed.
   - messages:        The messages inbox.
   - projectMessages: The messages inbox for a particular project of a creator's.
   - projectPage:     The project page.
   */
  public enum MessageDialogContext: String, Equatable {
    case backerModal = "backer_modal"
    case creatorActivity = "creator_activity"
    case messages
    case projectMessages = "project_messages"
    case projectPage = "project_page"
  }

  /**
   Determines the place from which the comments dialog was presented.

   - projectActivity: The creator's project activity screen.
   - projectComments: The comments screen for a project.
   - updateComments:  The comments screen for an update.
   */
  public enum CommentDialogContext {
    case projectActivity
    case projectComments
    case updateComments

    var trackingString: String {
      switch self {
      case .projectActivity: return "project_activity"
      case .projectComments: return "project_comments"
      case .updateComments: return "update_comments"
      }
    }
  }

  /**
   Determines the type of comment in which the dialog was presented for.

   - project: A project comment.
   - update: An update comment.
   */
  public enum CommentDialogType {
    case project
    case update

    var trackingString: String {
      switch self {
      case .project: return "project"
      case .update: return "update"
      }
    }
  }

  /**
   Determines the place from which the comments were presented.

   - project: The comments for a project.
   - update: The comments for an update.
   */
  public enum CommentsContext {
    case project
    case update

    var trackingString: String {
      switch self {
      case .project: return "project"
      case .update: return "update"
      }
    }
  }

  /// Determines which gesture was used.
  public enum GestureType: String {
    case swipe
    case tap

    fileprivate var trackingString: String {
      switch self {
      case .swipe: return "swipe"
      case .tap: return "tap"
      }
    }
  }

  /// Determines which swipe was used.
  public enum SwipeType: String {
    case next
    case previous

    fileprivate var trackingString: String {
      switch self {
      case .next: return "next"
      case .previous: return "previous"
      }
    }
  }

  /// Determines the place from which the project was saved.
  public enum SaveContext: String {
    case discovery
    case project

    fileprivate var trackingString: String {
      return self.rawValue
    }
  }

  /**
   Determines the place from which the newsletter toggle was presented.

   - facebook: The Facebook confirmation signup screen.
   - settings: The settings screen.
   - signup: The signup screen.
   - thanks: The thanks page games modal.
   */
  public enum NewsletterContext {
    case facebookSignup
    case settings
    case signup
    case thanks

    var trackingString: String {
      switch self {
      case .facebookSignup: return "facebook_signup"
      case .settings: return "settings"
      case .signup: return "signup"
      case .thanks: return "thanks"
      }
    }
  }

  /**
   Describes a flow of pledging.

   - changeReward: changing your current reward to a different reward
   - manageReward: changing the details of the current reward you are backing (e.g. amount, shipping)
   - newPledge:    pledging to the project without an existing backing
   */
  public enum PledgeContext {
    case changeReward
    case manageReward
    case newPledge

    var trackingString: String {
      switch self {
      case .changeReward: return "change_reward"
      case .manageReward: return "manage_reward"
      case .newPledge: return "new_pledge"
      }
    }
  }

  public enum ManagePledgeMenuCTAType {
    case cancelPledge
    case changePaymentMethod
    case chooseAnotherReward
    case contactCreator
    case updatePledge
    case viewRewards

    var trackingString: String {
      switch self {
      case .cancelPledge: return "cancel_pledge"
      case .changePaymentMethod: return "change_payment_method"
      case .chooseAnotherReward: return "choose_another_reward"
      case .contactCreator: return "contact_creator"
      case .updatePledge: return "update_pledge"
      case .viewRewards: return "view_rewards"
      }
    }
  }

  /**
   Describes the buttons the user can click on in the reward pledge screen.

   - applePay:            The user clicked the apple pay button.
   - cancel:              The user clicked the cancel pledge button.
   - changePaymentMethod: The user clicked the change payment method button.
   - paymentMethods:      The user clicked the payment methods button.
   - updatePledge:        The user clicked the update pledge button.
   */
  public enum ClickedRewardPledgeButtonType {
    case applePay
    case cancel
    case changePaymentMethod
    case paymentMethods
    case updatePledge

    fileprivate var trackingString: String {
      switch self {
      case .applePay: return "apple_pay"
      case .cancel: return "cancel"
      case .changePaymentMethod: return "change_payment_method"
      case .paymentMethods: return "payment_methods"
      case .updatePledge: return "update_pledge"
      }
    }
  }

  /**
   Describes the types of errors that can occur when trying to click a reward pledge button.

   - maximumAmount: A pledge amount was entered that is greater than what the project can handle.
   - minimumAmount: A pledge amount was entered that is less than the minimum the project requires.
   */
  public enum ErroredRewardPledgeButtonClickType {
    case maximumAmount
    case minimumAmount

    fileprivate var trackingString: String {
      switch self {
      case .maximumAmount: return "MAXIMUM_AMOUNT"
      case .minimumAmount: return "MINIMUM_AMOUNT"
      }
    }
  }

  /**
   Describes the types of payment methods that can be used.
   */
  public enum PaymentMethod {
    case applePay

    fileprivate var trackingString: String {
      switch self {
      case .applePay: return "apple_pay"
      }
    }
  }

  /**
   Describes the pages where checkout events can occur.
   */
  public enum CheckoutPageContext {
    case paymentsPage
    case projectPage
    case rewardSelection

    fileprivate var trackingString: String {
      switch self {
      case .paymentsPage: return "Payments Page"
      case .projectPage: return "Project Page"
      case .rewardSelection: return "Reward Selection"
      }
    }
  }


  /**
   Determines the place from which the update was presented.

   - activity:        The activity feed.
   - activitySample:  The activity sample in Discovery.
   - creatorActivity: The creator's activity feed.
   - deepLink:        A deep link, including push notification.
   - draftPreview:    The update draft editor.
   - updates:         The updates index.
   */
  public enum UpdateContext {
    case activity
    case activitySample
    case creatorActivity
    case deepLink
    case draftPreview
    case updates

    fileprivate var trackingString: String {
      switch self {
      case .activity: return "activity"
      case .activitySample: return "activity_sample"
      case .creatorActivity: return "creator_activity"
      case .deepLink: return "deep_link"
      case .draftPreview: return "draft_preview"
      case .updates: return "updates"
      }
    }
  }

  public enum TabBarItemLabel: String {
    case discovery
    case activity
    case search
    case dashboard
    case profile

    var trackingString: String {
      return self.rawValue
    }
  }

  public struct CheckoutPropertiesData: Equatable {
    let amount: String
    let estimatedDelivery: TimeInterval?
    let paymentType: String?
    let revenueInUsdCents: Int
    let rewardId: Int
    let rewardTitle: String?
    let shippingEnabled: Bool
    let shippingAmount: Double?
    let userHasStoredApplePayCard: Bool
  }

  public init(
    bundle: NSBundleType = Bundle.main,
    dataLakeClient: TrackingClientType = TrackingClient(.dataLake),
    client: TrackingClientType = TrackingClient(.koala),
    config: Config? = nil,
    device: UIDeviceType = UIDevice.current,
    loggedInUser: User? = nil,
    screen: UIScreenType = UIScreen.main,
    distinctId: String = (UIDevice.current.identifierForVendor ?? UUID()).uuidString
  ) {
    self.bundle = bundle
    self.dataLakeClient = dataLakeClient
    self.koalaClient = client
    self.config = config
    self.device = device
    self.loggedInUser = loggedInUser
    self.screen = screen
    self.distinctId = distinctId

    self.updateAndObservePreferredContentSizeCategory()
  }

  private func updateAndObservePreferredContentSizeCategory() {
    let update = { [weak self] in
      self?.preferredContentSizeCategory = UIApplication.shared.preferredContentSizeCategory
    }

    self.preferredContentSizeCategoryObserver = NotificationCenter.default.addObserver(
      forName: UIContentSizeCategory.didChangeNotification,
      object: nil,
      queue: OperationQueue.main
    ) { _ in update() }

    if Thread.isMainThread {
      update()
    } else {
      DispatchQueue.main.async {
        update()
      }
    }
  }

  deinit {
    self.preferredContentSizeCategoryObserver.doIfSome(NotificationCenter.default.removeObserver)
  }

  // MARK: - Activity

  /// Call when the activities screen is shown.
  public func trackActivities(count: Int) {
    self.track(
      event: DataLakeWhiteListedEvent.activityFeedViewed.rawValue,
      properties: ["activities_count": count]
    )
  }

  // MARK: - Application Lifecycle

  /// Call when the app launches or enters foreground.
  public func trackAppOpen() {
    let props: [String: Any] = [
      "badge_count": UIApplication.shared.applicationIconBadgeNumber
    ]

    self.track(event: "App Open", properties: props.withAllValuesFrom(deprecatedProps))
    self.track(event: "Opened App")
  }

  /// Call when the app enters the background.
  public func trackAppClose() {
    self.track(event: "App Close", properties: deprecatedProps)
    self.track(event: "Closed App")
  }

  public func trackMemoryWarning() {
    self.track(event: "App Memory Warning")
  }

  public func trackCrashedApp() {
    self.track(event: "Crashed App")
  }

  public func trackNotificationOpened() {
    let props: [String: Any] = [
      "notification_type": "push"
    ]

    self.track(
      event: "Notification Opened",
      properties: props.withAllValuesFrom(deprecatedProps)
    )

    self.track(event: "Opened Notification", properties: props)
  }

  public func trackOpenedAppBanner(_ queryParams: [String: String]) {
    let props: [String: Any] = queryParams

    self.track(
      event: "Smart App Banner Opened",
      properties: props.withAllValuesFrom(deprecatedProps)
    )

    self.track(event: "Opened App Banner", properties: props)
  }

  public func trackUserActivity(_ userActivity: NSUserActivity) {
    let props = properties(userActivity: userActivity)

    self.track(
      event: "Continue User Activity",
      properties: props.withAllValuesFrom(deprecatedProps)
    )

    self.track(event: "Opened Deep Link", properties: props)
  }

  public func trackTabBarClicked(_ tabBarItemLabel: TabBarItemLabel) {
    let label = tabBarItemLabel.trackingString

    self.track(
      event: DataLakeWhiteListedEvent.tabBarClicked.rawValue,
      properties: ["tab_bar_label": label]
    )
  }

  // MARK: - Discovery Events

  /**
   Call when a discovery page is viewed and the first page is loaded.

   - parameter params: The params used for the discovery search.
   */

  public func trackDiscovery(params: DiscoveryParams) {
    let props = discoveryProperties(from: params)

    self.track(event: DataLakeWhiteListedEvent.explorePageViewed.rawValue, properties: props)
  }

  /**
   Call when a filter is selected from the Explore modal.

   - parameter params: The params selected from the modal.
   */
  public func trackDiscoveryModalSelectedFilter(params: DiscoveryParams) {
    self.track(
      event: DataLakeWhiteListedEvent.filterClicked.rawValue,
      properties: discoveryProperties(from: params)
    )
  }

  /**
   Call when the user swipes between sorts or selects a sort.

   - parameter sort: The new sort that was selected.
   */
  public func trackDiscoverySelectedSort(nextSort sort: DiscoveryParams.Sort, params: DiscoveryParams) {
    let props = discoveryProperties(from: params)
      .withAllValuesFrom([
        "discover_sort": sort.rawValue
      ])

    self.track(event: DataLakeWhiteListedEvent.exploreSortClicked.rawValue, properties: props)
  }

  /**
   Call when the user taps the editorial header at the top of Discovery
   */
  public func trackEditorialHeaderTapped(refTag: RefTag) {
    self.track(
      event: DataLakeWhiteListedEvent.editorialCardClicked.rawValue,
      properties: [:], refTag: refTag.stringTag
    )
  }

  /**
   Call when a collection is viewed

   - parameter params: The DiscoveryParams associated with the collection
   */
  public func trackCollectionViewed(params: DiscoveryParams) {
    self.track(
      event: DataLakeWhiteListedEvent.collectionViewed.rawValue,
      properties: discoveryProperties(from: params)
    )
  }

  // MARK: - Pledge Events

  public func trackPledgeCTAButtonClicked(
    stateType: PledgeStateCTAType,
    project: Project
  ) {
    let props = projectProperties(from: project, loggedInUser: self.loggedInUser)

    switch stateType {
    case .fix:
      self.track(event: "Fix Pledge Button Clicked", properties: props)
    case .pledge:
      self.track(event: DataLakeWhiteListedEvent.projectPagePledgeButtonClicked.rawValue, properties: props)
    case .manage:
      self.track(event: "Manage Pledge Button Clicked", properties: props)
    case .seeRewards:
      self.track(event: "See Rewards Button Clicked", properties: props)
    case .viewBacking:
      self.track(event: "View Your Pledge Button Clicked", properties: props)
    case .viewRewards:
      self.track(event: "View Rewards Button Clicked", properties: props)
    case .viewYourRewards:
      self.track(event: "View Your Rewards Button Clicked", properties: props)
    }
  }

  public func trackCancelPledgeButtonClicked(project: Project, backing: Backing) {
    let props = projectProperties(from: project, loggedInUser: self.loggedInUser)
      .withAllValuesFrom(["pledge_total": backing.amount])

    self.track(event: "Cancel Pledge Button Clicked", properties: props)
  }

  public func trackUpdatePaymentMethodButton(project: Project, pledgeAmount: Double) {
    let props = projectProperties(from: project, loggedInUser: self.loggedInUser)
      .withAllValuesFrom(["pledge_total": pledgeAmount])

    self.track(event: "Update Payment Method Button Clicked", properties: props)
  }

  public func trackUpdatePledgeButtonClicked(project: Project, pledgeAmount: Double) {
    let props = projectProperties(from: project, loggedInUser: self.loggedInUser)
      .withAllValuesFrom(["pledge_total": pledgeAmount])

    self.track(event: "Update Pledge Button Clicked", properties: props)
  }

  public func trackManagePledgeOptionClicked(project: Project, managePledgeMenuCTA: ManagePledgeMenuCTAType) {
    let props = projectProperties(from: project, loggedInUser: self.loggedInUser)
      .withAllValuesFrom(["cta": managePledgeMenuCTA.trackingString])

    self.track(event: "Manage Pledge Option Clicked", properties: props)
  }

  /* Call when a reward is selected

   parameters:
   - project: the project being pledged to
   - reward: the selected reward
   */

  public func trackRewardClicked(
    project: Project,
    reward: Reward
  ) {
    let props = projectProperties(from: project, loggedInUser: self.loggedInUser)
      .withAllValuesFrom(pledgeProperties(from: reward))

    self.track(event: DataLakeWhiteListedEvent.selectRewardButtonClicked.rawValue, properties: props)
  }

  /* Call when the pledge screen is shown

   parameters:
   - project: the project being pledged to
   - reward: the chosen reward
   - refTag: the associated RefTag for the pledge

   */

  public func trackCheckoutPaymentPageViewed(
    project: Project,
    reward: Reward,
    refTag: RefTag?
  ) {
    let props = projectProperties(from: project, loggedInUser: self.loggedInUser)
      .withAllValuesFrom(pledgeProperties(from: reward))

    self.track(
      event: DataLakeWhiteListedEvent.checkoutPaymentPageViewed.rawValue,
      properties: props,
      refTag: refTag?.stringTag
    )
  }

  /* Call when the Pledge button is clicked

   parameters:
   - project: the project being pledged to
   - reward: the chosen reward
   - checkoutData: all the checkout data associated with the pledge

   */

  public func trackPledgeSubmitButtonClicked(
    project: Project,
    reward: Reward,
    checkoutData: CheckoutPropertiesData,
    refTag: RefTag?
  ) {
    let props = projectProperties(from: project, loggedInUser: self.loggedInUser)
      .withAllValuesFrom(pledgeProperties(from: reward))
      .withAllValuesFrom(checkoutProperties(from: checkoutData))

    self.track(
      event: DataLakeWhiteListedEvent.pledgeSubmitButtonClicked.rawValue,
      properties: props,
      refTag: refTag?.stringTag
    )
  }

  public func trackAddNewCardButtonClicked(project: Project) {
    let props = projectProperties(from: project, loggedInUser: self.loggedInUser)

    self.track(event: "Add New Card Button Clicked", properties: props)
  }

  public func trackThanksPageViewed(project: Project, reward: Reward, checkoutData: CheckoutPropertiesData?) {
    var props = projectProperties(from: project)
      .withAllValuesFrom(pledgeProperties(from: reward))

    if let checkoutData = checkoutData {
      props = props.withAllValuesFrom(checkoutProperties(from: checkoutData))
    }

    self.track(event: DataLakeWhiteListedEvent.thanksPageViewed.rawValue, properties: props)
  }

  public func trackCheckoutCancel(
    project: Project,
    reward: Reward,
    pledgeContext: PledgeContext
  ) {
    let props = projectProperties(from: project, loggedInUser: self.loggedInUser)
      .withAllValuesFrom(pledgeProperties(from: reward))
      .withAllValuesFrom(["pledge_context": pledgeContext.trackingString])

    self.track(event: "Checkout Cancel", properties: props.withAllValuesFrom(deprecatedProps))
    self.track(event: "Canceled Checkout", properties: props)
  }

  public func trackClickedRewardPledgeButton(
    project: Project,
    reward: Reward,
    buttonType: ClickedRewardPledgeButtonType,
    pageContext: CheckoutPageContext,
    pledgeContext: PledgeContext
  ) {
    let props = projectProperties(from: project, loggedInUser: self.loggedInUser)
      .withAllValuesFrom(pledgeProperties(from: reward))
      .withAllValuesFrom([
        "pledge_context": pledgeContext.trackingString,
        "type": buttonType.trackingString,
        "context": pageContext.trackingString
      ])

    self.track(event: "Clicked Reward Pledge Button", properties: props)
  }

  public func trackClickedRewardPledgeButton(
    project: Project,
    reward: Reward,
    errorText: String,
    errorType: ErroredRewardPledgeButtonClickType,
    paymentMethod: PaymentMethod?,
    pageContext: CheckoutPageContext,
    pledgeContext: PledgeContext
  ) {
    var extraProps = [
      "error_text": errorText,
      "type": errorType.trackingString,
      "pledge_context": pledgeContext.trackingString,
      "context": pageContext.trackingString
    ]
    extraProps["payment_method"] = paymentMethod?.trackingString

    let props = projectProperties(from: project, loggedInUser: self.loggedInUser)
      .withAllValuesFrom(pledgeProperties(from: reward))
      .withAllValuesFrom(extraProps)

    self.track(event: "Errored Reward Pledge Button Click", properties: props)
  }

  public func trackChangedPledgeAmount(_ project: Project, reward: Reward, pledgeContext: PledgeContext) {
    let props = projectProperties(from: project, loggedInUser: self.loggedInUser)
      .withAllValuesFrom(pledgeProperties(from: reward))
      .withAllValuesFrom(["pledge_context": pledgeContext.trackingString])

    self.track(event: "Checkout Amount Changed", properties: props.withAllValuesFrom(deprecatedProps))

    self.track(event: "Changed Pledge Amount", properties: props)
  }

  public func trackSelectedShippingDestination(
    _ project: Project,
    reward: Reward,
    pledgeContext: PledgeContext
  ) {
    let props = projectProperties(from: project, loggedInUser: self.loggedInUser)
      .withAllValuesFrom(pledgeProperties(from: reward))
      .withAllValuesFrom(["pledge_context": pledgeContext.trackingString])

    self.track(event: "Checkout Location Changed", properties: props.withAllValuesFrom(deprecatedProps))

    self.track(event: "Selected Shipping Destination", properties: props)
  }

  public func trackSelectedReward(project: Project, reward: Reward, pledgeContext: PledgeContext) {
    let props = projectProperties(from: project, loggedInUser: self.loggedInUser)
      .withAllValuesFrom(pledgeProperties(from: reward))
      .withAllValuesFrom(["pledge_context": pledgeContext.trackingString])

    self.track(event: "Reward Checkout", properties: props.withAllValuesFrom(deprecatedProps))

    self.track(event: "Selected Reward", properties: props)
  }

  public func trackClosedReward(project: Project, reward: Reward, pledgeContext: PledgeContext) {
    let props = projectProperties(from: project, loggedInUser: self.loggedInUser)
      .withAllValuesFrom(pledgeProperties(from: reward))
      .withAllValuesFrom(["pledge_context": pledgeContext.trackingString])

    self.track(event: "Closed Reward", properties: props)
  }

  // MARK: - Login/Signup Events

  /* Call when the Login or Signup button entry-point is tapped

   parameters:
   - intent: the LoginIntent associated with the login/signup attempt
   - project: if the login attempt is made from the checkout flow, the associated project
   - reward: if the login attempt is made from the checkout flow, the associated selected reward
   */

  public func trackLoginOrSignupButtonClicked(
    intent: LoginIntent,
    project: Project? = nil,
    reward: Reward? = nil
  ) {
    let props = self.loginEventProperties(for: intent, project: project, reward: reward)

    self.track(
      event: DataLakeWhiteListedEvent.loginOrSignupButtonClicked.rawValue,
      properties: props
    )
  }

  /* Call when the Login/Signup page is viewed

   parameters:
   - intent: the LoginIntent associated with the login/signup attempt
   - project: if the login attempt is made from the checkout flow, the associated project
   - reward: if the login attempt is made from the checkout flow, the associated selected reward
   */
  public func trackLoginOrSignupPageViewed(
    intent: LoginIntent,
    project: Project? = nil,
    reward: Reward? = nil
  ) {
    let props = self.loginEventProperties(for: intent, project: project, reward: reward)

    self.track(
      event: DataLakeWhiteListedEvent.loginOrSignupPageViewed.rawValue,
      properties: props
    )
  }

  /* Call when the Log In button is tapped on the Login/Signup Page

   parameters:
   - intent: the LoginIntent associated with the login/signup attempt
   - project: if the login attempt is made from the checkout flow, the associated project
   - reward: if the login attempt is made from the checkout flow, the associated selected reward
   */

  public func trackLoginButtonClicked(
    intent: LoginIntent,
    project: Project? = nil,
    reward: Reward? = nil
  ) {
    let props = self.loginEventProperties(for: intent, project: project, reward: reward)

    self.track(
      event: DataLakeWhiteListedEvent.loginButtonClicked.rawValue,
      properties: props
    )
  }

  /* Call when the "Log in with Facebook" button is tapped on the Login/Signup Page

   parameters:
   - intent: the LoginIntent associated with the login/signup attempt
   - project: if the login attempt is made from the checkout flow, the associated project
   - reward: if the login attempt is made from the checkout flow, the associated selected reward
   */

  public func trackFacebookLoginOrSignupButtonClicked(
    intent: LoginIntent,
    project: Project? = nil,
    reward: Reward? = nil
  ) {
    let props = self.loginEventProperties(for: intent, project: project, reward: reward)

    self.track(event: DataLakeWhiteListedEvent.fbLoginOrSignupButtonClicked.rawValue, properties: props)
  }

  /* Call when the "Sign up" button is tapped on the Login/Signup Page

   parameters:
   - intent: the LoginIntent associated with the login/signup attempt
   - project: if the login attempt is made from the checkout flow, the associated project
   - reward: if the login attempt is made from the checkout flow, the associated selected reward
   */

  public func trackSignupButtonClicked(
    intent: LoginIntent,
    project: Project? = nil,
    reward: Reward? = nil
  ) {
    let props = self.loginEventProperties(for: intent, project: project, reward: reward)

    self.track(
      event: DataLakeWhiteListedEvent.signupButtonClicked.rawValue,
      properties: props
    )
  }

  public func trackSignupSubmitButtonClicked() {
    self.track(event: DataLakeWhiteListedEvent.signupSubmitButtonClicked.rawValue)
  }

  public func trackLoginSubmitButtonClicked() {
    self.track(event: DataLakeWhiteListedEvent.loginSubmitButtonClicked.rawValue)
  }

  public func trackForgotPasswordViewed() {
    self.track(event: DataLakeWhiteListedEvent.forgotPasswordViewed.rawValue)
  }

  public func track2FAViewed() {
    self.track(event: DataLakeWhiteListedEvent.twoFactorConfirmationViewed.rawValue)
  }

  private func loginEventProperties(for intent: LoginIntent, project: Project?, reward: Reward?)
    -> [String: Any] {
    var props: [String: Any] = [:]

    if let project = project {
      props = props.withAllValuesFrom(projectProperties(from: project))
    }

    if let reward = reward {
      props = props.withAllValuesFrom(pledgeProperties(from: reward))
    }

    return props.withAllValuesFrom(["login_intent": intent.trackingString])
  }

  // MARK: - Comments Events

  public func trackLoadNewerComments(project: Project, update: Update?, context: CommentsContext) {
    let props = projectProperties(from: project, loggedInUser: self.loggedInUser)
      .withAllValuesFrom(update.map { properties(update: $0) } ?? [:])
      .withAllValuesFrom(["context": context.trackingString])

    // Deprecated events
    switch context {
    case .project:
      self.track(event: "Project Comment Load New", properties: props.withAllValuesFrom(deprecatedProps))
    case .update:
      self.track(event: "Update Comment Load New", properties: props.withAllValuesFrom(deprecatedProps))
    }

    self.track(event: "Loaded Newer Comments", properties: props)
  }

  public func trackLoadOlderComments(
    project: Project,
    update: Update?,
    page: Int,
    context: CommentsContext
  ) {
    let props = projectProperties(from: project, loggedInUser: self.loggedInUser)
      .withAllValuesFrom(update.map { properties(update: $0) } ?? [:])
      .withAllValuesFrom(["page_count": page, "context": context.trackingString])

    // Deprecated events
    switch context {
    case .project:
      self.track(event: "Project Comment Load Older", properties: props.withAllValuesFrom(deprecatedProps))
    case .update:
      self.track(event: "Update Comment Load Older", properties: props.withAllValuesFrom(deprecatedProps))
    }

    self.track(event: "Loaded Older Comments", properties: props)
  }

  public func trackOpenedCommentEditor(
    project: Project,
    update: Update?,
    context: CommentDialogContext
  ) {
    let props = projectProperties(from: project, loggedInUser: self.loggedInUser)
      .withAllValuesFrom(update.map { properties(update: $0) } ?? [:])
      .withAllValuesFrom(
        [
          "context": context.trackingString,
          "type": update == nil
            ? CommentDialogType.project.trackingString : CommentDialogType.update.trackingString
        ]
      )

    self.track(event: "Opened Comment Editor", properties: props)
  }

  public func trackCanceledCommentEditor(
    project: Project,
    update: Update?,
    context: CommentDialogContext
  ) {
    let props = projectProperties(from: project, loggedInUser: self.loggedInUser)
      .withAllValuesFrom(update.map { properties(update: $0) } ?? [:])
      .withAllValuesFrom(
        [
          "context": context.trackingString,
          "type": update == nil
            ? CommentDialogType.project.trackingString : CommentDialogType.update.trackingString
        ]
      )

    self.track(event: "Canceled Comment Editor", properties: props)
  }

  public func trackPostedComment(
    project: Project,
    update: Update?,
    context: CommentDialogContext
  ) {
    let props = projectProperties(from: project, loggedInUser: self.loggedInUser)
      .withAllValuesFrom(update.map { properties(update: $0) } ?? [:])
      .withAllValuesFrom(
        [
          "context": context.trackingString,
          "type": update == nil
            ? CommentDialogType.project.trackingString : CommentDialogType.update.trackingString
        ]
      )

    self.track(event: "Posted Comment", properties: props)
  }

  public func trackCommentCreate(comment: Comment, project: Project) {
    let props = projectProperties(from: project, loggedInUser: self.loggedInUser)
      .withAllValuesFrom(properties(comment: comment))
      .withAllValuesFrom(deprecatedProps)

    self.track(event: "Project Comment Create", properties: props)
  }

  public func trackCommentCreate(comment: Comment, update: Update, project: Project) {
    let props = projectProperties(from: project, loggedInUser: self.loggedInUser)
      .withAllValuesFrom(properties(update: update))
      .withAllValuesFrom(properties(comment: comment))
      .withAllValuesFrom(deprecatedProps)

    self.track(event: "Update Comment Create", properties: props)
  }

  public func trackCommentsView(project: Project, update: Update?, context: CommentsContext) {
    let props = projectProperties(from: project, loggedInUser: self.loggedInUser)
      .withAllValuesFrom(update.map { properties(update: $0) } ?? [:])
      .withAllValuesFrom(["context": context.trackingString])

    // Deprecated events
    switch context {
    case .project:
      self.track(event: "Project Comment View", properties: props.withAllValuesFrom(deprecatedProps))
    case .update:
      self.track(event: "Update Comment View", properties: props.withAllValuesFrom(deprecatedProps))
    }

    self.track(event: "Viewed Comments", properties: props)
  }

  /**
   Call when the share sheet is shown.

   - parameter shareContext: The context in which the sharing is happening.
   */
  public func trackShowedShareSheet(shareContext: ShareContext) {
    let props = properties(shareContext: shareContext, loggedInUser: self.loggedInUser)

    self.track(event: "Showed Share Sheet", properties: props)

    // Deprecated event
    let deprecatedEvent = shareContext.isThanksContext ? "Checkout Show Share Sheet"
      : shareContext.update != nil ? "Update Show Share Sheet"
      : "Project Show Share Sheet"
    self.track(event: deprecatedEvent, properties: props.withAllValuesFrom(deprecatedProps))
  }

  /**
   Call when the share sheet is canceled.

   - parameter shareContext: The context in which the sharing is happening.
   */
  public func trackCanceledShareSheet(shareContext: ShareContext) {
    let props = properties(shareContext: shareContext, loggedInUser: self.loggedInUser)

    self.track(
      event: "Canceled Share Sheet",
      properties: props
    )

    // Deprecated event
    let deprecatedEvent = shareContext.isThanksContext ? "Checkout Cancel Share Sheet"
      : shareContext.update != nil ? "Update Cancel Share Sheet"
      : "Project Cancel Share Sheet"
    self.track(event: deprecatedEvent, properties: props.withAllValuesFrom(deprecatedProps))
  }

  /**
   Call when a share dialog is shown. Note that this is showing the actual share dialog, and not
   simply the share sheet.

   - parameter shareContext:      The context in which the sharing is happening.
   - parameter shareActivityType: The type of share that was shown.
   */
  public func trackShowedShare(shareContext: ShareContext, shareActivityType: UIActivity.ActivityType?) {
    let props = properties(
      shareContext: shareContext,
      loggedInUser: self.loggedInUser,
      shareActivityType: shareActivityType
    )
    self.track(event: "Showed Share", properties: props)

    // Deprecated event
    let deprecatedEvent = shareContext.isThanksContext ? "Checkout Show Share"
      : shareContext.update != nil ? "Update Show Share"
      : "Project Show Share"
    self.track(event: deprecatedEvent, properties: props.withAllValuesFrom(deprecatedProps))
  }

  /**
   Call when a share dialog is canceled. Note that this is canceling the actual share dialog, and not
   simply the share sheet.

   - parameter shareContext:      The context in which the sharing is happening.
   - parameter shareActivityType: The type of share that was shown.
   */
  public func trackCanceledShare(shareContext: ShareContext, shareActivityType: UIActivity.ActivityType?) {
    let props = properties(
      shareContext: shareContext,
      loggedInUser: self.loggedInUser,
      shareActivityType: shareActivityType
    )
    self.track(event: "Canceled Share", properties: props)

    // Deprecated event
    let deprecatedEvent = shareContext.isThanksContext ? "Checkout Cancel Share"
      : shareContext.update != nil ? "Update Cancel Share"
      : "Project Cancel Share"
    self.track(event: deprecatedEvent, properties: props.withAllValuesFrom(deprecatedProps))
  }

  /**
   Call when a share is successfully performed.

   - parameter shareContext:      The context in which the sharing is happening.
   - parameter shareActivityType: The type of share that was shown.
   */
  public func trackShared(shareContext: ShareContext, shareActivityType: UIActivity.ActivityType?) {
    let props = properties(
      shareContext: shareContext,
      loggedInUser: self.loggedInUser,
      shareActivityType: shareActivityType
    )
    self.track(event: "Shared", properties: props)

    // Deprecated event
    let deprecatedEvent = shareContext.isThanksContext ? "Checkout Share"
      : shareContext.update != nil ? "Update Share"
      : "Project Share"
    self.track(event: deprecatedEvent, properties: props.withAllValuesFrom(deprecatedProps))
  }

  public func trackCheckoutFinishJumpToDiscovery(project: Project) {
    self.track(
      event: "Checkout Finished Discover More",
      properties: projectProperties(from: project, loggedInUser: self.loggedInUser)
    )
  }

  public func trackCheckoutFinishJumpToProject(project: Project) {
    self.track(
      event: "Checkout Finished Discover Open Project",
      properties: projectProperties(from: project, loggedInUser: self.loggedInUser)
    )
  }

  public func trackTriggeredAppStoreRatingDialog(project: Project) {
    self.track(
      event: "Triggered App Store Rating Dialog",
      properties: projectProperties(from: project, loggedInUser: self.loggedInUser)
    )
  }

  // MARK: - Dashboard

  public func trackDashboardClosedProjectSwitcher(onProject project: Project) {
    self.track(
      event: "Closed Project Switcher",
      properties: projectProperties(from: project, loggedInUser: self.loggedInUser)
    )
  }

  public func trackDashboardSeeAllRewards(project: Project) {
    self.track(
      event: "Showed All Rewards",
      properties: projectProperties(from: project, loggedInUser: self.loggedInUser)
    )
  }

  public func trackDashboardSeeMoreReferrers(project: Project) {
    self.track(
      event: "Showed All Referrers",
      properties: projectProperties(from: project, loggedInUser: self.loggedInUser)
    )
  }

  public func trackDashboardShowProjectSwitcher(onProject project: Project) {
    self.track(
      event: "Showed Project Switcher",
      properties: projectProperties(from: project, loggedInUser: self.loggedInUser)
    )
  }

  public func trackDashboardSwitchProject(_ project: Project) {
    let props = projectProperties(from: project, loggedInUser: self.loggedInUser)

    self.track(event: "Switched Projects", properties: props)

    // deprecated
    self.track(
      event: "Creator Project Navigate",
      properties: props.withAllValuesFrom(deprecatedProps)
    )
  }

  public func trackDashboardView(project: Project) {
    let props = projectProperties(from: project, loggedInUser: self.loggedInUser)

    self.track(event: "Viewed Project Dashboard", properties: props)

    // deprecated
    self.track(
      event: "Dashboard View",
      properties: props.withAllValuesFrom(deprecatedProps)
    )
  }

  // MARK: - Project activity

  public func trackViewedProjectActivity(project: Project) {
    let props = projectProperties(from: project, loggedInUser: self.loggedInUser)

    self.track(event: "Viewed Project Activity", properties: props)
    // deprecated
    self.track(
      event: "Creator Activity View",
      properties: props.withAllValuesFrom(deprecatedProps)
    )
  }

  public func trackLoadedNewerProjectActivity(project: Project) {
    let props = projectProperties(from: project, loggedInUser: self.loggedInUser)

    self.track(event: "Loaded Newer Project Activity", properties: props)
    // deprecated
    self.track(
      event: "Creator Activity View Load Newer",
      properties: props.withAllValuesFrom(deprecatedProps)
    )
  }

  public func trackLoadedOlderProjectActivity(project: Project, page: Int) {
    let props = projectProperties(from: project, loggedInUser: self.loggedInUser)
      .withAllValuesFrom(["page_count": page])

    self.track(event: "Loaded Older Project Activity", properties: props)
    // deprecated
    self.track(
      event: "Creator Activity View Load Older",
      properties: props.withAllValuesFrom(deprecatedProps)
    )
  }

  // MARK: - Messages

  public func trackMessageThreadsView(mailbox: Mailbox, project: Project?, refTag: RefTag) {
    let props = (project.flatMap { projectProperties(from: $0, loggedInUser: self.loggedInUser) } ?? [:])
      .withAllValuesFrom(["ref_tag": refTag.stringTag])

    switch mailbox {
    case .inbox:
      self.track(event: "Viewed Message Inbox", properties: props)
    case .sent:
      self.track(event: "Viewed Sent Messages", properties: props)
    }

    // deprecated
    let _deprecatedProps = props.withAllValuesFrom(deprecatedProps)
    self.track(
      event: "Message Threads View",
      properties: _deprecatedProps.withAllValuesFrom(["mailbox": mailbox.rawValue])
    )
    self.track(event: "Message Inbox View", properties: _deprecatedProps)
  }

  public func trackViewedMessageSearch(project: Project?) {
    let props = project.flatMap { projectProperties(from: $0, loggedInUser: self.loggedInUser) } ?? [:]

    self.track(event: "Viewed Message Search", properties: props)
  }

  public func trackViewedMessageSearchResults(term: String, project: Project?, hasResults: Bool) {
    let props = (project.flatMap { projectProperties(from: $0, loggedInUser: self.loggedInUser) } ?? [:])
      .withAllValuesFrom(["term": term])
    let _deprecatedProps = props.withAllValuesFrom(deprecatedProps)

    self.track(event: "Message Threads Search", properties: _deprecatedProps)
    self.track(event: "Message Inbox Search", properties: _deprecatedProps)

    self.track(
      event: "Viewed Message Search Results",
      properties: props.withAllValuesFrom(["has_results": hasResults])
    )
  }

  public func trackClearedMessageSearchTerm(project: Project?) {
    let props = project.flatMap { projectProperties(from: $0, loggedInUser: self.loggedInUser) } ?? [:]

    self.track(
      event: "Cleared Message Search Term",
      properties: props
    )
  }

  public func trackMessageThreadView(project: Project) {
    let props = projectProperties(from: project, loggedInUser: self.loggedInUser)

    self.track(
      event: "Message Thread View",
      properties: props.withAllValuesFrom(deprecatedProps)
    )

    self.track(event: "Viewed Message Thread", properties: props)
  }

  public func trackViewedMessageEditor(project: Project, context: MessageDialogContext) {
    let props = projectProperties(from: project, loggedInUser: self.loggedInUser)
      .withAllValuesFrom(["message_type": "single", "context": context.rawValue])

    self.track(event: "Viewed Message Editor", properties: props)
  }

  /**
   Tracks an event for sending a message.

   - parameter project: The project that is the subject of the message.
   - parameter context: The place where the message was sent from.
   */
  public func trackMessageSent(project: Project, context: MessageDialogContext) {
    let props = projectProperties(from: project, loggedInUser: self.loggedInUser)
      .withAllValuesFrom(["message_type": "single", "context": context.rawValue])

    self.track(
      event: "Message Sent",
      properties: props.withAllValuesFrom(deprecatedProps)
    )

    self.track(event: "Sent Message", properties: props)
  }

  // MARK: - Search Events

  /// Call once when the search view is initially shown.
  public func trackProjectSearchView() {
    self.track(event: DataLakeWhiteListedEvent.searchPageViewed.rawValue)
  }

  // Call when projects have been obtained from a search.
  public func trackSearchResults(
    query: String,
    params: DiscoveryParams,
    refTag: RefTag,
    hasResults: Bool
  ) {
    let props = discoveryProperties(from: params)
      .withAllValuesFrom([
        "discover_ref_tag": refTag.stringTag,
        "search_term": query,
        "has_results": hasResults
      ])

    self.track(event: DataLakeWhiteListedEvent.searchResultsLoaded.rawValue, properties: props)
  }

  // MARK: - Project Events

  /**
   Call when a project page is viewed.

   - parameter project:      The project being viewed.
   - parameter refTag:       The ref tag used when opening the project.
   - parameter cookieRefTag: The ref tag pulled from cookie storage when this project was shown.
   */
  public func trackProjectViewed(
    _ project: Project,
    refTag: RefTag? = nil,
    cookieRefTag: RefTag? = nil
  ) {
    let props = projectProperties(from: project, loggedInUser: self.loggedInUser)

    self.track(
      event: DataLakeWhiteListedEvent.projectPageViewed.rawValue,
      properties: props,
      refTag: refTag?.stringTag,
      referrerCredit: cookieRefTag?.stringTag
    )
  }

  /**
   Call when a project page is swiped to the next project.
   - parameter project:      The next project being viewed.
   - parameter refTag:       The ref tag used when swiping to the project.
   */
  public func trackSwipedProject(_ project: Project, refTag: RefTag?) {
    let props = projectProperties(from: project, loggedInUser: self.loggedInUser)

    self.track(
      event: DataLakeWhiteListedEvent.projectSwiped.rawValue,
      properties: props, refTag: refTag?.stringTag
    )
  }

  public func trackProjectSave(_ project: Project, context: SaveContext) {
    guard let isStarred = project.personalization.isStarred else { return }

    let props = projectProperties(from: project, loggedInUser: self.loggedInUser)
      .withAllValuesFrom(["context": context.trackingString])

    // Deprecated event
    self.track(
      event: isStarred ? "Project Star" : "Project Unstar",
      properties: props.withAllValuesFrom(deprecatedProps)
    )

    self.track(
      event: isStarred ? "Starred Project" : "Unstarred Project",
      properties: props.withAllValuesFrom(deprecatedProps)
    )

    self.track(
      event: isStarred ? "Saved Project" : "Unsaved Project",
      properties: props
    )
  }

  public func trackOpenedExternalLink(project: Project, context: ExternalLinkContext) {
    let props = projectProperties(from: project, loggedInUser: self.loggedInUser)
      .withAllValuesFrom(["context": context.trackingString])

    self.track(event: "Opened External Link", properties: props)
  }

  // MARK: - Profile Events

  public func trackProfileView() {
    // deprecated
    self.track(event: "Profile View My", properties: deprecatedProps)

    self.track(event: "Viewed Profile")
  }

  public func trackViewedProfileTab(projectsType: ProfileProjectsType) {
    self.track(event: "Viewed Profile Tab", properties: ["type": projectsType.trackingString])
  }

  // MARK: - Settings Events

  public func trackAppStoreRatingOpen() {
    // deprecated
    self.track(event: "App Store Rating Open", properties: deprecatedProps)

    self.track(event: "Opened App Store Listing")
  }

  public func trackRecommendationsOptIn() {
    // deprecated
    self.track(event: "Toggled recommendations", properties: deprecatedProps)
  }

  public func trackFollowingOptIn() {
    // deprecated
    self.track(event: "Toggled following", properties: deprecatedProps)
  }

  public func trackCancelLogoutModal() {
    self.track(event: "Canceled Logout", properties: ["context": "modal"])
  }

  public func trackChangeEmailNotification(type: String, on: Bool) {
    self.track(
      event: on ? "Enabled Email Notifications" : "Disabled Email Notifications",
      properties: ["type": type]
    )
  }

  public func trackAccountView() {
    self.track(event: "Viewed Account")
  }

  // MARK: - Create Password Tracking

  public enum CreatePasswordTrackingEvent: String {
    case passwordCreated = "Created Password"
    case viewed = "Viewed Create Password"
  }

  public func trackCreatePassword(event: CreatePasswordTrackingEvent) {
    self.track(event: event.rawValue)
  }

  // MARK: - Change Email Tracking

  public func trackChangeEmailView() {
    self.track(event: "Viewed Change Email")
  }

  public func trackChangeEmail() {
    self.track(event: "Changed Email")
  }

  // MARK: - Change Password Tracking

  public func trackChangePasswordView() {
    self.track(event: "Viewed Change Password")
  }

  public func trackChangePassword() {
    self.track(event: "Changed Password")
  }

  public func trackResentVerificationEmail() {
    self.track(event: "Resent Verification Email")
  }

  public func trackChangedCurrency(_ currency: Currency) {
    let prop = ["currency": currency.descriptionText]
    self.track(event: "Selected Chosen Currency", properties: prop)
  }

  /**
   Tracks an event for toggling a newsletter preference.

   - parameter newsletterType: The newsletter type.
   - parameter sendNewsletter: The boolean determining whether the newsletter should be sent or not.
   - parameter project: The referring project from which a newsletter preference is set (e.g. Thanks screen).
   - parameter context: The context from which the newsletter preference is set.
   */
  public func trackChangeNewsletter(
    newsletterType newsletter: Newsletter,
    sendNewsletter: Bool,
    project: Project?,
    context: NewsletterContext
  ) {
    let props = project.flatMap { projectProperties(from: $0, loggedInUser: self.loggedInUser) } ?? [:]
      .withAllValuesFrom(["context": context.trackingString, "type": newsletter.trackingString])

    self.track(
      event: sendNewsletter ? "Subscribed To Newsletter" : "Unsubscribed From Newsletter",
      properties: props
    )

    // Deprecated events
    switch context {
    case .signup, .facebookSignup:
      self.track(event: "Signup Newsletter Toggle", properties: ["send_newsletters": sendNewsletter])
    case .thanks:
      self.track(event: sendNewsletter ? "Newsletter Subscribe" : "Newsletter Unsubscribe", properties: props)
    case .settings:
      return
    }
  }

  public func trackChangeProjectNotification(_ project: ProjectNotification.Project) {
    let props: [String: Any] = ["name": project.name, "id": project.id]
    self.track(event: "Changed Project Notifications", properties: props)
  }

  public func trackChangePushNotification(type: String, on: Bool) {
    self.track(
      event: on ? "Enabled Push Notifications" : "Disabled Push Notifications",
      properties: ["type": type]
    )
  }

  public func trackPushPermissionOptIn() {
    self.track(event: "Confirmed Push Opt-In")
  }

  public func trackPushPermissionOptOut() {
    self.track(event: "Dismissed Push Opt-In")
  }

  public func trackConfirmLogoutModal() {
    self.track(event: "Confirmed Logout", properties: ["context": "modal"])
  }

  public func trackLogoutModal() {
    self.track(event: "Triggered Logout Modal")
  }

  public func trackSettingsView() {
    // deprecated
    self.track(event: "Settings View", properties: deprecatedProps)

    self.track(event: "Viewed Settings")
  }

  // MARK: - Find Friends Events

  public func trackCloseFacebookConnect(source: FriendsSource) {
    self.track(event: "Close Facebook Connect", properties: ["source": source.trackingString])
  }

  public func trackCloseFindFriends(source: FriendsSource) {
    self.track(event: "Close Find Friends", properties: ["source": source.trackingString])
  }

  public func trackDeclineFriendFollowAll(source: FriendsSource) {
    let props: [String: Any] = ["source": source.trackingString]

    // deprecated
    self.track(
      event: "Facebook Friend Decline Follow All",
      properties: props.withAllValuesFrom(deprecatedProps)
    )

    self.track(event: "Declined Follow All Facebook Friends", properties: props)
  }

  public func trackFacebookConnect(source: FriendsSource) {
    let props: [String: Any] = ["source": source.trackingString]

    // deprecated
    self.track(event: "Facebook Connect", properties: props.withAllValuesFrom(deprecatedProps))

    self.track(event: "Connected Facebook", properties: props)
  }

  public func trackFacebookConnectError(source: FriendsSource) {
    let props: [String: Any] = ["source": source.trackingString]

    // deprecated
    self.track(event: "Facebook Connect Error", properties: props.withAllValuesFrom(deprecatedProps))

    self.track(event: "Errored Facebook Connect", properties: props)
  }

  public func trackFindFriendsView(source: FriendsSource) {
    let props: [String: Any] = ["source": source.trackingString]

    // deprecated
    self.track(event: "Find Friends View", properties: props.withAllValuesFrom(deprecatedProps))

    self.track(event: "Viewed Find Friends", properties: props)
  }

  public func trackFriendFollow(source: FriendsSource) {
    let props: [String: Any] = ["source": source.trackingString]

    // deprecated
    self.track(event: "Facebook Friend Follow", properties: props.withAllValuesFrom(deprecatedProps))

    self.track(event: "Followed Facebook Friend", properties: props)
  }

  public func trackFriendFollowAll(source: FriendsSource) {
    let props: [String: Any] = ["source": source.trackingString]

    // deprecated
    self.track(event: "Facebook Friend Follow All", properties: props.withAllValuesFrom(deprecatedProps))

    self.track(event: "Followed All Facebook Friends", properties: props)
  }

  public func trackFriendUnfollow(source: FriendsSource) {
    let props: [String: Any] = ["source": source.trackingString]

    // deprecated
    self.track(event: "Facebook Friend Unfollow", properties: props.withAllValuesFrom(deprecatedProps))

    self.track(event: "Unfollowed Facebook Friend", properties: props)
  }

  public func loadedMoreFriends(source: FriendsSource, pageCount: Int) {
    self.track(
      event: "Loaded More Friends",
      properties: ["source": source.trackingString, "page_count": pageCount]
    )
  }

  // MARK: - Update Draft Events

  public func trackViewedUpdateDraft(forProject project: Project) {
    self.track(event: "Viewed Draft", properties: self.updateDraftProperties(project: project))
  }

  public func trackClosedUpdateDraft(forProject project: Project) {
    self.track(event: "Closed Draft", properties: self.updateDraftProperties(project: project))
  }

  public func trackEditedUpdateDraftTitle(forProject project: Project) {
    self.track(event: "Edited Title", properties: self.updateDraftProperties(project: project))
  }

  public func trackEditedUpdateDraftBody(forProject project: Project) {
    self.track(event: "Edited Body", properties: self.updateDraftProperties(project: project))
  }

  public func trackStartedAddUpdateDraftAttachment(forProject project: Project) {
    self.track(event: "Started Add Attachment", properties: self.updateDraftProperties(project: project))
  }

  public func trackCompletedAddUpdateDraftAttachment(
    forProject project: Project,
    attachedFrom source: AttachmentSource
  ) {
    var props = self.updateDraftProperties(project: project)
    props["type"] = source.rawValue
    self.track(event: "Completed Add Attachment", properties: props)
  }

  public func trackCanceledAddUpdateDraftAttachment(forProject project: Project) {
    self.track(event: "Canceled Add Attachment", properties: self.updateDraftProperties(project: project))
  }

  public func trackFailedAddUpdateDraftAttachment(forProject project: Project) {
    self.track(event: "Failed Add Attachment", properties: self.updateDraftProperties(project: project))
  }

  public func trackStartedRemoveUpdateDraftAttachment(forProject project: Project) {
    self.track(event: "Started Remove Attachment", properties: self.updateDraftProperties(project: project))
  }

  public func trackCanceledRemoveUpdateDraftAttachment(forProject project: Project) {
    self.track(event: "Canceled Remove Attachment", properties: self.updateDraftProperties(project: project))
  }

  public func trackCompletedRemoveUpdateDraftAttachment(forProject project: Project) {
    self.track(event: "Completed Remove Attachment", properties: self.updateDraftProperties(project: project))
  }

  public func trackFailedRemoveUpdateDraftAttachment(forProject project: Project) {
    self.track(event: "Failed Remove Attachment", properties: self.updateDraftProperties(project: project))
  }

  public func trackChangedUpdateDraftVisibility(forProject project: Project, isPublic: Bool) {
    var props = projectProperties(from: project, loggedInUser: self.loggedInUser)
    props["type"] = isPublic ? "public" : "backers_only"
    self.track(event: "Changed Visibility", properties: props)
  }

  public func trackPreviewedUpdate(forProject project: Project) {
    let props = self.updateDraftProperties(project: project)
    self.track(event: "Previewed Update", properties: props)

    self.track(event: "Update Preview", properties: props.withAllValuesFrom(deprecatedProps))
  }

  public func trackTriggeredPublishConfirmationModal(forProject project: Project) {
    self.track(
      event: "Triggered Publish Confirmation Modal",
      properties: self.updateDraftProperties(project: project)
    )
  }

  public func trackCanceledPublishUpdate(forProject project: Project) {
    self.track(
      event: "Canceled Publish", properties: self.updateDraftProperties(project: project)
        .withAllValuesFrom(["context": "modal"])
    )
  }

  public func trackConfirmedPublishUpdate(forProject project: Project) {
    self.track(
      event: "Confirmed Publish", properties: self.updateDraftProperties(project: project)
        .withAllValuesFrom(["context": "modal"])
    )
  }

  public func trackPublishedUpdate(forProject project: Project, isPublic: Bool) {
    var props = self.updateDraftProperties(project: project)
    props["type"] = isPublic ? "public" : "backers_only"
    self.track(event: "Published Update", properties: props)

    self.track(event: "Update Published", properties: props.withAllValuesFrom(deprecatedProps))
  }

  private func updateDraftProperties(project: Project) -> [String: Any] {
    var props = projectProperties(from: project, loggedInUser: self.loggedInUser)
    props["context"] = "update_draft"
    return props
  }

  // MARK: - Pledge screen events

  public func trackViewedPledge(forProject project: Project) {
    self.track(
      event: "Viewed Pledge Info",
      properties: projectProperties(from: project, loggedInUser: self.loggedInUser)
    )

    // Deprecated event
    self.track(
      event: "Modal Dialog View",
      properties: ["modal_class": "backer_info", Koala.DeprecatedKey: true]
    )
  }

  // MARK: - Help events

  public func trackCanceledContactEmail(context: HelpContext) {
    self.track(event: "Canceled Contact Email", properties: ["context": context.trackingString])
  }

  public func trackCanceledHelpMenu(context: HelpContext) {
    self.track(event: "Canceled Help Menu", properties: ["context": context.trackingString])
  }

  public func trackOpenedContactEmail(context _: HelpContext) {
    // deprecated
    self.track(event: "Contact Email Open", properties: deprecatedProps)
  }

  public func trackSelectedHelpOption(context: HelpContext, type: HelpType) {
    self.track(
      event: "Selected Help Option",
      properties: ["context": context.trackingString, "type": type.trackingString]
    )
  }

  public func trackSentContactEmail(context: HelpContext) {
    self.track(
      event: "Sent Contact Email",
      properties: ["context": context.trackingString]
    )

    // deprecated
    self.track(event: "Contact Email Sent", properties: deprecatedProps)
  }

  public func trackShowedHelpMenu(context: HelpContext) {
    self.track(event: "Showed Help Menu", properties: ["context": context.trackingString])
  }

  // MARK: - Video events

  public func trackVideoCompleted(forProject project: Project) {
    // deprecated
    self.track(event: "Project Video Complete", properties: deprecatedProps)

    self.track(
      event: "Completed Project Video",
      properties: projectProperties(from: project, loggedInUser: self.loggedInUser)
    )
  }

  public func trackVideoPaused(forProject project: Project) {
    // deprecated
    self.track(event: "Project Video Pause", properties: deprecatedProps)

    self.track(
      event: "Paused Project Video",
      properties: projectProperties(from: project, loggedInUser: self.loggedInUser)
    )
  }

  public func trackVideoResume(forProject project: Project) {
    // deprecated
    self.track(event: "Project Video Resume", properties: deprecatedProps)

    self.track(
      event: "Resumed Project Video",
      properties: projectProperties(from: project, loggedInUser: self.loggedInUser)
    )
  }

  public func trackVideoStart(forProject project: Project) {
    // deprecated
    self.track(event: "Project Video Start", properties: deprecatedProps)

    self.track(
      event: "Started Project Video",
      properties: projectProperties(from: project, loggedInUser: self.loggedInUser)
    )
  }

  // MARK: - Apple Pay events

  public func trackShowApplePaySheet(
    project: Project,
    reward: Reward,
    pledgeContext: PledgeContext
  ) {
    let props = projectProperties(from: project, loggedInUser: self.loggedInUser)
      .withAllValuesFrom(pledgeProperties(from: reward))
      .withAllValuesFrom(["pledge_context": pledgeContext.trackingString])

    // deprecated
    self.track(
      event: "Apple Pay Show Sheet",
      properties: props.withAllValuesFrom(deprecatedProps)
    )

    self.track(event: "Showed Apple Pay Sheet", properties: props)
  }

  public func trackApplePayAuthorizedPayment(
    project: Project,
    reward: Reward,
    pledgeContext: PledgeContext
  ) {
    let props = projectProperties(from: project, loggedInUser: self.loggedInUser)
      .withAllValuesFrom(pledgeProperties(from: reward))
      .withAllValuesFrom(["pledge_context": pledgeContext.trackingString])

    // deprecated
    self.track(event: "Apple Pay Authorized", properties: props.withAllValuesFrom(deprecatedProps))

    self.track(event: "Authorized Apple Pay", properties: props)
  }

  public func trackStripeTokenCreatedForApplePay(
    project: Project,
    reward: Reward,
    pledgeContext: PledgeContext
  ) {
    let props = projectProperties(from: project, loggedInUser: self.loggedInUser)
      .withAllValuesFrom(pledgeProperties(from: reward))
      .withAllValuesFrom(["pledge_context": pledgeContext.trackingString])

    self.track(event: "Apple Pay Stripe Token Created", properties: props.withAllValuesFrom(deprecatedProps))

    self.track(event: "Created Apple Pay Stripe Token", properties: props)
  }

  public func trackStripeTokenErroredForApplePay(
    project: Project,
    reward: Reward,
    pledgeContext: PledgeContext
  ) {
    let props = projectProperties(from: project, loggedInUser: self.loggedInUser)
      .withAllValuesFrom(pledgeProperties(from: reward))
      .withAllValuesFrom(["pledge_context": pledgeContext.trackingString])

    self.track(event: "Apple Pay Stripe Token Errored", properties: props.withAllValuesFrom(deprecatedProps))

    self.track(event: "Errored Apple Pay Stripe Token", properties: props)
  }

  public func trackApplePayFinished(
    project: Project,
    reward: Reward,
    pledgeContext: PledgeContext
  ) {
    let props = projectProperties(from: project, loggedInUser: self.loggedInUser)
      .withAllValuesFrom(pledgeProperties(from: reward))
      .withAllValuesFrom(["pledge_context": pledgeContext.trackingString])

    self.track(event: "Apple Pay Finished", properties: props.withAllValuesFrom(deprecatedProps))
  }

  public func trackApplePaySheetCanceled(
    project: Project,
    reward: Reward,
    pledgeContext: PledgeContext
  ) {
    let props = projectProperties(from: project, loggedInUser: self.loggedInUser)
      .withAllValuesFrom(pledgeProperties(from: reward))
      .withAllValuesFrom(["pledge_context": pledgeContext.trackingString])
    self.track(event: "Apple Pay Canceled", properties: props.withAllValuesFrom(deprecatedProps))

    self.track(event: "Canceled Apple Pay", properties: props)
  }

  // MARK: - Empty State Events

  public func trackEmptyStateButtonTapped(type: EmptyState) {
    self.track(
      event: "Tapped Empty State Button",
      properties: ["type": type.rawValue]
    )
  }

  public func trackExpandedRewardDescription(
    _ reward: Reward,
    project: Project,
    pledgeContext: PledgeContext
  ) {
    let props = projectProperties(from: project, loggedInUser: self.loggedInUser)
      .withAllValuesFrom(pledgeProperties(from: reward))
      .withAllValuesFrom(["pledge_context": pledgeContext.trackingString])

    self.track(event: "Expanded Reward Description", properties: props)
  }

  public func trackExpandedUnavailableReward(
    _ reward: Reward,
    project: Project,
    pledgeContext: PledgeContext
  ) {
    let props = projectProperties(from: project, loggedInUser: self.loggedInUser)
      .withAllValuesFrom(pledgeProperties(from: reward))
      .withAllValuesFrom(["pledge_context": pledgeContext.trackingString])

    self.track(event: "Expanded Unavailable Reward", properties: props)
  }

  public func trackPerformedShortcutItem(
    _ shortcutItem: ShortcutItem,
    availableShortcutItems: [ShortcutItem]
  ) {
    self.track(
      event: "Performed Shortcut",
      properties: [
        "type": shortcutItem.typeString,
        "context": availableShortcutItems.map { $0.typeString }.joined(separator: ",")
      ]
    )
  }

  public func trackViewedPaymentMethods() {
    self.track(event: "Viewed Payment Methods")
  }

  public func trackViewedAddNewCard() {
    self.track(event: "Viewed Add New Card")
  }

  public func trackDeletedPaymentMethod() {
    self.track(event: "Deleted Payment Method")
  }

  public func trackDeletePaymentMethodError() {
    self.track(event: "Errored Delete Payment Method")
  }

  public func trackSavedPaymentMethod() {
    self.track(event: "Saved Payment Method")
  }

  public func trackFailedPaymentMethodCreation() {
    self.track(event: "Failed Payment Method Creation")
  }

  // Private tracking method that merges in default properties.
  private func track(
    event: String,
    properties: [String: Any] = [:],
    refTag: String? = nil,
    referrerCredit: String? = nil
  ) {
    let props = self.sessionProperties(refTag: refTag, referrerCredit: referrerCredit)
      .withAllValuesFrom(userProperties(for: self.loggedInUser, config: self.config))
      .withAllValuesFrom(properties)

    self.logEventCallback?(event, props)

    self.koalaClient.track(
      event: event,
      properties: props
    )

    if DataLakeWhiteListedEvent.allWhiteListedEvents().contains(event) {
      self.dataLakeClient.track(
        event: event,
        properties: props
      )
    }
  }

  // MARK: - Session Properties

  private func sessionProperties(
    refTag: String?,
    referrerCredit: String?,
    prefix: String = "session_"
  ) -> [String: Any] {
    var props: [String: Any] = [:]

    let enabledFeatureFlags = self.config?.features
      .filter { key, value in key.starts(with: "ios_") && value }
      .keys
      .sorted()

    props["apple_pay_capable"] = AppEnvironment.current.applePayCapabilities.applePayCapable()
    props["apple_pay_device"] = AppEnvironment.current.applePayCapabilities.applePayDevice()
    props["cellular_connection"] = CTTelephonyNetworkInfo().serviceCurrentRadioAccessTechnology
    props["client_type"] = "native"
    props["current_variants"] = self.config?.abExperimentsArray.sorted()
    props["display_language"] = AppEnvironment.current.language.rawValue

    props["device_format"] = self.deviceFormat
    props["device_manufacturer"] = "Apple"
    props["device_model"] = Koala.deviceModel
    props["device_orientation"] = self.deviceOrientation
    props["device_distinct_id"] = self.distinctId

    props["enabled_features"] = enabledFeatureFlags
    props["is_voiceover_running"] = AppEnvironment.current.isVoiceOverRunning()
    props["mp_lib"] = "kickstarter_ios"
    props["os"] = self.device.systemName
    props["os_version"] = self.device.systemVersion
    props["time"] = AppEnvironment.current.dateType.init().timeIntervalSince1970
    props["app_build_number"] = self.bundle.infoDictionary?["CFBundleVersion"]
    props["app_release_version"] = self.bundle.infoDictionary?["CFBundleShortVersionString"]
    props["screen_width"] = UInt(self.screen.bounds.width)
    props["user_agent"] = Service.userAgent
    props["user_logged_in"] = self.loggedInUser != nil
    props["wifi_connection"] = Reachability.current == .wifi
    props["client_platform"] = self.clientPlatform

    props["ref_tag"] = refTag
    props["referrer_credit"] = referrerCredit

    return props.prefixedKeys(prefix)
  }

  private static let deviceModel: String? = {
    var size: Int = 0
    sysctlbyname("hw.machine", nil, &size, nil, 0)
    var machine = [CChar](repeating: 0, count: Int(size))
    sysctlbyname("hw.machine", &machine, &size, nil, 0)
    return String(cString: machine)
  }()

  private var deviceOrientation: String {
    switch self.device.orientation {
    case .faceDown:
      return "Face Down"
    case .faceUp:
      return "Face Up"
    case .landscapeLeft:
      return "Landscape Left"
    case .landscapeRight:
      return "Landscape Right"
    case .portrait:
      return "Portrait"
    case .portraitUpsideDown:
      return "Portrait Upside Down"
    case .unknown:
      return "Unknown"
    @unknown default:
      fatalError()
    }
  }

  private var deviceFormat: String {
    switch self.device.userInterfaceIdiom {
    case .phone: return "phone"
    case .pad: return "tablet"
    case .tv: return "tv"
    default: return "unspecified"
    }
  }

  private var clientPlatform: String {
    switch self.device.userInterfaceIdiom {
    case .phone, .pad: return "ios"
    case .tv: return "tvos"
    default: return "unspecified"
    }
  }
}

// MARK: - Project Properties

private func projectProperties(
  from project: Project,
  loggedInUser: User? = nil,
  dateType: DateProtocol.Type = AppEnvironment.current.dateType,
  calendar: Calendar = AppEnvironment.current.calendar,
  prefix: String = "project_"
) -> [String: Any] {
  var props: [String: Any] = [:]

  props["backers_count"] = project.stats.backersCount
  props["subcategory"] = project.category.name
  props["subcategory_id"] = project.category.id
  props["country"] = project.country.countryCode
  props["comments_count"] = project.stats.commentsCount ?? 0
  props["currency"] = project.country.currencyCode
  props["creator_uid"] = project.creator.id
  props["deadline"] = project.dates.deadline
  props["goal"] = project.stats.goal
  props["launched_at"] = project.dates.launchedAt
  props["location"] = project.location.name
  props["name"] = project.name
  props["pid"] = project.id
  props["category"] = project.category.parent?.name
  props["category_id"] = project.category.parentId
  props["percent_raised"] = project.stats.fundingProgress
  props["state"] = project.state.rawValue
  props["static_usd_rate"] = project.stats.staticUsdRate
  props["current_pledge_amount"] = project.stats.pledged
  props["current_pledge_amount_usd"] = project.stats.pledgedUsd
  props["goal_usd"] = project.stats.goalUsd
  props["has_video"] = project.video != nil
  props["prelaunch_activated"] = project.prelaunchActivated
  props["rewards_count"] = project.rewards.count
  props["updates_count"] = project.stats.updatesCount

  let now = dateType.init().date
  props["hours_remaining"] = project.dates.hoursRemaining(from: now, using: calendar)
  props["duration"] = project.dates.duration(using: calendar)

  var userProperties: [String: Any] = [:]
  userProperties["has_watched"] = project.personalization.isStarred
  userProperties["is_backer"] = project.personalization.isBacking
  userProperties["is_project_creator"] = project.creator.id == loggedInUser?.id

  let userProps = userProperties.prefixedKeys("user_")

  return props
    .withAllValuesFrom(userProps)
    .prefixedKeys(prefix)
}

private func properties(update: Update, prefix: String = "update_") -> [String: Any] {
  var properties: [String: Any] = [:]

  properties["comments_count"] = update.commentsCount
  properties["user_has_liked"] = update.hasLiked
  properties["likes_count"] = update.likesCount
  properties["published_at"] = update.publishedAt
  properties["sequence"] = update.sequence

  return properties.prefixedKeys(prefix)
}

private func properties(comment: Comment, prefix: String = "comment_") -> [String: Any] {
  var properties: [String: Any] = [:]

  properties["body_length"] = comment.body.count

  return properties.prefixedKeys(prefix)
}

private func properties(userActivity: NSUserActivity) -> [String: Any] {
  var props: [String: Any] = [:]

  props["user_activity_type"] = userActivity.activityType
  props["user_activity_title"] = userActivity.title
  props["user_activity_webpage_url"] = userActivity.webpageURL?.absoluteString
  props["user_activity_keywords"] = Array(userActivity.keywords)

  return props
}

// MARK: - Pledge Properties

private func pledgeProperties(from reward: Reward, prefix: String = "pledge_backer_reward_")
  -> [String: Any] {
  var result: [String: Any] = [:]

  result["has_items"] = !reward.rewardsItems.isEmpty
  result["id"] = reward.id
  result["is_limited_quantity"] = reward.limit != nil
  result["is_limited_time"] = reward.endsAt != nil
  result["minimum"] = reward.minimum
  result["shipping_enabled"] = reward.shipping.enabled
  result["shipping_preference"] = reward.shipping.preference?.trackingString

  return result.prefixedKeys(prefix)
}

// MARK: - Checkout Properties

private func checkoutProperties(from data: Koala.CheckoutPropertiesData, prefix: String = "checkout_")
  -> [String: Any] {
  var result: [String: Any] = [:]

  result["amount"] = data.amount
  result["payment_type"] = data.paymentType
  result["reward_id"] = data.rewardId
  result["reward_title"] = data.rewardTitle
  result["shipping_amount"] = data.shippingAmount
  result["revenue_in_usd_cents"] = data.revenueInUsdCents
  result["reward_estimated_delivery_on"] = data.estimatedDelivery
  result["reward_shipping_enabled"] = data.shippingEnabled
  result["user_has_eligible_stored_apple_pay_card"] = data.userHasStoredApplePayCard

  return result.prefixedKeys(prefix)
}

// MARK: - Discovery Properties

private func discoveryProperties(
  from params: DiscoveryParams,
  prefix: String = "discover_"
) -> [String: Any] {
  var result: [String: Any] = [:]

  // NB: All filters should be added here since `result["everything"]` is derived from this.
  result["recommended"] = params.recommended
  result["social"] = params.social
  result["pwl"] = params.staffPicks
  result["watched"] = params.starred
  result["tag"] = params.tagId?.rawValue
  let categoryProps = params.category.map { properties(category: $0, prefix: "subcategory_") }
  let parentCategoryProps = params.category?.parent.map { properties(category: $0) }

  result = result
    .withAllValuesFrom(categoryProps ?? [:])
    .withAllValuesFrom(parentCategoryProps ?? [:])

  result["everything"] = result.isEmpty
  result["sort"] = params.sort?.rawValue
  result["ref_tag"] = RefTag.fromParams(params).stringTag
  result["search_term"] = params.query

  return result.prefixedKeys(prefix)
}

private func properties(category: KsApi.Category, prefix: String = "category_") -> [String: Any] {
  var result: [String: Any] = [:]

  result["id"] = category.intID
  result["name"] = category.name

  return result.prefixedKeys(prefix)
}

private func properties(
  shareContext: ShareContext,
  loggedInUser: User?,
  shareActivityType: UIActivity.ActivityType? = nil
) -> [String: Any] {
  var result: [String: Any] = [:]

  result["share_activity_type"] = shareActivityType?.rawValue
  result["share_type"] = shareActivityType.flatMap(shareTypeProperty)

  switch shareContext {
  case let .creatorDashboard(project):
    result = result.withAllValuesFrom(projectProperties(from: project, loggedInUser: loggedInUser))
    result["context"] = "creator_dashboard"
  case let .discovery(project):
    result = result.withAllValuesFrom(projectProperties(from: project, loggedInUser: loggedInUser))
    result["context"] = "discovery"
  case let .project(project):
    result = result.withAllValuesFrom(projectProperties(from: project, loggedInUser: loggedInUser))
    result["context"] = "project"
  case let .thanks(project):
    result = result.withAllValuesFrom(projectProperties(from: project, loggedInUser: loggedInUser))
    result["context"] = "thanks"
  case let .update(project, update):
    result = result.withAllValuesFrom(projectProperties(from: project, loggedInUser: loggedInUser))
    result = result.withAllValuesFrom(properties(update: update))
    result["context"] = "update"
  }

  return result
}

private func shareTypeProperty(_ shareType: UIActivity.ActivityType?) -> String? {
  guard let shareType = shareType else { return nil }

  if shareType == .postToFacebook {
    return "facebook"
  } else if shareType == .message {
    return "message"
  } else if shareType == .mail {
    return "email"
  } else if shareType == .copyToPasteboard {
    return "copy link"
  } else if shareType == .postToTwitter {
    return "twitter"
  } else if shareType == UIActivity.ActivityType("com.apple.mobilenotes.SharingExtension") {
    return "notes"
  } else if shareType == SafariActivityType {
    return "safari"
  } else {
    return shareType.rawValue
  }
}

// MARK: - User Properties

private func userProperties(for user: User?, config: Config?, _ prefix: String = "user_") -> [String: Any] {
  var props: [String: Any] = [:]

  props["is_admin"] = user?.isAdmin
  props["backed_projects_count"] = user?.stats.backedProjectsCount
  props["country"] = user?.location?.country ?? config?.countryCode
  props["facebook_account"] = user?.facebookConnected
  props["watched_projects_count"] = user?.stats.starredProjectsCount
  props["launched_projects_count"] = user?.stats.createdProjectsCount
  props["uid"] = user?.id

  return props.prefixedKeys(prefix)
}

extension Koala {
  public enum lens {
    public static let loggedInUser = Lens<Koala, User?>(
      view: { $0.loggedInUser },
      set: { $1.loggedInUser = $0; return $1 }
    )

    public static let config = Lens<Koala, Config?>(
      view: { $0.config },
      set: { $1.config = $0; return $1 }
    )
  }
}

extension Reward.Shipping.Preference {
  fileprivate var trackingString: String {
    switch self {
    case .none: return "none"
    case .restricted: return "restricted"
    case .unrestricted: return "unrestricted"
    }
  }
}<|MERGE_RESOLUTION|>--- conflicted
+++ resolved
@@ -40,16 +40,13 @@
     case signupButtonClicked = "Signup Button Clicked"
     case loginSubmitButtonClicked = "Log In Submit Button Clicked"
     case signupSubmitButtonClicked = "Signup Submit Button Clicked"
-<<<<<<< HEAD
     case projectPagePledgeButtonClicked = "Project Page Pledge Button Clicked"
     case selectRewardButtonClicked = "Select Reward Button Clicked"
     case pledgeSubmitButtonClicked = "Pledge Submit Button Clicked"
     case checkoutPaymentPageViewed = "Checkout Payment Page Viewed"
-=======
     case thanksPageViewed = "Thanks Page Viewed"
     case forgotPasswordViewed = "Forgot Password Viewed"
     case twoFactorConfirmationViewed = "Two-Factor Confirmation Viewed"
->>>>>>> 4aba0cf7
 
     static func allWhiteListedEvents() -> [String] {
       return DataLakeWhiteListedEvent.allCases.map { $0.rawValue }
