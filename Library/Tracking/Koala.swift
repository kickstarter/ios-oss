--- conflicted
+++ resolved
@@ -1998,28 +1998,7 @@
     props["app_version"] = self.bundle.infoDictionary?["CFBundleVersion"]
     props["app_release"] = self.bundle.infoDictionary?["CFBundleShortVersionString"]
     props["screen_width"] = UInt(self.screen.bounds.width)
-<<<<<<< HEAD
     props["user_agent"] = Service.userAgent
-=======
-    props["screen_height"] = UInt(self.screen.bounds.height)
-    props["device_orientation"] = Koala.deviceOrientation
-    props["is_voiceover_running"] = AppEnvironment.current.isVoiceOverRunning()
-    props["preferred_content_size_category"] = self.preferredContentSizeCategory?.rawValue
-
-    props["mp_lib"] = "kickstarter_ios"
-    props["koala_lib"] = "kickstarter_ios"
-
-    props["client_type"] = "native"
-    props["device_format"] = self.deviceFormat
-    props["client_platform"] = self.clientPlatform
-    props["cellular_connection"] = CTTelephonyNetworkInfo().serviceCurrentRadioAccessTechnology
-    props["wifi_connection"] = Reachability.current == .wifi
-
-    if let loggedInUser = self.loggedInUser {
-      properties(user: loggedInUser).forEach { props[$0] = $1 }
-    }
-    props["user_is_admin"] = self.loggedInUser?.isAdmin
->>>>>>> b6ca3efe
     props["user_logged_in"] = self.loggedInUser != nil
     props["wifi_connection"] = Reachability.current == .wifi
     props["client_platform"] = self.clientPlatform
