--- conflicted
+++ resolved
@@ -1473,26 +1473,18 @@
     )
   }
 
-<<<<<<< HEAD
-  public func trackCreatorDetailsClicked(project: Project,
-                                         location: LocationContext,
-                                         refTag: RefTag?,
-                                         cookieRefTag: RefTag? = nil,
-                                         optimizelyProperties: [String: Any]? = nil) {
-    var props = projectProperties(from: project, loggedInUser: self.loggedInUser)
-
-    if let optimizelyProperties = optimizelyProperties {
-      props = props.withAllValuesFrom(optimizelyProperties)
-    }
-=======
   public func trackCreatorDetailsClicked(
     project: Project,
     location: LocationContext,
     refTag: RefTag?,
-    cookieRefTag: RefTag? = nil
+    cookieRefTag: RefTag? = nil,
+    optimizelyProperties: [String: Any]? = nil
   ) {
-    let props = projectProperties(from: project, loggedInUser: self.loggedInUser)
->>>>>>> 262122f2
+    var props = projectProperties(from: project, loggedInUser: self.loggedInUser)
+
+    if let optimizelyProperties = optimizelyProperties {
+      props = props.withAllValuesFrom(optimizelyProperties)
+    }
 
     self.track(
       event: DataLakeWhiteListedEvent.creatorDetailsClicked.rawValue,
