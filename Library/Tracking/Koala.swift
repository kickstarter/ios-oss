--- conflicted
+++ resolved
@@ -40,14 +40,11 @@
     case loginOrSignupButtonClicked = "Log In or Signup Button Clicked"
     case loginOrSignupPageViewed = "Log In or Signup Page Viewed"
     case loginSubmitButtonClicked = "Log In Submit Button Clicked"
-<<<<<<< HEAD
     case managePledgeButtonClicked = "Manage Pledge Button Clicked"
-=======
     case onboardingCarouselSwiped = "Onboarding Carousel Swiped"
     case onboardingContinueButtonClicked = "Onboarding Continue Button Clicked"
     case onboardingGetStartedButtonClicked = "Onboarding Get Started Button Clicked"
     case onboardingSkipButtonClicked = "Onboarding Skip Button Clicked"
->>>>>>> ab767096
     case pledgeSubmitButtonClicked = "Pledge Submit Button Clicked"
     case projectPagePledgeButtonClicked = "Project Page Pledge Button Clicked"
     case projectPageViewed = "Project Page Viewed"
@@ -77,11 +74,8 @@
     case landingPage = "landing_page" // LandingViewController
     case login = "login_screen" // LoginViewController
     case loginTout = "login_or_signup_screen" // LoginToutViewController
-<<<<<<< HEAD
     case managePledgeScreen = "manage_pledge_screen" // ManagePledgeViewController
-=======
     case onboarding // CategorySelectionViewController, CuratedProjectsViewController
->>>>>>> ab767096
     case pledgeAddNewCard = "pledge_add_new_card_screen" // AddNewCardViewController
     case pledgeScreen = "pledge_screen" // PledgeViewController
     case projectPage = "project_screen" // ProjectPamphletViewController
