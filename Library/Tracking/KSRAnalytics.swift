import AppboySegment
import KsApi
import PassKit
import Prelude
import UIKit

public final class KSRAnalytics {
  private let bundle: NSBundleType
  internal private(set) var config: Config?
  private let device: UIDeviceType
  private(set) var loggedInUser: User?
  private var appTrackingTransparency: AppTrackingTransparencyType?
  public var logEventCallback: ((String, [String: Any]) -> Void)?
  private let screen: UIScreenType
  private var segmentClient: (TrackingClientType & IdentifyingTrackingClient)?

  /// Configures `KSRAnalytics` with a Segment tracking client. Call is idempotent and will only set once.
  public func configureSegmentClient(_ segmentClient: TrackingClientType & IdentifyingTrackingClient) {
    guard self.segmentClient == nil else { return }
    self.segmentClient = segmentClient
  }

  private enum SegmentEvent: String, CaseIterable {
    case cardClicked = "Card Clicked"
    case ctaClicked = "CTA Clicked"
    case pageViewed = "Page Viewed"
    case videoPlaybackStarted = "Video Playback Started"
  }

  /// Determines the screen from which the event is sent.
  public enum PageContext: String {
    case activities = "activity_feed" // ActivitiesViewController
    case addOnsSelection = "add_ons" // RewardAddOnSelectionViewController
    case changePayment = "change_payment" // PledgeViewController
    case checkout // // PledgeViewController
    case creatorDashboard = "creator_dashboard" // DashboardViewController
    case discovery = "discover" // DiscoveryViewController
    case forgotPassword = "forgot_password" // ResetPasswordViewController
    case login = "log_in" // LoginViewController
    case loginTout = "log_in_sign_up" // LoginToutViewController
    case managePledgeScreen = "manage_pledge" // ManagePledgeViewController
    case messages // MessagesViewController
    case onboarding // CategorySelectionViewController, CuratedProjectsViewController
    case pledgeAddNewCard = "pledge_add_new_card"
    case pledgeManager = "pledge_manager" // PPOView
    case pledgeScreen = "pledge" // PledgeViewController
    case project // ProjectPageViewController
    case projectAlerts = "project_alerts" // PPOView
    case profile // BackerDashboardProjectsViewController
    case rewards // RewardsViewController
    case search // SearchViewController
    case settingsAddNewCard = "settings_add_new_card"
    case signup = "sign_up" // SignupViewController
    case thanks // ThanksViewController
    case twoFactorAuth = "two_factor_auth" // TwoFactorViewController
    case updatePledge = "update_pledge" // PledgeViewController
  }

  /// Determines the authentication type for login or signup events.
  public enum AuthType {
    case email
    case facebook

    var trackingString: String {
      switch self {
      case .email: return "Email"
      case .facebook: return "Facebook"
      }
    }
  }

  /**
   Determines the place from which the external link was presented.

   - projectCreator: The creator profile, usually seen by pressing the creator's name on the project page.
   - projectUpdate: The page for a specific project update.
   - projectUpdates: The project updates page.

   **/
  public enum ExternalLinkContext {
    case projectCreator
    case projectUpdate
    case projectUpdates

    var trackingString: String {
      switch self {
      case .projectCreator:
        return "project_creator"
      case .projectUpdate:
        return "project_update"
      case .projectUpdates:
        return "project_updates"
      }
    }
  }

  /**
   Determines the place from which the message dialog was presented.

   - backerModal:     The backing view, usually seen by pressing "View pledge" on the project page.
   - creatorActivity: The creator's activity feed.
   - messages:        The messages inbox.
   - projectMessages: The messages inbox for a particular project of a creator's.
   - projectPage:     The project page.
   */
  public enum MessageDialogContext: String, Equatable {
    case backerModal = "backer_modal"
    case creatorActivity = "creator_activity"
    case messages
    case projectMessages = "project_messages"
    case projectPage = "project_page"
  }

  /**
   Determines the place from which the comments dialog was presented.

   - projectActivity: The creator's project activity screen.
   - projectComments: The comments screen for a project.
   - updateComments:  The comments screen for an update.
   */
  public enum CommentDialogContext {
    case projectActivity
    case projectComments
    case updateComments

    var trackingString: String {
      switch self {
      case .projectActivity: return "project_activity"
      case .projectComments: return "project_comments"
      case .updateComments: return "update_comments"
      }
    }
  }

  /**
   Indicates which button or link the user has clicked or tapped; describes CTA Clicked events.
   */
  public enum CTAContext {
    case addOnsContinue
    case blockUser
    case confirmInitiate
    case confirmSubmit
    case creatorDashboard
    case creatorDetails
    case discover
    case discoverFilter
    case discoverSort
    case edit
    case fixPledgeInitiate
    case forgotPassword
    case logInInitiate
    case logInOrSignUp
    case logInSubmit
    case messageCreatorInitiate
    case pledgeConfirm
    case pledgeInitiate
    case pledgeSubmit
    case project
    case projectSelect
    case projectUpdateCreateDraft
    case rewardContinue
    case search
    case signUpInitiate
    case signUpSubmit
    case surveyResponseInitiate
    case watchProject

    var trackingString: String {
      switch self {
      case .addOnsContinue: return "add_ons_continue"
      case .blockUser: return "block_user"
      case .confirmInitiate: return "confirm_initiate"
      case .confirmSubmit: return "confirm_submit"
      case .creatorDashboard: return "creator_dashboard"
      case .creatorDetails: return "creator_details"
      case .discover: return "discover"
      case .discoverFilter: return "discover_filter"
      case .discoverSort: return "discover_sort"
      case .edit: return "edit"
      case .fixPledgeInitiate: return "fix_pledge_initiate"
      case .forgotPassword: return "forgot_password"
      case .messageCreatorInitiate: return "message_creator_initiate"
      case .pledgeInitiate: return "pledge_initiate"
      case .pledgeConfirm: return "pledge_confirm"
      case .pledgeSubmit: return "pledge_submit"
      case .project: return "project"
      case .projectSelect: return "creator_project_select"
      case .projectUpdateCreateDraft: return "creator_project_update_create_draft"
      case .logInInitiate: return "log_in_initiate"
      case .logInOrSignUp: return "log_in_or_sign_up"
      case .logInSubmit: return "log_in_submit"
      case .rewardContinue: return "reward_continue"
      case .search: return "search"
      case .signUpInitiate: return "sign_up_initiate"
      case .signUpSubmit: return "sign_up_submit"
      case .surveyResponseInitiate: return "survey_response_initiate"
      case .watchProject: return "watch_project"
      }
    }
  }

  /// Determines which gesture was used.
  public enum GestureType: String {
    case swipe
    case tap

    fileprivate var trackingString: String {
      switch self {
      case .swipe: return "swipe"
      case .tap: return "tap"
      }
    }
  }

  /**
   Determines the place from which the newsletter toggle was presented.

   - facebook: The Facebook confirmation signup screen.
   - settings: The settings screen.
   - signup: The signup screen.
   - thanks: The thanks page games modal.
   */
  public enum NewsletterContext {
    case facebookSignup
    case settings
    case signup
    case thanks

    var trackingString: String {
      switch self {
      case .facebookSignup: return "facebook_signup"
      case .settings: return "settings"
      case .signup: return "signup"
      case .thanks: return "thanks"
      }
    }
  }

  public enum ManagePledgeMenuCTAType {
    case cancelPledge
    case changePaymentMethod
    case chooseAnotherReward
    case contactCreator
    case updatePledge
    case viewRewards

    var trackingString: String {
      switch self {
      case .cancelPledge: return "cancel_pledge"
      case .changePaymentMethod: return "change_payment_method"
      case .chooseAnotherReward: return "choose_another_reward"
      case .contactCreator: return "contact_creator"
      case .updatePledge: return "update_pledge"
      case .viewRewards: return "view_rewards"
      }
    }
  }

  public enum CheckoutPageContext {
    case paymentsPage
    case projectPage
    case rewardSelection

    fileprivate var trackingString: String {
      switch self {
      case .paymentsPage: return "Payments Page"
      case .projectPage: return "Project Page"
      case .rewardSelection: return "Reward Selection"
      }
    }
  }

  /**
   A tab or section within a grouping of content.
   - backed: Section of BackerDashboardProjectViewController for backed Projects
   - comments: Section of Project overview screen
   - overview: Project overview landing screen
   - updates: Section of project overview screen.
   - watched:Section of BackerDashboardProjectViewController for saved Projects
   - tabSelected: Navigation tab of ProjectPageViewController.
   */
  public enum SectionContext {
    case backed
    case backerSurvey
    case comments
    case dashboard
    case overview
    case updates
    case watched
    case tabSelected(TabContext)

    var trackingString: String {
      switch self {
      case .backed: return "backed"
      case .backerSurvey: return "backer_survey"
      case .comments: return "comments"
      case .dashboard: return "dashboard"
      case .overview: return "overview"
      case .updates: return "updates"
      case .watched: return "watched"
      case let .tabSelected(tabContext): return tabContext.trackingString
      }
    }

    public enum TabContext {
      case overview
      case risks
      case campaign
      case useOfAI
      case faqs
      case environmentalCommitments

      var trackingString: String {
        switch self {
        case .overview: return "overview"
        case .risks: return "risks"
        case .campaign: return "campaign"
        case .useOfAI: return "use_of_ai"
        case .faqs: return "faq"
        case .environmentalCommitments: return "environment"
        }
      }
    }
  }

  /**
   Contextual details about an event that was fired that aren't captured in other context properties
   */
  public enum TypeContext {
    case address
    case allProjects
    case amountGoal
    case amountPledged
    case apple
    case applePay
    case backed
    case categoryName
    case cancel
    case creditCard
    case confirm
    case discovery(DiscoverySortContext)
    case facebook
    case initiate
    case location
    case percentRaised
    case pledge(PledgeContext)
    case projectState
    case pwl
    case recommended
    case results
    case searchTerm
    case social
    case subcategoryName
    case subscriptionFalse
    case subscriptionTrue
    case tag
    case unwatch
    case watch
    case watched

    /**
     Initialize a `TypeContext` value with `DiscoveryParams` for use with discovery filters..

     - parameter params: a `DiscoveryParams` object
     */
    init(params: DiscoveryParams) {
      if let recommended = params.recommended, recommended {
        self = .recommended
      } else if let starred = params.starred, starred {
        self = .watched
      } else if let social = params.social, social {
        self = .social
      } else {
        self = .results
      }
    }

    public enum DiscoverySortContext {
      case endingSoon
      case magic
      case newest
      case popular

      var trackingString: String {
        switch self {
        case .endingSoon: return "ending_soon"
        case .magic: return "magic"
        case .newest: return "newest"
        case .popular: return "popular"
        }
      }
    }

    public enum PledgeContext {
      case fixErroredPledge
      case newPledge
      case managePledge

      var trackingString: String {
        switch self {
        case .fixErroredPledge: return "fix_errored_pledge"
        case .newPledge: return "new_pledge"
        case .managePledge: return "manage_pledge"
        }
      }
    }

    var trackingString: String {
      switch self {
      case .allProjects: return "all"
      case .amountGoal: return "amount_goal"
      case .amountPledged: return "amount_pledged"
      case .apple: return "apple"
      case .applePay: return "apple_pay"
      case .backed: return "backed"
      case .cancel: return "cancel"
      case .categoryName: return "category_name"
      case .confirm: return "confirm"
      case .creditCard: return "credit_card"
      case let .discovery(discoveryContext): return discoveryContext.trackingString
      case .facebook: return "facebook"
      case .initiate: return "initiate"
      case .location: return "location"
      case .percentRaised: return "percent_raised"
      case let .pledge(pledgeContext): return pledgeContext.trackingString
      case .projectState: return "project_state"
      case .pwl: return "pwl"
      case .recommended: return "recommended"
      case .results: return "results"
      case .searchTerm: return "search_term"
      case .social: return "social"
      case .subcategoryName: return "subcategory_name"
      case .subscriptionFalse: return "subscription_false"
      case .subscriptionTrue: return "subscription_true"
      case .tag: return "tag"
      case .unwatch: return "unwatch"
      case .watch: return "watch"
      case .watched: return "watched"
      case .address: return "address"
      }
    }
  }

  /**
   A context providing additional details about the location the event occurs.
   */
  public enum LocationContext {
    case accountMenu
    case curated
    case creatorDetailsMenu
    case discoverAdvanced
    case discoverOverlay
    case globalNav
    case recommendations
    case searchResults

    var trackingString: String {
      switch self {
      case .accountMenu: return "account_menu"
      case .curated: return "curated"
      case .creatorDetailsMenu: return "creator_details_menu"
      case .discoverAdvanced: return "discover_advanced"
      case .discoverOverlay: return "discover_overlay"
      case .globalNav: return "global_nav"
      case .recommendations: return "recommendations"
      case .searchResults: return "search_results"
      }
    }
  }

  /**
   Determines the place from which the update was presented.

   - activity:        The activity feed.
   - activitySample:  The activity sample in Discovery.
   - creatorActivity: The creator's activity feed.
   - deepLink:        A deep link, including push notification.
   - draftPreview:    The update draft editor.
   - updates:         The updates index.
   */
  public enum UpdateContext {
    case activity
    case activitySample
    case creatorActivity
    case deepLink
    case draftPreview
    case updates

    fileprivate var trackingString: String {
      switch self {
      case .activity: return "activity"
      case .activitySample: return "activity_sample"
      case .creatorActivity: return "creator_activity"
      case .deepLink: return "deep_link"
      case .draftPreview: return "draft_preview"
      case .updates: return "updates"
      }
    }
  }

  public enum TabBarItemLabel: String {
    case discovery
    case activity
    case search
    case dashboard
    case profile

    var trackingString: String {
      return self.rawValue
    }
  }

  public struct CheckoutPropertiesData: Equatable {
    let addOnsCountTotal: Int?
    let addOnsCountUnique: Int?
    let addOnsMinimumUsd: Double
    let bonusAmountInUsd: Decimal?
    let checkoutId: String?
    let estimatedDelivery: TimeInterval?
    let paymentType: String?
    let revenueInUsd: Decimal
    let rewardId: String
    let rewardMinimumUsd: Decimal
    let rewardTitle: String?
    let shippingEnabled: Bool
    let shippingAmountUsd: Double?
    let userHasStoredApplePayCard: Bool
  }

  public struct PledgedProjectOverviewProperties {
    let addressLocksSoonCount: Int
    let surveyAvailableCount: Int
    let paymentFailedCount: Int
    let cardAuthRequiredCount: Int
    let total: Int?
    let page: Int?

    public init(
      addressLocksSoonCount: Int,
      surveyAvailableCount: Int,
      paymentFailedCount: Int,
      cardAuthRequiredCount: Int,
      total: Int?,
      page: Int?
    ) {
      self.addressLocksSoonCount = addressLocksSoonCount
      self.surveyAvailableCount = surveyAvailableCount
      self.paymentFailedCount = paymentFailedCount
      self.cardAuthRequiredCount = cardAuthRequiredCount
      self.total = total
      self.page = page
    }
  }

  public init(
    bundle: NSBundleType = Bundle.main,
    config: Config? = nil,
    device: UIDeviceType = UIDevice.current,
    loggedInUser: User? = nil,
    screen: UIScreenType = UIScreen.main,
    segmentClient: (TrackingClientType & IdentifyingTrackingClient)? = nil,
    appTrackingTransparency: AppTrackingTransparencyType? = nil
  ) {
    self.bundle = bundle
    self.config = config
    self.device = device
    self.loggedInUser = loggedInUser
    self.screen = screen
    self.segmentClient = segmentClient
    self.appTrackingTransparency = appTrackingTransparency
  }

  /// Configure Tracking Client's supporting user identity
  public func identify(newUser: User?) {
    guard let newUser = newUser else {
      self.segmentClient?.reset()
      return
    }

    let newData = KSRAnalyticsIdentityData(newUser)
    self.segmentClient?.identify(
      "\(newData.userId)",
      traits: newData.allTraits
    )
  }

  // MARK: - Activity

  /// Call when the user is logged out, on the `Activity` tab and taps the `Explore Projects`button.
  public func trackExploreButtonClicked() {
    let properties = contextProperties(ctaContext: .discover, page: .activities)
    self.track(
      event: SegmentEvent.ctaClicked.rawValue,
      properties: properties
    )
  }

  // MARK: - Pledged Project Overview Events

  public func trackPPODashboardOpens(properties: PledgedProjectOverviewProperties) {
    let properties = contextProperties(page: .projectAlerts)
      .withAllValuesFrom(pledgedProjectOverviewProperties(from: properties))
    self.track(
      event: SegmentEvent.pageViewed.rawValue,
      properties: properties
    )
  }

  public func trackPPOMessagingCreator(
    from project: any ProjectAnalyticsProperties,
    creatorUID: String,
    properties: PledgedProjectOverviewProperties
  ) {
    let properties = contextProperties(ctaContext: .messageCreatorInitiate, page: .projectAlerts)
      .withAllValuesFrom(projectProperties(from: project))
      .withAllValuesFrom(pledgedProjectOverviewProperties(from: properties))
      .withAllValuesFrom(["interaction_target_uid": creatorUID])
    self.track(
      event: SegmentEvent.ctaClicked.rawValue,
      properties: properties
    )
  }

  public func trackPPOFixingPaymentFailure(
    project: any ProjectAnalyticsProperties,
    properties: PledgedProjectOverviewProperties
  ) {
    let props = contextProperties(ctaContext: .fixPledgeInitiate, page: .projectAlerts)
      .withAllValuesFrom(projectProperties(from: project))
      .withAllValuesFrom(pledgedProjectOverviewProperties(from: properties))

    self.track(
      event: SegmentEvent.ctaClicked.rawValue,
      properties: props
    )
  }

  public func trackPPOOpeningSurvey(
    project: any ProjectAnalyticsProperties,
    properties: PledgedProjectOverviewProperties
  ) {
    let props = contextProperties(
      ctaContext: .surveyResponseInitiate,
      page: .projectAlerts
    )
    .withAllValuesFrom(projectProperties(from: project))
    .withAllValuesFrom(pledgedProjectOverviewProperties(from: properties))

    self.track(
      event: SegmentEvent.ctaClicked.rawValue,
      properties: props
    )
  }

  public func trackPPOInitiateConfirmingAddress(
    project: any ProjectAnalyticsProperties,
    properties: PledgedProjectOverviewProperties
  ) {
    let props = contextProperties(
      ctaContext: .confirmInitiate,
      page: .projectAlerts,
      typeContext: .address
    )
    .withAllValuesFrom(projectProperties(from: project))
    .withAllValuesFrom(pledgedProjectOverviewProperties(from: properties))

    self.track(
      event: SegmentEvent.ctaClicked.rawValue,
      properties: props
    )
  }

  public func trackPPOSubmitAddressConfirmation(
    project: any ProjectAnalyticsProperties,
    properties: PledgedProjectOverviewProperties
  ) {
    let props = contextProperties(
      ctaContext: .confirmSubmit,
      page: .projectAlerts,
      typeContext: .address
    )
    .withAllValuesFrom(projectProperties(from: project))
    .withAllValuesFrom(pledgedProjectOverviewProperties(from: properties))

    self.track(
      event: SegmentEvent.ctaClicked.rawValue,
      properties: props
    )
  }

  public func trackPPOEditAddress(
    project: any ProjectAnalyticsProperties,
    properties: PledgedProjectOverviewProperties
  ) {
    let props = contextProperties(
      ctaContext: .edit,
      page: .projectAlerts,
      typeContext: .address
    )
    .withAllValuesFrom(projectProperties(from: project))
    .withAllValuesFrom(pledgedProjectOverviewProperties(from: properties))

    self.track(
      event: SegmentEvent.ctaClicked.rawValue,
      properties: props
    )
  }

  // MARK: - Application Lifecycle

  /**
   Called when the user selected a tab bar item.

   - parameter tabBarItemLabel: The tab the user is navigating to.
   - parameter previousTabBarItemLabel: The tab the user is navigating from.
   */
  public func trackTabBarClicked(
    tabBarItemLabel: TabBarItemLabel,
    previousTabBarItemLabel: TabBarItemLabel
  ) {
    let page = pageContext(from: previousTabBarItemLabel)
    switch tabBarItemLabel {
    case .discovery:
      let properties = contextProperties(
        ctaContext: .discover,
        page: page,
        locationContext: .globalNav
      )
      self.track(
        event: SegmentEvent.ctaClicked.rawValue,
        properties: properties
      )
    default:
      return
    }
  }

  /**
   Called when the user specifically taps on the Search TabBarItem

   - parameter prevTabBarItemLabel: The tab the user was on before clicking search.
   */

  public func trackSearchTabBarClicked(prevTabBarItemLabel: TabBarItemLabel) {
    let page = pageContext(from: prevTabBarItemLabel)
    let properties = contextProperties(
      ctaContext: .search,
      page: page,
      locationContext: .globalNav
    )
    self.track(
      event: SegmentEvent.ctaClicked.rawValue,
      properties: properties
    )
  }

  // MARK: - Block User Events

  /**
   Call when a user attempts to block a user and when blocking succeeds

   - parameter project: The project being viewed.
   - parameter page: The `PageContext` representing the specific area the UI is interacted in
   - parameter sectionContext: The optional `SectionContext` representing the grouping of content
   - parameter locationContext: The optional `LocationContext` representing additional details of the UI interaction
   - parameter typeContext: Additional information about where in the flow the event emitted.
   - parameter targetUserId: The uid of the user who is potentially being blocked.
   */

  public func trackBlockedUser(
    _ project: any ProjectAnalyticsProperties,
    page: KSRAnalytics.PageContext,
    sectionContext: KSRAnalytics.SectionContext? = nil,
    locationContext: KSRAnalytics.LocationContext? = nil,
    typeContext: KSRAnalytics.TypeContext,
    targetUserId: String
  ) {
    let props = projectProperties(from: project, loggedInUser: self.loggedInUser)
      .withAllValuesFrom(contextProperties(
        ctaContext: .blockUser,
        page: page,
        sectionContext: sectionContext,
        typeContext: typeContext,
        locationContext: locationContext
      ))
      .withAllValuesFrom(interactionProperties(targetUserId: targetUserId))

    self.track(
      event: SegmentEvent.ctaClicked.rawValue,
      properties: props
    )
  }

  // MARK: - Discovery Events

  /**
   Call when a discovery page is viewed and the first page is loaded.

   - parameter params: The params used for the discovery search.
   */

  public func trackDiscovery(params: DiscoveryParams) {
    let properties = contextProperties(page: .discovery)
      .withAllValuesFrom(discoveryProperties(from: params))

    self.track(
      event: SegmentEvent.pageViewed.rawValue,
      properties: properties
    )
  }

  /**
   Call when a filter is selected from the Explore modal.

   - parameter params: The params selected from the modal.
   - parameter typeContext: The context of the selected filter.
   - parameter locationContext: Represents additional details of the UI interaction
   */
  public func trackDiscoveryModalSelectedFilter(
    params: DiscoveryParams,
    typeContext: TypeContext,
    locationContext: LocationContext
  ) {
    let props = discoveryProperties(from: params)
      .withAllValuesFrom(
        contextProperties(
          ctaContext: .discoverFilter,
          page: .discovery,
          typeContext: typeContext,
          locationContext: locationContext
        )
      )
    self.track(
      event: SegmentEvent.ctaClicked.rawValue,
      properties: props
    )
  }

  /**
   Called when saved is selected from profile.

   - parameter params: The params selected from the modal.
   */
  public func trackProfilePageFilterSelected(
    params: DiscoveryParams
  ) {
    let props = discoveryProperties(from: params)
      .withAllValuesFrom(
        contextProperties(
          ctaContext: .discoverFilter,
          page: .discovery,
          typeContext: .watched,
          locationContext: .accountMenu
        )
      )
    self.track(
      event: SegmentEvent.ctaClicked.rawValue,
      properties: props
    )
  }

  /**
   Call when the user swipes between sorts or selects a sort.

   if a user is on Discover Advanced and has results sorted by magic, but then clicks the button to sort by popularity,
   that would be discover_sort = magic, context_cta = discover_sort, context_type = popular, context_location = discover_advanced, context_page = discover.

   - parameter prevSort: The last sort selected before the new sort.
   - parameter params: additional parameters associated with the current selected sort.
   - parameter discoverySortContext: the context of the selected sort
   */
  public func trackDiscoverySelectedSort(
    prevSort: DiscoveryParams.Sort,
    params: DiscoveryParams,
    discoverySortContext: TypeContext.DiscoverySortContext
  ) {
    let props = discoveryProperties(from: params)
      .withAllValuesFrom([
        "discover_sort": prevSort.trackingString
      ])
      .withAllValuesFrom(
        contextProperties(
          ctaContext: .discoverSort,
          page: .discovery,
          typeContext: .discovery(discoverySortContext),
          locationContext: .discoverAdvanced
        )
      )

    self.track(
      event: SegmentEvent.ctaClicked.rawValue,
      properties: props
    )
  }

  /**
   Call when a project card is clicked from a list of projects
   - parameter page: The `PageContext` representing the specific area the UI is interacted in
   - parameter checkoutData: The `CheckoutPropertiesData` associated with this specific checkout instance
   - parameter project: The `Project` corresponding to the card that was clicked
   - parameter typeContext: Additional information about an event that was not captured in other context properties for the `Project` tapped.
   - parameter location: The optional `LocationContext` representing additional details of the UI interaction
   - parameter params: The optional `DiscoveryParams  ` associated with the list of projects
   - parameter reward: The optional `Reward  ` for the selected `Project`
   - parameter section: The optional `SectionContext  ` representing the grouping of content
   */

  public func trackProjectCardClicked(
    page: PageContext,
    project: any ProjectAnalyticsProperties,
    checkoutData: CheckoutPropertiesData? = nil,
    typeContext: TypeContext? = nil,
    location: LocationContext? = nil,
    params: DiscoveryParams? = nil,
    reward: Reward? = nil,
    section: SectionContext? = nil
  ) {
    var props = projectProperties(from: project, loggedInUser: self.loggedInUser)
      .withAllValuesFrom(contextProperties(
        ctaContext: .project,
        page: page,
        sectionContext: section,
        typeContext: typeContext,
        locationContext: location
      ))

    if let checkoutProps = checkoutData {
      props = props.withAllValuesFrom(checkoutProperties(from: checkoutProps, and: reward))
    }

    if let discoveryParams = params {
      props = props.withAllValuesFrom(discoveryProperties(from: discoveryParams))
    }

    self.track(
      event: SegmentEvent.ctaClicked.rawValue,
      properties: props
    )
  }

  /**
   Call when a video starts playing on a project

   - parameter project: The `Project` corresponding to the video that started playing.
   - parameter videoLength: The length of video in seconds
   - parameter videoPosition: The index position of the playhead, in seconds
   */

  public func trackProjectVideoPlaybackStarted(
    project: any ProjectAnalyticsProperties,
    videoLength: Int,
    videoPosition: Int
  ) {
    let props = projectProperties(from: project, loggedInUser: self.loggedInUser)
      .withAllValuesFrom(videoProperties(videoLength: videoLength, videoPosition: videoPosition))
      .withAllValuesFrom(contextProperties(page: .project))

    self.track(
      event: SegmentEvent.videoPlaybackStarted.rawValue,
      properties: props
    )
  }

  // MARK: - Pledge Events

  public func trackAddOnsContinueButtonClicked(
    project: any ProjectAnalyticsProperties,
    reward: Reward,
    checkoutData: CheckoutPropertiesData,
    refTag: RefTag?
  ) {
    let props = projectProperties(from: project, loggedInUser: self.loggedInUser)
      .withAllValuesFrom(contextProperties(ctaContext: .addOnsContinue, page: .addOnsSelection))
      .withAllValuesFrom(checkoutProperties(from: checkoutData, and: reward))
    self.track(
      event: SegmentEvent.ctaClicked.rawValue,
      properties: props,
      refTag: refTag?.stringTag
    )
  }

  public func trackAddOnsPageViewed(
    project: any ProjectAnalyticsProperties,
    reward: Reward,
    checkoutData: CheckoutPropertiesData,
    refTag: RefTag?
  ) {
    let props = projectProperties(from: project, loggedInUser: self.loggedInUser)
      .withAllValuesFrom(checkoutProperties(from: checkoutData, and: reward))
      .withAllValuesFrom(contextProperties(page: .addOnsSelection))

    self.track(
      event: SegmentEvent.pageViewed.rawValue,
      properties: props,
      refTag: refTag?.stringTag
    )
  }

  public func trackPledgeCTAButtonClicked(
    stateType: PledgeStateCTAType,
    project: any ProjectAnalyticsProperties
  ) {
    let props = projectProperties(from: project, loggedInUser: self.loggedInUser)
      .withAllValuesFrom(contextProperties(page: .project))

    switch stateType {
    case .pledge:
      let allProps = props
        .withAllValuesFrom([:])
        .withAllValuesFrom(contextProperties(ctaContext: .pledgeInitiate))
        .withAllValuesFrom(props)

      self.track(
        event: SegmentEvent.ctaClicked.rawValue,
        properties: allProps
      )
    default:
      return
    }
  }

  public func trackManagePledgePageViewed(
    project: any ProjectAnalyticsProperties,
    reward: Reward,
    checkoutData: CheckoutPropertiesData
  ) {
    let props = projectProperties(from: project, loggedInUser: self.loggedInUser)
      .withAllValuesFrom(checkoutProperties(from: checkoutData, and: reward))
      .withAllValuesFrom(contextProperties(page: .managePledgeScreen))

    self.track(
      event: SegmentEvent.pageViewed.rawValue,
      properties: props
    )
  }

  /* Call when a reward is selected

   parameters:
   - project: the project being pledged to
   - reward: the selected reward
   - checkoutPropertiesData: the `CheckoutPropertiesData` associated with the given project and reward
   - refTag: the optional RefTag associated with the pledge
   */

  public func trackRewardClicked(
    project: any ProjectAnalyticsProperties,
    reward: Reward,
    checkoutPropertiesData: KSRAnalytics.CheckoutPropertiesData,
    refTag: RefTag?
  ) {
    let props = projectProperties(from: project, loggedInUser: self.loggedInUser)
      .withAllValuesFrom(contextProperties(ctaContext: .rewardContinue, page: .rewards))
      .withAllValuesFrom(checkoutProperties(from: checkoutPropertiesData, and: reward))

    self.track(
      event: SegmentEvent.ctaClicked.rawValue,
      properties: props,
      refTag: refTag?.stringTag
    )
  }

  /* Call when the rewards carousel is viewed

   parameters:
   - project: the project being pledged to
   - checkoutPropertiesData: the `CheckoutPropertiesData` associated with the given project and reward
   - refTag: the optional RefTag associated with the pledge
   */

  public func trackRewardsViewed(
    project: any ProjectAnalyticsProperties,
    checkoutPropertiesData: KSRAnalytics.CheckoutPropertiesData,
    refTag: RefTag?
  ) {
    let props = projectProperties(from: project, loggedInUser: self.loggedInUser)
      .withAllValuesFrom(checkoutProperties(from: checkoutPropertiesData))
      .withAllValuesFrom(contextProperties(page: .rewards))

    self.track(
      event: SegmentEvent.pageViewed.rawValue,
      properties: props,
      refTag: refTag?.stringTag
    )
  }

  /* Call when the PledgeViewController is shown.

   parameters:
   - project: the project being pledged to
   - reward: the chosen reward
   - pledgeViewContext: The specific context applicable to the PledgeViewModel
   - checkoutData: the `CheckoutPropertiesData` associated with the given project and reward
   - refTag: the associated RefTag for the pledge

   */

  public func trackCheckoutPaymentPageViewed(
    project: any ProjectAnalyticsProperties,
    reward: Reward,
    pledgeViewContext: PledgeViewContext,
    checkoutData: CheckoutPropertiesData,
    refTag: RefTag?
  ) {
    var props = projectProperties(from: project, loggedInUser: self.loggedInUser)
      .withAllValuesFrom(checkoutProperties(from: checkoutData, and: reward))

    switch pledgeViewContext {
    case .pledge, .latePledge:
      props = props.withAllValuesFrom(contextProperties(page: .checkout))
    case .changePaymentMethod:
      props = props.withAllValuesFrom(contextProperties(page: .changePayment))
    case .update, .updateReward:
      props = props.withAllValuesFrom(contextProperties(page: .updatePledge))
    default:
      return
    }

    self.track(
      event: SegmentEvent.pageViewed.rawValue,
      properties: props,
      refTag: refTag?.stringTag
    )
  }

  /* Call when the Pledge button or Apple Pay button is clicked

   parameters:
   - project: the project being pledged to
   - reward: the chosen reward
   - typeContext: The context of the pledge submit button for a project.
   - checkoutData: all the checkout data associated with the pledge
   - refTag: the associated RefTag for the pledge

   */

  public func trackPledgeSubmitButtonClicked(
    project: any ProjectAnalyticsProperties,
    reward: Reward,
    typeContext: TypeContext,
    checkoutData: CheckoutPropertiesData,
    refTag: RefTag?
  ) {
    let props = projectProperties(from: project, loggedInUser: self.loggedInUser)
      .withAllValuesFrom(checkoutProperties(from: checkoutData, and: reward))
      // the context is always "newPledge" for this event
      .withAllValuesFrom(contextProperties(
        ctaContext: .pledgeSubmit,
        page: .checkout,
        typeContext: typeContext
      ))

    self.track(
      event: SegmentEvent.ctaClicked.rawValue,
      properties: props,
      refTag: refTag?.stringTag
    )
  }

  /* Call when the Thanks page is viewed

   parameters:
   - project: the project that was pledged to
   - reward: the reward that was chosen
   - checkoutData: all the checkout data associated with the pledge
   */

  public func trackThanksPageViewed(
    project: any ProjectAnalyticsProperties,
    reward: Reward,
    checkoutData: CheckoutPropertiesData?
  ) {
    var props = projectProperties(from: project, isBacker: true)
      .withAllValuesFrom(pledgeProperties(from: reward))
      // the context is always "newPledge" for this event
      .withAllValuesFrom(contextProperties(page: .thanks, typeContext: TypeContext.pledge(.newPledge)))

    if let checkoutData = checkoutData {
      props = props.withAllValuesFrom(checkoutProperties(from: checkoutData, and: reward))
    }

    self.track(
      event: SegmentEvent.pageViewed.rawValue,
      properties: props
    )
  }

  // MARK: - Login/Signup Events

  /**
   Call when the Login page is viewed
   */
  public func trackLoginPageViewed() {
    let props = contextProperties(page: .login)
    self.track(event: SegmentEvent.pageViewed.rawValue, properties: props)
  }

  public func trackLoginSubmitButtonClicked() {
    let props = contextProperties(ctaContext: .logInSubmit, page: .login)
    self.track(
      event: SegmentEvent.ctaClicked.rawValue,
      properties: props
    )
  }

<<<<<<< HEAD
  private func loginEventProperties(
    for intent: LoginIntent,
    project: (any ProjectAnalyticsProperties)?,
    reward: Reward?
  )
=======
  private func loginEventProperties(for intent: LoginIntent, project: (any ProjectAnalyticsProperties)?, reward: Reward?)
>>>>>>> 2db574c2
    -> [String: Any] {
    var props: [String: Any] = [:]

    if let project = project {
      props = props.withAllValuesFrom(projectProperties(from: project))
    }

    if let reward = reward {
      props = props.withAllValuesFrom(pledgeProperties(from: reward))
    }

    return props.withAllValuesFrom(["login_intent": intent.trackingString])
  }

  // MARK: - Search Events

  /// Call whenever the search view is shown.
  public func trackProjectSearchView(
    params: DiscoveryParams,
    results: Int? = nil
  ) {
    let props = discoveryProperties(from: params, results: results)
      .withAllValuesFrom(contextProperties(page: .search))

    self.track(
      event: SegmentEvent.pageViewed.rawValue,
      properties: props
    )
  }

  // MARK: - Project Page Events

  /**
   Call when a project page is viewed.

   - parameter project: The project being viewed.
   - parameter refTag: The ref tag used when opening the project.
   - parameter sectionContext: The context referring to the section of the screen being interacted with.
   */
  public func trackProjectViewed(
    _ project: any ProjectAnalyticsProperties,
    refTag: RefTag? = nil,
    sectionContext: KSRAnalytics.SectionContext
  ) {
    let props = projectProperties(from: project, loggedInUser: self.loggedInUser)
      .withAllValuesFrom(contextProperties(page: .project, sectionContext: sectionContext))

    self.track(
      event: SegmentEvent.pageViewed.rawValue,
      properties: props,
      refTag: refTag?.stringTag
    )
  }

  /**
   Call when a project is watched/saved.
   - parameter project: The project being watched
   - parameter location: The location context of where the project is being watched from
   - parameter params: The optional Discover params if the project is being watched from Discover
   - parameter typeContext: The context of the watch/saved project
   */

  public func trackWatchProjectButtonClicked(
    project: any ProjectAnalyticsProperties,
    page: PageContext,
    params: DiscoveryParams? = nil,
    typeContext: TypeContext
  ) {
    var props = projectProperties(from: project, loggedInUser: self.loggedInUser)
      .withAllValuesFrom(contextProperties(
        ctaContext: .watchProject,
        page: page,
        typeContext: typeContext
      ))

    if let discoveryParams = params {
      props = props.withAllValuesFrom(discoveryProperties(from: discoveryParams))
    }

    self.track(
      event: SegmentEvent.ctaClicked.rawValue,
      properties: props
    )
  }

  /**
   Call when a user clicks creator's name on a project.

   - parameter project: The project the creator's name is clicked from.
   */

  public func trackGotoCreatorDetailsClicked(project: any ProjectAnalyticsProperties) {
    let props = projectProperties(from: project, loggedInUser: self.loggedInUser)
      .withAllValuesFrom(contextProperties(ctaContext: .creatorDetails, page: .project))

    self.track(
      event: SegmentEvent.ctaClicked.rawValue,
      properties: props
    )
  }

  // MARK: - Empty State Events

  // Private tracking method that merges in default properties.
  private func track(
    event: String,
    properties: [String: Any] = [:],
    refTag: String? = nil
  ) {
    guard let appTrackingTransparency = self.appTrackingTransparency else { return }

    self.appTrackingTransparency?.updateAdvertisingIdentifier()

    guard let _ = appTrackingTransparency.advertisingIdentifier else { return }

    let props = self.sessionProperties(refTag: refTag)
      .withAllValuesFrom(userProperties(for: self.loggedInUser))
      .withAllValuesFrom(properties)

    self.logEventCallback?(event, props)

    self.segmentClient?.track(
      event,
      properties: props
    )
  }

  // MARK: - Session Properties

  private func sessionProperties(
    refTag: String?,
    prefix: String = "session_"
  ) -> [String: Any] {
    var props: [String: Any] = [:]

    props["apple_pay_capable"] = AppEnvironment.current.applePayCapabilities.applePayCapable()
    props["client"] = "native"
    props["country"] = self.config?.countryCode
    props["display_language"] = AppEnvironment.current.language.rawValue
    props["device_type"] = self.device.deviceType
    props["device_orientation"] = self.deviceOrientation

    if let appBuildNumber = self.bundle.infoDictionary?["CFBundleVersion"] as? String {
      props["app_build_number"] = Int(appBuildNumber)
    }

    props["app_release_version"] = self.bundle.infoDictionary?["CFBundleShortVersionString"]
    props["is_voiceover_running"] = AppEnvironment.current.isVoiceOverRunning()
    props["os"] = "ios"
    props["platform"] = self.clientPlatform
    props["user_is_logged_in"] = self.loggedInUser != nil
    props["ref_tag"] = refTag

    return props.prefixedKeys(prefix)
  }

  private var deviceOrientation: String {
    switch self.device.orientation {
    case .faceDown:
      return "face_down"
    case .faceUp:
      return "face_up"
    case .landscapeLeft:
      return "landscape_left"
    case .landscapeRight:
      return "landscape_right"
    case .portrait:
      return "portrait"
    case .portraitUpsideDown:
      return "portrait_upside_down"
    case .unknown:
      return "unknown"
    @unknown default:
      fatalError()
    }
  }

  private var clientPlatform: String {
    switch self.device.userInterfaceIdiom {
    case .phone, .pad: return "native_ios"
    case .tv: return "tvos"
    default: return "unspecified"
    }
  }
}

// MARK: - Project Properties

private func projectProperties(
  from project: any ProjectAnalyticsProperties,
  loggedInUser: User? = nil,
  dateType: DateProtocol.Type = AppEnvironment.current.dateType,
  isBacker: Bool = false,
  calendar: Calendar = AppEnvironment.current.calendar,
  prefix: String = "project_"
) -> [String: Any] {
  var props: [String: Any] = [:]

  props["backers_count"] = project.statsBackerCount
  props["subcategory"] = project.categoryAnalyticsName
  props["country"] = project.countryCode
  props["comments_count"] = project.statsCommentsCount ?? 0
  props["currency"] = project.statsCurrency
  props["creator_uid"] = project.creatorId
  props["deadline"] = project.datesDeadline?.toISO8601DateTimeString()
  props["has_add_ons"] = project.hasAddOns
  props["launched_at"] = project.datesLaunchedAt?.toISO8601DateTimeString()
  props["name"] = project.name
  props["pid"] = String(project.id)
  props["category"] = project.categoryParentAnalyticsName
  props["category_id"] = project.categoryParentId
  props["percent_raised"] = project.statsPercentFunded
  props["current_pledge_amount"] = project.statsPledged
  props["current_amount_pledged_usd"] = rounded(project.statsTotalAmountPledgedUsdCurrency ?? 0, places: 2)
  props["goal_usd"] = rounded(project.statsGoalUsdCurrency ?? 0, places: 2)
  props["has_video"] = project.hasVideo
  props["prelaunch_activated"] = project.prelaunchActivated
  props["rewards_count"] = project.rewardsCount
  props["tags"] = project.tags?.joined(separator: ", ")
  props["updates_count"] = project.statsUpdatesCount
  props["is_repeat_creator"] = project.creatorIsRepeatCreator ?? false

  if featurePostCampaignPledgeEnabled() {
    props["late_pledge_enabled"] = project.postCampaignPledgingEnabled
    props["state"] = project.isInPostCampaignPledgingPhase
      ? "post_campaign"
      : project.stateValue
  } else {
    props["state"] = project.stateValue
  }

  let now = dateType.init().date
  props["hours_remaining"] = project.datesHoursRemaining(from: now, using: calendar)
  props["duration"] = project.datesDuration(using: calendar)

  var userProperties: [String: Any] = [:]
  userProperties["has_watched"] = project.personalizationIsStarred

  // is_backer should be false in all situations except on a new pledge on the thanks page and when a user is viewing an existing pledge
  userProperties["is_backer"] = (project.personalizationIsBacking ?? false) || isBacker

  // Only send this property if the user is logged in
  if let loggedInUser = loggedInUser {
    userProperties["is_project_creator"] = project.creatorId == String(loggedInUser.id)
  }

  let userProps = userProperties.prefixedKeys("user_")

  return props
    .withAllValuesFrom(userProps)
    .prefixedKeys(prefix)
}

private func properties(update: Update, prefix: String = "update_") -> [String: Any] {
  var properties: [String: Any] = [:]

  properties["comments_count"] = update.commentsCount
  properties["user_has_liked"] = update.hasLiked
  properties["likes_count"] = update.likesCount
  properties["published_at"] = update.publishedAt
  properties["sequence"] = update.sequence

  return properties.prefixedKeys(prefix)
}

private func properties(comment: ActivityComment, prefix: String = "comment_") -> [String: Any] {
  var properties: [String: Any] = [:]

  properties["body_length"] = comment.body.count

  return properties.prefixedKeys(prefix)
}

private func properties(userActivity: NSUserActivity) -> [String: Any] {
  var props: [String: Any] = [:]

  props["user_activity_type"] = userActivity.activityType
  props["user_activity_title"] = userActivity.title
  props["user_activity_webpage_url"] = userActivity.webpageURL?.absoluteString
  props["user_activity_keywords"] = Array(userActivity.keywords)

  return props
}

// MARK: - Pledged Project Overview Properties

private func pledgedProjectOverviewProperties(
  from properties: KSRAnalytics
    .PledgedProjectOverviewProperties
) -> [String: Any] {
  var result: [String: Any] = [:]

  result["notification_count_address_locks_soon"] = properties.addressLocksSoonCount
  result["notification_count_survey_available"] = properties.surveyAvailableCount
  result["notification_count_payment_failed"] = properties.paymentFailedCount
  result["notification_count_card_auth_required"] = properties.cardAuthRequiredCount

  if let total = properties.total {
    result["notification_count_total"] = total
  }

  if let page = properties.page {
    result["context_page_number"] = page
  }

  return result
}

// MARK: - Pledge Properties

private func pledgeProperties(from reward: Reward, prefix: String = "pledge_backer_reward_")
  -> [String: Any] {
  var result: [String: Any] = [:]

  result["has_items"] = !reward.rewardsItems.isEmpty
  result["id"] = reward.id
  result["minimum"] = reward.minimum

  return result.prefixedKeys(prefix)
}

// MARK: - Checkout Properties

private func checkoutProperties(
  from data: KSRAnalytics.CheckoutPropertiesData,
  and reward: Reward? = nil,
  prefix: String = "checkout_"
) -> [String: Any] {
  var result: [String: Any] = [:]

  result["amount_total_usd"] = data.revenueInUsd
  result["add_ons_count_total"] = data.addOnsCountTotal
  result["add_ons_count_unique"] = data.addOnsCountUnique
  result["add_ons_minimum_usd"] = rounded(data.addOnsMinimumUsd, places: 2)
  result["bonus_amount_usd"] = data.bonusAmountInUsd
  result["id"] = data.checkoutId
  result["payment_type"] = data.paymentType
  result["reward_estimated_delivery_on"] = data.estimatedDelivery?.toISO8601DateTimeString()
  result["reward_id"] = data.rewardId
  result["reward_is_limited_quantity"] = reward?.isLimitedQuantity
  result["reward_is_limited_time"] = reward?.isLimitedTime
  result["reward_minimum_usd"] = data.rewardMinimumUsd
  result["reward_shipping_enabled"] = data.shippingEnabled
  result["reward_shipping_preference"] = reward?.shipping.preference?.trackingString
  result["reward_title"] = data.rewardTitle
  result["shipping_amount_usd"] = rounded(data.shippingAmountUsd ?? 0, places: 2)
  result["user_has_eligible_stored_apple_pay_card"] = data.userHasStoredApplePayCard

  return result.prefixedKeys(prefix)
}

// MARK: - Discovery Properties

private func discoveryProperties(
  from params: DiscoveryParams,
  results: Int? = nil,
  prefix: String = "discover_"
) -> [String: Any] {
  var result: [String: Any] = [:]

  // NB: All filters should be added here since `result["everything"]` is derived from this.

  // If a `Category`'s `parent` field is nil, use the `Category`'s name.
  result["category_name"] = params.category?.parent?.analyticsName ?? params.category?.analyticsName
  result["recommended"] = params.recommended
  result["social"] = params.social
  result["pwl"] = params.staffPicks
  result["watched"] = params.starred
  let categoryProps = params.category.map { properties(category: $0, prefix: "subcategory_") }
  let parentCategoryProps = params.category?.parent.map { properties(category: $0) }

  result = result
    .withAllValuesFrom(categoryProps ?? [:])
    .withAllValuesFrom(parentCategoryProps ?? [:])

  result["everything"] = result.isEmpty
  result["sort"] = params.sort?.trackingString
  result["ref_tag"] = RefTag.fromParams(params).stringTag
  result["search_term"] = params.query
  result["search_results_count"] = results

  return result.prefixedKeys(prefix)
}

private func properties(category: KsApi.Category, prefix: String = "category_") -> [String: Any] {
  var result: [String: Any] = [:]

  result["id"] = category.intID
  result["name"] = category.analyticsName

  return result.prefixedKeys(prefix)
}

// MARK: - Context Properties

private func contextProperties(
  ctaContext: KSRAnalytics.CTAContext? = nil,
  tabBarLabel: KSRAnalytics.TabBarItemLabel? = nil,
  page: KSRAnalytics.PageContext? = nil,
  sectionContext: KSRAnalytics.SectionContext? = nil,
  typeContext: KSRAnalytics.TypeContext? = nil,
  locationContext: KSRAnalytics.LocationContext? = nil,
  prefix: String = "context_"
) -> [String: Any] {
  var result: [String: Any] = [:]

  result["cta"] = ctaContext?.trackingString
  result["location"] = locationContext?.trackingString
  result["page"] = page?
    .rawValue ??
    "other" // Product/Insight want some event with no `context_page` to be defaulted as `other` until a context_page is defined for them.
  result["section"] = sectionContext?.trackingString
  result["tab_bar_label"] = tabBarLabel?.trackingString
  result["type"] = typeContext?.trackingString

  return result.prefixedKeys(prefix)
}

// MARK: - Interaction Properties

private func interactionProperties(
  targetUserId: String,
  prefix: String = "interaction_"
) -> [String: Any] {
  var result: [String: Any] = [:]

  result["target_uid"] = targetUserId

  return result.prefixedKeys(prefix)
}

private func properties(
  shareContext: ShareContext,
  loggedInUser: User?,
  shareActivityType: UIActivity.ActivityType? = nil
) -> [String: Any] {
  var result: [String: Any] = [:]

  result["share_activity_type"] = shareActivityType?.rawValue
  result["share_type"] = shareActivityType.flatMap(shareTypeProperty)

  switch shareContext {
  case let .discovery(project):
    result = result.withAllValuesFrom(projectProperties(from: project, loggedInUser: loggedInUser))
    result["context"] = "discovery"
  case let .project(project):
    result = result.withAllValuesFrom(projectProperties(from: project, loggedInUser: loggedInUser))
    result["context"] = "project"
  case let .thanks(project):
    result = result.withAllValuesFrom(projectProperties(from: project, loggedInUser: loggedInUser))
    result["context"] = "thanks"
  case let .update(project, update):
    result = result.withAllValuesFrom(projectProperties(from: project, loggedInUser: loggedInUser))
    result = result.withAllValuesFrom(properties(update: update))
    result["context"] = "update"
  }

  return result
}

private func shareTypeProperty(_ shareType: UIActivity.ActivityType?) -> String? {
  guard let shareType = shareType else { return nil }

  if shareType == .postToFacebook {
    return "facebook"
  } else if shareType == .message {
    return "message"
  } else if shareType == .mail {
    return "email"
  } else if shareType == .copyToPasteboard {
    return "copy link"
  } else if shareType == .postToTwitter {
    return "twitter"
  } else if shareType == UIActivity.ActivityType("com.apple.mobilenotes.SharingExtension") {
    return "notes"
  } else if shareType == SafariActivityType {
    return "safari"
  } else {
    return shareType.rawValue
  }
}

/**
 Call to get a `PageContext` value from a `TabBarItemLabel`

 - parameter from: The `TabBarItemLabel` that is being converted.

 - returns: A `PageContext` value used for analytics.
 */
private func pageContext(from tabBarItemLabel: KSRAnalytics.TabBarItemLabel) -> KSRAnalytics.PageContext? {
  switch tabBarItemLabel {
  case .activity:
    return .activities
  case .discovery:
    return .discovery
  case .profile:
    return .profile
  case .search:
    return .search
  default:
    return nil
  }
}

// MARK: - User Properties

private func userProperties(for user: User?, _ prefix: String = "user_") -> [String: Any] {
  guard let user = user else { return [:] }
  var props: [String: Any] = [:]

  props["backed_projects_count"] = user.stats.backedProjectsCount
  // the product/insights team definition of created_projects_count is the sum of createdProjectsCount and draftProjectsCount
  props["created_projects_count"] = (user.stats.createdProjectsCount ?? 0) +
    (user.stats.draftProjectsCount ?? 0)
  props["is_admin"] = user.isAdmin
  props["launched_projects_count"] = user.stats
    .createdProjectsCount // product and insights defines launched_projects_count as only the createdProjectsCount
  props["uid"] = "\(user.id)"
  props["watched_projects_count"] = user.stats.starredProjectsCount
  props["facebook_connected"] = user.facebookConnected

  return props.prefixedKeys(prefix)
}

// MARK: - Video Properties

private func videoProperties(
  videoLength: Int,
  videoPosition: Int,
  prefix: String = "video_"
) -> [String: Any] {
  var props: [String: Any] = [:]

  props["length"] = videoLength
  props["position"] = videoPosition

  return props.prefixedKeys(prefix)
}

extension KSRAnalytics {
  public enum lens {
    public static let loggedInUser = Lens<KSRAnalytics, User?>(
      view: { $0.loggedInUser },
      set: { $1.loggedInUser = $0; return $1 }
    )

    public static let config = Lens<KSRAnalytics, Config?>(
      view: { $0.config },
      set: { $1.config = $0; return $1 }
    )

    public static let appTrackingTransparency = Lens<KSRAnalytics, AppTrackingTransparencyType?>(
      view: { $0.appTrackingTransparency },
      set: { $1.appTrackingTransparency = $0; return $1 }
    )
  }
}

extension Reward.Shipping.Preference {
  fileprivate var trackingString: String {
    switch self {
    case .local: return "local"
    case .none: return "none"
    case .restricted: return "restricted"
    case .unrestricted: return "unrestricted"
    }
  }
}<|MERGE_RESOLUTION|>--- conflicted
+++ resolved
@@ -1203,15 +1203,11 @@
     )
   }
 
-<<<<<<< HEAD
   private func loginEventProperties(
     for intent: LoginIntent,
     project: (any ProjectAnalyticsProperties)?,
     reward: Reward?
   )
-=======
-  private func loginEventProperties(for intent: LoginIntent, project: (any ProjectAnalyticsProperties)?, reward: Reward?)
->>>>>>> 2db574c2
     -> [String: Any] {
     var props: [String: Any] = [:]
 
