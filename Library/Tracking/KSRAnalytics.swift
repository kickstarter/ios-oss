import KsApi
import PassKit
import Prelude
import Segment
import UIKit

public final class KSRAnalytics {
  private let bundle: NSBundleType
  private let dataLakeClient: TrackingClientType
  internal private(set) var config: Config?
  private let device: UIDeviceType
  private let distinctId: String
  internal private(set) var loggedInUser: User? {
    didSet {
      self.identify(self.loggedInUser)
    }
  }

  public var logEventCallback: ((String, [String: Any]) -> Void)?
  private var preferredContentSizeCategory: UIContentSizeCategory?
  private var preferredContentSizeCategoryObserver: Any?
  private let screen: UIScreenType
  private let segmentClient: TrackingClientType & IdentifyingTrackingClient

  private enum ApprovedEvent: String, CaseIterable {
    case activityFeedViewed = "Activity Feed Viewed"
    case addNewCardButtonClicked = "Add New Card Button Clicked"
    case addOnsPageViewed = "Add-Ons Page Viewed"
    case collectionViewed = "Collection Viewed"
    case continueWithAppleButtonClicked = "Continue With Apple Button Clicked"
    case editorialCardClicked = "Editorial Card Clicked"
    case explorePageViewed = "Explore Page Viewed"
    case exploreSortClicked = "Explore Sort Clicked"
    case fbLoginOrSignupButtonClicked = "Facebook Log In or Signup Button Clicked"
    case filterClicked = "Filter Clicked"
    case fixPledgeButtonClicked = "Fix Pledge Button Clicked"
    case forgotPasswordViewed = "Forgot Password Viewed"
    case loginButtonClicked = "Log In Button Clicked"
    case loginOrSignupButtonClicked = "Log In or Signup Button Clicked"
    case loginOrSignupPageViewed = "Log In or Signup Page Viewed"
    case loginSubmitButtonClicked = "Log In Submit Button Clicked"
    case managePledgeButtonClicked = "Manage Pledge Button Clicked"
    case onboardingCarouselSwiped = "Onboarding Carousel Swiped"
    case onboardingContinueButtonClicked = "Onboarding Continue Button Clicked"
    case onboardingGetStartedButtonClicked = "Onboarding Get Started Button Clicked"
    case onboardingSkipButtonClicked = "Onboarding Skip Button Clicked"
    case projectCardClicked = "Project Card Clicked"
    case projectPagePledgeButtonClicked = "Project Page Pledge Button Clicked"
    case projectSwiped = "Project Swiped"
    case searchResultsLoaded = "Search Results Loaded"
    case signupButtonClicked = "Signup Button Clicked"
    case signupSubmitButtonClicked = "Signup Submit Button Clicked"
    case skipVerificationButtonClicked = "Skip Verification Button Clicked"
    case tabBarClicked = "Tab Bar Clicked"
    case twoFactorConfirmationViewed = "Two-Factor Confirmation Viewed"
    case verificationScreenViewed = "Verification Screen Viewed"
  }

  private enum NewApprovedEvent: String, CaseIterable {
    case ctaClicked = "CTA Clicked"
    case pageViewed = "Page Viewed"
  }

  /// Determines the screen from which the event is sent.
  public enum PageContext: String {
    case activities = "activity_feed" // ActivitiesViewController
    case addOnsSelection = "add_ons" // RewardAddOnSelectionViewController
    case campaign // ProjectDescriptionViewController
    case checkout // // PledgeViewController
    case discovery = "discover" // DiscoveryViewController
    case editorialProjects = "editorial_collection" // EditorialProjectsViewController
    case emailVerification = "email_verification" // EmailVerificationViewController
    case forgotPassword = "forgot_password" // ResetPasswordViewController
    case landingPage = "landing_page" // LandingViewController
    case login = "log_in" // LoginViewController
    case loginTout = "log_in_sign_up" // LoginToutViewController
    case managePledgeScreen = "manage_pledge" // ManagePledgeViewController
    case onboarding // CategorySelectionViewController, CuratedProjectsViewController
    case pledgeAddNewCard = "pledge_add_new_card" // AddNewCardViewController
    case pledgeScreen = "pledge" // PledgeViewController
    case projectPage = "project" // ProjectPamphletViewController
    case rewards // RewardsViewController
    case search // SearchViewController
    case settingsAddNewCard = "settings_add_new_card" // AddNewCardViewController
    case signup = "sign_up" // SignupViewController
    case thanks // ThanksViewController
    case twoFactorAuth = "two_factor_auth" // TwoFactorViewController
  }

  /// Determines the authentication type for login or signup events.
  public enum AuthType {
    case email
    case facebook

    var trackingString: String {
      switch self {
      case .email: return "Email"
      case .facebook: return "Facebook"
      }
    }
  }

  /**
   Determines the place from which the external link was presented.

   - projectCreator: The creator profile, usually seen by pressing the creator's name on the project page.
   - projectDescription: The project description page.
   - projectUpdates: The project updates page.

   **/
  public enum ExternalLinkContext {
    case projectCreator
    case projectDescription
    case projectUpdate
    case projectUpdates

    var trackingString: String {
      switch self {
      case .projectCreator:
        return "project_creator"
      case .projectDescription:
        return "project_description"
      case .projectUpdate:
        return "project_update"
      case .projectUpdates:
        return "project_updates"
      }
    }
  }

  /**
   Determines the place from which the message dialog was presented.

   - backerModal:     The backing view, usually seen by pressing "View pledge" on the project page.
   - creatorActivity: The creator's activity feed.
   - messages:        The messages inbox.
   - projectMessages: The messages inbox for a particular project of a creator's.
   - projectPage:     The project page.
   */
  public enum MessageDialogContext: String, Equatable {
    case backerModal = "backer_modal"
    case creatorActivity = "creator_activity"
    case messages
    case projectMessages = "project_messages"
    case projectPage = "project_page"
  }

  /**
   Determines the place from which the comments dialog was presented.

   - projectActivity: The creator's project activity screen.
   - projectComments: The comments screen for a project.
   - updateComments:  The comments screen for an update.
   */
  public enum CommentDialogContext {
    case projectActivity
    case projectComments
    case updateComments

    var trackingString: String {
      switch self {
      case .projectActivity: return "project_activity"
      case .projectComments: return "project_comments"
      case .updateComments: return "update_comments"
      }
    }
  }

  /**
   Determines the type of comment in which the dialog was presented for.

   - project: A project comment.
   - update: An update comment.
   */
  public enum CommentDialogType {
    case project
    case update

    var trackingString: String {
      switch self {
      case .project: return "project"
      case .update: return "update"
      }
    }
  }

  /**
   Determines the place from which the comments were presented.

   - project: The comments for a project.
   - update: The comments for an update.
   */
  public enum CommentsContext {
    case project
    case update

    var trackingString: String {
      switch self {
      case .project: return "project"
      case .update: return "update"
      }
    }
  }

  /**
   Indicates which button or link the user has clicked or tapped; describes CTA Clicked events.
   */
  public enum CTAContext {
    case addOnsContinue
    case campaignDetails
    case creatorDetails
    case discover
    case discoverFilter
    case discoverSort
    case forgotPassword
    case logInInitiate
    case logInOrSignUp
    case logInSubmit
    case pledgeInitiate
    case pledgeSubmit
    case rewardContinue
    case search
    case signUpInitiate
    case signUpSubmit
    case watchProject

    var trackingString: String {
      switch self {
      case .addOnsContinue: return "add_ons_continue"
      case .campaignDetails: return "campaign_details"
      case .creatorDetails: return "creator_details"
      case .discover: return "discover"
      case .discoverFilter: return "discover_filter"
      case .discoverSort: return "discover_sort"
      case .forgotPassword: return "forgot_password"
      case .pledgeInitiate: return "pledge_initiate"
      case .pledgeSubmit: return "pledge_submit"
      case .logInInitiate: return "log_in_initiate"
      case .logInOrSignUp: return "log_in_or_sign_up"
      case .logInSubmit: return "log_in_submit"
      case .rewardContinue: return "reward_continue"
      case .search: return "search"
      case .signUpInitiate: return "sign_up_initiate"
      case .signUpSubmit: return "sign_up_submit"
      case .watchProject: return "watch_project"
      }
    }
  }

  /// Determines which gesture was used.
  public enum GestureType: String {
    case swipe
    case tap

    fileprivate var trackingString: String {
      switch self {
      case .swipe: return "swipe"
      case .tap: return "tap"
      }
    }
  }

  /**
   Determines the place from which the newsletter toggle was presented.

   - facebook: The Facebook confirmation signup screen.
   - settings: The settings screen.
   - signup: The signup screen.
   - thanks: The thanks page games modal.
   */
  public enum NewsletterContext {
    case facebookSignup
    case settings
    case signup
    case thanks

    var trackingString: String {
      switch self {
      case .facebookSignup: return "facebook_signup"
      case .settings: return "settings"
      case .signup: return "signup"
      case .thanks: return "thanks"
      }
    }
  }

  public enum ManagePledgeMenuCTAType {
    case cancelPledge
    case changePaymentMethod
    case chooseAnotherReward
    case contactCreator
    case updatePledge
    case viewRewards

    var trackingString: String {
      switch self {
      case .cancelPledge: return "cancel_pledge"
      case .changePaymentMethod: return "change_payment_method"
      case .chooseAnotherReward: return "choose_another_reward"
      case .contactCreator: return "contact_creator"
      case .updatePledge: return "update_pledge"
      case .viewRewards: return "view_rewards"
      }
    }
  }

  public enum CheckoutPageContext {
    case paymentsPage
    case projectPage
    case rewardSelection

    fileprivate var trackingString: String {
      switch self {
      case .paymentsPage: return "Payments Page"
      case .projectPage: return "Project Page"
      case .rewardSelection: return "Reward Selection"
      }
    }
  }

  /**
   A tab or section within a grouping of content.

   - comments: Section of Project overview screen
   - campaign: Details when user clicks "Read more"
   - overview: Project overview landing screen
   - updates: Section of project overview screen.
   */
  public enum SectionContext {
    case campaign
    case comments
    case overview
    case updates

    var trackingString: String {
      switch self {
      case .campaign: return "campaign"
      case .comments: return "comments"
      case .overview: return "overview"
      case .updates: return "updates"
      }
    }
  }

  /**
   Contextual details about an event that was fired that aren't captured in other context properties
   */
  public enum TypeContext {
    case amountGoal
    case amountPledged
    case apple
    case applePay
    case backed
    case categoryName
    case creditCard
    case facebook
    case location
    case percentRaised
    case pledge(PledgeContext)
    case projectState
    case pwl
    case recommended
    case searchTerm
    case social
    case subcategoryName
    case subscriptionFalse
    case subscriptionTrue
    case tag
    case unwatch
    case watch

    public enum PledgeContext {
      case fixErroredPledge
      case newPledge
      case managePledge

      var trackingString: String {
        switch self {
        case .fixErroredPledge: return "fix_errored_pledge"
        case .newPledge: return "new_pledge"
        case .managePledge: return "manage_pledge"
        }
      }
    }

    var trackingString: String {
      switch self {
      case .amountGoal: return "amount_goal"
      case .amountPledged: return "amount_pledged"
      case .apple: return "apple"
      case .applePay: return "apple_pay"
      case .backed: return "backed"
      case .categoryName: return "category_name"
      case .creditCard: return "credit_card"
      case .facebook: return "facebook"
      case .location: return "location"
      case .percentRaised: return "percent_raised"
      case let .pledge(pledgeContext): return pledgeContext.trackingString
      case .projectState: return "project_state"
      case .pwl: return "pwl"
      case .recommended: return "recommended"
      case .searchTerm: return "search_term"
      case .social: return "social"
      case .subcategoryName: return "subcategory_name"
      case .subscriptionFalse: return "subscription_false"
      case .subscriptionTrue: return "subscription_true"
      case .tag: return "tag"
      case .unwatch: return "unwatch"
      case .watch: return "watch"
      }
    }
  }

  /**
   A context providing additional details about the location the event occurs.
   */
  public enum LocationContext {
    case globalNav

    var trackingString: String {
      switch self {
      case .globalNav: return "global_nav"
      }
    }
  }

  /**
   Determines the place from which the update was presented.

   - activity:        The activity feed.
   - activitySample:  The activity sample in Discovery.
   - creatorActivity: The creator's activity feed.
   - deepLink:        A deep link, including push notification.
   - draftPreview:    The update draft editor.
   - updates:         The updates index.
   */
  public enum UpdateContext {
    case activity
    case activitySample
    case creatorActivity
    case deepLink
    case draftPreview
    case updates

    fileprivate var trackingString: String {
      switch self {
      case .activity: return "activity"
      case .activitySample: return "activity_sample"
      case .creatorActivity: return "creator_activity"
      case .deepLink: return "deep_link"
      case .draftPreview: return "draft_preview"
      case .updates: return "updates"
      }
    }
  }

  public enum TabBarItemLabel: String {
    case discovery
    case activity
    case search
    case dashboard
    case profile

    var trackingString: String {
      return self.rawValue
    }
  }

  public struct CheckoutPropertiesData: Equatable {
    let addOnsCountTotal: Int?
    let addOnsCountUnique: Int?
    let addOnsMinimumUsd: String?
    let amount: String
    let bonusAmount: String
    let bonusAmountInUsd: String
    let checkoutId: Int?
    let estimatedDelivery: TimeInterval?
    let paymentType: String?
    let revenueInUsd: Double
    let rewardId: Int
    let rewardMinimumUsd: String
    let rewardTitle: String?
    let shippingEnabled: Bool
    let shippingAmount: Double?
    let shippingAmountUsd: String?
    let userHasStoredApplePayCard: Bool
  }

  public init(
    bundle: NSBundleType = Bundle.main,
    dataLakeClient: TrackingClientType = TrackingClient(.dataLake),
    config: Config? = nil,
    device: UIDeviceType = UIDevice.current,
    loggedInUser: User? = nil,
    screen: UIScreenType = UIScreen.main,
    segmentClient: TrackingClientType & IdentifyingTrackingClient = Analytics
      .configuredClient(),
    distinctId: String = (UIDevice.current.identifierForVendor ?? UUID()).uuidString
  ) {
    self.bundle = bundle
    self.dataLakeClient = dataLakeClient
    self.config = config
    self.device = device
    self.loggedInUser = loggedInUser
    self.screen = screen
    self.segmentClient = segmentClient
    self.distinctId = distinctId

    self.updateAndObservePreferredContentSizeCategory()
  }

  /// Configure Tracking Client's supporting user identity
  private func identify(_ user: User?) {
    guard let user = user else {
      return self.segmentClient.resetIdentity()
    }

    self.segmentClient.identify(
      userId: "\(user.id)",
      traits: [
        "name": user.name,
        "is_creator": user.isCreator,
        "backed_projects_count": user.stats.backedProjectsCount ?? 0,
        "created_projects_count": user.stats.createdProjectsCount ?? 0
      ]
    )
  }

  private func updateAndObservePreferredContentSizeCategory() {
    let update = { [weak self] in
      self?.preferredContentSizeCategory = UIApplication.shared.preferredContentSizeCategory
    }

    self.preferredContentSizeCategoryObserver = NotificationCenter.default.addObserver(
      forName: UIContentSizeCategory.didChangeNotification,
      object: nil,
      queue: OperationQueue.main
    ) { _ in update() }

    if Thread.isMainThread {
      update()
    } else {
      DispatchQueue.main.async {
        update()
      }
    }
  }

  deinit {
    self.preferredContentSizeCategoryObserver.doIfSome(NotificationCenter.default.removeObserver)
  }

  // MARK: - Activity

  /// Call when the activities screen is shown.
  public func trackActivities(count: Int) {
    self.track(
      event: ApprovedEvent.activityFeedViewed.rawValue,
      page: .activities,
      properties: ["activities_count": count]
    )
  }

  // MARK: - Application Lifecycle

  public func trackTabBarClicked(_ tabBarItemLabel: TabBarItemLabel) {
    switch tabBarItemLabel {
    case .search:
      let properties = contextProperties(
        ctaContext: .search,
        locationContext: .globalNav
      )
      self.track(
        event: NewApprovedEvent.ctaClicked.rawValue,
        page: .search,
        properties: properties
      )
    default:
      let properties = contextProperties(tabBarLabel: tabBarItemLabel)
      self.track(
        event: ApprovedEvent.tabBarClicked.rawValue,
        properties: properties
      )
    }
  }

  // MARK: - Onboarding Events

  public func trackOnboardingCarouselSwiped(optimizelyProperties: [String: Any] = [:]) {
    self.track(
      event: ApprovedEvent.onboardingCarouselSwiped.rawValue,
      page: .landingPage,
      properties: optimizelyProperties
    )
  }

  public func trackOnboardingGetStartedButtonClicked(optimizelyProperties: [String: Any] = [:]) {
    self.track(
      event: ApprovedEvent.onboardingGetStartedButtonClicked.rawValue,
      page: .landingPage,
      properties: optimizelyProperties
    )
  }

  public func trackOnboardingSkipButtonClicked(optimizelyProperties: [String: Any] = [:]) {
    self.track(
      event: ApprovedEvent.onboardingSkipButtonClicked.rawValue,
      page: .onboarding,
      properties: optimizelyProperties
    )
  }

  public func trackOnboardingContinueButtonClicked(optimizelyProperties: [String: Any] = [:]) {
    self.track(
      event: ApprovedEvent.onboardingContinueButtonClicked.rawValue,
      page: .onboarding,
      properties: optimizelyProperties
    )
  }

  // MARK: - Discovery Events

  /**
   Call when a discovery page is viewed and the first page is loaded.

   - parameter params: The params used for the discovery search.
   */

  public func trackDiscovery(params: DiscoveryParams,
                             optimizelyProperties: [String: Any] = [:]) {
    let props = discoveryProperties(from: params)
      .withAllValuesFrom(optimizelyProperties)

    self.track(
      event: ApprovedEvent.explorePageViewed.rawValue,
      page: .discovery,
      properties: props
    )
  }

  /**
   Call when a filter is selected from the Explore modal.

   - parameter params: The params selected from the modal.
   */
  public func trackDiscoveryModalSelectedFilter(params: DiscoveryParams) {
    self.track(
      event: ApprovedEvent.filterClicked.rawValue,
      page: .discovery,
      properties: discoveryProperties(from: params)
    )
  }

  /**
   Call when the user swipes between sorts or selects a sort.

   - parameter sort: The new sort that was selected.
   */
  public func trackDiscoverySelectedSort(nextSort sort: DiscoveryParams.Sort, params: DiscoveryParams) {
    let props = discoveryProperties(from: params)
      .withAllValuesFrom([
        "discover_sort": sort.rawValue
      ])

    self.track(
      event: ApprovedEvent.exploreSortClicked.rawValue,
      page: .discovery,
      properties: props
    )
  }

  /**
   Call when the user taps the editorial header at the top of Discovery
   */
  public func trackEditorialHeaderTapped(params: DiscoveryParams,
                                         refTag: RefTag,
                                         optimizelyProperties: [String: Any] = [:]) {
    let props = discoveryProperties(from: params)
      .withAllValuesFrom(optimizelyProperties)

    self.track(
      event: ApprovedEvent.editorialCardClicked.rawValue,
      page: .discovery,
      properties: props,
      refTag: refTag.stringTag
    )
  }

  /**
   Call when a collection is viewed

   - parameter params: The DiscoveryParams associated with the collection
   */
  public func trackCollectionViewed(params: DiscoveryParams) {
    self.track(
      event: ApprovedEvent.collectionViewed.rawValue,
      page: .editorialProjects,
      properties: discoveryProperties(from: params)
    )
  }

  /**
   Call when a project card is clicked from a list of projects
   - parameter project: the Project corresponding to the card that was clicked
   - parameter params: the DiscoveryParams associated with the list of projects
   - parameter location: the location context of the event
   */

  public func trackProjectCardClicked(project: Project,
                                      params: DiscoveryParams,
                                      location: PageContext,
                                      optimizelyProperties: [String: Any] = [:]) {
    let props = discoveryProperties(from: params)
      .withAllValuesFrom(projectProperties(from: project, loggedInUser: self.loggedInUser))
      .withAllValuesFrom(optimizelyProperties)

    self.track(
      event: ApprovedEvent.projectCardClicked.rawValue,
      page: location,
      properties: props
    )
  }

  // MARK: - Pledge Events

  public func trackAddOnsContinueButtonClicked(
    project: Project,
    reward: Reward,
    checkoutData: CheckoutPropertiesData,
    refTag: RefTag?
  ) {
    let props = projectProperties(from: project, loggedInUser: self.loggedInUser)
      .withAllValuesFrom(contextProperties(ctaContext: .addOnsContinue))
      .withAllValuesFrom(checkoutProperties(from: checkoutData, and: reward))
    self.track(
      event: NewApprovedEvent.ctaClicked.rawValue,
      properties: props,
      refTag: refTag?.stringTag
    )
  }

  public func trackAddOnsPageViewed(
    project: Project,
    reward: Reward,
    checkoutData: CheckoutPropertiesData,
    refTag: RefTag?
  ) {
    let props = projectProperties(from: project, loggedInUser: self.loggedInUser)
      .withAllValuesFrom(checkoutProperties(from: checkoutData, and: reward))

    self.track(
      event: NewApprovedEvent.pageViewed.rawValue,
      page: .addOnsSelection,
      properties: props,
      refTag: refTag?.stringTag
    )
  }

  public func trackPledgeCTAButtonClicked(
    stateType: PledgeStateCTAType,
    project: Project,
    optimizelyProperties _: [String: Any] = [:]
  ) {
    let props = projectProperties(from: project, loggedInUser: self.loggedInUser)

    switch stateType {
    case .fix:
      self.track(
        event: ApprovedEvent.managePledgeButtonClicked.rawValue,
        page: .projectPage,
        properties: props.withAllValuesFrom(contextProperties()) // .fixErroredPledge
      )
    case .pledge:
      let allProps = props
        .withAllValuesFrom(optimizelyProperties() ?? [:])
        .withAllValuesFrom(contextProperties(ctaContext: .pledgeInitiate))

      self.track(
        event: NewApprovedEvent.ctaClicked.rawValue,
        page: .projectPage,
        properties: allProps
      )
    case .manage:
      self.track(
        event: ApprovedEvent.managePledgeButtonClicked.rawValue,
        page: .projectPage,
        properties: props.withAllValuesFrom(contextProperties()) // .manageReward
      )
    default:
      return
    }
  }

  public func trackFixPledgeButtonClicked(project: Project) {
    let props = projectProperties(from: project, loggedInUser: self.loggedInUser)
      .withAllValuesFrom(contextProperties())

    self.track(
      event: ApprovedEvent.fixPledgeButtonClicked.rawValue,
      page: .managePledgeScreen,
      properties: props
    )
  }

  /* Call when a reward is selected

   parameters:
   - project: the project being pledged to
   - reward: the selected reward
   - checkoutPropertiesData: the `CheckoutPropertiesData` associated with the given project and reward
   - refTag: the optional RefTag associated with the pledge
   */

  public func trackRewardClicked(
    project: Project,
    reward: Reward,
    checkoutPropertiesData: KSRAnalytics.CheckoutPropertiesData,
    refTag: RefTag?
  ) {
    let props = projectProperties(from: project, loggedInUser: self.loggedInUser)
      .withAllValuesFrom(contextProperties(ctaContext: .rewardContinue))
      .withAllValuesFrom(checkoutProperties(from: checkoutPropertiesData, and: reward))

    self.track(
      event: NewApprovedEvent.ctaClicked.rawValue,
      page: .rewards,
      properties: props,
      refTag: refTag?.stringTag
    )
  }

  /* Call when the rewards carousel is viewed

   parameters:
   - project: the project being pledged to
   - checkoutPropertiesData: the `CheckoutPropertiesData` associated with the given project and reward
   - refTag: the optional RefTag associated with the pledge
   */

  public func trackRewardsViewed(
    project: Project,
    checkoutPropertiesData: KSRAnalytics.CheckoutPropertiesData,
    refTag: RefTag?
  ) {
    let props = projectProperties(from: project, loggedInUser: self.loggedInUser)
      .withAllValuesFrom(checkoutProperties(from: checkoutPropertiesData))

    self.track(
      event: NewApprovedEvent.pageViewed.rawValue,
      page: .rewards,
      properties: props,
      refTag: refTag?.stringTag
    )
  }

  /* Call when the pledge screen is shown

   parameters:
   - project: the project being pledged to
   - reward: the chosen reward
   - checkoutData: the `CheckoutPropertiesData` associated with the given project and reward
   - refTag: the associated RefTag for the pledge
   - cookieRefTag: The ref tag pulled from cookie storage when this project was shown.

   */

  public func trackCheckoutPaymentPageViewed(
    project: Project,
    reward: Reward,
    checkoutData: CheckoutPropertiesData,
    refTag: RefTag?,
    cookieRefTag: RefTag?
  ) {
    let props = projectProperties(from: project, loggedInUser: self.loggedInUser)
      .withAllValuesFrom(checkoutProperties(from: checkoutData, and: reward))

    self.track(
      event: NewApprovedEvent.pageViewed.rawValue,
      page: .checkout,
      properties: props,
      refTag: refTag?.stringTag,
      referrerCredit: cookieRefTag?.stringTag
    )
  }

  /* Call when the Pledge button is clicked

   parameters:
   - project: the project being pledged to
   - reward: the chosen reward
   - checkoutData: all the checkout data associated with the pledge
   - refTag: the associated RefTag for the pledge

   */

  public func trackPledgeSubmitButtonClicked(
    project: Project,
    reward: Reward,
    checkoutData: CheckoutPropertiesData,
    refTag: RefTag?
  ) {
    let props = projectProperties(from: project, loggedInUser: self.loggedInUser)
      .withAllValuesFrom(checkoutProperties(from: checkoutData, and: reward))
      // the context is always "newPledge" for this event
      .withAllValuesFrom(contextProperties(ctaContext: .pledgeSubmit, typeContext: .creditCard))

    self.track(
      event: NewApprovedEvent.ctaClicked.rawValue,
      page: .pledgeScreen,
      properties: props,
      refTag: refTag?.stringTag
    )
  }

  /* Call when the Add New Card button is clicked from the pledge screen

   parameters:
   - project: the project that is being pledged to
   - reward: the reward that was chosen for the pledge
   - context: the PledgeContext from which the event was triggered
   */

  public func trackAddNewCardButtonClicked(
    location: KSRAnalytics.PageContext? = nil,
    project: Project,
    refTag: RefTag?,
    reward: Reward
  ) {
    let props = projectProperties(from: project, loggedInUser: self.loggedInUser)
      .withAllValuesFrom(pledgeProperties(from: reward))
      .withAllValuesFrom(contextProperties())

    self.track(
      event: ApprovedEvent.addNewCardButtonClicked.rawValue,
      page: location,
      properties: props,
      refTag: refTag?.stringTag
    )
  }

  /* Call when the Thanks page is viewed

   parameters:
   - project: the project that was pledged to
   - reward: the reward that was chosen
   - checkoutData: all the checkout data associated with the pledge
   */

  public func trackThanksPageViewed(
    project: Project,
    reward: Reward,
    checkoutData: CheckoutPropertiesData?
  ) {
    var props = projectProperties(from: project)
      .withAllValuesFrom(pledgeProperties(from: reward))
      // the context is always "newPledge" for this event
      .withAllValuesFrom(contextProperties(typeContext: TypeContext.pledge(.newPledge)))

    if let checkoutData = checkoutData {
      props = props.withAllValuesFrom(checkoutProperties(from: checkoutData, and: reward))
    }

    self.track(
      event: NewApprovedEvent.pageViewed.rawValue,
      page: .thanks,
      properties: props
    )
  }

  /** Call when the Manage button is tapped on the activity feed to fix an errored pledge.

   - parameter project: the project that was pledged to.
   */
  public func trackActivitiesManagePledgeButtonClicked(project: Project) {
    let props = projectProperties(from: project, loggedInUser: self.loggedInUser)
      // the context is always "fixErroredPledge" for this event
      .withAllValuesFrom(contextProperties())
    self.track(
      event: ApprovedEvent.managePledgeButtonClicked.rawValue,
      page: .activities,
      properties: props
    )
  }

  // MARK: - Login/Signup Events

  /* Call when the Login or Signup button entry-point is tapped

   parameters:
   - intent: the LoginIntent associated with the login/signup attempt
   - project: if the login attempt is made from the checkout flow, the associated project
   - reward: if the login attempt is made from the checkout flow, the associated selected reward
   */

  public func trackLoginOrSignupButtonClicked(
    intent: LoginIntent,
    project: Project? = nil,
    reward: Reward? = nil
  ) {
    let props = self.loginEventProperties(for: intent, project: project, reward: reward)

    self.track(
      event: ApprovedEvent.loginOrSignupButtonClicked.rawValue,
      page: .discovery,
      properties: props
    )
  }

  /* Call when the Login/Signup page is viewed

   parameters:
   - intent: the LoginIntent associated with the login/signup attempt
   - project: if the login attempt is made from the checkout flow, the associated project
   - reward: if the login attempt is made from the checkout flow, the associated selected reward
   */
  public func trackLoginOrSignupPageViewed(
    intent: LoginIntent,
    project: Project? = nil,
    reward: Reward? = nil
  ) {
    let props = self.loginEventProperties(for: intent, project: project, reward: reward)

    self.track(
      event: ApprovedEvent.loginOrSignupPageViewed.rawValue,
      page: .loginTout,
      properties: props
    )
  }

  /* Call when the Log In button is tapped on the Login/Signup Page

   parameters:
   - intent: the LoginIntent associated with the login/signup attempt
   - project: if the login attempt is made from the checkout flow, the associated project
   - reward: if the login attempt is made from the checkout flow, the associated selected reward
   */

  public func trackLoginButtonClicked(
    intent: LoginIntent,
    project: Project? = nil,
    reward: Reward? = nil
  ) {
    let props = self.loginEventProperties(for: intent, project: project, reward: reward)

    self.track(
      event: ApprovedEvent.loginButtonClicked.rawValue,
      page: .loginTout,
      properties: props
    )
  }

  /* Call when the "Log in with Facebook" button is tapped on the Login/Signup Page

   parameters:
   - intent: the LoginIntent associated with the login/signup attempt
   - project: if the login attempt is made from the checkout flow, the associated project
   - reward: if the login attempt is made from the checkout flow, the associated selected reward
   */

  public func trackFacebookLoginOrSignupButtonClicked(
    intent: LoginIntent,
    project: Project? = nil,
    reward: Reward? = nil
  ) {
    let props = self.loginEventProperties(for: intent, project: project, reward: reward)

    self.track(
      event: ApprovedEvent.fbLoginOrSignupButtonClicked.rawValue,
      page: .loginTout,
      properties: props
    )
  }

  /* Call when the "Continue with Apple" button is tapped on the Login/Signup Page

   parameters:
   - intent: the LoginIntent associated with the login/signup attempt
   - project: if the login attempt is made from the checkout flow, the associated project
   - reward: if the login attempt is made from the checkout flow, the associated selected reward
   */

  public func trackContinueWithAppleButtonClicked(
    intent: LoginIntent,
    project: Project? = nil,
    reward: Reward? = nil
  ) {
    let props = self.loginEventProperties(for: intent, project: project, reward: reward)

    self.track(
      event: ApprovedEvent.continueWithAppleButtonClicked.rawValue,
      page: .loginTout,
      properties: props
    )
  }

  /* Call when the "Sign up" button is tapped on the Login/Signup Page

   parameters:
   - intent: the LoginIntent associated with the login/signup attempt
   - project: if the login attempt is made from the checkout flow, the associated project
   - reward: if the login attempt is made from the checkout flow, the associated selected reward
   */

  public func trackSignupButtonClicked(
    intent: LoginIntent,
    project: Project? = nil,
    reward: Reward? = nil
  ) {
    let props = self.loginEventProperties(for: intent, project: project, reward: reward)

    self.track(
      event: ApprovedEvent.signupButtonClicked.rawValue,
      page: .loginTout,
      properties: props
    )
  }

  public func trackSignupSubmitButtonClicked() {
    self.track(event: ApprovedEvent.signupSubmitButtonClicked.rawValue, page: .signup)
  }

  public func trackLoginSubmitButtonClicked() {
    self.track(event: ApprovedEvent.loginSubmitButtonClicked.rawValue, page: .login)
  }

  public func trackForgotPasswordViewed() {
    self.track(event: ApprovedEvent.forgotPasswordViewed.rawValue, page: .forgotPassword)
  }

  public func track2FAViewed() {
    self.track(event: ApprovedEvent.twoFactorConfirmationViewed.rawValue, page: .twoFactorAuth)
  }

  private func loginEventProperties(for intent: LoginIntent, project: Project?, reward: Reward?)
    -> [String: Any] {
    var props: [String: Any] = [:]

    if let project = project {
      props = props.withAllValuesFrom(projectProperties(from: project))
    }

    if let reward = reward {
      props = props.withAllValuesFrom(pledgeProperties(from: reward))
    }

    return props.withAllValuesFrom(["login_intent": intent.trackingString])
  }

  // MARK: - Search Events

  /// Call once when the search view is initially shown.
<<<<<<< HEAD
  public func trackProjectSearchView(params: DiscoveryParams, results: Int) {
    
    var props = discoveryProperties(from: params)
    
    if let query = params.query {
      props = props.withAllValuesFrom(["discover_search_term": query])
    }
    
    if results > 0 {
      props = props.withAllValuesFrom(["discover_search_results_count": results])
    }
    
    self.track(
      event: NewApprovedEvent.pageViewed.rawValue,
      location: .search,
      properties: props
    )
=======
  public func trackProjectSearchView() {
    self.track(event: ApprovedEvent.searchPageViewed.rawValue, page: .search)
>>>>>>> 0af0a83c
  }

  // Call when projects have been obtained from a search.
  public func trackSearchResults(
    query: String,
    params: DiscoveryParams,
    refTag: RefTag,
    hasResults: Bool
  ) {
    let props = discoveryProperties(from: params)
      .withAllValuesFrom([
        "discover_ref_tag": refTag.stringTag,
        "search_term": query,
        "has_results": hasResults
      ])

    self.track(
      event: ApprovedEvent.searchResultsLoaded.rawValue,
      page: .search,
      properties: props
    )
  }

  // MARK: - Project Page Events

  /**
   Call when a project page is viewed.

   - parameter project: The project being viewed.
   - parameter refTag: The ref tag used when opening the project.
   - parameter sectionContext: The context referring to the section of the screen being interacted with.
   - parameter cookieRefTag: The ref tag pulled from cookie storage when this project was shown.
   */
  public func trackProjectViewed(
    _ project: Project,
    refTag: RefTag? = nil,
    sectionContext: KSRAnalytics.SectionContext,
    cookieRefTag: RefTag? = nil
  ) {
    let props = projectProperties(from: project, loggedInUser: self.loggedInUser)
      .withAllValuesFrom(contextProperties(sectionContext: sectionContext))

    self.track(
      event: NewApprovedEvent.pageViewed.rawValue,
      page: .projectPage,
      properties: props,
      refTag: refTag?.stringTag,
      referrerCredit: cookieRefTag?.stringTag
    )
  }

  /**
   Call when a project page is swiped to the next project.
   - parameter project:      The next project being viewed.
   - parameter refTag:       The ref tag used when swiping to the project.
   */
  public func trackSwipedProject(_ project: Project, refTag: RefTag?) {
    let props = projectProperties(from: project, loggedInUser: self.loggedInUser)

    self.track(
      event: ApprovedEvent.projectSwiped.rawValue,
      page: .projectPage,
      properties: props, refTag: refTag?.stringTag
    )
  }

  /**
   Call when a project is watched/saved.
   - parameter project: The project being watched
   - parameter location: The location context of where the project is being watched from
   - parameter params: The optional Discover params if the project is being watched from Discover
   - parameter typeContext: The context of the watch/saved project
   */

  public func trackWatchProjectButtonClicked(
    project: Project,
    location: PageContext,
    params: DiscoveryParams? = nil,
    typeContext: TypeContext
  ) {
    var props = projectProperties(from: project, loggedInUser: self.loggedInUser)
      .withAllValuesFrom(contextProperties(
        ctaContext: .watchProject,
        typeContext: typeContext
      ))

    if let discoveryParams = params {
      props = props.withAllValuesFrom(discoveryProperties(from: discoveryParams))
    }

    self.track(
      event: NewApprovedEvent.ctaClicked.rawValue,
      page: location,
      properties: props
    )
  }

  // MARK: - Email Verification

  public func trackEmailVerificationScreenViewed() {
    self.track(
      event: ApprovedEvent.verificationScreenViewed.rawValue,
      page: .emailVerification
    )
  }

  public func trackSkipEmailVerificationButtonClicked() {
    self.track(
      event: ApprovedEvent.skipVerificationButtonClicked.rawValue,
      page: .emailVerification
    )
  }

  // MARK: - Empty State Events

  // Private tracking method that merges in default properties.
  private func track(
    event: String,
    page: KSRAnalytics.PageContext? = nil,
    properties: [String: Any] = [:],
    refTag: String? = nil,
    referrerCredit: String? = nil
  ) {
    let props = self.sessionProperties(refTag: refTag, referrerCredit: referrerCredit)
      .withAllValuesFrom(userProperties(for: self.loggedInUser, config: self.config))
      .withAllValuesFrom(contextProperties(page: page))
      .withAllValuesFrom(properties)

    self.logEventCallback?(event, props)

    self.dataLakeClient.track(
      event: event,
      properties: props
    )

    // Currently events approved for the Data Lake are good for Segment.
    self.segmentClient.track(
      event: event,
      properties: props
    )
  }

  // MARK: - Session Properties

  private func sessionProperties(
    refTag: String?,
    referrerCredit: String?,
    prefix: String = "session_"
  ) -> [String: Any] {
    var props: [String: Any] = [:]

    let enabledFeatureFlags = self.config?.features
      .filter { key, value in key.starts(with: "ios_") && value }
      .keys
      .sorted()

    props["apple_pay_capable"] = AppEnvironment.current.applePayCapabilities.applePayCapable()
    props["apple_pay_device"] = AppEnvironment.current.applePayCapabilities.applePayDevice()
    props["cellular_connection"] = AppEnvironment.current.coreTelephonyNetworkInfo
      .serviceCurrentRadioAccessTechnology
    props["client"] = "native"
    props["current_variants"] = self.config?.abExperimentsArray.sorted()
    props["display_language"] = AppEnvironment.current.language.rawValue

    props["device_type"] = self.device.deviceType
    props["device_manufacturer"] = "Apple"
    props["device_model"] = KSRAnalytics.deviceModel
    props["device_orientation"] = self.deviceOrientation
    props["device_distinct_id"] = self.distinctId

    props["app_build_number"] = self.bundle.infoDictionary?["CFBundleVersion"]
    props["app_release_version"] = self.bundle.infoDictionary?["CFBundleShortVersionString"]
    props["enabled_features"] = enabledFeatureFlags
    props["is_voiceover_running"] = AppEnvironment.current.isVoiceOverRunning()
    props["mp_lib"] = "kickstarter_ios"
    props["os"] = self.device.systemName
    props["os_version"] = self.device.systemVersion
    props["platform"] = self.clientPlatform
    props["screen_width"] = UInt(self.screen.bounds.width)
    props["user_agent"] = Service.userAgent
    props["user_logged_in"] = self.loggedInUser != nil
    props["wifi_connection"] = Reachability.current == .wifi

    props["ref_tag"] = refTag
    props["referrer_credit"] = referrerCredit

    return props.prefixedKeys(prefix)
  }

  private static let deviceModel: String? = {
    var size: Int = 0
    sysctlbyname("hw.machine", nil, &size, nil, 0)
    var machine = [CChar](repeating: 0, count: Int(size))
    sysctlbyname("hw.machine", &machine, &size, nil, 0)
    return String(cString: machine)
  }()

  private var deviceOrientation: String {
    switch self.device.orientation {
    case .faceDown:
      return "Face Down"
    case .faceUp:
      return "Face Up"
    case .landscapeLeft:
      return "Landscape Left"
    case .landscapeRight:
      return "Landscape Right"
    case .portrait:
      return "Portrait"
    case .portraitUpsideDown:
      return "Portrait Upside Down"
    case .unknown:
      return "Unknown"
    @unknown default:
      fatalError()
    }
  }

  private var clientPlatform: String {
    switch self.device.userInterfaceIdiom {
    case .phone, .pad: return "ios"
    case .tv: return "tvos"
    default: return "unspecified"
    }
  }
}

// MARK: - Project Properties

private func projectProperties(
  from project: Project,
  loggedInUser: User? = nil,
  dateType: DateProtocol.Type = AppEnvironment.current.dateType,
  calendar: Calendar = AppEnvironment.current.calendar,
  prefix: String = "project_"
) -> [String: Any] {
  var props: [String: Any] = [:]

  props["backers_count"] = project.stats.backersCount
  props["subcategory"] = project.category.name
  props["subcategory_id"] = project.category.id
  props["country"] = project.country.countryCode
  props["comments_count"] = project.stats.commentsCount ?? 0
  props["currency"] = project.country.currencyCode
  props["creator_uid"] = project.creator.id
  props["deadline"] = project.dates.deadline
  props["goal"] = project.stats.goal
  props["has_add_ons"] = project.hasAddOns
  props["launched_at"] = project.dates.launchedAt
  props["location"] = project.location.name
  props["name"] = project.name
  props["pid"] = project.id
  props["category"] = project.category.parentName
  props["category_id"] = project.category.parentId
  props["percent_raised"] = project.stats.fundingProgress
  props["state"] = project.state.rawValue
  props["static_usd_rate"] = project.stats.staticUsdRate
  props["current_pledge_amount"] = project.stats.pledged
  props["current_amount_pledged_usd"] = project.stats.pledgedUsd
  props["goal_usd"] = project.stats.goalUsd
  props["has_video"] = project.video != nil
  props["prelaunch_activated"] = project.prelaunchActivated
  props["rewards_count"] = project.rewards.count
  props["updates_count"] = project.stats.updatesCount

  let now = dateType.init().date
  props["hours_remaining"] = project.dates.hoursRemaining(from: now, using: calendar)
  props["duration"] = project.dates.duration(using: calendar)

  var userProperties: [String: Any] = [:]
  userProperties["has_watched"] = project.personalization.isStarred
  userProperties["is_backer"] = project.personalization.isBacking
  userProperties["is_project_creator"] = project.creator.id == loggedInUser?.id

  let userProps = userProperties.prefixedKeys("user_")

  return props
    .withAllValuesFrom(userProps)
    .prefixedKeys(prefix)
}

private func properties(update: Update, prefix: String = "update_") -> [String: Any] {
  var properties: [String: Any] = [:]

  properties["comments_count"] = update.commentsCount
  properties["user_has_liked"] = update.hasLiked
  properties["likes_count"] = update.likesCount
  properties["published_at"] = update.publishedAt
  properties["sequence"] = update.sequence

  return properties.prefixedKeys(prefix)
}

private func properties(comment: Comment, prefix: String = "comment_") -> [String: Any] {
  var properties: [String: Any] = [:]

  properties["body_length"] = comment.body.count

  return properties.prefixedKeys(prefix)
}

private func properties(userActivity: NSUserActivity) -> [String: Any] {
  var props: [String: Any] = [:]

  props["user_activity_type"] = userActivity.activityType
  props["user_activity_title"] = userActivity.title
  props["user_activity_webpage_url"] = userActivity.webpageURL?.absoluteString
  props["user_activity_keywords"] = Array(userActivity.keywords)

  return props
}

// MARK: - Pledge Properties

private func pledgeProperties(from reward: Reward, prefix: String = "pledge_backer_reward_")
  -> [String: Any] {
  var result: [String: Any] = [:]

  result["has_items"] = !reward.rewardsItems.isEmpty
  result["id"] = reward.id
  result["minimum"] = reward.minimum

  return result.prefixedKeys(prefix)
}

// MARK: - Checkout Properties

private func checkoutProperties(from data: KSRAnalytics.CheckoutPropertiesData, and reward: Reward? = nil,
                                prefix: String = "checkout_")
  -> [String: Any] {
  var result: [String: Any] = [:]

  result["amount"] = data.amount
  result["amount_total_usd"] = data.revenueInUsd
  result["add_ons_count_total"] = data.addOnsCountTotal
  result["add_ons_count_unique"] = data.addOnsCountUnique
  result["add_ons_minimum_usd"] = data.addOnsMinimumUsd
  result["bonus_amount"] = data.bonusAmount
  result["bonus_amount_usd"] = data.bonusAmountInUsd
  result["id"] = data.checkoutId
  result["payment_type"] = data.paymentType
  result["reward_estimated_delivery_on"] = data.estimatedDelivery
  result["reward_id"] = data.rewardId
  result["reward_is_limited_quantity"] = reward?.isLimitedQuantity
  result["reward_is_limited_time"] = reward?.isLimitedTime
  result["reward_minimum_usd"] = data.rewardMinimumUsd
  result["reward_shipping_enabled"] = data.shippingEnabled
  result["reward_shipping_preference"] = reward?.shipping.preference?.trackingString
  result["reward_title"] = data.rewardTitle
  result["shipping_amount"] = data.shippingAmount
  result["shipping_amount_usd"] = data.shippingAmountUsd
  result["user_has_eligible_stored_apple_pay_card"] = data.userHasStoredApplePayCard

  return result.prefixedKeys(prefix)
}

// MARK: - Discovery Properties

private func discoveryProperties(
  from params: DiscoveryParams,
  prefix: String = "discover_"
) -> [String: Any] {
  var result: [String: Any] = [:]

  // NB: All filters should be added here since `result["everything"]` is derived from this.
  result["recommended"] = params.recommended
  result["social"] = params.social
  result["pwl"] = params.staffPicks
  result["watched"] = params.starred
  result["tag"] = params.tagId?.rawValue
  let categoryProps = params.category.map { properties(category: $0, prefix: "subcategory_") }
  let parentCategoryProps = params.category?.parent.map { properties(category: $0) }

  result = result
    .withAllValuesFrom(categoryProps ?? [:])
    .withAllValuesFrom(parentCategoryProps ?? [:])

  result["everything"] = result.isEmpty
  result["sort"] = params.sort?.rawValue
  result["ref_tag"] = RefTag.fromParams(params).stringTag
  result["search_term"] = params.query

  return result.prefixedKeys(prefix)
}

private func properties(category: KsApi.Category, prefix: String = "category_") -> [String: Any] {
  var result: [String: Any] = [:]

  result["id"] = category.intID
  result["name"] = category.name

  return result.prefixedKeys(prefix)
}

// MARK: - Context Properties

private func contextProperties(
  ctaContext: KSRAnalytics.CTAContext? = nil,
  tabBarLabel: KSRAnalytics.TabBarItemLabel? = nil,
  page: KSRAnalytics.PageContext? = nil,
  sectionContext: KSRAnalytics.SectionContext? = nil,
  typeContext: KSRAnalytics.TypeContext? = nil,
  locationContext: KSRAnalytics.LocationContext? = nil,
  prefix: String = "context_"
) -> [String: Any] {
  var result: [String: Any] = [:]

  result["cta"] = ctaContext?.trackingString
  result["location"] = locationContext?.trackingString
  result["page"] = page?.rawValue
  result["section"] = sectionContext?.trackingString
  result["timestamp"] = AppEnvironment.current.dateType.init().timeIntervalSince1970
  result["tab_bar_label"] = tabBarLabel?.trackingString
  result["type"] = typeContext?.trackingString

  return result.prefixedKeys(prefix)
}

private func properties(
  shareContext: ShareContext,
  loggedInUser: User?,
  shareActivityType: UIActivity.ActivityType? = nil
) -> [String: Any] {
  var result: [String: Any] = [:]

  result["share_activity_type"] = shareActivityType?.rawValue
  result["share_type"] = shareActivityType.flatMap(shareTypeProperty)

  switch shareContext {
  case let .creatorDashboard(project):
    result = result.withAllValuesFrom(projectProperties(from: project, loggedInUser: loggedInUser))
    result["context"] = "creator_dashboard"
  case let .discovery(project):
    result = result.withAllValuesFrom(projectProperties(from: project, loggedInUser: loggedInUser))
    result["context"] = "discovery"
  case let .project(project):
    result = result.withAllValuesFrom(projectProperties(from: project, loggedInUser: loggedInUser))
    result["context"] = "project"
  case let .thanks(project):
    result = result.withAllValuesFrom(projectProperties(from: project, loggedInUser: loggedInUser))
    result["context"] = "thanks"
  case let .update(project, update):
    result = result.withAllValuesFrom(projectProperties(from: project, loggedInUser: loggedInUser))
    result = result.withAllValuesFrom(properties(update: update))
    result["context"] = "update"
  }

  return result
}

private func shareTypeProperty(_ shareType: UIActivity.ActivityType?) -> String? {
  guard let shareType = shareType else { return nil }

  if shareType == .postToFacebook {
    return "facebook"
  } else if shareType == .message {
    return "message"
  } else if shareType == .mail {
    return "email"
  } else if shareType == .copyToPasteboard {
    return "copy link"
  } else if shareType == .postToTwitter {
    return "twitter"
  } else if shareType == UIActivity.ActivityType("com.apple.mobilenotes.SharingExtension") {
    return "notes"
  } else if shareType == SafariActivityType {
    return "safari"
  } else {
    return shareType.rawValue
  }
}

// MARK: - User Properties

private func userProperties(for user: User?, config: Config?, _ prefix: String = "user_") -> [String: Any] {
  var props: [String: Any] = [:]

  props["backed_projects_count"] = user?.stats.backedProjectsCount
  props["country"] = user?.location?.country ?? config?.countryCode
  props["created_projects_count"] = user?.stats.createdProjectsCount
  props["is_admin"] = user?.isAdmin
  props["launched_projects_count"] = user?.stats.memberProjectsCount
  props["uid"] = user?.id
  props["watched_projects_count"] = user?.stats.starredProjectsCount

  return props.prefixedKeys(prefix)
}

extension KSRAnalytics {
  public enum lens {
    public static let loggedInUser = Lens<KSRAnalytics, User?>(
      view: { $0.loggedInUser },
      set: { $1.loggedInUser = $0; return $1 }
    )

    public static let config = Lens<KSRAnalytics, Config?>(
      view: { $0.config },
      set: { $1.config = $0; return $1 }
    )
  }
}

extension Reward.Shipping.Preference {
  fileprivate var trackingString: String {
    switch self {
    case .none: return "none"
    case .restricted: return "restricted"
    case .unrestricted: return "unrestricted"
    }
  }
}<|MERGE_RESOLUTION|>--- conflicted
+++ resolved
@@ -1149,7 +1149,6 @@
   // MARK: - Search Events
 
   /// Call once when the search view is initially shown.
-<<<<<<< HEAD
   public func trackProjectSearchView(params: DiscoveryParams, results: Int) {
     
     var props = discoveryProperties(from: params)
@@ -1167,10 +1166,6 @@
       location: .search,
       properties: props
     )
-=======
-  public func trackProjectSearchView() {
-    self.track(event: ApprovedEvent.searchPageViewed.rawValue, page: .search)
->>>>>>> 0af0a83c
   }
 
   // Call when projects have been obtained from a search.
