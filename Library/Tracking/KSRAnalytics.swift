--- conflicted
+++ resolved
@@ -733,14 +733,8 @@
     let props = projectProperties(from: project, loggedInUser: self.loggedInUser)
       .withAllValuesFrom(contextProperties(ctaContext: .addOnsContinue))
       .withAllValuesFrom(checkoutProperties(from: checkoutData, and: reward))
-
-    self.track(
-<<<<<<< HEAD
-      event: ApprovedEvent.addOnsContinueButtonClicked.rawValue,
-      page: .addOnsSelection,
-=======
+    self.track(
       event: NewApprovedEvent.ctaClicked.rawValue,
->>>>>>> ca928f94
       properties: props,
       refTag: refTag?.stringTag
     )
