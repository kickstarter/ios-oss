import KsApi
import PassKit
import Prelude
import Segment
import UIKit

public final class KSRAnalytics {
  private let bundle: NSBundleType
  private let dataLakeClient: TrackingClientType
  internal private(set) var config: Config?
  private let device: UIDeviceType
  private let distinctId: String
  internal private(set) var loggedInUser: User? {
    didSet {
      self.identify(self.loggedInUser)
    }
  }

  public var logEventCallback: ((String, [String: Any]) -> Void)?
  private var preferredContentSizeCategory: UIContentSizeCategory?
  private var preferredContentSizeCategoryObserver: Any?
  private let screen: UIScreenType
  private let segmentClient: TrackingClientType & IdentifyingTrackingClient

  private enum ApprovedEvent: String, CaseIterable {
    case activityFeedViewed = "Activity Feed Viewed"
    case addNewCardButtonClicked = "Add New Card Button Clicked"
    case addOnsPageViewed = "Add-Ons Page Viewed"
    case collectionViewed = "Collection Viewed"
    case continueWithAppleButtonClicked = "Continue With Apple Button Clicked"
    case editorialCardClicked = "Editorial Card Clicked"
<<<<<<< HEAD
    case exploreSortClicked = "Explore Sort Clicked"
=======
    case explorePageViewed = "Explore Page Viewed"
>>>>>>> 0671b65d
    case fbLoginOrSignupButtonClicked = "Facebook Log In or Signup Button Clicked"
    case filterClicked = "Filter Clicked"
    case fixPledgeButtonClicked = "Fix Pledge Button Clicked"
    case forgotPasswordViewed = "Forgot Password Viewed"
    case loginButtonClicked = "Log In Button Clicked"
    case loginOrSignupButtonClicked = "Log In or Signup Button Clicked"
    case loginOrSignupPageViewed = "Log In or Signup Page Viewed"
    case loginSubmitButtonClicked = "Log In Submit Button Clicked"
    case managePledgeButtonClicked = "Manage Pledge Button Clicked"
    case onboardingCarouselSwiped = "Onboarding Carousel Swiped"
    case onboardingContinueButtonClicked = "Onboarding Continue Button Clicked"
    case onboardingGetStartedButtonClicked = "Onboarding Get Started Button Clicked"
    case onboardingSkipButtonClicked = "Onboarding Skip Button Clicked"
    case projectCardClicked = "Project Card Clicked"
    case projectPagePledgeButtonClicked = "Project Page Pledge Button Clicked"
    case projectSwiped = "Project Swiped"
    case searchPageViewed = "Search Page Viewed"
    case searchResultsLoaded = "Search Results Loaded"
    case signupButtonClicked = "Signup Button Clicked"
    case signupSubmitButtonClicked = "Signup Submit Button Clicked"
    case skipVerificationButtonClicked = "Skip Verification Button Clicked"
    case tabBarClicked = "Tab Bar Clicked"
    case twoFactorConfirmationViewed = "Two-Factor Confirmation Viewed"
    case verificationScreenViewed = "Verification Screen Viewed"
  }

  private enum NewApprovedEvent: String, CaseIterable {
    case ctaClicked = "CTA Clicked"
    case pageViewed = "Page Viewed"
  }

  /// Determines the screen from which the event is sent.
  public enum PageContext: String {
    case activities = "activity_feed" // ActivitiesViewController
    case addOnsSelection = "add_ons" // RewardAddOnSelectionViewController
    case campaign // ProjectDescriptionViewController
    case checkout // // PledgeViewController
    case discovery = "discover" // DiscoveryViewController
    case editorialProjects = "editorial_collection" // EditorialProjectsViewController
    case emailVerification = "email_verification" // EmailVerificationViewController
    case forgotPassword = "forgot_password" // ResetPasswordViewController
    case landingPage = "landing_page" // LandingViewController
    case login = "log_in" // LoginViewController
    case loginTout = "log_in_sign_up" // LoginToutViewController
    case managePledgeScreen = "manage_pledge" // ManagePledgeViewController
    case onboarding // CategorySelectionViewController, CuratedProjectsViewController
    case pledgeAddNewCard = "pledge_add_new_card" // AddNewCardViewController
    case pledgeScreen = "pledge" // PledgeViewController
    case projectPage = "project" // ProjectPamphletViewController
    case rewards // RewardsViewController
    case search // SearchViewController
    case settingsAddNewCard = "settings_add_new_card" // AddNewCardViewController
    case signup = "sign_up" // SignupViewController
    case thanks // ThanksViewController
    case twoFactorAuth = "two_factor_auth" // TwoFactorViewController
  }

  /// Determines the authentication type for login or signup events.
  public enum AuthType {
    case email
    case facebook

    var trackingString: String {
      switch self {
      case .email: return "Email"
      case .facebook: return "Facebook"
      }
    }
  }

  /**
   Determines the place from which the external link was presented.

   - projectCreator: The creator profile, usually seen by pressing the creator's name on the project page.
   - projectDescription: The project description page.
   - projectUpdates: The project updates page.

   **/
  public enum ExternalLinkContext {
    case projectCreator
    case projectDescription
    case projectUpdate
    case projectUpdates

    var trackingString: String {
      switch self {
      case .projectCreator:
        return "project_creator"
      case .projectDescription:
        return "project_description"
      case .projectUpdate:
        return "project_update"
      case .projectUpdates:
        return "project_updates"
      }
    }
  }

  /**
   Determines the place from which the message dialog was presented.

   - backerModal:     The backing view, usually seen by pressing "View pledge" on the project page.
   - creatorActivity: The creator's activity feed.
   - messages:        The messages inbox.
   - projectMessages: The messages inbox for a particular project of a creator's.
   - projectPage:     The project page.
   */
  public enum MessageDialogContext: String, Equatable {
    case backerModal = "backer_modal"
    case creatorActivity = "creator_activity"
    case messages
    case projectMessages = "project_messages"
    case projectPage = "project_page"
  }

  /**
   Determines the place from which the comments dialog was presented.

   - projectActivity: The creator's project activity screen.
   - projectComments: The comments screen for a project.
   - updateComments:  The comments screen for an update.
   */
  public enum CommentDialogContext {
    case projectActivity
    case projectComments
    case updateComments

    var trackingString: String {
      switch self {
      case .projectActivity: return "project_activity"
      case .projectComments: return "project_comments"
      case .updateComments: return "update_comments"
      }
    }
  }

  /**
   Determines the type of comment in which the dialog was presented for.

   - project: A project comment.
   - update: An update comment.
   */
  public enum CommentDialogType {
    case project
    case update

    var trackingString: String {
      switch self {
      case .project: return "project"
      case .update: return "update"
      }
    }
  }

  /**
   Determines the place from which the comments were presented.

   - project: The comments for a project.
   - update: The comments for an update.
   */
  public enum CommentsContext {
    case project
    case update

    var trackingString: String {
      switch self {
      case .project: return "project"
      case .update: return "update"
      }
    }
  }

  /**
   Indicates which button or link the user has clicked or tapped; describes CTA Clicked events.
   */
  public enum CTAContext {
    case addOnsContinue
    case campaignDetails
    case creatorDetails
    case discover
    case discoverFilter
    case discoverSort
    case forgotPassword
    case logInInitiate
    case logInOrSignUp
    case logInSubmit
    case pledgeInitiate
    case pledgeSubmit
    case rewardContinue
    case search
    case signUpInitiate
    case signUpSubmit
    case watchProject

    var trackingString: String {
      switch self {
      case .addOnsContinue: return "add_ons_continue"
      case .campaignDetails: return "campaign_details"
      case .creatorDetails: return "creator_details"
      case .discover: return "discover"
      case .discoverFilter: return "discover_filter"
      case .discoverSort: return "discover_sort"
      case .forgotPassword: return "forgot_password"
      case .pledgeInitiate: return "pledge_initiate"
      case .pledgeSubmit: return "pledge_submit"
      case .logInInitiate: return "log_in_initiate"
      case .logInOrSignUp: return "log_in_or_sign_up"
      case .logInSubmit: return "log_in_submit"
      case .rewardContinue: return "reward_continue"
      case .search: return "search"
      case .signUpInitiate: return "sign_up_initiate"
      case .signUpSubmit: return "sign_up_submit"
      case .watchProject: return "watch_project"
      }
    }
  }

  /// Determines which gesture was used.
  public enum GestureType: String {
    case swipe
    case tap

    fileprivate var trackingString: String {
      switch self {
      case .swipe: return "swipe"
      case .tap: return "tap"
      }
    }
  }

  /**
   Determines the place from which the newsletter toggle was presented.

   - facebook: The Facebook confirmation signup screen.
   - settings: The settings screen.
   - signup: The signup screen.
   - thanks: The thanks page games modal.
   */
  public enum NewsletterContext {
    case facebookSignup
    case settings
    case signup
    case thanks

    var trackingString: String {
      switch self {
      case .facebookSignup: return "facebook_signup"
      case .settings: return "settings"
      case .signup: return "signup"
      case .thanks: return "thanks"
      }
    }
  }

  public enum ManagePledgeMenuCTAType {
    case cancelPledge
    case changePaymentMethod
    case chooseAnotherReward
    case contactCreator
    case updatePledge
    case viewRewards

    var trackingString: String {
      switch self {
      case .cancelPledge: return "cancel_pledge"
      case .changePaymentMethod: return "change_payment_method"
      case .chooseAnotherReward: return "choose_another_reward"
      case .contactCreator: return "contact_creator"
      case .updatePledge: return "update_pledge"
      case .viewRewards: return "view_rewards"
      }
    }
  }

  public enum CheckoutPageContext {
    case paymentsPage
    case projectPage
    case rewardSelection

    fileprivate var trackingString: String {
      switch self {
      case .paymentsPage: return "Payments Page"
      case .projectPage: return "Project Page"
      case .rewardSelection: return "Reward Selection"
      }
    }
  }

  /**
   A tab or section within a grouping of content.

   - comments: Section of Project overview screen
   - campaign: Details when user clicks "Read more"
   - overview: Project overview landing screen
   - updates: Section of project overview screen.
   */
  public enum SectionContext {
    case campaign
    case comments
    case overview
    case updates

    var trackingString: String {
      switch self {
      case .campaign: return "campaign"
      case .comments: return "comments"
      case .overview: return "overview"
      case .updates: return "updates"
      }
    }
  }

  /**
   Contextual details about an event that was fired that aren't captured in other context properties
   */
  public enum TypeContext {
    case amountGoal
    case amountPledged
    case apple
    case applePay
    case backed
    case categoryName
    case creditCard
    case discovery(DiscoverySortContext)
    case facebook
    case location
    case percentRaised
    case pledge(PledgeContext)
    case projectState
    case pwl
    case recommended
    case searchTerm
    case social
    case subcategoryName
    case subscriptionFalse
    case subscriptionTrue
    case tag
    case unwatch
    case watch

    public enum DiscoverySortContext {
      case endingSoon
      case magic
      case newest
      case popular

      var trackingString: String {
        switch self {
        case .endingSoon: return "ending_soon"
        case .magic: return "magic"
        case .newest: return "newest"
        case .popular: return "popular"
        }
      }
    }

    public enum PledgeContext {
      case fixErroredPledge
      case newPledge
      case managePledge

      var trackingString: String {
        switch self {
        case .fixErroredPledge: return "fix_errored_pledge"
        case .newPledge: return "new_pledge"
        case .managePledge: return "manage_pledge"
        }
      }
    }

    var trackingString: String {
      switch self {
      case .amountGoal: return "amount_goal"
      case .amountPledged: return "amount_pledged"
      case .apple: return "apple"
      case .applePay: return "apple_pay"
      case .backed: return "backed"
      case .categoryName: return "category_name"
      case .creditCard: return "credit_card"
      case let .discovery(discoveryContext): return discoveryContext.trackingString
      case .facebook: return "facebook"
      case .location: return "location"
      case .percentRaised: return "percent_raised"
      case let .pledge(pledgeContext): return pledgeContext.trackingString
      case .projectState: return "project_state"
      case .pwl: return "pwl"
      case .recommended: return "recommended"
      case .searchTerm: return "search_term"
      case .social: return "social"
      case .subcategoryName: return "subcategory_name"
      case .subscriptionFalse: return "subscription_false"
      case .subscriptionTrue: return "subscription_true"
      case .tag: return "tag"
      case .unwatch: return "unwatch"
      case .watch: return "watch"
      }
    }
  }

  /**
   A context providing additional details about the location the event occurs.
   */
  public enum LocationContext {
    case discoverAdvanced
    case discoverOverlay
    case globalNav

    var trackingString: String {
      switch self {
      case .discoverAdvanced: return "discover_advanced"
      case .discoverOverlay: return "discover_overlay"
      case .globalNav: return "global_nav"
      }
    }
  }

  /**
   Determines the place from which the update was presented.

   - activity:        The activity feed.
   - activitySample:  The activity sample in Discovery.
   - creatorActivity: The creator's activity feed.
   - deepLink:        A deep link, including push notification.
   - draftPreview:    The update draft editor.
   - updates:         The updates index.
   */
  public enum UpdateContext {
    case activity
    case activitySample
    case creatorActivity
    case deepLink
    case draftPreview
    case updates

    fileprivate var trackingString: String {
      switch self {
      case .activity: return "activity"
      case .activitySample: return "activity_sample"
      case .creatorActivity: return "creator_activity"
      case .deepLink: return "deep_link"
      case .draftPreview: return "draft_preview"
      case .updates: return "updates"
      }
    }
  }

  public enum TabBarItemLabel: String {
    case discovery
    case activity
    case search
    case dashboard
    case profile

    var trackingString: String {
      return self.rawValue
    }
  }

  public struct CheckoutPropertiesData: Equatable {
    let addOnsCountTotal: Int?
    let addOnsCountUnique: Int?
    let addOnsMinimumUsd: String?
    let amount: String
    let bonusAmount: String
    let bonusAmountInUsd: String
    let checkoutId: Int?
    let estimatedDelivery: TimeInterval?
    let paymentType: String?
    let revenueInUsd: Double
    let rewardId: Int
    let rewardMinimumUsd: String
    let rewardTitle: String?
    let shippingEnabled: Bool
    let shippingAmount: Double?
    let shippingAmountUsd: String?
    let userHasStoredApplePayCard: Bool
  }

  public init(
    bundle: NSBundleType = Bundle.main,
    dataLakeClient: TrackingClientType = TrackingClient(.dataLake),
    config: Config? = nil,
    device: UIDeviceType = UIDevice.current,
    loggedInUser: User? = nil,
    screen: UIScreenType = UIScreen.main,
    segmentClient: TrackingClientType & IdentifyingTrackingClient = Analytics
      .configuredClient(),
    distinctId: String = (UIDevice.current.identifierForVendor ?? UUID()).uuidString
  ) {
    self.bundle = bundle
    self.dataLakeClient = dataLakeClient
    self.config = config
    self.device = device
    self.loggedInUser = loggedInUser
    self.screen = screen
    self.segmentClient = segmentClient
    self.distinctId = distinctId

    self.updateAndObservePreferredContentSizeCategory()
  }

  /// Configure Tracking Client's supporting user identity
  private func identify(_ user: User?) {
    guard let user = user else {
      return self.segmentClient.resetIdentity()
    }

    self.segmentClient.identify(
      userId: "\(user.id)",
      traits: [
        "name": user.name,
        "is_creator": user.isCreator,
        "backed_projects_count": user.stats.backedProjectsCount ?? 0,
        "created_projects_count": user.stats.createdProjectsCount ?? 0
      ]
    )
  }

  private func updateAndObservePreferredContentSizeCategory() {
    let update = { [weak self] in
      self?.preferredContentSizeCategory = UIApplication.shared.preferredContentSizeCategory
    }

    self.preferredContentSizeCategoryObserver = NotificationCenter.default.addObserver(
      forName: UIContentSizeCategory.didChangeNotification,
      object: nil,
      queue: OperationQueue.main
    ) { _ in update() }

    if Thread.isMainThread {
      update()
    } else {
      DispatchQueue.main.async {
        update()
      }
    }
  }

  deinit {
    self.preferredContentSizeCategoryObserver.doIfSome(NotificationCenter.default.removeObserver)
  }

  // MARK: - Activity

  /// Call when the activities screen is shown.
  public func trackActivities(count: Int) {
    self.track(
      event: ApprovedEvent.activityFeedViewed.rawValue,
      page: .activities,
      properties: ["activities_count": count]
    )
  }

  /// Call when the user is logged out, on the `Activity` tab and taps the `Explore Projects`button.
  public func trackExploreButtonClicked() {
    let properties = contextProperties(ctaContext: .discover, locationContext: .globalNav)
    self.track(
      event: NewApprovedEvent.ctaClicked.rawValue,
      properties: properties
    )
  }

  // MARK: - Application Lifecycle

  public func trackTabBarClicked(_ tabBarItemLabel: TabBarItemLabel) {
    switch tabBarItemLabel {
    case .search:
      let properties = contextProperties(
        ctaContext: .search,
        locationContext: .globalNav
      )
      self.track(
        event: NewApprovedEvent.ctaClicked.rawValue,
        page: .search,
        properties: properties
      )
    default:
      let properties = contextProperties(tabBarLabel: tabBarItemLabel)
      self.track(
        event: ApprovedEvent.tabBarClicked.rawValue,
        properties: properties
      )
    }
  }

  // MARK: - Onboarding Events

  public func trackOnboardingCarouselSwiped(optimizelyProperties: [String: Any] = [:]) {
    self.track(
      event: ApprovedEvent.onboardingCarouselSwiped.rawValue,
      page: .landingPage,
      properties: optimizelyProperties
    )
  }

  public func trackOnboardingGetStartedButtonClicked(optimizelyProperties: [String: Any] = [:]) {
    self.track(
      event: ApprovedEvent.onboardingGetStartedButtonClicked.rawValue,
      page: .landingPage,
      properties: optimizelyProperties
    )
  }

  public func trackOnboardingSkipButtonClicked(optimizelyProperties: [String: Any] = [:]) {
    self.track(
      event: ApprovedEvent.onboardingSkipButtonClicked.rawValue,
      page: .onboarding,
      properties: optimizelyProperties
    )
  }

  public func trackOnboardingContinueButtonClicked(optimizelyProperties: [String: Any] = [:]) {
    self.track(
      event: ApprovedEvent.onboardingContinueButtonClicked.rawValue,
      page: .onboarding,
      properties: optimizelyProperties
    )
  }

  // MARK: - Discovery Events

  /**
   Call when a discovery page is viewed and the first page is loaded.

   - parameter params: The params used for the discovery search.
   */

  public func trackDiscovery(params: DiscoveryParams) {
    let props = discoveryProperties(from: params)

    self.track(
      event: NewApprovedEvent.pageViewed.rawValue,
      page: .discovery,
      properties: props
    )
  }

  /**
   Call when a filter is selected from the Explore modal.

   - parameter params: The params selected from the modal.
   */
  public func trackDiscoveryModalSelectedFilter(params: DiscoveryParams) {
    self.track(
      event: ApprovedEvent.filterClicked.rawValue,
      page: .discovery,
      properties: discoveryProperties(from: params)
    )
  }

  /**
   Call when the user swipes between sorts or selects a sort.

   if a user is on Discover Advanced and has results sorted by magic, but then clicks the button to sort by popularity,
   that would be discover_sort = magic, context_cta = discover_sort, context_type = popular, context_location = discover_advanced, context_page = discover.

   - parameter prevSort: The last sort selected before the new sort.
   - parameter params: additional parameters associated with the current selected sort.
   - parameter discoverySortContext: the context of the selected sort
   */
  public func trackDiscoverySelectedSort(
    prevSort: DiscoveryParams.Sort,
    params: DiscoveryParams,
    discoverySortContext: TypeContext.DiscoverySortContext
  ) {
    let props = discoveryProperties(from: params)
      .withAllValuesFrom([
        "discover_sort": prevSort.trackingString
      ])
      .withAllValuesFrom(
        contextProperties(
          ctaContext: .discoverSort,
          typeContext: .discovery(discoverySortContext),
          locationContext: .discoverAdvanced
        )
      )

    self.track(
      event: NewApprovedEvent.ctaClicked.rawValue,
      page: .discovery,
      properties: props
    )
  }

  /**
   Call when the user taps the editorial header at the top of Discovery
   */
  public func trackEditorialHeaderTapped(params: DiscoveryParams,
                                         refTag: RefTag,
                                         optimizelyProperties: [String: Any] = [:]) {
    let props = discoveryProperties(from: params)
      .withAllValuesFrom(optimizelyProperties)

    self.track(
      event: ApprovedEvent.editorialCardClicked.rawValue,
      page: .discovery,
      properties: props,
      refTag: refTag.stringTag
    )
  }

  /**
   Call when a collection is viewed

   - parameter params: The DiscoveryParams associated with the collection
   */
  public func trackCollectionViewed(params: DiscoveryParams) {
    self.track(
      event: ApprovedEvent.collectionViewed.rawValue,
      page: .editorialProjects,
      properties: discoveryProperties(from: params)
    )
  }

  /**
   Call when a project card is clicked from a list of projects
   - parameter project: the Project corresponding to the card that was clicked
   - parameter params: the DiscoveryParams associated with the list of projects
   - parameter location: the location context of the event
   */

  public func trackProjectCardClicked(project: Project,
                                      params: DiscoveryParams,
                                      location: PageContext,
                                      optimizelyProperties: [String: Any] = [:]) {
    let props = discoveryProperties(from: params)
      .withAllValuesFrom(projectProperties(from: project, loggedInUser: self.loggedInUser))
      .withAllValuesFrom(optimizelyProperties)

    self.track(
      event: ApprovedEvent.projectCardClicked.rawValue,
      page: location,
      properties: props
    )
  }

  // MARK: - Pledge Events

  public func trackAddOnsContinueButtonClicked(
    project: Project,
    reward: Reward,
    checkoutData: CheckoutPropertiesData,
    refTag: RefTag?
  ) {
    let props = projectProperties(from: project, loggedInUser: self.loggedInUser)
      .withAllValuesFrom(contextProperties(ctaContext: .addOnsContinue))
      .withAllValuesFrom(checkoutProperties(from: checkoutData, and: reward))
    self.track(
      event: NewApprovedEvent.ctaClicked.rawValue,
      properties: props,
      refTag: refTag?.stringTag
    )
  }

  public func trackAddOnsPageViewed(
    project: Project,
    reward: Reward,
    checkoutData: CheckoutPropertiesData,
    refTag: RefTag?
  ) {
    let props = projectProperties(from: project, loggedInUser: self.loggedInUser)
      .withAllValuesFrom(checkoutProperties(from: checkoutData, and: reward))

    self.track(
      event: NewApprovedEvent.pageViewed.rawValue,
      page: .addOnsSelection,
      properties: props,
      refTag: refTag?.stringTag
    )
  }

  public func trackPledgeCTAButtonClicked(
    stateType: PledgeStateCTAType,
    project: Project,
    optimizelyProperties _: [String: Any] = [:]
  ) {
    let props = projectProperties(from: project, loggedInUser: self.loggedInUser)

    switch stateType {
    case .fix:
      self.track(
        event: ApprovedEvent.managePledgeButtonClicked.rawValue,
        page: .projectPage,
        properties: props.withAllValuesFrom(contextProperties()) // .fixErroredPledge
      )
    case .pledge:
      let allProps = props
        .withAllValuesFrom(optimizelyProperties() ?? [:])
        .withAllValuesFrom(contextProperties(ctaContext: .pledgeInitiate))

      self.track(
        event: NewApprovedEvent.ctaClicked.rawValue,
        page: .projectPage,
        properties: allProps
      )
    case .manage:
      self.track(
        event: ApprovedEvent.managePledgeButtonClicked.rawValue,
        page: .projectPage,
        properties: props.withAllValuesFrom(contextProperties()) // .manageReward
      )
    default:
      return
    }
  }

  public func trackFixPledgeButtonClicked(project: Project) {
    let props = projectProperties(from: project, loggedInUser: self.loggedInUser)
      .withAllValuesFrom(contextProperties())

    self.track(
      event: ApprovedEvent.fixPledgeButtonClicked.rawValue,
      page: .managePledgeScreen,
      properties: props
    )
  }

  /* Call when a reward is selected

   parameters:
   - project: the project being pledged to
   - reward: the selected reward
   - checkoutPropertiesData: the `CheckoutPropertiesData` associated with the given project and reward
   - refTag: the optional RefTag associated with the pledge
   */

  public func trackRewardClicked(
    project: Project,
    reward: Reward,
    checkoutPropertiesData: KSRAnalytics.CheckoutPropertiesData,
    refTag: RefTag?
  ) {
    let props = projectProperties(from: project, loggedInUser: self.loggedInUser)
      .withAllValuesFrom(contextProperties(ctaContext: .rewardContinue))
      .withAllValuesFrom(checkoutProperties(from: checkoutPropertiesData, and: reward))

    self.track(
      event: NewApprovedEvent.ctaClicked.rawValue,
      page: .rewards,
      properties: props,
      refTag: refTag?.stringTag
    )
  }

  /* Call when the rewards carousel is viewed

   parameters:
   - project: the project being pledged to
   - checkoutPropertiesData: the `CheckoutPropertiesData` associated with the given project and reward
   - refTag: the optional RefTag associated with the pledge
   */

  public func trackRewardsViewed(
    project: Project,
    checkoutPropertiesData: KSRAnalytics.CheckoutPropertiesData,
    refTag: RefTag?
  ) {
    let props = projectProperties(from: project, loggedInUser: self.loggedInUser)
      .withAllValuesFrom(checkoutProperties(from: checkoutPropertiesData))

    self.track(
      event: NewApprovedEvent.pageViewed.rawValue,
      page: .rewards,
      properties: props,
      refTag: refTag?.stringTag
    )
  }

  /* Call when the pledge screen is shown

   parameters:
   - project: the project being pledged to
   - reward: the chosen reward
   - checkoutData: the `CheckoutPropertiesData` associated with the given project and reward
   - refTag: the associated RefTag for the pledge
   - cookieRefTag: The ref tag pulled from cookie storage when this project was shown.

   */

  public func trackCheckoutPaymentPageViewed(
    project: Project,
    reward: Reward,
    checkoutData: CheckoutPropertiesData,
    refTag: RefTag?,
    cookieRefTag: RefTag?
  ) {
    let props = projectProperties(from: project, loggedInUser: self.loggedInUser)
      .withAllValuesFrom(checkoutProperties(from: checkoutData, and: reward))

    self.track(
      event: NewApprovedEvent.pageViewed.rawValue,
      page: .checkout,
      properties: props,
      refTag: refTag?.stringTag,
      referrerCredit: cookieRefTag?.stringTag
    )
  }

  /* Call when the Pledge button is clicked

   parameters:
   - project: the project being pledged to
   - reward: the chosen reward
   - checkoutData: all the checkout data associated with the pledge
   - refTag: the associated RefTag for the pledge

   */

  public func trackPledgeSubmitButtonClicked(
    project: Project,
    reward: Reward,
    checkoutData: CheckoutPropertiesData,
    refTag: RefTag?
  ) {
    let props = projectProperties(from: project, loggedInUser: self.loggedInUser)
      .withAllValuesFrom(checkoutProperties(from: checkoutData, and: reward))
      // the context is always "newPledge" for this event
      .withAllValuesFrom(contextProperties(ctaContext: .pledgeSubmit, typeContext: .creditCard))

    self.track(
      event: NewApprovedEvent.ctaClicked.rawValue,
      page: .pledgeScreen,
      properties: props,
      refTag: refTag?.stringTag
    )
  }

  /* Call when the Add New Card button is clicked from the pledge screen

   parameters:
   - project: the project that is being pledged to
   - reward: the reward that was chosen for the pledge
   - context: the PledgeContext from which the event was triggered
   */

  public func trackAddNewCardButtonClicked(
    location: KSRAnalytics.PageContext? = nil,
    project: Project,
    refTag: RefTag?,
    reward: Reward
  ) {
    let props = projectProperties(from: project, loggedInUser: self.loggedInUser)
      .withAllValuesFrom(pledgeProperties(from: reward))
      .withAllValuesFrom(contextProperties())

    self.track(
      event: ApprovedEvent.addNewCardButtonClicked.rawValue,
      page: location,
      properties: props,
      refTag: refTag?.stringTag
    )
  }

  /* Call when the Thanks page is viewed

   parameters:
   - project: the project that was pledged to
   - reward: the reward that was chosen
   - checkoutData: all the checkout data associated with the pledge
   */

  public func trackThanksPageViewed(
    project: Project,
    reward: Reward,
    checkoutData: CheckoutPropertiesData?
  ) {
    var props = projectProperties(from: project)
      .withAllValuesFrom(pledgeProperties(from: reward))
      // the context is always "newPledge" for this event
      .withAllValuesFrom(contextProperties(typeContext: TypeContext.pledge(.newPledge)))

    if let checkoutData = checkoutData {
      props = props.withAllValuesFrom(checkoutProperties(from: checkoutData, and: reward))
    }

    self.track(
      event: NewApprovedEvent.pageViewed.rawValue,
      page: .thanks,
      properties: props
    )
  }

  /** Call when the Manage button is tapped on the activity feed to fix an errored pledge.

   - parameter project: the project that was pledged to.
   */
  public func trackActivitiesManagePledgeButtonClicked(project: Project) {
    let props = projectProperties(from: project, loggedInUser: self.loggedInUser)
      // the context is always "fixErroredPledge" for this event
      .withAllValuesFrom(contextProperties())
    self.track(
      event: ApprovedEvent.managePledgeButtonClicked.rawValue,
      page: .activities,
      properties: props
    )
  }

  // MARK: - Login/Signup Events

  /* Call when the Login or Signup button entry-point is tapped

   parameters:
   - intent: the LoginIntent associated with the login/signup attempt
   - project: if the login attempt is made from the checkout flow, the associated project
   - reward: if the login attempt is made from the checkout flow, the associated selected reward
   */

  public func trackLoginOrSignupButtonClicked(
    intent: LoginIntent,
    project: Project? = nil,
    reward: Reward? = nil
  ) {
    let props = self.loginEventProperties(for: intent, project: project, reward: reward)

    self.track(
      event: ApprovedEvent.loginOrSignupButtonClicked.rawValue,
      page: .discovery,
      properties: props
    )
  }

  /* Call when the Login/Signup page is viewed

   parameters:
   - intent: the LoginIntent associated with the login/signup attempt
   - project: if the login attempt is made from the checkout flow, the associated project
   - reward: if the login attempt is made from the checkout flow, the associated selected reward
   */
  public func trackLoginOrSignupPageViewed(
    intent: LoginIntent,
    project: Project? = nil,
    reward: Reward? = nil
  ) {
    let props = self.loginEventProperties(for: intent, project: project, reward: reward)

    self.track(
      event: ApprovedEvent.loginOrSignupPageViewed.rawValue,
      page: .loginTout,
      properties: props
    )
  }

  /* Call when the Log In button is tapped on the Login/Signup Page

   parameters:
   - intent: the LoginIntent associated with the login/signup attempt
   - project: if the login attempt is made from the checkout flow, the associated project
   - reward: if the login attempt is made from the checkout flow, the associated selected reward
   */

  public func trackLoginButtonClicked(
    intent: LoginIntent,
    project: Project? = nil,
    reward: Reward? = nil
  ) {
    let props = self.loginEventProperties(for: intent, project: project, reward: reward)

    self.track(
      event: ApprovedEvent.loginButtonClicked.rawValue,
      page: .loginTout,
      properties: props
    )
  }

  /* Call when the "Log in with Facebook" button is tapped on the Login/Signup Page

   parameters:
   - intent: the LoginIntent associated with the login/signup attempt
   - project: if the login attempt is made from the checkout flow, the associated project
   - reward: if the login attempt is made from the checkout flow, the associated selected reward
   */

  public func trackFacebookLoginOrSignupButtonClicked(
    intent: LoginIntent,
    project: Project? = nil,
    reward: Reward? = nil
  ) {
    let props = self.loginEventProperties(for: intent, project: project, reward: reward)

    self.track(
      event: ApprovedEvent.fbLoginOrSignupButtonClicked.rawValue,
      page: .loginTout,
      properties: props
    )
  }

  /* Call when the "Continue with Apple" button is tapped on the Login/Signup Page

   parameters:
   - intent: the LoginIntent associated with the login/signup attempt
   - project: if the login attempt is made from the checkout flow, the associated project
   - reward: if the login attempt is made from the checkout flow, the associated selected reward
   */

  public func trackContinueWithAppleButtonClicked(
    intent: LoginIntent,
    project: Project? = nil,
    reward: Reward? = nil
  ) {
    let props = self.loginEventProperties(for: intent, project: project, reward: reward)

    self.track(
      event: ApprovedEvent.continueWithAppleButtonClicked.rawValue,
      page: .loginTout,
      properties: props
    )
  }

  /* Call when the "Sign up" button is tapped on the Login/Signup Page

   parameters:
   - intent: the LoginIntent associated with the login/signup attempt
   - project: if the login attempt is made from the checkout flow, the associated project
   - reward: if the login attempt is made from the checkout flow, the associated selected reward
   */

  public func trackSignupButtonClicked(
    intent: LoginIntent,
    project: Project? = nil,
    reward: Reward? = nil
  ) {
    let props = self.loginEventProperties(for: intent, project: project, reward: reward)

    self.track(
      event: ApprovedEvent.signupButtonClicked.rawValue,
      page: .loginTout,
      properties: props
    )
  }

  public func trackSignupSubmitButtonClicked() {
    self.track(event: ApprovedEvent.signupSubmitButtonClicked.rawValue, page: .signup)
  }

  public func trackLoginSubmitButtonClicked() {
    self.track(event: ApprovedEvent.loginSubmitButtonClicked.rawValue, page: .login)
  }

  public func trackForgotPasswordViewed() {
    self.track(event: ApprovedEvent.forgotPasswordViewed.rawValue, page: .forgotPassword)
  }

  public func track2FAViewed() {
    self.track(event: ApprovedEvent.twoFactorConfirmationViewed.rawValue, page: .twoFactorAuth)
  }

  private func loginEventProperties(for intent: LoginIntent, project: Project?, reward: Reward?)
    -> [String: Any] {
    var props: [String: Any] = [:]

    if let project = project {
      props = props.withAllValuesFrom(projectProperties(from: project))
    }

    if let reward = reward {
      props = props.withAllValuesFrom(pledgeProperties(from: reward))
    }

    return props.withAllValuesFrom(["login_intent": intent.trackingString])
  }

  // MARK: - Search Events

  /// Call once when the search view is initially shown.
  public func trackProjectSearchView() {
    self.track(event: ApprovedEvent.searchPageViewed.rawValue, page: .search)
  }

  // Call when projects have been obtained from a search.
  public func trackSearchResults(
    query: String,
    params: DiscoveryParams,
    refTag: RefTag,
    hasResults: Bool
  ) {
    let props = discoveryProperties(from: params)
      .withAllValuesFrom([
        "discover_ref_tag": refTag.stringTag,
        "search_term": query,
        "has_results": hasResults
      ])

    self.track(
      event: ApprovedEvent.searchResultsLoaded.rawValue,
      page: .search,
      properties: props
    )
  }

  // MARK: - Project Page Events

  /**
   Call when a project page is viewed.

   - parameter project: The project being viewed.
   - parameter refTag: The ref tag used when opening the project.
   - parameter sectionContext: The context referring to the section of the screen being interacted with.
   - parameter cookieRefTag: The ref tag pulled from cookie storage when this project was shown.
   */
  public func trackProjectViewed(
    _ project: Project,
    refTag: RefTag? = nil,
    sectionContext: KSRAnalytics.SectionContext,
    cookieRefTag: RefTag? = nil
  ) {
    let props = projectProperties(from: project, loggedInUser: self.loggedInUser)
      .withAllValuesFrom(contextProperties(sectionContext: sectionContext))

    self.track(
      event: NewApprovedEvent.pageViewed.rawValue,
      page: .projectPage,
      properties: props,
      refTag: refTag?.stringTag,
      referrerCredit: cookieRefTag?.stringTag
    )
  }

  /**
   Call when a project page is swiped to the next project.
   - parameter project:      The next project being viewed.
   - parameter refTag:       The ref tag used when swiping to the project.
   */
  public func trackSwipedProject(_ project: Project, refTag: RefTag?) {
    let props = projectProperties(from: project, loggedInUser: self.loggedInUser)

    self.track(
      event: ApprovedEvent.projectSwiped.rawValue,
      page: .projectPage,
      properties: props, refTag: refTag?.stringTag
    )
  }

  /**
   Call when a project is watched/saved.
   - parameter project: The project being watched
   - parameter location: The location context of where the project is being watched from
   - parameter params: The optional Discover params if the project is being watched from Discover
   - parameter typeContext: The context of the watch/saved project
   */

  public func trackWatchProjectButtonClicked(
    project: Project,
    location: PageContext,
    params: DiscoveryParams? = nil,
    typeContext: TypeContext
  ) {
    var props = projectProperties(from: project, loggedInUser: self.loggedInUser)
      .withAllValuesFrom(contextProperties(
        ctaContext: .watchProject,
        typeContext: typeContext
      ))

    if let discoveryParams = params {
      props = props.withAllValuesFrom(discoveryProperties(from: discoveryParams))
    }

    self.track(
      event: NewApprovedEvent.ctaClicked.rawValue,
      page: location,
      properties: props
    )
  }

  // MARK: - Email Verification

  public func trackEmailVerificationScreenViewed() {
    self.track(
      event: ApprovedEvent.verificationScreenViewed.rawValue,
      page: .emailVerification
    )
  }

  public func trackSkipEmailVerificationButtonClicked() {
    self.track(
      event: ApprovedEvent.skipVerificationButtonClicked.rawValue,
      page: .emailVerification
    )
  }

  // MARK: - Empty State Events

  // Private tracking method that merges in default properties.
  private func track(
    event: String,
    page: KSRAnalytics.PageContext? = nil,
    properties: [String: Any] = [:],
    refTag: String? = nil,
    referrerCredit: String? = nil
  ) {
    let props = self.sessionProperties(refTag: refTag, referrerCredit: referrerCredit)
      .withAllValuesFrom(userProperties(for: self.loggedInUser, config: self.config))
      .withAllValuesFrom(contextProperties(page: page))
      .withAllValuesFrom(properties)

    self.logEventCallback?(event, props)

    self.dataLakeClient.track(
      event: event,
      properties: props
    )

    // Currently events approved for the Data Lake are good for Segment.
    self.segmentClient.track(
      event: event,
      properties: props
    )
  }

  // MARK: - Session Properties

  private func sessionProperties(
    refTag: String?,
    referrerCredit: String?,
    prefix: String = "session_"
  ) -> [String: Any] {
    var props: [String: Any] = [:]

    let enabledFeatureFlags = self.config?.features
      .filter { key, value in key.starts(with: "ios_") && value }
      .keys
      .sorted()

    props["apple_pay_capable"] = AppEnvironment.current.applePayCapabilities.applePayCapable()
    props["apple_pay_device"] = AppEnvironment.current.applePayCapabilities.applePayDevice()
    props["cellular_connection"] = AppEnvironment.current.coreTelephonyNetworkInfo
      .serviceCurrentRadioAccessTechnology
    props["client"] = "native"
    props["current_variants"] = self.config?.abExperimentsArray.sorted()
    props["display_language"] = AppEnvironment.current.language.rawValue

    props["device_type"] = self.device.deviceType
    props["device_manufacturer"] = "Apple"
    props["device_model"] = KSRAnalytics.deviceModel
    props["device_orientation"] = self.deviceOrientation
    props["device_distinct_id"] = self.distinctId

    props["app_build_number"] = self.bundle.infoDictionary?["CFBundleVersion"]
    props["app_release_version"] = self.bundle.infoDictionary?["CFBundleShortVersionString"]
    props["enabled_features"] = enabledFeatureFlags
    props["is_voiceover_running"] = AppEnvironment.current.isVoiceOverRunning()
    props["mp_lib"] = "kickstarter_ios"
    props["os"] = self.device.systemName
    props["os_version"] = self.device.systemVersion
    props["platform"] = self.clientPlatform
    props["screen_width"] = UInt(self.screen.bounds.width)
    props["user_agent"] = Service.userAgent
    props["user_logged_in"] = self.loggedInUser != nil
    props["wifi_connection"] = Reachability.current == .wifi

    props["ref_tag"] = refTag
    props["referrer_credit"] = referrerCredit

    return props.prefixedKeys(prefix)
  }

  private static let deviceModel: String? = {
    var size: Int = 0
    sysctlbyname("hw.machine", nil, &size, nil, 0)
    var machine = [CChar](repeating: 0, count: Int(size))
    sysctlbyname("hw.machine", &machine, &size, nil, 0)
    return String(cString: machine)
  }()

  private var deviceOrientation: String {
    switch self.device.orientation {
    case .faceDown:
      return "Face Down"
    case .faceUp:
      return "Face Up"
    case .landscapeLeft:
      return "Landscape Left"
    case .landscapeRight:
      return "Landscape Right"
    case .portrait:
      return "Portrait"
    case .portraitUpsideDown:
      return "Portrait Upside Down"
    case .unknown:
      return "Unknown"
    @unknown default:
      fatalError()
    }
  }

  private var clientPlatform: String {
    switch self.device.userInterfaceIdiom {
    case .phone, .pad: return "ios"
    case .tv: return "tvos"
    default: return "unspecified"
    }
  }
}

// MARK: - Project Properties

private func projectProperties(
  from project: Project,
  loggedInUser: User? = nil,
  dateType: DateProtocol.Type = AppEnvironment.current.dateType,
  calendar: Calendar = AppEnvironment.current.calendar,
  prefix: String = "project_"
) -> [String: Any] {
  var props: [String: Any] = [:]

  props["backers_count"] = project.stats.backersCount
  props["subcategory"] = project.category.name
  props["subcategory_id"] = project.category.id
  props["country"] = project.country.countryCode
  props["comments_count"] = project.stats.commentsCount ?? 0
  props["currency"] = project.country.currencyCode
  props["creator_uid"] = project.creator.id
  props["deadline"] = project.dates.deadline
  props["goal"] = project.stats.goal
  props["has_add_ons"] = project.hasAddOns
  props["launched_at"] = project.dates.launchedAt
  props["location"] = project.location.name
  props["name"] = project.name
  props["pid"] = project.id
  props["category"] = project.category.parentName
  props["category_id"] = project.category.parentId
  props["percent_raised"] = project.stats.fundingProgress
  props["state"] = project.state.rawValue
  props["static_usd_rate"] = project.stats.staticUsdRate
  props["current_pledge_amount"] = project.stats.pledged
  props["current_amount_pledged_usd"] = project.stats.pledgedUsd
  props["goal_usd"] = project.stats.goalUsd
  props["has_video"] = project.video != nil
  props["prelaunch_activated"] = project.prelaunchActivated
  props["rewards_count"] = project.rewards.count
  props["updates_count"] = project.stats.updatesCount

  let now = dateType.init().date
  props["hours_remaining"] = project.dates.hoursRemaining(from: now, using: calendar)
  props["duration"] = project.dates.duration(using: calendar)

  var userProperties: [String: Any] = [:]
  userProperties["has_watched"] = project.personalization.isStarred
  userProperties["is_backer"] = project.personalization.isBacking
  userProperties["is_project_creator"] = project.creator.id == loggedInUser?.id

  let userProps = userProperties.prefixedKeys("user_")

  return props
    .withAllValuesFrom(userProps)
    .prefixedKeys(prefix)
}

private func properties(update: Update, prefix: String = "update_") -> [String: Any] {
  var properties: [String: Any] = [:]

  properties["comments_count"] = update.commentsCount
  properties["user_has_liked"] = update.hasLiked
  properties["likes_count"] = update.likesCount
  properties["published_at"] = update.publishedAt
  properties["sequence"] = update.sequence

  return properties.prefixedKeys(prefix)
}

private func properties(comment: Comment, prefix: String = "comment_") -> [String: Any] {
  var properties: [String: Any] = [:]

  properties["body_length"] = comment.body.count

  return properties.prefixedKeys(prefix)
}

private func properties(userActivity: NSUserActivity) -> [String: Any] {
  var props: [String: Any] = [:]

  props["user_activity_type"] = userActivity.activityType
  props["user_activity_title"] = userActivity.title
  props["user_activity_webpage_url"] = userActivity.webpageURL?.absoluteString
  props["user_activity_keywords"] = Array(userActivity.keywords)

  return props
}

// MARK: - Pledge Properties

private func pledgeProperties(from reward: Reward, prefix: String = "pledge_backer_reward_")
  -> [String: Any] {
  var result: [String: Any] = [:]

  result["has_items"] = !reward.rewardsItems.isEmpty
  result["id"] = reward.id
  result["minimum"] = reward.minimum

  return result.prefixedKeys(prefix)
}

// MARK: - Checkout Properties

private func checkoutProperties(from data: KSRAnalytics.CheckoutPropertiesData, and reward: Reward? = nil,
                                prefix: String = "checkout_")
  -> [String: Any] {
  var result: [String: Any] = [:]

  result["amount"] = data.amount
  result["amount_total_usd"] = data.revenueInUsd
  result["add_ons_count_total"] = data.addOnsCountTotal
  result["add_ons_count_unique"] = data.addOnsCountUnique
  result["add_ons_minimum_usd"] = data.addOnsMinimumUsd
  result["bonus_amount"] = data.bonusAmount
  result["bonus_amount_usd"] = data.bonusAmountInUsd
  result["id"] = data.checkoutId
  result["payment_type"] = data.paymentType
  result["reward_estimated_delivery_on"] = data.estimatedDelivery
  result["reward_id"] = data.rewardId
  result["reward_is_limited_quantity"] = reward?.isLimitedQuantity
  result["reward_is_limited_time"] = reward?.isLimitedTime
  result["reward_minimum_usd"] = data.rewardMinimumUsd
  result["reward_shipping_enabled"] = data.shippingEnabled
  result["reward_shipping_preference"] = reward?.shipping.preference?.trackingString
  result["reward_title"] = data.rewardTitle
  result["shipping_amount"] = data.shippingAmount
  result["shipping_amount_usd"] = data.shippingAmountUsd
  result["user_has_eligible_stored_apple_pay_card"] = data.userHasStoredApplePayCard

  return result.prefixedKeys(prefix)
}

// MARK: - Discovery Properties

private func discoveryProperties(
  from params: DiscoveryParams,
  prefix: String = "discover_"
) -> [String: Any] {
  var result: [String: Any] = [:]

  // NB: All filters should be added here since `result["everything"]` is derived from this.
  result["category_name"] = params.category?.name
  result["recommended"] = params.recommended
  result["social"] = params.social
  result["pwl"] = params.staffPicks
  result["watched"] = params.starred
  let categoryProps = params.category.map { properties(category: $0, prefix: "subcategory_") }
  let parentCategoryProps = params.category?.parent.map { properties(category: $0) }

  result = result
    .withAllValuesFrom(categoryProps ?? [:])
    .withAllValuesFrom(parentCategoryProps ?? [:])

  result["everything"] = result.isEmpty
  result["sort"] = params.sort?.rawValue
  result["ref_tag"] = RefTag.fromParams(params).stringTag
  result["search_term"] = params.query

  return result.prefixedKeys(prefix)
}

private func properties(category: KsApi.Category, prefix: String = "category_") -> [String: Any] {
  var result: [String: Any] = [:]

  result["id"] = category.intID
  result["name"] = category.name

  return result.prefixedKeys(prefix)
}

// MARK: - Context Properties

private func contextProperties(
  ctaContext: KSRAnalytics.CTAContext? = nil,
  tabBarLabel: KSRAnalytics.TabBarItemLabel? = nil,
  page: KSRAnalytics.PageContext? = nil,
  sectionContext: KSRAnalytics.SectionContext? = nil,
  typeContext: KSRAnalytics.TypeContext? = nil,
  locationContext: KSRAnalytics.LocationContext? = nil,
  prefix: String = "context_"
) -> [String: Any] {
  var result: [String: Any] = [:]

  result["cta"] = ctaContext?.trackingString
  result["location"] = locationContext?.trackingString
  result["page"] = page?.rawValue
  result["section"] = sectionContext?.trackingString
  result["timestamp"] = AppEnvironment.current.dateType.init().timeIntervalSince1970
  result["tab_bar_label"] = tabBarLabel?.trackingString
  result["type"] = typeContext?.trackingString

  return result.prefixedKeys(prefix)
}

private func properties(
  shareContext: ShareContext,
  loggedInUser: User?,
  shareActivityType: UIActivity.ActivityType? = nil
) -> [String: Any] {
  var result: [String: Any] = [:]

  result["share_activity_type"] = shareActivityType?.rawValue
  result["share_type"] = shareActivityType.flatMap(shareTypeProperty)

  switch shareContext {
  case let .creatorDashboard(project):
    result = result.withAllValuesFrom(projectProperties(from: project, loggedInUser: loggedInUser))
    result["context"] = "creator_dashboard"
  case let .discovery(project):
    result = result.withAllValuesFrom(projectProperties(from: project, loggedInUser: loggedInUser))
    result["context"] = "discovery"
  case let .project(project):
    result = result.withAllValuesFrom(projectProperties(from: project, loggedInUser: loggedInUser))
    result["context"] = "project"
  case let .thanks(project):
    result = result.withAllValuesFrom(projectProperties(from: project, loggedInUser: loggedInUser))
    result["context"] = "thanks"
  case let .update(project, update):
    result = result.withAllValuesFrom(projectProperties(from: project, loggedInUser: loggedInUser))
    result = result.withAllValuesFrom(properties(update: update))
    result["context"] = "update"
  }

  return result
}

private func shareTypeProperty(_ shareType: UIActivity.ActivityType?) -> String? {
  guard let shareType = shareType else { return nil }

  if shareType == .postToFacebook {
    return "facebook"
  } else if shareType == .message {
    return "message"
  } else if shareType == .mail {
    return "email"
  } else if shareType == .copyToPasteboard {
    return "copy link"
  } else if shareType == .postToTwitter {
    return "twitter"
  } else if shareType == UIActivity.ActivityType("com.apple.mobilenotes.SharingExtension") {
    return "notes"
  } else if shareType == SafariActivityType {
    return "safari"
  } else {
    return shareType.rawValue
  }
}

// MARK: - User Properties

private func userProperties(for user: User?, config: Config?, _ prefix: String = "user_") -> [String: Any] {
  var props: [String: Any] = [:]

  props["backed_projects_count"] = user?.stats.backedProjectsCount
  props["country"] = user?.location?.country ?? config?.countryCode
  props["created_projects_count"] = user?.stats.createdProjectsCount
  props["is_admin"] = user?.isAdmin
  props["launched_projects_count"] = user?.stats.memberProjectsCount
  props["uid"] = user?.id
  props["watched_projects_count"] = user?.stats.starredProjectsCount

  return props.prefixedKeys(prefix)
}

extension KSRAnalytics {
  public enum lens {
    public static let loggedInUser = Lens<KSRAnalytics, User?>(
      view: { $0.loggedInUser },
      set: { $1.loggedInUser = $0; return $1 }
    )

    public static let config = Lens<KSRAnalytics, Config?>(
      view: { $0.config },
      set: { $1.config = $0; return $1 }
    )
  }
}

extension Reward.Shipping.Preference {
  fileprivate var trackingString: String {
    switch self {
    case .none: return "none"
    case .restricted: return "restricted"
    case .unrestricted: return "unrestricted"
    }
  }
}<|MERGE_RESOLUTION|>--- conflicted
+++ resolved
@@ -29,11 +29,7 @@
     case collectionViewed = "Collection Viewed"
     case continueWithAppleButtonClicked = "Continue With Apple Button Clicked"
     case editorialCardClicked = "Editorial Card Clicked"
-<<<<<<< HEAD
     case exploreSortClicked = "Explore Sort Clicked"
-=======
-    case explorePageViewed = "Explore Page Viewed"
->>>>>>> 0671b65d
     case fbLoginOrSignupButtonClicked = "Facebook Log In or Signup Button Clicked"
     case filterClicked = "Filter Clicked"
     case fixPledgeButtonClicked = "Fix Pledge Button Clicked"
