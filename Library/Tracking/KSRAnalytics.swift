import KsApi
import PassKit
import Prelude
import Segment
import UIKit

public final class KSRAnalytics {
  private let bundle: NSBundleType
  private let dataLakeClient: TrackingClientType
  internal private(set) var config: Config?
  private let device: UIDeviceType
  private let distinctId: String
  internal private(set) var loggedInUser: User? {
    didSet {
      self.identify(self.loggedInUser)
    }
  }

  public var logEventCallback: ((String, [String: Any]) -> Void)?
  private var preferredContentSizeCategory: UIContentSizeCategory?
  private var preferredContentSizeCategoryObserver: Any?
  private let screen: UIScreenType
  private let segmentClient: TrackingClientType & IdentifyingTrackingClient

  private enum ApprovedEvent: String, CaseIterable {
    case activityFeedViewed = "Activity Feed Viewed"
    case addNewCardButtonClicked = "Add New Card Button Clicked"
    case addOnsPageViewed = "Add-Ons Page Viewed"
    case collectionViewed = "Collection Viewed"
    case continueWithAppleButtonClicked = "Continue With Apple Button Clicked"
    case fbLoginOrSignupButtonClicked = "Facebook Log In or Signup Button Clicked"
    case fixPledgeButtonClicked = "Fix Pledge Button Clicked"
    case forgotPasswordViewed = "Forgot Password Viewed"
    case loginButtonClicked = "Log In Button Clicked"
    case loginOrSignupButtonClicked = "Log In or Signup Button Clicked"
    case loginOrSignupPageViewed = "Log In or Signup Page Viewed"
    case loginSubmitButtonClicked = "Log In Submit Button Clicked"
    case managePledgeButtonClicked = "Manage Pledge Button Clicked"
    case onboardingCarouselSwiped = "Onboarding Carousel Swiped"
    case onboardingContinueButtonClicked = "Onboarding Continue Button Clicked"
    case onboardingGetStartedButtonClicked = "Onboarding Get Started Button Clicked"
    case onboardingSkipButtonClicked = "Onboarding Skip Button Clicked"
    case projectPagePledgeButtonClicked = "Project Page Pledge Button Clicked"
    case projectSwiped = "Project Swiped"
    case searchResultsLoaded = "Search Results Loaded"
    case signupButtonClicked = "Signup Button Clicked"
    case signupSubmitButtonClicked = "Signup Submit Button Clicked"
    case skipVerificationButtonClicked = "Skip Verification Button Clicked"
    case tabBarClicked = "Tab Bar Clicked"
    case twoFactorConfirmationViewed = "Two-Factor Confirmation Viewed"
    case verificationScreenViewed = "Verification Screen Viewed"
  }

  private enum NewApprovedEvent: String, CaseIterable {
    case cardClicked = "Card Clicked"
    case ctaClicked = "CTA Clicked"
    case pageViewed = "Page Viewed"
    case videoPlaybackStarted = "Video Playback Started"
  }

  /// Determines the screen from which the event is sent.
  public enum PageContext: String {
    case activities = "activity_feed" // ActivitiesViewController
    case addOnsSelection = "add_ons" // RewardAddOnSelectionViewController
    case campaign // ProjectDescriptionViewController
    case changePayment = "change_payment" // PledgeViewController
    case checkout // // PledgeViewController
    case discovery = "discover" // DiscoveryViewController
    case editorialProjects = "editorial_collection" // EditorialProjectsViewController
    case emailVerification = "email_verification" // EmailVerificationViewController
    case forgotPassword = "forgot_password" // ResetPasswordViewController
    case landingPage = "landing_page" // LandingViewController
    case login = "log_in" // LoginViewController
    case loginTout = "log_in_sign_up" // LoginToutViewController
    case managePledgeScreen = "manage_pledge" // ManagePledgeViewController
    case onboarding // CategorySelectionViewController, CuratedProjectsViewController
    case pledgeAddNewCard = "pledge_add_new_card" // AddNewCardViewController
    case pledgeScreen = "pledge" // PledgeViewController
    case projectPage = "project" // ProjectPamphletViewController
    case profile // BackerDashboardProjectsViewController
    case rewards // RewardsViewController
    case search // SearchViewController
    case settingsAddNewCard = "settings_add_new_card" // AddNewCardViewController
    case signup = "sign_up" // SignupViewController
    case thanks // ThanksViewController
    case twoFactorAuth = "two_factor_auth" // TwoFactorViewController
    case updatePledge = "update_pledge" // PledgeViewController
  }

  /// Determines the authentication type for login or signup events.
  public enum AuthType {
    case email
    case facebook

    var trackingString: String {
      switch self {
      case .email: return "Email"
      case .facebook: return "Facebook"
      }
    }
  }

  /**
   Determines the place from which the external link was presented.

   - projectCreator: The creator profile, usually seen by pressing the creator's name on the project page.
   - projectDescription: The project description page.
   - projectUpdates: The project updates page.

   **/
  public enum ExternalLinkContext {
    case projectCreator
    case projectDescription
    case projectUpdate
    case projectUpdates

    var trackingString: String {
      switch self {
      case .projectCreator:
        return "project_creator"
      case .projectDescription:
        return "project_description"
      case .projectUpdate:
        return "project_update"
      case .projectUpdates:
        return "project_updates"
      }
    }
  }

  /**
   Determines the place from which the message dialog was presented.

   - backerModal:     The backing view, usually seen by pressing "View pledge" on the project page.
   - creatorActivity: The creator's activity feed.
   - messages:        The messages inbox.
   - projectMessages: The messages inbox for a particular project of a creator's.
   - projectPage:     The project page.
   */
  public enum MessageDialogContext: String, Equatable {
    case backerModal = "backer_modal"
    case creatorActivity = "creator_activity"
    case messages
    case projectMessages = "project_messages"
    case projectPage = "project_page"
  }

  /**
   Determines the place from which the comments dialog was presented.

   - projectActivity: The creator's project activity screen.
   - projectComments: The comments screen for a project.
   - updateComments:  The comments screen for an update.
   */
  public enum CommentDialogContext {
    case projectActivity
    case projectComments
    case updateComments

    var trackingString: String {
      switch self {
      case .projectActivity: return "project_activity"
      case .projectComments: return "project_comments"
      case .updateComments: return "update_comments"
      }
    }
  }

  /**
   Determines the type of comment in which the dialog was presented for.

   - project: A project comment.
   - update: An update comment.
   */
  public enum CommentDialogType {
    case project
    case update

    var trackingString: String {
      switch self {
      case .project: return "project"
      case .update: return "update"
      }
    }
  }

  /**
   Determines the place from which the comments were presented.

   - project: The comments for a project.
   - update: The comments for an update.
   */
  public enum CommentsContext {
    case project
    case update

    var trackingString: String {
      switch self {
      case .project: return "project"
      case .update: return "update"
      }
    }
  }

  /**
   Indicates which button or link the user has clicked or tapped; describes CTA Clicked events.
   */
  public enum CTAContext {
    case addOnsContinue
    case campaignDetails
    case creatorDetails
    case discover
    case discoverFilter
    case discoverSort
    case forgotPassword
    case logInInitiate
    case logInOrSignUp
    case logInSubmit
    case pledgeInitiate
    case pledgeSubmit
    case rewardContinue
    case search
    case signUpInitiate
    case signUpSubmit
    case watchProject

    var trackingString: String {
      switch self {
      case .addOnsContinue: return "add_ons_continue"
      case .campaignDetails: return "campaign_details"
      case .creatorDetails: return "creator_details"
      case .discover: return "discover"
      case .discoverFilter: return "discover_filter"
      case .discoverSort: return "discover_sort"
      case .forgotPassword: return "forgot_password"
      case .pledgeInitiate: return "pledge_initiate"
      case .pledgeSubmit: return "pledge_submit"
      case .logInInitiate: return "log_in_initiate"
      case .logInOrSignUp: return "log_in_or_sign_up"
      case .logInSubmit: return "log_in_submit"
      case .rewardContinue: return "reward_continue"
      case .search: return "search"
      case .signUpInitiate: return "sign_up_initiate"
      case .signUpSubmit: return "sign_up_submit"
      case .watchProject: return "watch_project"
      }
    }
  }

  /// Determines which gesture was used.
  public enum GestureType: String {
    case swipe
    case tap

    fileprivate var trackingString: String {
      switch self {
      case .swipe: return "swipe"
      case .tap: return "tap"
      }
    }
  }

  /**
   Determines the place from which the newsletter toggle was presented.

   - facebook: The Facebook confirmation signup screen.
   - settings: The settings screen.
   - signup: The signup screen.
   - thanks: The thanks page games modal.
   */
  public enum NewsletterContext {
    case facebookSignup
    case settings
    case signup
    case thanks

    var trackingString: String {
      switch self {
      case .facebookSignup: return "facebook_signup"
      case .settings: return "settings"
      case .signup: return "signup"
      case .thanks: return "thanks"
      }
    }
  }

  public enum ManagePledgeMenuCTAType {
    case cancelPledge
    case changePaymentMethod
    case chooseAnotherReward
    case contactCreator
    case updatePledge
    case viewRewards

    var trackingString: String {
      switch self {
      case .cancelPledge: return "cancel_pledge"
      case .changePaymentMethod: return "change_payment_method"
      case .chooseAnotherReward: return "choose_another_reward"
      case .contactCreator: return "contact_creator"
      case .updatePledge: return "update_pledge"
      case .viewRewards: return "view_rewards"
      }
    }
  }

  public enum CheckoutPageContext {
    case paymentsPage
    case projectPage
    case rewardSelection

    fileprivate var trackingString: String {
      switch self {
      case .paymentsPage: return "Payments Page"
      case .projectPage: return "Project Page"
      case .rewardSelection: return "Reward Selection"
      }
    }
  }

  /**
   A tab or section within a grouping of content.
   - backed: Section of BackerDashboardProjectViewController for backed Projects
   - comments: Section of Project overview screen
   - campaign: Details when user clicks "Read more"
   - overview: Project overview landing screen
   - updates: Section of project overview screen.
   - watched:Section of BackerDashboardProjectViewController for saved Projects
   */
  public enum SectionContext {
    case backed
    case campaign
    case comments
    case overview
    case updates
    case watched

    var trackingString: String {
      switch self {
      case .backed: return "backed"
      case .campaign: return "campaign"
      case .comments: return "comments"
      case .overview: return "overview"
      case .updates: return "updates"
      case .watched: return "watched"
      }
    }
  }

  /**
   Contextual details about an event that was fired that aren't captured in other context properties
   */
  public enum TypeContext {
    case allProjects
    case amountGoal
    case amountPledged
    case apple
    case applePay
    case backed
    case categoryName
    case creditCard
    case discovery(DiscoverySortContext)
    case facebook
    case location
    case percentRaised
    case pledge(PledgeContext)
    case project
    case projectState
    case pwl
    case recommended
    case searchTerm
    case social
    case subcategoryName
    case subscriptionFalse
    case subscriptionTrue
    case tag
    case unwatch
    case watch
    case watched

    public enum DiscoverySortContext {
      case endingSoon
      case magic
      case newest
      case popular

      var trackingString: String {
        switch self {
        case .endingSoon: return "ending_soon"
        case .magic: return "magic"
        case .newest: return "newest"
        case .popular: return "popular"
        }
      }
    }

    public enum PledgeContext {
      case fixErroredPledge
      case newPledge
      case managePledge

      var trackingString: String {
        switch self {
        case .fixErroredPledge: return "fix_errored_pledge"
        case .newPledge: return "new_pledge"
        case .managePledge: return "manage_pledge"
        }
      }
    }

    var trackingString: String {
      switch self {
      case .allProjects: return "all"
      case .amountGoal: return "amount_goal"
      case .amountPledged: return "amount_pledged"
      case .apple: return "apple"
      case .applePay: return "apple_pay"
      case .backed: return "backed"
      case .categoryName: return "category_name"
      case .creditCard: return "credit_card"
      case let .discovery(discoveryContext): return discoveryContext.trackingString
      case .facebook: return "facebook"
      case .location: return "location"
      case .percentRaised: return "percent_raised"
      case let .pledge(pledgeContext): return pledgeContext.trackingString
      case .project: return "project"
      case .projectState: return "project_state"
      case .pwl: return "pwl"
      case .recommended: return "recommended"
      case .searchTerm: return "search_term"
      case .social: return "social"
      case .subcategoryName: return "subcategory_name"
      case .subscriptionFalse: return "subscription_false"
      case .subscriptionTrue: return "subscription_true"
      case .tag: return "tag"
      case .unwatch: return "unwatch"
      case .watch: return "watch"
      case .watched: return "watched"
      }
    }
  }

  /**
   A context providing additional details about the location the event occurs.
   */
  public enum LocationContext {
    case accountMenu
    case discoverAdvanced
    case discoverOverlay
    case globalNav
    case recommendations

    var trackingString: String {
      switch self {
      case .accountMenu: return "account_menu"
      case .discoverAdvanced: return "discover_advanced"
      case .discoverOverlay: return "discover_overlay"
      case .globalNav: return "global_nav"
      case .recommendations: return "recommendations"
      }
    }
  }

  /**
   Determines the place from which the update was presented.

   - activity:        The activity feed.
   - activitySample:  The activity sample in Discovery.
   - creatorActivity: The creator's activity feed.
   - deepLink:        A deep link, including push notification.
   - draftPreview:    The update draft editor.
   - updates:         The updates index.
   */
  public enum UpdateContext {
    case activity
    case activitySample
    case creatorActivity
    case deepLink
    case draftPreview
    case updates

    fileprivate var trackingString: String {
      switch self {
      case .activity: return "activity"
      case .activitySample: return "activity_sample"
      case .creatorActivity: return "creator_activity"
      case .deepLink: return "deep_link"
      case .draftPreview: return "draft_preview"
      case .updates: return "updates"
      }
    }
  }

  public enum TabBarItemLabel: String {
    case discovery
    case activity
    case search
    case dashboard
    case profile

    var trackingString: String {
      return self.rawValue
    }
  }

  public struct CheckoutPropertiesData: Equatable {
    let addOnsCountTotal: Int?
    let addOnsCountUnique: Int?
    let addOnsMinimumUsd: String?
    let bonusAmountInUsd: String
    let checkoutId: Int?
    let estimatedDelivery: TimeInterval?
    let paymentType: String?
    let revenueInUsd: Double
    let rewardId: Int
    let rewardMinimumUsd: String
    let rewardTitle: String?
    let shippingEnabled: Bool
    let shippingAmountUsd: String?
    let userHasStoredApplePayCard: Bool
  }

  public init(
    bundle: NSBundleType = Bundle.main,
    dataLakeClient: TrackingClientType = TrackingClient(.dataLake),
    config: Config? = nil,
    device: UIDeviceType = UIDevice.current,
    loggedInUser: User? = nil,
    screen: UIScreenType = UIScreen.main,
    segmentClient: TrackingClientType & IdentifyingTrackingClient = Analytics
      .configuredClient(),
    distinctId: String = (UIDevice.current.identifierForVendor ?? UUID()).uuidString
  ) {
    self.bundle = bundle
    self.dataLakeClient = dataLakeClient
    self.config = config
    self.device = device
    self.loggedInUser = loggedInUser
    self.screen = screen
    self.segmentClient = segmentClient
    self.distinctId = distinctId

    self.updateAndObservePreferredContentSizeCategory()
  }

  /// Configure Tracking Client's supporting user identity
  private func identify(_ user: User?) {
    guard let user = user else {
      return self.segmentClient.resetIdentity()
    }

    self.segmentClient.identify(
      userId: "\(user.id)",
      traits: [
        "name": user.name,
        "is_creator": user.isCreator,
        "backed_projects_count": user.stats.backedProjectsCount ?? 0,
        "created_projects_count": user.stats.createdProjectsCount ?? 0
      ]
    )
  }

  private func updateAndObservePreferredContentSizeCategory() {
    let update = { [weak self] in
      self?.preferredContentSizeCategory = UIApplication.shared.preferredContentSizeCategory
    }

    self.preferredContentSizeCategoryObserver = NotificationCenter.default.addObserver(
      forName: UIContentSizeCategory.didChangeNotification,
      object: nil,
      queue: OperationQueue.main
    ) { _ in update() }

    if Thread.isMainThread {
      update()
    } else {
      DispatchQueue.main.async {
        update()
      }
    }
  }

  deinit {
    self.preferredContentSizeCategoryObserver.doIfSome(NotificationCenter.default.removeObserver)
  }

  // MARK: - Activity

  /// Call when the activities screen is shown.
  public func trackActivities(count: Int) {
    self.track(
      event: ApprovedEvent.activityFeedViewed.rawValue,
      page: .activities,
      properties: ["activities_count": count]
    )
  }

  /// Call when the user is logged out, on the `Activity` tab and taps the `Explore Projects`button.
  public func trackExploreButtonClicked() {
    let properties = contextProperties(ctaContext: .discover, locationContext: .globalNav)
    self.track(
      event: NewApprovedEvent.ctaClicked.rawValue,
      properties: properties
    )
  }

  // MARK: - Application Lifecycle

  public func trackTabBarClicked(_ tabBarItemLabel: TabBarItemLabel) {
    switch tabBarItemLabel {
    case .search:
      let properties = contextProperties(
        ctaContext: .search,
        locationContext: .globalNav
      )
      self.track(
        event: NewApprovedEvent.ctaClicked.rawValue,
        page: .search,
        properties: properties
      )
    default:
      let properties = contextProperties(tabBarLabel: tabBarItemLabel)
      self.track(
        event: ApprovedEvent.tabBarClicked.rawValue,
        properties: properties
      )
    }
  }

  // MARK: - Onboarding Events

  public func trackOnboardingCarouselSwiped(optimizelyProperties: [String: Any] = [:]) {
    self.track(
      event: ApprovedEvent.onboardingCarouselSwiped.rawValue,
      page: .landingPage,
      properties: optimizelyProperties
    )
  }

  public func trackOnboardingGetStartedButtonClicked(optimizelyProperties: [String: Any] = [:]) {
    self.track(
      event: ApprovedEvent.onboardingGetStartedButtonClicked.rawValue,
      page: .landingPage,
      properties: optimizelyProperties
    )
  }

  public func trackOnboardingSkipButtonClicked(optimizelyProperties: [String: Any] = [:]) {
    self.track(
      event: ApprovedEvent.onboardingSkipButtonClicked.rawValue,
      page: .onboarding,
      properties: optimizelyProperties
    )
  }

  public func trackOnboardingContinueButtonClicked(optimizelyProperties: [String: Any] = [:]) {
    self.track(
      event: ApprovedEvent.onboardingContinueButtonClicked.rawValue,
      page: .onboarding,
      properties: optimizelyProperties
    )
  }

  // MARK: - Discovery Events

  /**
   Call when a discovery page is viewed and the first page is loaded.

   - parameter params: The params used for the discovery search.
   */

  public func trackDiscovery(params: DiscoveryParams) {
    let props = discoveryProperties(from: params)

    self.track(
      event: NewApprovedEvent.pageViewed.rawValue,
      page: .discovery,
      properties: props
    )
  }

  /**
   Call when a filter is selected from the Explore modal.

   - parameter params: The params selected from the modal.
   - parameter typeContext: The context of the selected filter.
   - parameter locationContext: Represents additional details of the UI interaction
   */
  public func trackDiscoveryModalSelectedFilter(
    params: DiscoveryParams,
    typeContext: TypeContext,
    locationContext: LocationContext
  ) {
    let props = discoveryProperties(from: params)
      .withAllValuesFrom(
        contextProperties(
          ctaContext: .discoverFilter,
          page: .discovery,
          typeContext: typeContext,
          locationContext: locationContext
        )
      )
    self.track(
      event: NewApprovedEvent.ctaClicked.rawValue,
      properties: props
    )
  }

  /**
   Called when saved is selected from profile.

   - parameter params: The params selected from the modal.
   */
  public func trackProfilePageFilterSelected(
    params: DiscoveryParams
  ) {
    let props = discoveryProperties(from: params)
      .withAllValuesFrom(
        contextProperties(
          ctaContext: .discoverFilter,
          page: .discovery,
          typeContext: .watched,
          locationContext: .accountMenu
        )
      )
    self.track(
      event: NewApprovedEvent.ctaClicked.rawValue,
      properties: props
    )
  }

  /**
   Call when the user swipes between sorts or selects a sort.

   if a user is on Discover Advanced and has results sorted by magic, but then clicks the button to sort by popularity,
   that would be discover_sort = magic, context_cta = discover_sort, context_type = popular, context_location = discover_advanced, context_page = discover.

   - parameter prevSort: The last sort selected before the new sort.
   - parameter params: additional parameters associated with the current selected sort.
   - parameter discoverySortContext: the context of the selected sort
   */
  public func trackDiscoverySelectedSort(
    prevSort: DiscoveryParams.Sort,
    params: DiscoveryParams,
    discoverySortContext: TypeContext.DiscoverySortContext
  ) {
    let props = discoveryProperties(from: params)
      .withAllValuesFrom([
        "discover_sort": prevSort.trackingString
      ])
      .withAllValuesFrom(
        contextProperties(
          ctaContext: .discoverSort,
          typeContext: .discovery(discoverySortContext),
          locationContext: .discoverAdvanced
        )
      )

    self.track(
      event: NewApprovedEvent.ctaClicked.rawValue,
      page: .discovery,
      properties: props
    )
  }

  /**
   Call when the user taps the editorial header at the top of Discovery
   */
  public func trackEditorialHeaderTapped(params: DiscoveryParams,
                                         refTag: RefTag) {
    let props = contextProperties(
      page: .discovery,
      typeContext: .project,
      locationContext: .discoverAdvanced
    )
    .withAllValuesFrom(discoveryProperties(from: params))

    self.track(
      event: NewApprovedEvent.cardClicked.rawValue,
      properties: props,
      refTag: refTag.stringTag
    )
  }

  /**
   Call when a collection is viewed

   - parameter params: The DiscoveryParams associated with the collection
   */
  public func trackCollectionViewed(params: DiscoveryParams) {
    self.track(
      event: ApprovedEvent.collectionViewed.rawValue,
      page: .editorialProjects,
      properties: discoveryProperties(from: params)
    )
  }

  /**
   Call when a project card is clicked from a list of projects
   - parameter page: The `PageContext` representing the specific area the UI is interacted in
   - parameter checkoutData: The `CheckoutPropertiesData` associated with this specific checkout instance
   - parameter project: The `Project` corresponding to the card that was clicked
   - parameter location: The optional `LocationContext` representing additional details of the UI interaction
   - parameter params: The optional `DiscoveryParams  ` associated with the list of projects
   - parameter reward: The optional `Reward  ` for the selected `Project`
   - parameter section: The optional `SectionContext  ` representing the grouping of content
   */

  public func trackProjectCardClicked(page: PageContext,
                                      project: Project,
                                      checkoutData: CheckoutPropertiesData? = nil,
                                      location: LocationContext? = nil,
                                      params: DiscoveryParams? = nil,
                                      reward: Reward? = nil,
                                      section: SectionContext? = nil) {
    var props = projectProperties(from: project, loggedInUser: self.loggedInUser)
      .withAllValuesFrom(contextProperties(
        sectionContext: section,
        typeContext: .project,
        locationContext: location
      ))

    if let checkoutProps = checkoutData {
      props = props.withAllValuesFrom(checkoutProperties(from: checkoutProps, and: reward))
    }

    if let discoveryParams = params {
      props = props.withAllValuesFrom(discoveryProperties(from: discoveryParams))
    }

    self.track(
      event: NewApprovedEvent.cardClicked.rawValue,
      page: page,
      properties: props
    )
  }

  /**
   Call when a video starts playing on a project

   - parameter project: The `Project` corresponding to the video that started playing.
   - parameter videoLength: The length of video in seconds
   - parameter videoPosition: The index position of the playhead, in seconds
   */

  public func trackProjectVideoPlaybackStarted(
    project: Project,
    videoLength: Int,
    videoPosition: Int
  ) {
    let props = projectProperties(from: project, loggedInUser: self.loggedInUser)
      .withAllValuesFrom(videoProperties(videoLength: videoLength, videoPosition: videoPosition))

    self.track(
      event: NewApprovedEvent.videoPlaybackStarted.rawValue,
      page: .projectPage,
      properties: props
    )
  }

  // MARK: - Pledge Events

  public func trackAddOnsContinueButtonClicked(
    project: Project,
    reward: Reward,
    checkoutData: CheckoutPropertiesData,
    refTag: RefTag?
  ) {
    let props = projectProperties(from: project, loggedInUser: self.loggedInUser)
      .withAllValuesFrom(contextProperties(ctaContext: .addOnsContinue))
      .withAllValuesFrom(checkoutProperties(from: checkoutData, and: reward))
    self.track(
      event: NewApprovedEvent.ctaClicked.rawValue,
      properties: props,
      refTag: refTag?.stringTag
    )
  }

  public func trackAddOnsPageViewed(
    project: Project,
    reward: Reward,
    checkoutData: CheckoutPropertiesData,
    refTag: RefTag?
  ) {
    let props = projectProperties(from: project, loggedInUser: self.loggedInUser)
      .withAllValuesFrom(checkoutProperties(from: checkoutData, and: reward))

    self.track(
      event: NewApprovedEvent.pageViewed.rawValue,
      page: .addOnsSelection,
      properties: props,
      refTag: refTag?.stringTag
    )
  }

  public func trackPledgeCTAButtonClicked(
    stateType: PledgeStateCTAType,
    project: Project,
    optimizelyProperties _: [String: Any] = [:]
  ) {
    let props = projectProperties(from: project, loggedInUser: self.loggedInUser)

    switch stateType {
    case .fix:
      self.track(
        event: ApprovedEvent.managePledgeButtonClicked.rawValue,
        page: .projectPage,
        properties: props.withAllValuesFrom(contextProperties()) // .fixErroredPledge
      )
    case .pledge:
      let allProps = props
        .withAllValuesFrom(optimizelyProperties() ?? [:])
        .withAllValuesFrom(contextProperties(ctaContext: .pledgeInitiate))

      self.track(
        event: NewApprovedEvent.ctaClicked.rawValue,
        page: .projectPage,
        properties: allProps
      )
    case .manage:
      self.track(
        event: ApprovedEvent.managePledgeButtonClicked.rawValue,
        page: .projectPage,
        properties: props.withAllValuesFrom(contextProperties()) // .manageReward
      )
    default:
      return
    }
  }

  public func trackFixPledgeButtonClicked(project: Project) {
    let props = projectProperties(from: project, loggedInUser: self.loggedInUser)
      .withAllValuesFrom(contextProperties())

    self.track(
      event: ApprovedEvent.fixPledgeButtonClicked.rawValue,
      page: .managePledgeScreen,
      properties: props
    )
  }

  public func trackManagePledgePageViewed(
    project: Project,
    reward: Reward,
    checkoutData: CheckoutPropertiesData
  ) {
    let props = projectProperties(from: project, loggedInUser: self.loggedInUser)
      .withAllValuesFrom(checkoutProperties(from: checkoutData, and: reward))

    self.track(
      event: NewApprovedEvent.pageViewed.rawValue,
      page: .managePledgeScreen,
      properties: props
    )
  }

  /* Call when a reward is selected

   parameters:
   - project: the project being pledged to
   - reward: the selected reward
   - checkoutPropertiesData: the `CheckoutPropertiesData` associated with the given project and reward
   - refTag: the optional RefTag associated with the pledge
   */

  public func trackRewardClicked(
    project: Project,
    reward: Reward,
    checkoutPropertiesData: KSRAnalytics.CheckoutPropertiesData,
    refTag: RefTag?
  ) {
    let props = projectProperties(from: project, loggedInUser: self.loggedInUser)
      .withAllValuesFrom(contextProperties(ctaContext: .rewardContinue))
      .withAllValuesFrom(checkoutProperties(from: checkoutPropertiesData, and: reward))

    self.track(
      event: NewApprovedEvent.ctaClicked.rawValue,
      page: .rewards,
      properties: props,
      refTag: refTag?.stringTag
    )
  }

  /* Call when the rewards carousel is viewed

   parameters:
   - project: the project being pledged to
   - checkoutPropertiesData: the `CheckoutPropertiesData` associated with the given project and reward
   - refTag: the optional RefTag associated with the pledge
   */

  public func trackRewardsViewed(
    project: Project,
    checkoutPropertiesData: KSRAnalytics.CheckoutPropertiesData,
    refTag: RefTag?
  ) {
    let props = projectProperties(from: project, loggedInUser: self.loggedInUser)
      .withAllValuesFrom(checkoutProperties(from: checkoutPropertiesData))

    self.track(
      event: NewApprovedEvent.pageViewed.rawValue,
      page: .rewards,
      properties: props,
      refTag: refTag?.stringTag
    )
  }

  /* Call when the PledgeViewController is shown.

   parameters:
   - project: the project being pledged to
   - reward: the chosen reward
   - pledgeViewContext: The specific context applicable to the PledgeViewModel
   - checkoutData: the `CheckoutPropertiesData` associated with the given project and reward
   - refTag: the associated RefTag for the pledge

   */

  public func trackCheckoutPaymentPageViewed(
    project: Project,
    reward: Reward,
    pledgeViewContext: PledgeViewContext,
    checkoutData: CheckoutPropertiesData,
    refTag: RefTag?
  ) {
    var props = projectProperties(from: project, loggedInUser: self.loggedInUser)
      .withAllValuesFrom(checkoutProperties(from: checkoutData, and: reward))

    switch pledgeViewContext {
    case .pledge:
      props = props.withAllValuesFrom(contextProperties(page: .checkout))
    case .changePaymentMethod:
      props = props.withAllValuesFrom(contextProperties(page: .changePayment))
    case .update, .updateReward:
      props = props.withAllValuesFrom(contextProperties(page: .updatePledge))
    default:
      return
    }

    self.track(
      event: NewApprovedEvent.pageViewed.rawValue,
      properties: props,
      refTag: refTag?.stringTag
    )
  }

  /* Call when the Pledge button is clicked

   parameters:
   - project: the project being pledged to
   - reward: the chosen reward
   - checkoutData: all the checkout data associated with the pledge
   - refTag: the associated RefTag for the pledge

   */

  public func trackPledgeSubmitButtonClicked(
    project: Project,
    reward: Reward,
    checkoutData: CheckoutPropertiesData,
    refTag: RefTag?
  ) {
    let props = projectProperties(from: project, loggedInUser: self.loggedInUser)
      .withAllValuesFrom(checkoutProperties(from: checkoutData, and: reward))
      // the context is always "newPledge" for this event
      .withAllValuesFrom(contextProperties(ctaContext: .pledgeSubmit, typeContext: .creditCard))

    self.track(
      event: NewApprovedEvent.ctaClicked.rawValue,
      page: .pledgeScreen,
      properties: props,
      refTag: refTag?.stringTag
    )
  }

  /* Call when the Add New Card button is clicked from the pledge screen

   parameters:
   - project: the project that is being pledged to
   - reward: the reward that was chosen for the pledge
   - context: the PledgeContext from which the event was triggered
   */

  public func trackAddNewCardButtonClicked(
    location: KSRAnalytics.PageContext? = nil,
    project: Project,
    refTag: RefTag?,
    reward: Reward
  ) {
    let props = projectProperties(from: project, loggedInUser: self.loggedInUser)
      .withAllValuesFrom(pledgeProperties(from: reward))
      .withAllValuesFrom(contextProperties())

    self.track(
      event: ApprovedEvent.addNewCardButtonClicked.rawValue,
      page: location,
      properties: props,
      refTag: refTag?.stringTag
    )
  }

  /* Call when the Thanks page is viewed

   parameters:
   - project: the project that was pledged to
   - reward: the reward that was chosen
   - checkoutData: all the checkout data associated with the pledge
   */

  public func trackThanksPageViewed(
    project: Project,
    reward: Reward,
    checkoutData: CheckoutPropertiesData?
  ) {
    var props = projectProperties(from: project)
      .withAllValuesFrom(pledgeProperties(from: reward))
      // the context is always "newPledge" for this event
      .withAllValuesFrom(contextProperties(typeContext: TypeContext.pledge(.newPledge)))

    if let checkoutData = checkoutData {
      props = props.withAllValuesFrom(checkoutProperties(from: checkoutData, and: reward))
    }

    self.track(
      event: NewApprovedEvent.pageViewed.rawValue,
      page: .thanks,
      properties: props
    )
  }

  /** Call when the Manage button is tapped on the activity feed to fix an errored pledge.

   - parameter project: the project that was pledged to.
   */
  public func trackActivitiesManagePledgeButtonClicked(project: Project) {
    let props = projectProperties(from: project, loggedInUser: self.loggedInUser)
      // the context is always "fixErroredPledge" for this event
      .withAllValuesFrom(contextProperties())
    self.track(
      event: ApprovedEvent.managePledgeButtonClicked.rawValue,
      page: .activities,
      properties: props
    )
  }

  // MARK: - Login/Signup Events

  /* Call when the Login or Signup button entry-point is tapped

   parameters:
   - intent: the LoginIntent associated with the login/signup attempt
   - project: if the login attempt is made from the checkout flow, the associated project
   - reward: if the login attempt is made from the checkout flow, the associated selected reward
   */

  public func trackLoginOrSignupButtonClicked(
    intent: LoginIntent,
    project: Project? = nil,
    reward: Reward? = nil
  ) {
    let props = self.loginEventProperties(for: intent, project: project, reward: reward)

    self.track(
      event: ApprovedEvent.loginOrSignupButtonClicked.rawValue,
      page: .discovery,
      properties: props
    )
  }

  /* Call when the Login/Signup page is viewed

   parameters:
   - intent: the LoginIntent associated with the login/signup attempt
   - project: if the login attempt is made from the checkout flow, the associated project
   - reward: if the login attempt is made from the checkout flow, the associated selected reward
   */
  public func trackLoginOrSignupPageViewed(
    intent: LoginIntent,
    project: Project? = nil,
    reward: Reward? = nil
  ) {
    let props = self.loginEventProperties(for: intent, project: project, reward: reward)

    self.track(
      event: ApprovedEvent.loginOrSignupPageViewed.rawValue,
      page: .loginTout,
      properties: props
    )
  }

  /* Call when the Log In button is tapped on the Login/Signup Page

   parameters:
   - intent: the LoginIntent associated with the login/signup attempt
   - project: if the login attempt is made from the checkout flow, the associated project
   - reward: if the login attempt is made from the checkout flow, the associated selected reward
   */

  public func trackLoginButtonClicked(
    intent: LoginIntent,
    project: Project? = nil,
    reward: Reward? = nil
  ) {
    let props = self.loginEventProperties(for: intent, project: project, reward: reward)

    self.track(
      event: ApprovedEvent.loginButtonClicked.rawValue,
      page: .loginTout,
      properties: props
    )
  }

  /* Call when the "Log in with Facebook" button is tapped on the Login/Signup Page

   parameters:
   - intent: the LoginIntent associated with the login/signup attempt
   - project: if the login attempt is made from the checkout flow, the associated project
   - reward: if the login attempt is made from the checkout flow, the associated selected reward
   */

  public func trackFacebookLoginOrSignupButtonClicked(
    intent: LoginIntent,
    project: Project? = nil,
    reward: Reward? = nil
  ) {
    let props = self.loginEventProperties(for: intent, project: project, reward: reward)

    self.track(
      event: ApprovedEvent.fbLoginOrSignupButtonClicked.rawValue,
      page: .loginTout,
      properties: props
    )
  }

  /* Call when the "Continue with Apple" button is tapped on the Login/Signup Page

   parameters:
   - intent: the LoginIntent associated with the login/signup attempt
   - project: if the login attempt is made from the checkout flow, the associated project
   - reward: if the login attempt is made from the checkout flow, the associated selected reward
   */

  public func trackContinueWithAppleButtonClicked(
    intent: LoginIntent,
    project: Project? = nil,
    reward: Reward? = nil
  ) {
    let props = self.loginEventProperties(for: intent, project: project, reward: reward)

    self.track(
      event: ApprovedEvent.continueWithAppleButtonClicked.rawValue,
      page: .loginTout,
      properties: props
    )
  }

  /* Call when the "Sign up" button is tapped on the Login/Signup Page

   parameters:
   - intent: the LoginIntent associated with the login/signup attempt
   - project: if the login attempt is made from the checkout flow, the associated project
   - reward: if the login attempt is made from the checkout flow, the associated selected reward
   */

  public func trackSignupButtonClicked(
    intent: LoginIntent,
    project: Project? = nil,
    reward: Reward? = nil
  ) {
    let props = self.loginEventProperties(for: intent, project: project, reward: reward)

    self.track(
      event: ApprovedEvent.signupButtonClicked.rawValue,
      page: .loginTout,
      properties: props
    )
  }

  public func trackSignupSubmitButtonClicked() {
    self.track(event: ApprovedEvent.signupSubmitButtonClicked.rawValue, page: .signup)
  }

  public func trackLoginSubmitButtonClicked() {
    self.track(event: ApprovedEvent.loginSubmitButtonClicked.rawValue, page: .login)
  }

  public func trackForgotPasswordViewed() {
    self.track(event: ApprovedEvent.forgotPasswordViewed.rawValue, page: .forgotPassword)
  }

  public func track2FAViewed() {
    self.track(event: ApprovedEvent.twoFactorConfirmationViewed.rawValue, page: .twoFactorAuth)
  }

  private func loginEventProperties(for intent: LoginIntent, project: Project?, reward: Reward?)
    -> [String: Any] {
    var props: [String: Any] = [:]

    if let project = project {
      props = props.withAllValuesFrom(projectProperties(from: project))
    }

    if let reward = reward {
      props = props.withAllValuesFrom(pledgeProperties(from: reward))
    }

    return props.withAllValuesFrom(["login_intent": intent.trackingString])
  }

  // MARK: - Search Events

  /// Call whenever the search view is shown.
  public func trackProjectSearchView(
    params: DiscoveryParams,
    results: Int? = nil
  ) {
    let props = discoveryProperties(from: params, results: results)

    self.track(
      event: NewApprovedEvent.pageViewed.rawValue,
      page: .search,
      properties: props
    )
  }

  // Call when projects have been obtained from a search.
  public func trackSearchResults(
    query: String,
    params: DiscoveryParams,
    refTag: RefTag,
    hasResults: Bool
  ) {
    let props = discoveryProperties(from: params)
      .withAllValuesFrom([
        "discover_ref_tag": refTag.stringTag,
        "search_term": query,
        "has_results": hasResults
      ])

    self.track(
      event: ApprovedEvent.searchResultsLoaded.rawValue,
      page: .search,
      properties: props
    )
  }

  // MARK: - Project Page Events

  /**
   Call when a project page is viewed.

   - parameter project: The project being viewed.
   - parameter refTag: The ref tag used when opening the project.
   - parameter sectionContext: The context referring to the section of the screen being interacted with.
   */
  public func trackProjectViewed(
    _ project: Project,
    refTag: RefTag? = nil,
    sectionContext: KSRAnalytics.SectionContext
  ) {
    let props = projectProperties(from: project, loggedInUser: self.loggedInUser)
      .withAllValuesFrom(contextProperties(sectionContext: sectionContext))

    self.track(
      event: NewApprovedEvent.pageViewed.rawValue,
      page: .projectPage,
      properties: props,
      refTag: refTag?.stringTag
    )
  }

  /**
   Call when a project page is swiped to the next project.
   - parameter project:      The next project being viewed.
   - parameter refTag:       The ref tag used when swiping to the project.
   */
  public func trackSwipedProject(_ project: Project, refTag: RefTag?) {
    let props = projectProperties(from: project, loggedInUser: self.loggedInUser)

    self.track(
      event: ApprovedEvent.projectSwiped.rawValue,
      page: .projectPage,
      properties: props, refTag: refTag?.stringTag
    )
  }

  /**
   Call when a project is watched/saved.
   - parameter project: The project being watched
   - parameter location: The location context of where the project is being watched from
   - parameter params: The optional Discover params if the project is being watched from Discover
   - parameter typeContext: The context of the watch/saved project
   */

  public func trackWatchProjectButtonClicked(
    project: Project,
    location: PageContext,
    params: DiscoveryParams? = nil,
    typeContext: TypeContext
  ) {
    var props = projectProperties(from: project, loggedInUser: self.loggedInUser)
      .withAllValuesFrom(contextProperties(
        ctaContext: .watchProject,
        typeContext: typeContext
      ))

    if let discoveryParams = params {
      props = props.withAllValuesFrom(discoveryProperties(from: discoveryParams))
    }

    self.track(
      event: NewApprovedEvent.ctaClicked.rawValue,
      page: location,
      properties: props
    )
  }

  /**
   Call when a user clicks creator's name on a project.

   - parameter project: The project the creator's name is clicked from.
   */

  public func trackGotoCreatorDetailsClicked(project: Project) {
    let props = projectProperties(from: project, loggedInUser: self.loggedInUser)
      .withAllValuesFrom(contextProperties(ctaContext: .creatorDetails, page: .projectPage))

    self.track(
      event: NewApprovedEvent.ctaClicked.rawValue,
      properties: props
    )
  }

  /**
    Call when read more about the campaign button is tapped.
   - parameter project: The project that the read more button is clicked from
   */
  public func trackCampaignDetailsButtonClicked(project: Project) {
    let props = projectProperties(from: project)
      .withAllValuesFrom(contextProperties(ctaContext: .campaignDetails, page: .projectPage))

    self.track(
      event: NewApprovedEvent.ctaClicked.rawValue,
      properties: props
    )
  }

  // MARK: - Email Verification

  public func trackEmailVerificationScreenViewed() {
    self.track(
      event: ApprovedEvent.verificationScreenViewed.rawValue,
      page: .emailVerification
    )
  }

  public func trackSkipEmailVerificationButtonClicked() {
    self.track(
      event: ApprovedEvent.skipVerificationButtonClicked.rawValue,
      page: .emailVerification
    )
  }

  // MARK: - Empty State Events

  // Private tracking method that merges in default properties.
  private func track(
    event: String,
    page: KSRAnalytics.PageContext? = nil,
    properties: [String: Any] = [:],
    refTag: String? = nil
  ) {
    let props = self.sessionProperties(refTag: refTag)
      .withAllValuesFrom(userProperties(for: self.loggedInUser, config: self.config))
      .withAllValuesFrom(contextProperties(page: page))
      .withAllValuesFrom(properties)

    self.logEventCallback?(event, props)

    self.dataLakeClient.track(
      event: event,
      properties: props
    )

    // Currently events approved for the Data Lake are good for Segment.
    self.segmentClient.track(
      event: event,
      properties: props
    )
  }

  // MARK: - Session Properties

  private func sessionProperties(
    refTag: String?,
    prefix: String = "session_"
  ) -> [String: Any] {
    var props: [String: Any] = [:]

    props["apple_pay_capable"] = AppEnvironment.current.applePayCapabilities.applePayCapable()
    props["client"] = "native"
<<<<<<< HEAD
    props["variants_optimizely"] = self.config?.abExperimentsArray.sorted()
=======
    props["country"] = self.config?.countryCode
    props["current_variants"] = self.config?.abExperimentsArray.sorted()
>>>>>>> 3c6cc3cf
    props["display_language"] = AppEnvironment.current.language.rawValue

    props["device_type"] = self.device.deviceType
    props["device_manufacturer"] = "Apple"
    props["device_model"] = KSRAnalytics.deviceModel
    props["device_orientation"] = self.deviceOrientation
    props["device_distinct_id"] = self.distinctId

    if let appBuildNumber = self.bundle.infoDictionary?["CFBundleVersion"] as? String {
      props["app_build_number"] = Int(appBuildNumber)
    }

    props["app_release_version"] = self.bundle.infoDictionary?["CFBundleShortVersionString"]
    props["is_voiceover_running"] = AppEnvironment.current.isVoiceOverRunning()
    props["os"] = "ios"
    props["os_version"] = self.device.systemVersion
    props["platform"] = self.clientPlatform
    props["screen_width"] = UInt(self.screen.bounds.width)
    props["user_agent"] = Service.userAgent
    props["user_is_logged_in"] = self.loggedInUser != nil

    props["ref_tag"] = refTag

    return props.prefixedKeys(prefix)
  }

  private static let deviceModel: String? = {
    var size: Int = 0
    sysctlbyname("hw.machine", nil, &size, nil, 0)
    var machine = [CChar](repeating: 0, count: Int(size))
    sysctlbyname("hw.machine", &machine, &size, nil, 0)
    return String(cString: machine)
  }()

  private var deviceOrientation: String {
    switch self.device.orientation {
    case .faceDown:
      return "face_down"
    case .faceUp:
      return "face_up"
    case .landscapeLeft:
      return "landscape_left"
    case .landscapeRight:
      return "landscape_right"
    case .portrait:
      return "portrait"
    case .portraitUpsideDown:
      return "portrait_upside_down"
    case .unknown:
      return "unknown"
    @unknown default:
      fatalError()
    }
  }

  private var clientPlatform: String {
    switch self.device.userInterfaceIdiom {
    case .phone, .pad: return "native_ios"
    case .tv: return "tvos"
    default: return "unspecified"
    }
  }
}

// MARK: - Project Properties

private func projectProperties(
  from project: Project,
  loggedInUser: User? = nil,
  dateType: DateProtocol.Type = AppEnvironment.current.dateType,
  calendar: Calendar = AppEnvironment.current.calendar,
  prefix: String = "project_"
) -> [String: Any] {
  var props: [String: Any] = [:]

  props["backers_count"] = project.stats.backersCount
  props["subcategory"] = project.category.name
  props["country"] = project.country.countryCode
  props["comments_count"] = project.stats.commentsCount ?? 0
  props["currency"] = project.country.currencyCode
<<<<<<< HEAD
  props["creator_uid"] = String(project.creator.id)
  props["deadline"] = project.dates.deadline
=======
  props["creator_uid"] = project.creator.id
  props["deadline"] = project.dates.deadline.toISO8601DateTimeString()
>>>>>>> 3c6cc3cf
  props["has_add_ons"] = project.hasAddOns
  props["launched_at"] = project.dates.launchedAt.toISO8601DateTimeString()
  props["name"] = project.name
  props["pid"] = String(project.id)
  props["category"] = project.category.parentName
  props["category_id"] = project.category.parentId
  props["percent_raised"] = project.stats.fundingProgress
  props["state"] = project.state.rawValue
  props["current_pledge_amount"] = project.stats.pledged
  props["current_amount_pledged_usd"] = project.stats.pledgedUsd
  props["goal_usd"] = project.stats.goalUsd
  props["has_video"] = project.video != nil
  props["prelaunch_activated"] = project.prelaunchActivated
  props["rewards_count"] = project.rewards.filter { $0 != .noReward }.count
  props["tags"] = project.tags?.joined(separator: ", ")
  props["updates_count"] = project.stats.updatesCount
  props["is_repeat_creator"] = project.creator.isRepeatCreator ?? false

  let now = dateType.init().date
  props["hours_remaining"] = project.dates.hoursRemaining(from: now, using: calendar)
  props["duration"] = project.dates.duration(using: calendar)

  var userProperties: [String: Any] = [:]
  userProperties["has_watched"] = project.personalization.isStarred
  userProperties["is_backer"] = project.personalization.isBacking

  // Only send this property if the user is logged in
  if let loggedInUser = loggedInUser {
    userProperties["is_project_creator"] = project.creator.id == loggedInUser.id
  }

  let userProps = userProperties.prefixedKeys("user_")

  return props
    .withAllValuesFrom(userProps)
    .prefixedKeys(prefix)
}

private func properties(update: Update, prefix: String = "update_") -> [String: Any] {
  var properties: [String: Any] = [:]

  properties["comments_count"] = update.commentsCount
  properties["user_has_liked"] = update.hasLiked
  properties["likes_count"] = update.likesCount
  properties["published_at"] = update.publishedAt
  properties["sequence"] = update.sequence

  return properties.prefixedKeys(prefix)
}

private func properties(comment: Comment, prefix: String = "comment_") -> [String: Any] {
  var properties: [String: Any] = [:]

  properties["body_length"] = comment.body.count

  return properties.prefixedKeys(prefix)
}

private func properties(userActivity: NSUserActivity) -> [String: Any] {
  var props: [String: Any] = [:]

  props["user_activity_type"] = userActivity.activityType
  props["user_activity_title"] = userActivity.title
  props["user_activity_webpage_url"] = userActivity.webpageURL?.absoluteString
  props["user_activity_keywords"] = Array(userActivity.keywords)

  return props
}

// MARK: - Pledge Properties

private func pledgeProperties(from reward: Reward, prefix: String = "pledge_backer_reward_")
  -> [String: Any] {
  var result: [String: Any] = [:]

  result["has_items"] = !reward.rewardsItems.isEmpty
  result["id"] = reward.id
  result["minimum"] = reward.minimum

  return result.prefixedKeys(prefix)
}

// MARK: - Checkout Properties

private func checkoutProperties(
  from data: KSRAnalytics.CheckoutPropertiesData,
  and reward: Reward? = nil,
  prefix: String = "checkout_"
) -> [String: Any] {
  var result: [String: Any] = [:]

  result["amount_total_usd"] = data.revenueInUsd
  result["add_ons_count_total"] = data.addOnsCountTotal
  result["add_ons_count_unique"] = data.addOnsCountUnique
  result["add_ons_minimum_usd"] = data.addOnsMinimumUsd
  result["bonus_amount_usd"] = data.bonusAmountInUsd
  result["id"] = data.checkoutId
  result["payment_type"] = data.paymentType
  result["reward_estimated_delivery_on"] = data.estimatedDelivery?.toISO8601DateTimeString()
  result["reward_id"] = data.rewardId
  result["reward_is_limited_quantity"] = reward?.isLimitedQuantity
  result["reward_is_limited_time"] = reward?.isLimitedTime
  result["reward_minimum_usd"] = data.rewardMinimumUsd
  result["reward_shipping_enabled"] = data.shippingEnabled
  result["reward_shipping_preference"] = reward?.shipping.preference?.trackingString
  result["reward_title"] = data.rewardTitle
  result["shipping_amount_usd"] = data.shippingAmountUsd
  result["user_has_eligible_stored_apple_pay_card"] = data.userHasStoredApplePayCard

  return result.prefixedKeys(prefix)
}

// MARK: - Discovery Properties

private func discoveryProperties(
  from params: DiscoveryParams,
  results: Int? = nil,
  prefix: String = "discover_"
) -> [String: Any] {
  var result: [String: Any] = [:]

  // NB: All filters should be added here since `result["everything"]` is derived from this.
  result["category_name"] = params.category?.name
  result["recommended"] = params.recommended
  result["social"] = params.social
  result["pwl"] = params.staffPicks
  result["watched"] = params.starred
  let categoryProps = params.category.map { properties(category: $0, prefix: "subcategory_") }
  let parentCategoryProps = params.category?.parent.map { properties(category: $0) }

  result = result
    .withAllValuesFrom(categoryProps ?? [:])
    .withAllValuesFrom(parentCategoryProps ?? [:])

  result["everything"] = result.isEmpty
  result["sort"] = params.sort?.trackingString
  result["ref_tag"] = RefTag.fromParams(params).stringTag
  result["search_term"] = params.query
  result["search_results_count"] = results

  return result.prefixedKeys(prefix)
}

private func properties(category: KsApi.Category, prefix: String = "category_") -> [String: Any] {
  var result: [String: Any] = [:]

  result["id"] = category.intID
  result["name"] = category.name

  return result.prefixedKeys(prefix)
}

// MARK: - Context Properties

private func contextProperties(
  ctaContext: KSRAnalytics.CTAContext? = nil,
  tabBarLabel: KSRAnalytics.TabBarItemLabel? = nil,
  page: KSRAnalytics.PageContext? = nil,
  sectionContext: KSRAnalytics.SectionContext? = nil,
  typeContext: KSRAnalytics.TypeContext? = nil,
  locationContext: KSRAnalytics.LocationContext? = nil,
  prefix: String = "context_"
) -> [String: Any] {
  var result: [String: Any] = [:]

  result["cta"] = ctaContext?.trackingString
  result["location"] = locationContext?.trackingString
  result["page"] = page?.rawValue
  result["section"] = sectionContext?.trackingString
  result["tab_bar_label"] = tabBarLabel?.trackingString
  result["type"] = typeContext?.trackingString

  return result.prefixedKeys(prefix)
}

private func properties(
  shareContext: ShareContext,
  loggedInUser: User?,
  shareActivityType: UIActivity.ActivityType? = nil
) -> [String: Any] {
  var result: [String: Any] = [:]

  result["share_activity_type"] = shareActivityType?.rawValue
  result["share_type"] = shareActivityType.flatMap(shareTypeProperty)

  switch shareContext {
  case let .creatorDashboard(project):
    result = result.withAllValuesFrom(projectProperties(from: project, loggedInUser: loggedInUser))
    result["context"] = "creator_dashboard"
  case let .discovery(project):
    result = result.withAllValuesFrom(projectProperties(from: project, loggedInUser: loggedInUser))
    result["context"] = "discovery"
  case let .project(project):
    result = result.withAllValuesFrom(projectProperties(from: project, loggedInUser: loggedInUser))
    result["context"] = "project"
  case let .thanks(project):
    result = result.withAllValuesFrom(projectProperties(from: project, loggedInUser: loggedInUser))
    result["context"] = "thanks"
  case let .update(project, update):
    result = result.withAllValuesFrom(projectProperties(from: project, loggedInUser: loggedInUser))
    result = result.withAllValuesFrom(properties(update: update))
    result["context"] = "update"
  }

  return result
}

private func shareTypeProperty(_ shareType: UIActivity.ActivityType?) -> String? {
  guard let shareType = shareType else { return nil }

  if shareType == .postToFacebook {
    return "facebook"
  } else if shareType == .message {
    return "message"
  } else if shareType == .mail {
    return "email"
  } else if shareType == .copyToPasteboard {
    return "copy link"
  } else if shareType == .postToTwitter {
    return "twitter"
  } else if shareType == UIActivity.ActivityType("com.apple.mobilenotes.SharingExtension") {
    return "notes"
  } else if shareType == SafariActivityType {
    return "safari"
  } else {
    return shareType.rawValue
  }
}

// MARK: - User Properties

private func userProperties(for user: User?, config _: Config?, _ prefix: String = "user_") -> [String: Any] {
  var props: [String: Any] = [:]

  props["backed_projects_count"] = user?.stats.backedProjectsCount
  props["created_projects_count"] = user?.stats.createdProjectsCount
  props["is_admin"] = user?.isAdmin
  props["launched_projects_count"] = user?.stats.memberProjectsCount
  props["uid"] = user?.id
  props["watched_projects_count"] = user?.stats.starredProjectsCount
  props["facebook_connected"] = user?.facebookConnected

  return props.prefixedKeys(prefix)
}

// MARK: - Video Properties

private func videoProperties(videoLength: Int, videoPosition: Int,
                             prefix: String = "video_") -> [String: Any] {
  var props: [String: Any] = [:]

  props["length"] = videoLength
  props["position"] = videoPosition

  return props.prefixedKeys(prefix)
}

extension KSRAnalytics {
  public enum lens {
    public static let loggedInUser = Lens<KSRAnalytics, User?>(
      view: { $0.loggedInUser },
      set: { $1.loggedInUser = $0; return $1 }
    )

    public static let config = Lens<KSRAnalytics, Config?>(
      view: { $0.config },
      set: { $1.config = $0; return $1 }
    )
  }
}

extension Reward.Shipping.Preference {
  fileprivate var trackingString: String {
    switch self {
    case .none: return "none"
    case .restricted: return "restricted"
    case .unrestricted: return "unrestricted"
    }
  }
}<|MERGE_RESOLUTION|>--- conflicted
+++ resolved
@@ -1499,14 +1499,9 @@
 
     props["apple_pay_capable"] = AppEnvironment.current.applePayCapabilities.applePayCapable()
     props["client"] = "native"
-<<<<<<< HEAD
     props["variants_optimizely"] = self.config?.abExperimentsArray.sorted()
-=======
     props["country"] = self.config?.countryCode
-    props["current_variants"] = self.config?.abExperimentsArray.sorted()
->>>>>>> 3c6cc3cf
     props["display_language"] = AppEnvironment.current.language.rawValue
-
     props["device_type"] = self.device.deviceType
     props["device_manufacturer"] = "Apple"
     props["device_model"] = KSRAnalytics.deviceModel
@@ -1585,13 +1580,8 @@
   props["country"] = project.country.countryCode
   props["comments_count"] = project.stats.commentsCount ?? 0
   props["currency"] = project.country.currencyCode
-<<<<<<< HEAD
   props["creator_uid"] = String(project.creator.id)
-  props["deadline"] = project.dates.deadline
-=======
-  props["creator_uid"] = project.creator.id
   props["deadline"] = project.dates.deadline.toISO8601DateTimeString()
->>>>>>> 3c6cc3cf
   props["has_add_ons"] = project.hasAddOns
   props["launched_at"] = project.dates.launchedAt.toISO8601DateTimeString()
   props["name"] = project.name
