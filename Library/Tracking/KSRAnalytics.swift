--- conflicted
+++ resolved
@@ -1340,7 +1340,6 @@
     )
   }
 
-<<<<<<< HEAD
   public func trackSignupSubmitButtonClicked(isSubscribed: Bool) {
     let typeContext: TypeContext = isSubscribed ? .subscriptionTrue : .subscriptionFalse
     let props = contextProperties(ctaContext: .signUpSubmit, typeContext: typeContext)
@@ -1349,15 +1348,11 @@
       page: .signup,
       properties: props
     )
-=======
+  }
+
   public func trackSignupPageViewed() {
     let props = contextProperties(page: .signup)
     self.track(event: NewApprovedEvent.pageViewed.rawValue, properties: props)
-  }
-
-  public func trackSignupSubmitButtonClicked() {
-    self.track(event: ApprovedEvent.signupSubmitButtonClicked.rawValue, page: .signup)
->>>>>>> 7c51c6e2
   }
 
   public func trackLoginSubmitButtonClicked() {
