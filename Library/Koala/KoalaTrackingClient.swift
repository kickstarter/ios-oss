import KsApi
import Prelude
import Result

private let flushInterval = 60.0
private let chunkSize = 4

public final class KoalaTrackingClient: TrackingClientType {
  fileprivate let endpoint: Endpoint
  fileprivate let URLSession: URLSession
  fileprivate let queue = DispatchQueue(label: "com.kickstarter.KoalaTrackingClient")
  fileprivate var buffer: [[String: Any]] = []
  fileprivate var timer: Timer?
  fileprivate var taskId = UIBackgroundTaskIdentifier.invalid

  public enum Endpoint {
    case staging
    case production

    var base: String {
      switch self {
      case .staging:
        return Secrets.KoalaEndpoint.staging
      case .production:
        return Secrets.KoalaEndpoint.production
      }
    }
  }

  public init(endpoint: Endpoint = .production, URLSession: URLSession = .shared) {
    self.endpoint = endpoint
    self.URLSession = URLSession

    let notifications = NotificationCenter.default
    notifications.addObserver(self,
                              selector: #selector(applicationDidBecomeActive),
                              name: UIApplication.didBecomeActiveNotification, object: nil)
    notifications.addObserver(self,
                              selector: #selector(applicationDidEnterBackground),
                              name: UIApplication.didEnterBackgroundNotification, object: nil)
    notifications.addObserver(self,
                              selector: #selector(applicationWillEnterForeground),
                              name: UIApplication.willEnterForegroundNotification, object: nil)
    notifications.addObserver(self,
                              selector: #selector(applicationWillResignActive),
                              name: UIApplication.willResignActiveNotification, object: nil)
    notifications.addObserver(self,
                              selector: #selector(applicationWillTerminate),
                              name: UIApplication.willTerminateNotification, object: nil)

    self.load()
    self.startTimer()
  }

  public func track(event: String, properties: [String: Any]) {
    print("🐨 [Koala Track]: \(event), properties: \(properties)")

    self.queue.async {
<<<<<<< HEAD
      CLSLogv("%@", getVaList([event]))
=======
>>>>>>> 82b03742
      self.buffer.append(["event": event, "properties": properties])
    }
  }

  fileprivate func startTimer() {
    self.timer = Timer.scheduledTimer(
      timeInterval: flushInterval, target: self, selector: #selector(flush), userInfo: nil, repeats: true
    )
  }

  fileprivate func stopTimer() {
    self.timer = nil
  }

  @objc fileprivate func flush() {
    self.queue.async {
      if self.buffer.isEmpty { return }

      while !self.buffer.isEmpty {
        guard
          nil != KoalaTrackingClient.base64Payload(Array(self.buffer.prefix(chunkSize)))
            .flatMap(self.koalaURL)
            .flatMap(KoalaTrackingClient.koalaRequest)
            .flatMap(self.synchronousKoalaResult)
          else { break }

        self.buffer.removeFirst(min(chunkSize, self.buffer.count))
      }
    }
  }

  fileprivate func save() {
    self.queue.async {
      guard !self.buffer.isEmpty, let file = self.fileName() else { return }

      NSKeyedArchiver.archiveRootObject(self.buffer, toFile: file)

      self.buffer.removeAll()
    }
  }

  fileprivate func load() {
    self.queue.async {
      guard
        let file = self.fileName(), FileManager.default.fileExists(atPath: file),
        let buffer = NSKeyedUnarchiver.unarchiveObject(withFile: file) as? [[String: Any]]
        else { return }

      self.buffer = buffer + self.buffer

      _ = try? FileManager.default.removeItem(atPath: file)
    }
  }

  fileprivate static func base64Payload(_ payload: [Any]) -> String? {
    return (try? JSONSerialization.data(withJSONObject: payload, options: []))
      .map { $0.base64EncodedString(options: []) }
  }

  fileprivate func koalaURL(_ dataString: String) -> URL? {
    if dataString.count >= 10_000 {
      print("🐨 [Koala Error]: Base64 payload is longer than 10,000 characters.")
    }
    return URL(string: "\(self.endpoint.base)?data=\(dataString)")
  }

  fileprivate static func koalaRequest(_ url: URL) -> URLRequest {
    var request = URLRequest(url: url)
    request.httpMethod = "POST"
    return request
  }

  fileprivate func synchronousKoalaResult(_ request: URLRequest) -> HTTPURLResponse? {
    var result: HTTPURLResponse?
    let semaphore = DispatchSemaphore(value: 0)

    self.URLSession.dataTask(with: request) { _, response, _ in
      defer { semaphore.signal() }

      if let httpResponse = response as? HTTPURLResponse {
        print("🐨 [Koala Status Code]: \(httpResponse.statusCode)")

        result = httpResponse
      }

    }.resume()
    _ = semaphore.wait(timeout: .distantFuture)

    if result == nil {
      NSLog("[Koala Request] response/error result unexpectedly nil")
    }

    return result
  }

  fileprivate func fileName() -> String? {
    return NSSearchPathForDirectoriesInDomains(.libraryDirectory, .userDomainMask, true).first
      .flatMap { URL(string: $0)?.appendingPathComponent("koala.plist").absoluteString }
  }
}

extension KoalaTrackingClient {
  @objc fileprivate func applicationDidBecomeActive() {
    self.startTimer()
  }

  @objc fileprivate func applicationDidEnterBackground() {
    let handler = {
      UIApplication.shared.endBackgroundTask(convertToUIBackgroundTaskIdentifier(self.taskId.rawValue))
      self.taskId = UIBackgroundTaskIdentifier.invalid
    }

    self.taskId = UIApplication.shared.beginBackgroundTask(expirationHandler: handler)
    self.flush()
    self.save()
    self.queue.async {
      if self.taskId != UIBackgroundTaskIdentifier.invalid {
        handler()
      }
    }
  }

  @objc fileprivate func applicationWillEnterForeground() {
    self.queue.async {
      guard self.taskId != UIBackgroundTaskIdentifier.invalid else { return }
      UIApplication.shared.endBackgroundTask(convertToUIBackgroundTaskIdentifier(self.taskId.rawValue))
      self.taskId = UIBackgroundTaskIdentifier.invalid
    }
  }

  @objc fileprivate func applicationWillResignActive() {
    self.stopTimer()
  }

  @objc fileprivate func applicationWillTerminate() {
    self.save()
  }
}

// Helper function inserted by Swift 4.2 migrator.
private func convertToUIBackgroundTaskIdentifier(_ input: Int) -> UIBackgroundTaskIdentifier {
	return UIBackgroundTaskIdentifier(rawValue: input)
}<|MERGE_RESOLUTION|>--- conflicted
+++ resolved
@@ -56,10 +56,6 @@
     print("🐨 [Koala Track]: \(event), properties: \(properties)")
 
     self.queue.async {
-<<<<<<< HEAD
-      CLSLogv("%@", getVaList([event]))
-=======
->>>>>>> 82b03742
       self.buffer.append(["event": event, "properties": properties])
     }
   }
