--- conflicted
+++ resolved
@@ -611,16 +611,43 @@
     XCTAssertEqual(50.00, properties?["pledge_total"] as? Double)
   }
 
-<<<<<<< HEAD
+  func testTrackPledgeScreenViewed() {
+    let client = MockTrackingClient()
+    let loggedInUser = User.template
+    let koala = Koala(client: client, loggedInUser: loggedInUser)
+
+    koala.trackPledgeScreenViewed(project: .template)
+    XCTAssertEqual(["Pledge Screen Viewed"], client.events)
+  }
+
+  func testTrackPledgeButtonClicked() {
+    let client = MockTrackingClient()
+    let loggedInUser = User.template
+    let koala = Koala(client: client, loggedInUser: loggedInUser)
+
+    koala.trackPledgeButtonClicked(project: .template, pledgeAmount: 30.00)
+
+    let properties = client.properties.last
+
+    XCTAssertEqual(["Pledge Button Clicked"], client.events)
+    XCTAssertEqual(30.00, properties?["pledge_total"] as? Double)
+  }
+
+  func testTrackAddNewCardButtonClicked() {
+    let client = MockTrackingClient()
+    let loggedInUser = User.template
+    let koala = Koala(client: client, loggedInUser: loggedInUser)
+
+    koala.trackAddNewCardButtonClicked(project: .template)
+
+    XCTAssertEqual(["Add New Card Button Clicked"], client.events)
+  }
+
   func testTrackManagePledgeOptionClicked_UpdatePledgeSelected() {
-=======
-  func testTrackPledgeScreenViewed() {
->>>>>>> 3506754e
-    let client = MockTrackingClient()
-    let loggedInUser = User.template
-    let koala = Koala(client: client, loggedInUser: loggedInUser)
-
-<<<<<<< HEAD
+    let client = MockTrackingClient()
+    let loggedInUser = User.template
+    let koala = Koala(client: client, loggedInUser: loggedInUser)
+
     koala.trackManagePledgeOptionClicked(project: .template, managePledgeMenuCTA: .updatePledge)
 
     let properties = client.properties.last
@@ -641,18 +668,10 @@
   }
 
   func testTrackManagePledgeOptionClicked_ChangeAnotherRewardSelected() {
-=======
-    koala.trackPledgeScreenViewed(project: .template)
-    XCTAssertEqual(["Pledge Screen Viewed"], client.events)
-  }
-
-  func testTrackPledgeButtonClicked() {
->>>>>>> 3506754e
-    let client = MockTrackingClient()
-    let loggedInUser = User.template
-    let koala = Koala(client: client, loggedInUser: loggedInUser)
-
-<<<<<<< HEAD
+    let client = MockTrackingClient()
+    let loggedInUser = User.template
+    let koala = Koala(client: client, loggedInUser: loggedInUser)
+
     koala.trackManagePledgeOptionClicked(project: .template, managePledgeMenuCTA: .chooseAnotherReward)
 
     let properties = client.properties.last
@@ -673,31 +692,14 @@
   }
 
   func testTrackManagePledgeOptionClicked_CancelPledgeSelected() {
-=======
-    koala.trackPledgeButtonClicked(project: .template, pledgeAmount: 30.00)
-
-    let properties = client.properties.last
-
-    XCTAssertEqual(["Pledge Button Clicked"], client.events)
-    XCTAssertEqual(30.00, properties?["pledge_total"] as? Double)
-  }
-
-  func testTrackAddNewCardButtonClicked() {
->>>>>>> 3506754e
-    let client = MockTrackingClient()
-    let loggedInUser = User.template
-    let koala = Koala(client: client, loggedInUser: loggedInUser)
-
-<<<<<<< HEAD
+    let client = MockTrackingClient()
+    let loggedInUser = User.template
+    let koala = Koala(client: client, loggedInUser: loggedInUser)
+
     koala.trackManagePledgeOptionClicked(project: .template, managePledgeMenuCTA: .cancelPledge)
 
     let properties = client.properties.last
     XCTAssertEqual(["Manage Pledge Option Clicked"], client.events)
     XCTAssertEqual("cancel_pledge", properties?["cta"] as? String)
-=======
-    koala.trackAddNewCardButtonClicked(project: .template)
-
-    XCTAssertEqual(["Add New Card Button Clicked"], client.events)
->>>>>>> 3506754e
   }
 }