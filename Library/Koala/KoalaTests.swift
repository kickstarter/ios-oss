--- conflicted
+++ resolved
@@ -582,23 +582,24 @@
     XCTAssertEqual(["Cancel Pledge Button Clicked"], client.events)
   }
 
-<<<<<<< HEAD
   func testTrackUpdatePaymentMethodClicked() {
-=======
-  func testTrackUpdatePledgeButtonClicked() {
->>>>>>> e3ef2fe9
     let client = MockTrackingClient()
     let loggedInUser = User.template
     let koala = Koala(client: client, loggedInUser: loggedInUser)
 
-<<<<<<< HEAD
     koala.trackUpdatePaymentMethodButton(project: .template, pledgeAmount: 22.00)
 
     let properties = client.properties.last
 
     XCTAssertEqual(["Update Payment Method Button Clicked"], client.events)
     XCTAssertEqual(22.00, properties?["pledge_total"] as? Double)
-=======
+  }
+
+  func testTrackUpdatePledgeButtonClicked() {
+    let client = MockTrackingClient()
+    let loggedInUser = User.template
+    let koala = Koala(client: client, loggedInUser: loggedInUser)
+
     koala.trackUpdatePledgeButtonClicked(
       project: .template,
       pledgeAmount: 50.00
@@ -608,6 +609,5 @@
 
     XCTAssertEqual(["Update Pledge Button Clicked"], client.events)
     XCTAssertEqual(50.00, properties?["pledge_total"] as? Double)
->>>>>>> e3ef2fe9
   }
 }