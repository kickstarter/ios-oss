--- conflicted
+++ resolved
@@ -606,19 +606,18 @@
     self.track(event: "Cancel Pledge Button Clicked", properties: props)
   }
 
-<<<<<<< HEAD
   public func trackUpdatePaymentMethodButton(project: Project, pledgeAmount: Double) {
     let props = properties(project: project, loggedInUser: self.loggedInUser)
       .withAllValuesFrom(["pledge_total": pledgeAmount])
 
     self.track(event: "Update Payment Method Button Clicked", properties: props)
-=======
+  }
+
   public func trackUpdatePledgeButtonClicked(project: Project, pledgeAmount: Double) {
     let props = properties(project: project, loggedInUser: self.loggedInUser)
       .withAllValuesFrom(["pledge_total": pledgeAmount])
 
     self.track(event: "Update Pledge Button Clicked", properties: props)
->>>>>>> e3ef2fe9
   }
 
   public func trackSelectRewardButtonClicked(
