--- conflicted
+++ resolved
@@ -83,12 +83,7 @@
 }
 
 public func optimizelyUserAttributes(
-<<<<<<< HEAD
-  with user: User? = AppEnvironment.current.currentUser,
-  project: Project? = nil,
-=======
   with project: Project? = nil,
->>>>>>> 4bdc931c
   refTag: RefTag? = nil
 ) -> [String: Any] {
   let user = AppEnvironment.current.currentUser
