--- conflicted
+++ resolved
@@ -105,31 +105,6 @@
   func testAttributedCurrency() {
     withEnvironment(locale: Locale(identifier: "en")) {
       withEnvironment(countryCode: "US") {
-<<<<<<< HEAD
-        XCTAssertEqual(Format.attributedCurrency(1_000, country: .us)!.string, "$1,000.00")
-        XCTAssertEqual(Format.attributedCurrency(1_000, country: .ca)!.string, " CA$ 1,000.00")
-        XCTAssertEqual(Format.attributedCurrency(1_000, country: .gb)!.string, "£1,000.00")
-        XCTAssertEqual(Format.attributedCurrency(1_000, country: .dk)!.string, " DKK 1,000.00")
-        XCTAssertEqual(Format.attributedCurrency(1_000, country: .de)!.string, "€1,000.00")
-        XCTAssertEqual(Format.attributedCurrency(1_000, country: .jp)!.string, "¥1,000.00")
-
-        XCTAssertEqual(Format.attributedCurrency(
-          1_000, country: .ca,
-          omitCurrencyCode: true
-        )!.string, " CA$ 1,000.00")
-        XCTAssertEqual(Format.attributedCurrency(
-          1_000, country: .ca,
-          omitCurrencyCode: false
-        )!.string, " CA$ 1,000.00")
-        XCTAssertEqual(Format.attributedCurrency(
-          1_000, country: .us,
-          omitCurrencyCode: true
-        )!.string, "$1,000.00")
-        XCTAssertEqual(Format.attributedCurrency(
-          1_000, country: .us,
-          omitCurrencyCode: false
-        )!.string, " US$ 1,000.00")
-=======
         XCTAssertEqual(Format.attributedCurrency(1_000, country: .us)?.string, "$1,000.00")
         XCTAssertEqual(Format.attributedCurrency(1_000, country: .ca)?.string, " CA$ 1,000.00")
         XCTAssertEqual(Format.attributedCurrency(1_000, country: .gb)?.string, "£1,000.00")
@@ -149,7 +124,6 @@
         XCTAssertEqual(
           Format.attributedCurrency(1_000, country: .us, omitCurrencyCode: false)?.string, " US$ 1,000.00"
         )
->>>>>>> 292bcec8
       }
     }
   }
