--- conflicted
+++ resolved
@@ -27,12 +27,7 @@
       selectedDebuggerIdentifier = "Xcode.DebuggerFoundation.Debugger.LLDB"
       selectedLauncherIdentifier = "Xcode.DebuggerFoundation.Launcher.LLDB"
       shouldUseLaunchSchemeArgsEnv = "YES"
-<<<<<<< HEAD
-      codeCoverageEnabled = "YES"
-      onlyGenerateCoverageForSpecifiedTargets = "YES">
-=======
       codeCoverageEnabled = "YES">
->>>>>>> c2003cfe
       <MacroExpansion>
          <BuildableReference
             BuildableIdentifier = "primary"
@@ -42,18 +37,6 @@
             ReferencedContainer = "container:Kickstarter.xcodeproj">
          </BuildableReference>
       </MacroExpansion>
-<<<<<<< HEAD
-      <CodeCoverageTargets>
-         <BuildableReference
-            BuildableIdentifier = "primary"
-            BlueprintIdentifier = "A75511441C8642B3005355CF"
-            BuildableName = "Library-iOSTests.xctest"
-            BlueprintName = "Library-iOSTests"
-            ReferencedContainer = "container:Kickstarter.xcodeproj">
-         </BuildableReference>
-      </CodeCoverageTargets>
-=======
->>>>>>> c2003cfe
       <Testables>
          <TestableReference
             skipped = "NO">
