<?xml version="1.0" encoding="UTF-8"?>
<Scheme
   LastUpgradeVersion = "1140"
   version = "1.3">
   <BuildAction
      parallelizeBuildables = "YES"
      buildImplicitDependencies = "YES">
      <BuildActionEntries>
         <BuildActionEntry
            buildForTesting = "YES"
            buildForRunning = "YES"
            buildForProfiling = "YES"
            buildForArchiving = "YES"
            buildForAnalyzing = "YES">
            <BuildableReference
               BuildableIdentifier = "primary"
               BlueprintIdentifier = "A7C7959D1C873A870081977F"
               BuildableName = "Kickstarter_Framework.framework"
               BlueprintName = "Kickstarter-Framework-iOS"
               ReferencedContainer = "container:Kickstarter.xcodeproj">
            </BuildableReference>
         </BuildActionEntry>
      </BuildActionEntries>
   </BuildAction>
   <TestAction
      buildConfiguration = "Debug"
      selectedDebuggerIdentifier = "Xcode.DebuggerFoundation.Debugger.LLDB"
      selectedLauncherIdentifier = "Xcode.DebuggerFoundation.Launcher.LLDB"
      shouldUseLaunchSchemeArgsEnv = "YES"
<<<<<<< HEAD
      codeCoverageEnabled = "YES"
      onlyGenerateCoverageForSpecifiedTargets = "YES">
=======
      codeCoverageEnabled = "YES">
>>>>>>> c2003cfe
      <MacroExpansion>
         <BuildableReference
            BuildableIdentifier = "primary"
            BlueprintIdentifier = "A7C7959D1C873A870081977F"
            BuildableName = "Kickstarter_Framework.framework"
            BlueprintName = "Kickstarter-Framework-iOS"
            ReferencedContainer = "container:Kickstarter.xcodeproj">
         </BuildableReference>
      </MacroExpansion>
<<<<<<< HEAD
      <CodeCoverageTargets>
         <BuildableReference
            BuildableIdentifier = "primary"
            BlueprintIdentifier = "A7D1F9591C850B7C000D41D5"
            BuildableName = "Kickstarter-Framework-iOSTests.xctest"
            BlueprintName = "Kickstarter-Framework-iOSTests"
            ReferencedContainer = "container:Kickstarter.xcodeproj">
         </BuildableReference>
      </CodeCoverageTargets>
=======
>>>>>>> c2003cfe
      <Testables>
         <TestableReference
            skipped = "NO">
            <BuildableReference
               BuildableIdentifier = "primary"
               BlueprintIdentifier = "A7D1F9591C850B7C000D41D5"
               BuildableName = "Kickstarter-Framework-iOSTests.xctest"
               BlueprintName = "Kickstarter-Framework-iOSTests"
               ReferencedContainer = "container:Kickstarter.xcodeproj">
            </BuildableReference>
         </TestableReference>
      </Testables>
   </TestAction>
   <LaunchAction
      buildConfiguration = "Debug"
      selectedDebuggerIdentifier = "Xcode.DebuggerFoundation.Debugger.LLDB"
      selectedLauncherIdentifier = "Xcode.DebuggerFoundation.Launcher.LLDB"
      launchStyle = "0"
      useCustomWorkingDirectory = "NO"
      ignoresPersistentStateOnLaunch = "NO"
      debugDocumentVersioning = "YES"
      debugServiceExtension = "internal"
      allowLocationSimulation = "YES">
      <MacroExpansion>
         <BuildableReference
            BuildableIdentifier = "primary"
            BlueprintIdentifier = "A7C7959D1C873A870081977F"
            BuildableName = "Kickstarter_Framework.framework"
            BlueprintName = "Kickstarter-Framework-iOS"
            ReferencedContainer = "container:Kickstarter.xcodeproj">
         </BuildableReference>
      </MacroExpansion>
      <EnvironmentVariables>
         <EnvironmentVariable
            key = "FB_REFERENCE_IMAGE_DIR"
            value = "$(SOURCE_ROOT)/Screenshots/"
            isEnabled = "YES">
         </EnvironmentVariable>
         <EnvironmentVariable
            key = "IMAGE_DIFF_DIR"
            value = "$(SOURCE_ROOT)/Screenshots/FailureDiffs"
            isEnabled = "YES">
         </EnvironmentVariable>
      </EnvironmentVariables>
   </LaunchAction>
   <ProfileAction
      buildConfiguration = "Release"
      shouldUseLaunchSchemeArgsEnv = "YES"
      savedToolIdentifier = ""
      useCustomWorkingDirectory = "NO"
      debugDocumentVersioning = "YES">
      <MacroExpansion>
         <BuildableReference
            BuildableIdentifier = "primary"
            BlueprintIdentifier = "A7C7959D1C873A870081977F"
            BuildableName = "Kickstarter_Framework.framework"
            BlueprintName = "Kickstarter-Framework-iOS"
            ReferencedContainer = "container:Kickstarter.xcodeproj">
         </BuildableReference>
      </MacroExpansion>
   </ProfileAction>
   <AnalyzeAction
      buildConfiguration = "Debug">
   </AnalyzeAction>
   <ArchiveAction
      buildConfiguration = "Release"
      revealArchiveInOrganizer = "YES">
   </ArchiveAction>
</Scheme><|MERGE_RESOLUTION|>--- conflicted
+++ resolved
@@ -27,12 +27,7 @@
       selectedDebuggerIdentifier = "Xcode.DebuggerFoundation.Debugger.LLDB"
       selectedLauncherIdentifier = "Xcode.DebuggerFoundation.Launcher.LLDB"
       shouldUseLaunchSchemeArgsEnv = "YES"
-<<<<<<< HEAD
-      codeCoverageEnabled = "YES"
-      onlyGenerateCoverageForSpecifiedTargets = "YES">
-=======
       codeCoverageEnabled = "YES">
->>>>>>> c2003cfe
       <MacroExpansion>
          <BuildableReference
             BuildableIdentifier = "primary"
@@ -42,18 +37,6 @@
             ReferencedContainer = "container:Kickstarter.xcodeproj">
          </BuildableReference>
       </MacroExpansion>
-<<<<<<< HEAD
-      <CodeCoverageTargets>
-         <BuildableReference
-            BuildableIdentifier = "primary"
-            BlueprintIdentifier = "A7D1F9591C850B7C000D41D5"
-            BuildableName = "Kickstarter-Framework-iOSTests.xctest"
-            BlueprintName = "Kickstarter-Framework-iOSTests"
-            ReferencedContainer = "container:Kickstarter.xcodeproj">
-         </BuildableReference>
-      </CodeCoverageTargets>
-=======
->>>>>>> c2003cfe
       <Testables>
          <TestableReference
             skipped = "NO">
