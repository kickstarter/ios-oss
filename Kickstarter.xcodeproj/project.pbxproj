// !$*UTF8*$!
{
	archiveVersion = 1;
	classes = {
	};
	objectVersion = 46;
	objects = {

/* Begin PBXBuildFile section */
		0151AEB31C8F6FE90067F1BE /* StyledLabel.swift in Sources */ = {isa = PBXBuildFile; fileRef = 0151AEB01C8F6FD80067F1BE /* StyledLabel.swift */; };
		0151AEB41C8F6FEC0067F1BE /* StyledLabel.swift in Sources */ = {isa = PBXBuildFile; fileRef = 0151AEB01C8F6FD80067F1BE /* StyledLabel.swift */; };
		0151AEB51C8F6FFE0067F1BE /* Styles.swift in Sources */ = {isa = PBXBuildFile; fileRef = 0151AEAD1C8F61870067F1BE /* Styles.swift */; };
		0151AEB61C8F70000067F1BE /* Styles.swift in Sources */ = {isa = PBXBuildFile; fileRef = 0151AEAD1C8F61870067F1BE /* Styles.swift */; };
		0151AEB71C8F700B0067F1BE /* UIColor.swift in Sources */ = {isa = PBXBuildFile; fileRef = 0151AE871C8F60370067F1BE /* UIColor.swift */; };
		0151AEB81C8F700C0067F1BE /* UIColor.swift in Sources */ = {isa = PBXBuildFile; fileRef = 0151AE871C8F60370067F1BE /* UIColor.swift */; };
		0151AEBA1C8F811C0067F1BE /* BorderButton.swift in Sources */ = {isa = PBXBuildFile; fileRef = 0151AEB91C8F811C0067F1BE /* BorderButton.swift */; };
		0151AEBB1C8F811C0067F1BE /* BorderButton.swift in Sources */ = {isa = PBXBuildFile; fileRef = 0151AEB91C8F811C0067F1BE /* BorderButton.swift */; };
		01EFBC891C91FB770094EEC2 /* UIColorTests.swift in Sources */ = {isa = PBXBuildFile; fileRef = 01EFBC881C91FB770094EEC2 /* UIColorTests.swift */; };
		01EFBCAF1C92036E0094EEC2 /* StyledLabelTests.swift in Sources */ = {isa = PBXBuildFile; fileRef = 01EFBCAE1C92036E0094EEC2 /* StyledLabelTests.swift */; };
		01EFBCB01C92036E0094EEC2 /* StyledLabelTests.swift in Sources */ = {isa = PBXBuildFile; fileRef = 01EFBCAE1C92036E0094EEC2 /* StyledLabelTests.swift */; };
		01EFBCB11C9203750094EEC2 /* UIColorTests.swift in Sources */ = {isa = PBXBuildFile; fileRef = 01EFBC881C91FB770094EEC2 /* UIColorTests.swift */; };
		01EFBCB31C920A7E0094EEC2 /* BorderButtonTests.swift in Sources */ = {isa = PBXBuildFile; fileRef = 01EFBCB21C920A7E0094EEC2 /* BorderButtonTests.swift */; };
		01EFBCB41C920A7E0094EEC2 /* BorderButtonTests.swift in Sources */ = {isa = PBXBuildFile; fileRef = 01EFBCB21C920A7E0094EEC2 /* BorderButtonTests.swift */; };
		01EFBCB61C921EA20094EEC2 /* StylesTests.swift in Sources */ = {isa = PBXBuildFile; fileRef = 01EFBCB51C921EA20094EEC2 /* StylesTests.swift */; };
		01EFBCB71C921EA20094EEC2 /* StylesTests.swift in Sources */ = {isa = PBXBuildFile; fileRef = 01EFBCB51C921EA20094EEC2 /* StylesTests.swift */; };
		807572781C88DE1900E7DA8A /* Alamofire.framework in Frameworks */ = {isa = PBXBuildFile; fileRef = 807572111C88DD7900E7DA8A /* Alamofire.framework */; };
		807572791C88DE1900E7DA8A /* Alamofire.framework in Embed Frameworks */ = {isa = PBXBuildFile; fileRef = 807572111C88DD7900E7DA8A /* Alamofire.framework */; settings = {ATTRIBUTES = (CodeSignOnCopy, RemoveHeadersOnCopy, ); }; };
		8075727C1C88DE1900E7DA8A /* AlamofireImage.framework in Frameworks */ = {isa = PBXBuildFile; fileRef = 807571F91C88B8E200E7DA8A /* AlamofireImage.framework */; };
		8075727D1C88DE1900E7DA8A /* AlamofireImage.framework in Embed Frameworks */ = {isa = PBXBuildFile; fileRef = 807571F91C88B8E200E7DA8A /* AlamofireImage.framework */; settings = {ATTRIBUTES = (CodeSignOnCopy, RemoveHeadersOnCopy, ); }; };
		807572801C88DE1A00E7DA8A /* Argo.framework in Frameworks */ = {isa = PBXBuildFile; fileRef = 807572471C88DDB300E7DA8A /* Argo.framework */; };
		807572811C88DE1A00E7DA8A /* Argo.framework in Embed Frameworks */ = {isa = PBXBuildFile; fileRef = 807572471C88DDB300E7DA8A /* Argo.framework */; settings = {ATTRIBUTES = (CodeSignOnCopy, RemoveHeadersOnCopy, ); }; };
		807572841C88DE1A00E7DA8A /* Curry.framework in Frameworks */ = {isa = PBXBuildFile; fileRef = 8075725C1C88DDCC00E7DA8A /* Curry.framework */; };
		807572851C88DE1A00E7DA8A /* Curry.framework in Embed Frameworks */ = {isa = PBXBuildFile; fileRef = 8075725C1C88DDCC00E7DA8A /* Curry.framework */; settings = {ATTRIBUTES = (CodeSignOnCopy, RemoveHeadersOnCopy, ); }; };
		807572881C88DE1B00E7DA8A /* ReactiveCocoa.framework in Frameworks */ = {isa = PBXBuildFile; fileRef = 807572711C88DDE000E7DA8A /* ReactiveCocoa.framework */; };
		807572891C88DE1B00E7DA8A /* ReactiveCocoa.framework in Embed Frameworks */ = {isa = PBXBuildFile; fileRef = 807572711C88DDE000E7DA8A /* ReactiveCocoa.framework */; settings = {ATTRIBUTES = (CodeSignOnCopy, RemoveHeadersOnCopy, ); }; };
		8075728C1C88DE1C00E7DA8A /* ReactiveExtensions.framework in Frameworks */ = {isa = PBXBuildFile; fileRef = 807572351C88DD8B00E7DA8A /* ReactiveExtensions.framework */; };
		8075728D1C88DE1C00E7DA8A /* ReactiveExtensions.framework in Embed Frameworks */ = {isa = PBXBuildFile; fileRef = 807572351C88DD8B00E7DA8A /* ReactiveExtensions.framework */; settings = {ATTRIBUTES = (CodeSignOnCopy, RemoveHeadersOnCopy, ); }; };
		80FE72F71C88F24500BE0137 /* Models.framework in Frameworks */ = {isa = PBXBuildFile; fileRef = 807572261C88DD8100E7DA8A /* Models.framework */; };
		80FE72F81C88F24500BE0137 /* Models.framework in Embed Frameworks */ = {isa = PBXBuildFile; fileRef = 807572261C88DD8100E7DA8A /* Models.framework */; settings = {ATTRIBUTES = (CodeSignOnCopy, RemoveHeadersOnCopy, ); }; };
		80FE72FB1C88F29E00BE0137 /* Alamofire.framework in Frameworks */ = {isa = PBXBuildFile; fileRef = 807572191C88DD7900E7DA8A /* Alamofire.framework */; };
		80FE72FC1C88F29E00BE0137 /* Alamofire.framework in Embed Frameworks */ = {isa = PBXBuildFile; fileRef = 807572191C88DD7900E7DA8A /* Alamofire.framework */; settings = {ATTRIBUTES = (CodeSignOnCopy, RemoveHeadersOnCopy, ); }; };
		80FE72FF1C88F29E00BE0137 /* AlamofireImage.framework in Frameworks */ = {isa = PBXBuildFile; fileRef = 807572011C88B8E200E7DA8A /* AlamofireImage.framework */; };
		80FE73001C88F29E00BE0137 /* AlamofireImage.framework in Embed Frameworks */ = {isa = PBXBuildFile; fileRef = 807572011C88B8E200E7DA8A /* AlamofireImage.framework */; settings = {ATTRIBUTES = (CodeSignOnCopy, RemoveHeadersOnCopy, ); }; };
		80FE73031C88F29E00BE0137 /* Argo.framework in Frameworks */ = {isa = PBXBuildFile; fileRef = 807572511C88DDB300E7DA8A /* Argo.framework */; };
		80FE73041C88F29E00BE0137 /* Argo.framework in Embed Frameworks */ = {isa = PBXBuildFile; fileRef = 807572511C88DDB300E7DA8A /* Argo.framework */; settings = {ATTRIBUTES = (CodeSignOnCopy, RemoveHeadersOnCopy, ); }; };
		80FE73071C88F29E00BE0137 /* Curry.framework in Frameworks */ = {isa = PBXBuildFile; fileRef = 807572621C88DDCC00E7DA8A /* Curry.framework */; };
		80FE73081C88F29E00BE0137 /* Curry.framework in Embed Frameworks */ = {isa = PBXBuildFile; fileRef = 807572621C88DDCC00E7DA8A /* Curry.framework */; settings = {ATTRIBUTES = (CodeSignOnCopy, RemoveHeadersOnCopy, ); }; };
		80FE730B1C88F29E00BE0137 /* Models.framework in Frameworks */ = {isa = PBXBuildFile; fileRef = 8075722A1C88DD8100E7DA8A /* Models.framework */; };
		80FE730C1C88F29E00BE0137 /* Models.framework in Embed Frameworks */ = {isa = PBXBuildFile; fileRef = 8075722A1C88DD8100E7DA8A /* Models.framework */; settings = {ATTRIBUTES = (CodeSignOnCopy, RemoveHeadersOnCopy, ); }; };
		80FE730F1C88F29E00BE0137 /* ReactiveCocoa.framework in Frameworks */ = {isa = PBXBuildFile; fileRef = 807572771C88DDE000E7DA8A /* ReactiveCocoa.framework */; };
		80FE73101C88F29E00BE0137 /* ReactiveCocoa.framework in Embed Frameworks */ = {isa = PBXBuildFile; fileRef = 807572771C88DDE000E7DA8A /* ReactiveCocoa.framework */; settings = {ATTRIBUTES = (CodeSignOnCopy, RemoveHeadersOnCopy, ); }; };
		80FE73131C88F29E00BE0137 /* ReactiveExtensions.framework in Frameworks */ = {isa = PBXBuildFile; fileRef = 807572391C88DD8B00E7DA8A /* ReactiveExtensions.framework */; };
		80FE73141C88F29E00BE0137 /* ReactiveExtensions.framework in Embed Frameworks */ = {isa = PBXBuildFile; fileRef = 807572391C88DD8B00E7DA8A /* ReactiveExtensions.framework */; settings = {ATTRIBUTES = (CodeSignOnCopy, RemoveHeadersOnCopy, ); }; };
		80FE73321C88F31F00BE0137 /* Result.framework in Frameworks */ = {isa = PBXBuildFile; fileRef = 80FE73271C88F30700BE0137 /* Result.framework */; };
		80FE73331C88F31F00BE0137 /* Result.framework in Embed Frameworks */ = {isa = PBXBuildFile; fileRef = 80FE73271C88F30700BE0137 /* Result.framework */; settings = {ATTRIBUTES = (CodeSignOnCopy, RemoveHeadersOnCopy, ); }; };
		80FE73361C88F34600BE0137 /* Result.framework in Frameworks */ = {isa = PBXBuildFile; fileRef = 80FE732B1C88F30700BE0137 /* Result.framework */; };
		80FE73371C88F34600BE0137 /* Result.framework in Embed Frameworks */ = {isa = PBXBuildFile; fileRef = 80FE732B1C88F30700BE0137 /* Result.framework */; settings = {ATTRIBUTES = (CodeSignOnCopy, RemoveHeadersOnCopy, ); }; };
		80FE733A1C88F3D400BE0137 /* HockeySDK.framework in Frameworks */ = {isa = PBXBuildFile; fileRef = A7B694301C87A07100C49A4F /* HockeySDK.framework */; };
		80FE733C1C88F4CA00BE0137 /* AlamofireImage.framework in Frameworks */ = {isa = PBXBuildFile; fileRef = 807571F91C88B8E200E7DA8A /* AlamofireImage.framework */; };
		A72153921C5D62E800127699 /* HomeViewModelInputs.swift in Sources */ = {isa = PBXBuildFile; fileRef = A72153911C5D62E800127699 /* HomeViewModelInputs.swift */; };
		A72153941C5D630300127699 /* HomeViewModelOutputs.swift in Sources */ = {isa = PBXBuildFile; fileRef = A72153931C5D630300127699 /* HomeViewModelOutputs.swift */; };
		A721DF621C8CF503000CB97C /* TrackingClientType.swift in Sources */ = {isa = PBXBuildFile; fileRef = A721DF611C8CF503000CB97C /* TrackingClientType.swift */; };
		A721DF631C8CF503000CB97C /* TrackingClientType.swift in Sources */ = {isa = PBXBuildFile; fileRef = A721DF611C8CF503000CB97C /* TrackingClientType.swift */; };
		A721DF651C8CF5A3000CB97C /* KoalaTrackingClient.swift in Sources */ = {isa = PBXBuildFile; fileRef = A721DF641C8CF5A3000CB97C /* KoalaTrackingClient.swift */; };
		A721DF661C8CF5A3000CB97C /* KoalaTrackingClient.swift in Sources */ = {isa = PBXBuildFile; fileRef = A721DF641C8CF5A3000CB97C /* KoalaTrackingClient.swift */; };
		A721DF681C8CFAEB000CB97C /* Koala.swift in Sources */ = {isa = PBXBuildFile; fileRef = A721DF671C8CFAEB000CB97C /* Koala.swift */; };
		A721DF691C8CFAEB000CB97C /* Koala.swift in Sources */ = {isa = PBXBuildFile; fileRef = A721DF671C8CFAEB000CB97C /* Koala.swift */; };
		A721DF6B1C8CFAF6000CB97C /* MockTrackingClient.swift in Sources */ = {isa = PBXBuildFile; fileRef = A721DF6A1C8CFAF6000CB97C /* MockTrackingClient.swift */; };
		A721DF6C1C8CFAF6000CB97C /* MockTrackingClient.swift in Sources */ = {isa = PBXBuildFile; fileRef = A721DF6A1C8CFAF6000CB97C /* MockTrackingClient.swift */; };
		A721DF801C8D1F3C000CB97C /* koala-endpoint.config in Resources */ = {isa = PBXBuildFile; fileRef = A721DF7F1C8D1F3C000CB97C /* koala-endpoint.config */; };
		A7285C9B1C8E8DCF00D83297 /* ProjectViewController.swift in Sources */ = {isa = PBXBuildFile; fileRef = A7285C9A1C8E8DCF00D83297 /* ProjectViewController.swift */; };
		A7285C9C1C8E8DCF00D83297 /* ProjectViewController.swift in Sources */ = {isa = PBXBuildFile; fileRef = A7285C9A1C8E8DCF00D83297 /* ProjectViewController.swift */; };
		A7285CC11C8E8DDB00D83297 /* ProjectViewModel.swift in Sources */ = {isa = PBXBuildFile; fileRef = A7285CC01C8E8DDB00D83297 /* ProjectViewModel.swift */; };
		A7285CC21C8E8DDB00D83297 /* ProjectViewModel.swift in Sources */ = {isa = PBXBuildFile; fileRef = A7285CC01C8E8DDB00D83297 /* ProjectViewModel.swift */; };
		A7285CC41C8E915B00D83297 /* ProjectMainCell.swift in Sources */ = {isa = PBXBuildFile; fileRef = A7285CC31C8E915B00D83297 /* ProjectMainCell.swift */; };
		A7285CC51C8E915B00D83297 /* ProjectMainCell.swift in Sources */ = {isa = PBXBuildFile; fileRef = A7285CC31C8E915B00D83297 /* ProjectMainCell.swift */; };
		A73171991C8EA20300AC07C5 /* ProjectDataSource.swift in Sources */ = {isa = PBXBuildFile; fileRef = A73171981C8EA20300AC07C5 /* ProjectDataSource.swift */; };
		A731719A1C8EA20300AC07C5 /* ProjectDataSource.swift in Sources */ = {isa = PBXBuildFile; fileRef = A73171981C8EA20300AC07C5 /* ProjectDataSource.swift */; };
		A73171BF1C8EA27400AC07C5 /* ProjectMainViewModel.swift in Sources */ = {isa = PBXBuildFile; fileRef = A73171BE1C8EA27400AC07C5 /* ProjectMainViewModel.swift */; };
		A73171C01C8EA27400AC07C5 /* ProjectMainViewModel.swift in Sources */ = {isa = PBXBuildFile; fileRef = A73171BE1C8EA27400AC07C5 /* ProjectMainViewModel.swift */; };
		A751A51F1C85EC0B009C5DEA /* DiscoveryViewController.swift in Sources */ = {isa = PBXBuildFile; fileRef = A751A51E1C85EC0B009C5DEA /* DiscoveryViewController.swift */; };
		A75511461C8642B3005355CF /* Library.framework in Frameworks */ = {isa = PBXBuildFile; fileRef = A755113C1C8642B3005355CF /* Library.framework */; };
		A755115B1C8642C3005355CF /* AppEnvironment.swift in Sources */ = {isa = PBXBuildFile; fileRef = A7C725781C85D36D005A016B /* AppEnvironment.swift */; };
		A755115C1C8642C3005355CF /* AssetImageGeneratorType.swift in Sources */ = {isa = PBXBuildFile; fileRef = A7C725791C85D36D005A016B /* AssetImageGeneratorType.swift */; };
		A755115D1C8642C3005355CF /* AVPlayerView.swift in Sources */ = {isa = PBXBuildFile; fileRef = A7C7257A1C85D36D005A016B /* AVPlayerView.swift */; };
		A755115E1C8642C3005355CF /* Environment.swift in Sources */ = {isa = PBXBuildFile; fileRef = A7C7257F1C85D36D005A016B /* Environment.swift */; };
		A755115F1C8642C3005355CF /* Format.swift in Sources */ = {isa = PBXBuildFile; fileRef = A7C725801C85D36D005A016B /* Format.swift */; };
		A75511601C8642C3005355CF /* GradientView.swift in Sources */ = {isa = PBXBuildFile; fileRef = A7C725811C85D36D005A016B /* GradientView.swift */; };
		A75511611C8642C3005355CF /* Language.swift in Sources */ = {isa = PBXBuildFile; fileRef = A7C725821C85D36D005A016B /* Language.swift */; };
		A75511621C8642C3005355CF /* LaunchedCountries.swift in Sources */ = {isa = PBXBuildFile; fileRef = A7C725831C85D36D005A016B /* LaunchedCountries.swift */; };
		A75511631C8642C3005355CF /* LocalizedString.swift in Sources */ = {isa = PBXBuildFile; fileRef = A7C725841C85D36D005A016B /* LocalizedString.swift */; };
		A75511641C8642C3005355CF /* NSBundleType.swift in Sources */ = {isa = PBXBuildFile; fileRef = A7C725911C85D36D005A016B /* NSBundleType.swift */; };
		A75511651C8642C3005355CF /* String+SimpleHTML.swift in Sources */ = {isa = PBXBuildFile; fileRef = A7C725921C85D36D005A016B /* String+SimpleHTML.swift */; };
		A75511661C8642C3005355CF /* Strings.swift in Sources */ = {isa = PBXBuildFile; fileRef = A7C725931C85D36D005A016B /* Strings.swift */; };
		A75511671C8642C3005355CF /* UIButton+LocalizedKey.swift in Sources */ = {isa = PBXBuildFile; fileRef = A7C725941C85D36D005A016B /* UIButton+LocalizedKey.swift */; };
		A75511681C8642C3005355CF /* UIGestureRecognizer-Extensions.swift in Sources */ = {isa = PBXBuildFile; fileRef = A7C725951C85D36D005A016B /* UIGestureRecognizer-Extensions.swift */; };
		A75511691C8642C3005355CF /* UILabel+IBClear.swift in Sources */ = {isa = PBXBuildFile; fileRef = A7C725961C85D36D005A016B /* UILabel+IBClear.swift */; };
		A755116A1C8642C3005355CF /* UILabel+LocalizedKey.swift in Sources */ = {isa = PBXBuildFile; fileRef = A7C725971C85D36D005A016B /* UILabel+LocalizedKey.swift */; };
		A755116B1C8642C3005355CF /* UILabel+SimpleHTML.swift in Sources */ = {isa = PBXBuildFile; fileRef = A7C725981C85D36D005A016B /* UILabel+SimpleHTML.swift */; };
		A755116C1C8642C3005355CF /* UIPress-Extensions.swift in Sources */ = {isa = PBXBuildFile; fileRef = A7C725991C85D36D005A016B /* UIPress-Extensions.swift */; };
		A755116D1C8642C3005355CF /* CurrentUser.swift in Sources */ = {isa = PBXBuildFile; fileRef = A7C7257C1C85D36D005A016B /* CurrentUser.swift */; };
		A755116E1C8642C3005355CF /* KeyValueStoreType.swift in Sources */ = {isa = PBXBuildFile; fileRef = A7C7257D1C85D36D005A016B /* KeyValueStoreType.swift */; };
		A755116F1C8642C3005355CF /* MultiKeyValueStore.swift in Sources */ = {isa = PBXBuildFile; fileRef = A7C7257E1C85D36D005A016B /* MultiKeyValueStore.swift */; };
		A75511701C8642C3005355CF /* MVVMCollectionViewController.swift in Sources */ = {isa = PBXBuildFile; fileRef = A7C725861C85D36D005A016B /* MVVMCollectionViewController.swift */; };
		A75511711C8642C3005355CF /* MVVMDataSource.swift in Sources */ = {isa = PBXBuildFile; fileRef = A7C725871C85D36D005A016B /* MVVMDataSource.swift */; };
		A75511721C8642C3005355CF /* MVVMViewController.swift in Sources */ = {isa = PBXBuildFile; fileRef = A7C725881C85D36D005A016B /* MVVMViewController.swift */; };
		A75511731C8642C3005355CF /* SimpleDataSource.swift in Sources */ = {isa = PBXBuildFile; fileRef = A7C725891C85D36D005A016B /* SimpleDataSource.swift */; };
		A75511741C8642C3005355CF /* SimpleViewModel.swift in Sources */ = {isa = PBXBuildFile; fileRef = A7C7258A1C85D36D005A016B /* SimpleViewModel.swift */; };
		A75511751C8642C3005355CF /* UICollectionView-Extensions.swift in Sources */ = {isa = PBXBuildFile; fileRef = A7C7258B1C85D36D005A016B /* UICollectionView-Extensions.swift */; };
		A75511761C8642C3005355CF /* UICollectionViewCell-Extensions.swift in Sources */ = {isa = PBXBuildFile; fileRef = A7C7258C1C85D36D005A016B /* UICollectionViewCell-Extensions.swift */; };
		A75511771C8642C3005355CF /* UITableView-Extensions.swift in Sources */ = {isa = PBXBuildFile; fileRef = A7C7258D1C85D36D005A016B /* UITableView-Extensions.swift */; };
		A75511781C8642C3005355CF /* UIView-DefaultReusableId.swift in Sources */ = {isa = PBXBuildFile; fileRef = A7C7258E1C85D36D005A016B /* UIView-DefaultReusableId.swift */; };
		A75511791C8642C3005355CF /* UIViewController-DefaultNib.swift in Sources */ = {isa = PBXBuildFile; fileRef = A7C7258F1C85D36D005A016B /* UIViewController-DefaultNib.swift */; };
		A755117A1C8642C3005355CF /* ViewModel.swift in Sources */ = {isa = PBXBuildFile; fileRef = A7C725901C85D36D005A016B /* ViewModel.swift */; };
		A755117C1C8642E7005355CF /* Prelude.framework in Frameworks */ = {isa = PBXBuildFile; fileRef = A7D1F90A1C84FB5F000D41D5 /* Prelude.framework */; };
		A75511941C8645A0005355CF /* AppEnvironmentTests.swift in Sources */ = {isa = PBXBuildFile; fileRef = A75511891C8645A0005355CF /* AppEnvironmentTests.swift */; };
		A75511951C8645A0005355CF /* EnvironmentTests.swift in Sources */ = {isa = PBXBuildFile; fileRef = A755118A1C8645A0005355CF /* EnvironmentTests.swift */; };
		A75511961C8645A0005355CF /* FormatTests.swift in Sources */ = {isa = PBXBuildFile; fileRef = A755118B1C8645A0005355CF /* FormatTests.swift */; };
		A75511971C8645A0005355CF /* LanguageTests.swift in Sources */ = {isa = PBXBuildFile; fileRef = A755118C1C8645A0005355CF /* LanguageTests.swift */; };
		A75511981C8645A0005355CF /* LaunchedCountriesTests.swift in Sources */ = {isa = PBXBuildFile; fileRef = A755118D1C8645A0005355CF /* LaunchedCountriesTests.swift */; };
		A75511991C8645A0005355CF /* LocalizedStringTests.swift in Sources */ = {isa = PBXBuildFile; fileRef = A755118E1C8645A0005355CF /* LocalizedStringTests.swift */; };
		A755119A1C8645A0005355CF /* String+SimpleHTMLTests.swift in Sources */ = {isa = PBXBuildFile; fileRef = A755118F1C8645A0005355CF /* String+SimpleHTMLTests.swift */; };
		A755119B1C8645A0005355CF /* UIButton+LocalizedKeyTests.swift in Sources */ = {isa = PBXBuildFile; fileRef = A75511901C8645A0005355CF /* UIButton+LocalizedKeyTests.swift */; };
		A755119C1C8645A0005355CF /* UILabel+IBClearTests.swift in Sources */ = {isa = PBXBuildFile; fileRef = A75511911C8645A0005355CF /* UILabel+IBClearTests.swift */; };
		A755119D1C8645A0005355CF /* UILabel+LocalizedKeyTests.swift in Sources */ = {isa = PBXBuildFile; fileRef = A75511921C8645A0005355CF /* UILabel+LocalizedKeyTests.swift */; };
		A755119E1C8645A0005355CF /* UILabel+SimpleHTMLTests.swift in Sources */ = {isa = PBXBuildFile; fileRef = A75511931C8645A0005355CF /* UILabel+SimpleHTMLTests.swift */; };
		A75511A51C86460B005355CF /* MockBundle.swift in Sources */ = {isa = PBXBuildFile; fileRef = A75511A11C86460B005355CF /* MockBundle.swift */; };
		A75511A61C86460B005355CF /* TestObserver.swift in Sources */ = {isa = PBXBuildFile; fileRef = A75511A21C86460B005355CF /* TestObserver.swift */; };
		A75511A71C86460B005355CF /* XCTestCase+AppEnvironment.swift in Sources */ = {isa = PBXBuildFile; fileRef = A75511A31C86460B005355CF /* XCTestCase+AppEnvironment.swift */; };
		A75511AC1C8647D9005355CF /* AppEnvironment.swift in Sources */ = {isa = PBXBuildFile; fileRef = A7C725781C85D36D005A016B /* AppEnvironment.swift */; };
		A75511AD1C8647D9005355CF /* AssetImageGeneratorType.swift in Sources */ = {isa = PBXBuildFile; fileRef = A7C725791C85D36D005A016B /* AssetImageGeneratorType.swift */; };
		A75511AE1C8647D9005355CF /* AVPlayerView.swift in Sources */ = {isa = PBXBuildFile; fileRef = A7C7257A1C85D36D005A016B /* AVPlayerView.swift */; };
		A75511AF1C8647D9005355CF /* Environment.swift in Sources */ = {isa = PBXBuildFile; fileRef = A7C7257F1C85D36D005A016B /* Environment.swift */; };
		A75511B01C8647D9005355CF /* Format.swift in Sources */ = {isa = PBXBuildFile; fileRef = A7C725801C85D36D005A016B /* Format.swift */; };
		A75511B11C8647D9005355CF /* GradientView.swift in Sources */ = {isa = PBXBuildFile; fileRef = A7C725811C85D36D005A016B /* GradientView.swift */; };
		A75511B21C8647D9005355CF /* Language.swift in Sources */ = {isa = PBXBuildFile; fileRef = A7C725821C85D36D005A016B /* Language.swift */; };
		A75511B31C8647D9005355CF /* LaunchedCountries.swift in Sources */ = {isa = PBXBuildFile; fileRef = A7C725831C85D36D005A016B /* LaunchedCountries.swift */; };
		A75511B41C8647D9005355CF /* LocalizedString.swift in Sources */ = {isa = PBXBuildFile; fileRef = A7C725841C85D36D005A016B /* LocalizedString.swift */; };
		A75511B51C8647D9005355CF /* NSBundleType.swift in Sources */ = {isa = PBXBuildFile; fileRef = A7C725911C85D36D005A016B /* NSBundleType.swift */; };
		A75511B61C8647D9005355CF /* String+SimpleHTML.swift in Sources */ = {isa = PBXBuildFile; fileRef = A7C725921C85D36D005A016B /* String+SimpleHTML.swift */; };
		A75511B71C8647D9005355CF /* Strings.swift in Sources */ = {isa = PBXBuildFile; fileRef = A7C725931C85D36D005A016B /* Strings.swift */; };
		A75511B81C8647D9005355CF /* UIButton+LocalizedKey.swift in Sources */ = {isa = PBXBuildFile; fileRef = A7C725941C85D36D005A016B /* UIButton+LocalizedKey.swift */; };
		A75511B91C8647D9005355CF /* UIGestureRecognizer-Extensions.swift in Sources */ = {isa = PBXBuildFile; fileRef = A7C725951C85D36D005A016B /* UIGestureRecognizer-Extensions.swift */; };
		A75511BA1C8647D9005355CF /* UILabel+IBClear.swift in Sources */ = {isa = PBXBuildFile; fileRef = A7C725961C85D36D005A016B /* UILabel+IBClear.swift */; };
		A75511BB1C8647D9005355CF /* UILabel+LocalizedKey.swift in Sources */ = {isa = PBXBuildFile; fileRef = A7C725971C85D36D005A016B /* UILabel+LocalizedKey.swift */; };
		A75511BC1C8647D9005355CF /* UILabel+SimpleHTML.swift in Sources */ = {isa = PBXBuildFile; fileRef = A7C725981C85D36D005A016B /* UILabel+SimpleHTML.swift */; };
		A75511BD1C8647D9005355CF /* UIPress-Extensions.swift in Sources */ = {isa = PBXBuildFile; fileRef = A7C725991C85D36D005A016B /* UIPress-Extensions.swift */; };
		A75511BE1C8647D9005355CF /* CurrentUser.swift in Sources */ = {isa = PBXBuildFile; fileRef = A7C7257C1C85D36D005A016B /* CurrentUser.swift */; };
		A75511BF1C8647D9005355CF /* KeyValueStoreType.swift in Sources */ = {isa = PBXBuildFile; fileRef = A7C7257D1C85D36D005A016B /* KeyValueStoreType.swift */; };
		A75511C01C8647D9005355CF /* MultiKeyValueStore.swift in Sources */ = {isa = PBXBuildFile; fileRef = A7C7257E1C85D36D005A016B /* MultiKeyValueStore.swift */; };
		A75511C11C8647D9005355CF /* MVVMCollectionViewController.swift in Sources */ = {isa = PBXBuildFile; fileRef = A7C725861C85D36D005A016B /* MVVMCollectionViewController.swift */; };
		A75511C21C8647D9005355CF /* MVVMDataSource.swift in Sources */ = {isa = PBXBuildFile; fileRef = A7C725871C85D36D005A016B /* MVVMDataSource.swift */; };
		A75511C31C8647D9005355CF /* MVVMViewController.swift in Sources */ = {isa = PBXBuildFile; fileRef = A7C725881C85D36D005A016B /* MVVMViewController.swift */; };
		A75511C41C8647D9005355CF /* SimpleDataSource.swift in Sources */ = {isa = PBXBuildFile; fileRef = A7C725891C85D36D005A016B /* SimpleDataSource.swift */; };
		A75511C51C8647D9005355CF /* SimpleViewModel.swift in Sources */ = {isa = PBXBuildFile; fileRef = A7C7258A1C85D36D005A016B /* SimpleViewModel.swift */; };
		A75511C61C8647D9005355CF /* UICollectionView-Extensions.swift in Sources */ = {isa = PBXBuildFile; fileRef = A7C7258B1C85D36D005A016B /* UICollectionView-Extensions.swift */; };
		A75511C71C8647D9005355CF /* UICollectionViewCell-Extensions.swift in Sources */ = {isa = PBXBuildFile; fileRef = A7C7258C1C85D36D005A016B /* UICollectionViewCell-Extensions.swift */; };
		A75511C81C8647D9005355CF /* UITableView-Extensions.swift in Sources */ = {isa = PBXBuildFile; fileRef = A7C7258D1C85D36D005A016B /* UITableView-Extensions.swift */; };
		A75511C91C8647D9005355CF /* UIView-DefaultReusableId.swift in Sources */ = {isa = PBXBuildFile; fileRef = A7C7258E1C85D36D005A016B /* UIView-DefaultReusableId.swift */; };
		A75511CA1C8647D9005355CF /* UIViewController-DefaultNib.swift in Sources */ = {isa = PBXBuildFile; fileRef = A7C7258F1C85D36D005A016B /* UIViewController-DefaultNib.swift */; };
		A75511CB1C8647D9005355CF /* ViewModel.swift in Sources */ = {isa = PBXBuildFile; fileRef = A7C725901C85D36D005A016B /* ViewModel.swift */; };
		A75511DF1C8648D7005355CF /* Prelude.framework in Frameworks */ = {isa = PBXBuildFile; fileRef = A7D1F90A1C84FB5F000D41D5 /* Prelude.framework */; };
		A75511E41C864CEA005355CF /* KsApi.framework in Frameworks */ = {isa = PBXBuildFile; fileRef = A7D1F8EC1C84FB55000D41D5 /* KsApi.framework */; };
		A75511E51C864CF0005355CF /* KsApi.framework in Frameworks */ = {isa = PBXBuildFile; fileRef = A7D1F8EC1C84FB55000D41D5 /* KsApi.framework */; };
		A75511EB1C865321005355CF /* FormatTests.swift in Sources */ = {isa = PBXBuildFile; fileRef = A755118B1C8645A0005355CF /* FormatTests.swift */; };
		A75511EC1C865321005355CF /* XCTestCase+AppEnvironment.swift in Sources */ = {isa = PBXBuildFile; fileRef = A75511A31C86460B005355CF /* XCTestCase+AppEnvironment.swift */; };
		A75511ED1C865321005355CF /* LanguageTests.swift in Sources */ = {isa = PBXBuildFile; fileRef = A755118C1C8645A0005355CF /* LanguageTests.swift */; };
		A75511EE1C865321005355CF /* UILabel+IBClearTests.swift in Sources */ = {isa = PBXBuildFile; fileRef = A75511911C8645A0005355CF /* UILabel+IBClearTests.swift */; };
		A75511EF1C865321005355CF /* String+SimpleHTMLTests.swift in Sources */ = {isa = PBXBuildFile; fileRef = A755118F1C8645A0005355CF /* String+SimpleHTMLTests.swift */; };
		A75511F01C865321005355CF /* UILabel+LocalizedKeyTests.swift in Sources */ = {isa = PBXBuildFile; fileRef = A75511921C8645A0005355CF /* UILabel+LocalizedKeyTests.swift */; };
		A75511F11C865321005355CF /* MockBundle.swift in Sources */ = {isa = PBXBuildFile; fileRef = A75511A11C86460B005355CF /* MockBundle.swift */; };
		A75511F21C865321005355CF /* UILabel+SimpleHTMLTests.swift in Sources */ = {isa = PBXBuildFile; fileRef = A75511931C8645A0005355CF /* UILabel+SimpleHTMLTests.swift */; };
		A75511F31C865321005355CF /* AppEnvironmentTests.swift in Sources */ = {isa = PBXBuildFile; fileRef = A75511891C8645A0005355CF /* AppEnvironmentTests.swift */; };
		A75511F41C865321005355CF /* LocalizedStringTests.swift in Sources */ = {isa = PBXBuildFile; fileRef = A755118E1C8645A0005355CF /* LocalizedStringTests.swift */; };
		A75511F51C865321005355CF /* EnvironmentTests.swift in Sources */ = {isa = PBXBuildFile; fileRef = A755118A1C8645A0005355CF /* EnvironmentTests.swift */; };
		A75511F61C865321005355CF /* UIButton+LocalizedKeyTests.swift in Sources */ = {isa = PBXBuildFile; fileRef = A75511901C8645A0005355CF /* UIButton+LocalizedKeyTests.swift */; };
		A75511F71C865321005355CF /* TestObserver.swift in Sources */ = {isa = PBXBuildFile; fileRef = A75511A21C86460B005355CF /* TestObserver.swift */; };
		A75AB1E11C8A8255002FC3E6 /* ActivitiesViewModel.swift in Sources */ = {isa = PBXBuildFile; fileRef = A75AB1E01C8A8255002FC3E6 /* ActivitiesViewModel.swift */; };
		A75AB1E21C8A8255002FC3E6 /* ActivitiesViewModel.swift in Sources */ = {isa = PBXBuildFile; fileRef = A75AB1E01C8A8255002FC3E6 /* ActivitiesViewModel.swift */; };
		A75AB1F91C8A84B5002FC3E6 /* ActivitiesDataSource.swift in Sources */ = {isa = PBXBuildFile; fileRef = A75AB1F81C8A84B5002FC3E6 /* ActivitiesDataSource.swift */; };
		A75AB1FA1C8A84B5002FC3E6 /* ActivitiesDataSource.swift in Sources */ = {isa = PBXBuildFile; fileRef = A75AB1F81C8A84B5002FC3E6 /* ActivitiesDataSource.swift */; };
		A75AB2221C8A85D1002FC3E6 /* ActivityUpdateCell.swift in Sources */ = {isa = PBXBuildFile; fileRef = A75AB2211C8A85D1002FC3E6 /* ActivityUpdateCell.swift */; };
		A75AB2231C8A85D1002FC3E6 /* ActivityUpdateCell.swift in Sources */ = {isa = PBXBuildFile; fileRef = A75AB2211C8A85D1002FC3E6 /* ActivityUpdateCell.swift */; };
		A75AB2251C8B407F002FC3E6 /* ActivityFriendBackingCell.swift in Sources */ = {isa = PBXBuildFile; fileRef = A75AB2241C8B407F002FC3E6 /* ActivityFriendBackingCell.swift */; };
		A75AB2261C8B407F002FC3E6 /* ActivityFriendBackingCell.swift in Sources */ = {isa = PBXBuildFile; fileRef = A75AB2241C8B407F002FC3E6 /* ActivityFriendBackingCell.swift */; };
		A75CBDE71C8A26F800758C55 /* AppDelegateViewModel.swift in Sources */ = {isa = PBXBuildFile; fileRef = A75CBDE61C8A26F800758C55 /* AppDelegateViewModel.swift */; };
		A75CBDE81C8A26F800758C55 /* AppDelegateViewModel.swift in Sources */ = {isa = PBXBuildFile; fileRef = A75CBDE61C8A26F800758C55 /* AppDelegateViewModel.swift */; };
		A761275E1C93052400EDCCB9 /* CGColorRef.swift in Sources */ = {isa = PBXBuildFile; fileRef = A761275D1C93052400EDCCB9 /* CGColorRef.swift */; };
		A761275F1C93052400EDCCB9 /* CGColorRef.swift in Sources */ = {isa = PBXBuildFile; fileRef = A761275D1C93052400EDCCB9 /* CGColorRef.swift */; };
		A76127C01C93100C00EDCCB9 /* Library.framework in Frameworks */ = {isa = PBXBuildFile; fileRef = A755113C1C8642B3005355CF /* Library.framework */; };
		A76127C11C93104300EDCCB9 /* AlamofireImage.framework in Frameworks */ = {isa = PBXBuildFile; fileRef = 807571F91C88B8E200E7DA8A /* AlamofireImage.framework */; };
		A76127C21C93104700EDCCB9 /* Prelude.framework in Frameworks */ = {isa = PBXBuildFile; fileRef = A7D1F90A1C84FB5F000D41D5 /* Prelude.framework */; };
		A762EFF21C8CC663005581A4 /* ActivityFriendFollowCell.swift in Sources */ = {isa = PBXBuildFile; fileRef = A762EFF11C8CC663005581A4 /* ActivityFriendFollowCell.swift */; };
		A762EFF31C8CC663005581A4 /* ActivityFriendFollowCell.swift in Sources */ = {isa = PBXBuildFile; fileRef = A762EFF11C8CC663005581A4 /* ActivityFriendFollowCell.swift */; };
		A762F0181C8CC672005581A4 /* ActivityFriendFollowViewModel.swift in Sources */ = {isa = PBXBuildFile; fileRef = A762F0171C8CC672005581A4 /* ActivityFriendFollowViewModel.swift */; };
		A762F0191C8CC672005581A4 /* ActivityFriendFollowViewModel.swift in Sources */ = {isa = PBXBuildFile; fileRef = A762F0171C8CC672005581A4 /* ActivityFriendFollowViewModel.swift */; };
		A762F01A1C8CC7C1005581A4 /* Main.storyboard in Resources */ = {isa = PBXBuildFile; fileRef = A7D1F94D1C850B7C000D41D5 /* Main.storyboard */; };
		A762F01C1C8CD2B3005581A4 /* ActivityStateChangeCell.swift in Sources */ = {isa = PBXBuildFile; fileRef = A762F01B1C8CD2B3005581A4 /* ActivityStateChangeCell.swift */; };
		A762F01D1C8CD2B3005581A4 /* ActivityStateChangeCell.swift in Sources */ = {isa = PBXBuildFile; fileRef = A762F01B1C8CD2B3005581A4 /* ActivityStateChangeCell.swift */; };
		A762F01F1C8CD2C0005581A4 /* ActivityStateChangeViewModel.swift in Sources */ = {isa = PBXBuildFile; fileRef = A762F01E1C8CD2C0005581A4 /* ActivityStateChangeViewModel.swift */; };
		A762F0201C8CD2C0005581A4 /* ActivityStateChangeViewModel.swift in Sources */ = {isa = PBXBuildFile; fileRef = A762F01E1C8CD2C0005581A4 /* ActivityStateChangeViewModel.swift */; };
		A77518FD1C8C8ADA0022F175 /* ActivityUpdateViewModel.swift in Sources */ = {isa = PBXBuildFile; fileRef = A77518FC1C8C8ADA0022F175 /* ActivityUpdateViewModel.swift */; };
		A77518FE1C8C8ADA0022F175 /* ActivityUpdateViewModel.swift in Sources */ = {isa = PBXBuildFile; fileRef = A77518FC1C8C8ADA0022F175 /* ActivityUpdateViewModel.swift */; };
		A77519001C8C97510022F175 /* ActivityFriendBackingViewModel.swift in Sources */ = {isa = PBXBuildFile; fileRef = A77518FF1C8C97510022F175 /* ActivityFriendBackingViewModel.swift */; };
		A77519011C8C97510022F175 /* ActivityFriendBackingViewModel.swift in Sources */ = {isa = PBXBuildFile; fileRef = A77518FF1C8C97510022F175 /* ActivityFriendBackingViewModel.swift */; };
		A77519121C8CADE20022F175 /* AppDelegateViewModelTests.swift in Sources */ = {isa = PBXBuildFile; fileRef = A775190F1C8CADC80022F175 /* AppDelegateViewModelTests.swift */; };
		A77519141C8CADFE0022F175 /* ActivitiesViewModelTests.swift in Sources */ = {isa = PBXBuildFile; fileRef = A77519131C8CADFE0022F175 /* ActivitiesViewModelTests.swift */; };
		A77519221C8CB0360022F175 /* CircleAvatarImageViewTests.swift in Sources */ = {isa = PBXBuildFile; fileRef = A77519211C8CB0360022F175 /* CircleAvatarImageViewTests.swift */; };
		A77519231C8CB11B0022F175 /* CircleAvatarImageViewTests.swift in Sources */ = {isa = PBXBuildFile; fileRef = A77519211C8CB0360022F175 /* CircleAvatarImageViewTests.swift */; };
		A7A542551C8E461E00273B58 /* ReactiveExtensions.framework in Frameworks */ = {isa = PBXBuildFile; fileRef = 807572351C88DD8B00E7DA8A /* ReactiveExtensions.framework */; };
		A7A542581C8E463400273B58 /* ReactiveExtensions.framework in Frameworks */ = {isa = PBXBuildFile; fileRef = 807572391C88DD8B00E7DA8A /* ReactiveExtensions.framework */; };
		A7B693E61C8772A100C49A4F /* Library.framework in Frameworks */ = {isa = PBXBuildFile; fileRef = A755113C1C8642B3005355CF /* Library.framework */; };
		A7B693E71C8772CE00C49A4F /* Library.framework in Embed Frameworks */ = {isa = PBXBuildFile; fileRef = A755113C1C8642B3005355CF /* Library.framework */; settings = {ATTRIBUTES = (CodeSignOnCopy, RemoveHeadersOnCopy, ); }; };
		A7B693F51C8778A900C49A4F /* hockeyapp.config in Resources */ = {isa = PBXBuildFile; fileRef = A7B693F41C8778A900C49A4F /* hockeyapp.config */; };
		A7B693FF1C8789C100C49A4F /* HockeyManagerType.swift in Sources */ = {isa = PBXBuildFile; fileRef = A7B693FE1C8789C100C49A4F /* HockeyManagerType.swift */; };
		A7B694001C8789C100C49A4F /* HockeyManagerType.swift in Sources */ = {isa = PBXBuildFile; fileRef = A7B693FE1C8789C100C49A4F /* HockeyManagerType.swift */; };
		A7B6940F1C87927700C49A4F /* XCTestCase+AppEnvironment.swift in Sources */ = {isa = PBXBuildFile; fileRef = A75511A31C86460B005355CF /* XCTestCase+AppEnvironment.swift */; };
		A7B694121C87942C00C49A4F /* Library.framework in Frameworks */ = {isa = PBXBuildFile; fileRef = A755113C1C8642B3005355CF /* Library.framework */; };
		A7B694211C879F4000C49A4F /* Library.framework in Frameworks */ = {isa = PBXBuildFile; fileRef = A75511DA1C8647D9005355CF /* Library.framework */; };
		A7B6942B1C87A05100C49A4F /* HockeySDK.framework in Frameworks */ = {isa = PBXBuildFile; fileRef = A7B694271C87A04C00C49A4F /* HockeySDK.framework */; };
		A7B6942C1C87A05200C49A4F /* HockeySDK.framework in Frameworks */ = {isa = PBXBuildFile; fileRef = A7B694271C87A04C00C49A4F /* HockeySDK.framework */; };
		A7B6942D1C87A05D00C49A4F /* HockeySDKResources.bundle in Resources */ = {isa = PBXBuildFile; fileRef = A7B694291C87A04C00C49A4F /* HockeySDKResources.bundle */; };
		A7B6942E1C87A06200C49A4F /* HockeySDKResources.bundle in Resources */ = {isa = PBXBuildFile; fileRef = A7B694291C87A04C00C49A4F /* HockeySDKResources.bundle */; };
		A7B694331C87A07700C49A4F /* HockeySDK.framework in Frameworks */ = {isa = PBXBuildFile; fileRef = A7B694301C87A07100C49A4F /* HockeySDK.framework */; };
		A7B694341C87A07800C49A4F /* HockeySDK.framework in Frameworks */ = {isa = PBXBuildFile; fileRef = A7B694301C87A07100C49A4F /* HockeySDK.framework */; };
		A7B694361C87A07B00C49A4F /* HockeySDK.framework in Frameworks */ = {isa = PBXBuildFile; fileRef = A7B694301C87A07100C49A4F /* HockeySDK.framework */; };
		A7B694371C87A08500C49A4F /* HockeySDK.framework in Frameworks */ = {isa = PBXBuildFile; fileRef = A7B694271C87A04C00C49A4F /* HockeySDK.framework */; };
		A7B694391C87A08B00C49A4F /* HockeySDK.framework in Frameworks */ = {isa = PBXBuildFile; fileRef = A7B694301C87A07100C49A4F /* HockeySDK.framework */; };
		A7B694761C87F19D00C49A4F /* Prelude.framework in Frameworks */ = {isa = PBXBuildFile; fileRef = A7D1F90A1C84FB5F000D41D5 /* Prelude.framework */; };
		A7B694791C87F1F100C49A4F /* Library.framework in Frameworks */ = {isa = PBXBuildFile; fileRef = A75511DA1C8647D9005355CF /* Library.framework */; };
		A7B6947C1C87F22400C49A4F /* Prelude.framework in Frameworks */ = {isa = PBXBuildFile; fileRef = A7D1F90E1C84FB5F000D41D5 /* Prelude.framework */; };
		A7B6947E1C87F50300C49A4F /* LaunchedCountriesTests.swift in Sources */ = {isa = PBXBuildFile; fileRef = A755118D1C8645A0005355CF /* LaunchedCountriesTests.swift */; };
		A7B694811C87F52900C49A4F /* Library.framework in Frameworks */ = {isa = PBXBuildFile; fileRef = A75511DA1C8647D9005355CF /* Library.framework */; };
		A7C795B21C873AC90081977F /* AppDelegate.swift in Sources */ = {isa = PBXBuildFile; fileRef = A7D1F9471C850B7C000D41D5 /* AppDelegate.swift */; };
		A7C795B31C873AC90081977F /* ActivitiesViewController.swift in Sources */ = {isa = PBXBuildFile; fileRef = A7F761741C85FA40005405ED /* ActivitiesViewController.swift */; };
		A7C795B41C873AC90081977F /* DiscoveryViewController.swift in Sources */ = {isa = PBXBuildFile; fileRef = A751A51E1C85EC0B009C5DEA /* DiscoveryViewController.swift */; };
		A7C795B51C873AC90081977F /* LoginToutViewController.swift in Sources */ = {isa = PBXBuildFile; fileRef = A7F761761C85FACB005405ED /* LoginToutViewController.swift */; };
		A7C795DB1C873C160081977F /* AppDelegate.swift in Sources */ = {isa = PBXBuildFile; fileRef = A7E06C7C1C5A6EB300EBDCC2 /* AppDelegate.swift */; };
		A7C795DC1C873C160081977F /* ViewController.swift in Sources */ = {isa = PBXBuildFile; fileRef = A7E06C7E1C5A6EB300EBDCC2 /* ViewController.swift */; };
		A7C795DD1C873C160081977F /* DiscoveryProjectData.swift in Sources */ = {isa = PBXBuildFile; fileRef = A7E06CA81C5BFB3800EBDCC2 /* DiscoveryProjectData.swift */; };
		A7C795DE1C873C160081977F /* HomePlaylistsDataSource.swift in Sources */ = {isa = PBXBuildFile; fileRef = A7E06CA91C5BFB3800EBDCC2 /* HomePlaylistsDataSource.swift */; };
		A7C795DF1C873C160081977F /* PlaylistTrayDataSource.swift in Sources */ = {isa = PBXBuildFile; fileRef = A7E06CAA1C5BFB3800EBDCC2 /* PlaylistTrayDataSource.swift */; };
		A7C795E01C873C160081977F /* ProjectsDataSource.swift in Sources */ = {isa = PBXBuildFile; fileRef = A7E06CAB1C5BFB3800EBDCC2 /* ProjectsDataSource.swift */; };
		A7C795E11C873C160081977F /* ProjectViewDataSource.swift in Sources */ = {isa = PBXBuildFile; fileRef = A7E06CAC1C5BFB3800EBDCC2 /* ProjectViewDataSource.swift */; };
		A7C795E21C873C160081977F /* SearchDataSource.swift in Sources */ = {isa = PBXBuildFile; fileRef = A7E06CAD1C5BFB3800EBDCC2 /* SearchDataSource.swift */; };
		A7C795E31C873C160081977F /* Playlist.swift in Sources */ = {isa = PBXBuildFile; fileRef = A7E06CB11C5BFB3800EBDCC2 /* Playlist.swift */; };
		A7C795E71C873C160081977F /* ProjectViewModelErrors.swift in Sources */ = {isa = PBXBuildFile; fileRef = A7D596D21C5D75B80047CB3E /* ProjectViewModelErrors.swift */; };
		A7C795E81C873C160081977F /* HomeViewModelInputs.swift in Sources */ = {isa = PBXBuildFile; fileRef = A72153911C5D62E800127699 /* HomeViewModelInputs.swift */; };
		A7C795E91C873C160081977F /* ProjectViewModelInputs.swift in Sources */ = {isa = PBXBuildFile; fileRef = A7D596CA1C5D75260047CB3E /* ProjectViewModelInputs.swift */; };
		A7C795EA1C873C160081977F /* PlaylistViewModelInputs.swift in Sources */ = {isa = PBXBuildFile; fileRef = A7DB15181C5E91E300AB6E5A /* PlaylistViewModelInputs.swift */; };
		A7C795EB1C873C160081977F /* HomeViewModelOutputs.swift in Sources */ = {isa = PBXBuildFile; fileRef = A72153931C5D630300127699 /* HomeViewModelOutputs.swift */; };
		A7C795EC1C873C160081977F /* ProjectViewModelOutputs.swift in Sources */ = {isa = PBXBuildFile; fileRef = A7D596D01C5D755F0047CB3E /* ProjectViewModelOutputs.swift */; };
		A7C795ED1C873C160081977F /* PlaylistViewModelOutputs.swift in Sources */ = {isa = PBXBuildFile; fileRef = A7DB151A1C5E91F900AB6E5A /* PlaylistViewModelOutputs.swift */; };
		A7C795EE1C873C160081977F /* EmptyViewModel.swift in Sources */ = {isa = PBXBuildFile; fileRef = A7E06CB51C5BFB3800EBDCC2 /* EmptyViewModel.swift */; };
		A7C795EF1C873C160081977F /* HomePlaylistViewModel.swift in Sources */ = {isa = PBXBuildFile; fileRef = A7E06CB61C5BFB3800EBDCC2 /* HomePlaylistViewModel.swift */; };
		A7C795F01C873C160081977F /* HomeViewModel.swift in Sources */ = {isa = PBXBuildFile; fileRef = A7E06CB71C5BFB3800EBDCC2 /* HomeViewModel.swift */; };
		A7C795F11C873C160081977F /* LoginViewModel.swift in Sources */ = {isa = PBXBuildFile; fileRef = A7E06CB81C5BFB3800EBDCC2 /* LoginViewModel.swift */; };
		A7C795F21C873C160081977F /* PlaylistExplorerViewModel.swift in Sources */ = {isa = PBXBuildFile; fileRef = A7E06CB91C5BFB3800EBDCC2 /* PlaylistExplorerViewModel.swift */; };
		A7C795F31C873C160081977F /* PlaylistsMenuViewModel.swift in Sources */ = {isa = PBXBuildFile; fileRef = A7E06CBA1C5BFB3800EBDCC2 /* PlaylistsMenuViewModel.swift */; };
		A7C795F41C873C160081977F /* PlaylistTrayViewModel.swift in Sources */ = {isa = PBXBuildFile; fileRef = A7E06CBB1C5BFB3800EBDCC2 /* PlaylistTrayViewModel.swift */; };
		A7C795F51C873C160081977F /* PlaylistViewModel.swift in Sources */ = {isa = PBXBuildFile; fileRef = A7E06CBC1C5BFB3800EBDCC2 /* PlaylistViewModel.swift */; };
		A7C795F61C873C160081977F /* ProfileViewModel.swift in Sources */ = {isa = PBXBuildFile; fileRef = A7E06CBD1C5BFB3800EBDCC2 /* ProfileViewModel.swift */; };
		A7C795F71C873C160081977F /* ProjectPlayerViewModel.swift in Sources */ = {isa = PBXBuildFile; fileRef = A7E06CBE1C5BFB3800EBDCC2 /* ProjectPlayerViewModel.swift */; };
		A7C795F81C873C160081977F /* ProjectViewModel.swift in Sources */ = {isa = PBXBuildFile; fileRef = A7E06CBF1C5BFB3800EBDCC2 /* ProjectViewModel.swift */; };
		A7C795F91C873C160081977F /* SearchViewModel.swift in Sources */ = {isa = PBXBuildFile; fileRef = A7E06CC01C5BFB3800EBDCC2 /* SearchViewModel.swift */; };
		A7C795FA1C873C160081977F /* DiscoveryProjectCell.swift in Sources */ = {isa = PBXBuildFile; fileRef = A7E06CC91C5BFB3800EBDCC2 /* DiscoveryProjectCell.swift */; };
		A7C795FB1C873C160081977F /* HomePlaylistCell.swift in Sources */ = {isa = PBXBuildFile; fileRef = A7E06CCB1C5BFB3800EBDCC2 /* HomePlaylistCell.swift */; };
		A7C795FC1C873C160081977F /* PlaylistTrayCell.swift in Sources */ = {isa = PBXBuildFile; fileRef = A7E06CCD1C5BFB3800EBDCC2 /* PlaylistTrayCell.swift */; };
		A7C795FD1C873C160081977F /* ProjectCell.swift in Sources */ = {isa = PBXBuildFile; fileRef = A7E06CCF1C5BFB3800EBDCC2 /* ProjectCell.swift */; };
		A7C795FE1C873C160081977F /* ProjectMoreInfoCell.swift in Sources */ = {isa = PBXBuildFile; fileRef = A7E06CD11C5BFB3800EBDCC2 /* ProjectMoreInfoCell.swift */; };
		A7C795FF1C873C160081977F /* ProjectRecommendationsCell.swift in Sources */ = {isa = PBXBuildFile; fileRef = A7E06CD31C5BFB3800EBDCC2 /* ProjectRecommendationsCell.swift */; };
		A7C796001C873C160081977F /* ProjectRewardCell.swift in Sources */ = {isa = PBXBuildFile; fileRef = A7E06CD51C5BFB3800EBDCC2 /* ProjectRewardCell.swift */; };
		A7C796011C873C160081977F /* ProjectRewardsCollectionViewCell.swift in Sources */ = {isa = PBXBuildFile; fileRef = A7E06CD71C5BFB3800EBDCC2 /* ProjectRewardsCollectionViewCell.swift */; };
		A7C796021C873C160081977F /* ProjectShelfCell.swift in Sources */ = {isa = PBXBuildFile; fileRef = A7E06CD91C5BFB3800EBDCC2 /* ProjectShelfCell.swift */; };
		A7C796031C873C160081977F /* HomeViewController.swift in Sources */ = {isa = PBXBuildFile; fileRef = A7E06CDC1C5BFB3800EBDCC2 /* HomeViewController.swift */; };
		A7C796041C873C160081977F /* LoginViewController.swift in Sources */ = {isa = PBXBuildFile; fileRef = A7E06CDE1C5BFB3800EBDCC2 /* LoginViewController.swift */; };
		A7C796051C873C160081977F /* PlaylistExplorerViewController.swift in Sources */ = {isa = PBXBuildFile; fileRef = A7E06CE01C5BFB3800EBDCC2 /* PlaylistExplorerViewController.swift */; };
		A7C796061C873C160081977F /* PlaylistTrayViewController.swift in Sources */ = {isa = PBXBuildFile; fileRef = A7E06CE21C5BFB3800EBDCC2 /* PlaylistTrayViewController.swift */; };
		A7C796071C873C160081977F /* PlaylistViewController.swift in Sources */ = {isa = PBXBuildFile; fileRef = A7E06CE41C5BFB3800EBDCC2 /* PlaylistViewController.swift */; };
		A7C796081C873C160081977F /* ProfileViewController.swift in Sources */ = {isa = PBXBuildFile; fileRef = A7E06CE61C5BFB3800EBDCC2 /* ProfileViewController.swift */; };
		A7C796091C873C160081977F /* ProjectPlayerViewController.swift in Sources */ = {isa = PBXBuildFile; fileRef = A7E06CE81C5BFB3800EBDCC2 /* ProjectPlayerViewController.swift */; };
		A7C7960A1C873C160081977F /* ProjectViewController.swift in Sources */ = {isa = PBXBuildFile; fileRef = A7E06CE91C5BFB3800EBDCC2 /* ProjectViewController.swift */; };
		A7C7960B1C873C160081977F /* SearchViewController.swift in Sources */ = {isa = PBXBuildFile; fileRef = A7E06CEB1C5BFB3800EBDCC2 /* SearchViewController.swift */; };
		A7C7960C1C873C160081977F /* FocusGuideView.swift in Sources */ = {isa = PBXBuildFile; fileRef = A7E06CED1C5BFB3800EBDCC2 /* FocusGuideView.swift */; };
		A7C7960D1C873C160081977F /* PlaylistExplorerTransitionAnimator.swift in Sources */ = {isa = PBXBuildFile; fileRef = A7E06CEE1C5BFB3800EBDCC2 /* PlaylistExplorerTransitionAnimator.swift */; };
		A7C7960E1C873C160081977F /* ProjectTrayTransitionAnimator.swift in Sources */ = {isa = PBXBuildFile; fileRef = A7E06CEF1C5BFB3800EBDCC2 /* ProjectTrayTransitionAnimator.swift */; };
		A7C7960F1C873C160081977F /* ProjectVideoTransitionAnimator.swift in Sources */ = {isa = PBXBuildFile; fileRef = A7E06CF01C5BFB3800EBDCC2 /* ProjectVideoTransitionAnimator.swift */; };
		A7C796201C873D9F0081977F /* Library.framework in Frameworks */ = {isa = PBXBuildFile; fileRef = A75511DA1C8647D9005355CF /* Library.framework */; };
		A7C796211C873D9F0081977F /* KsApi.framework in Frameworks */ = {isa = PBXBuildFile; fileRef = A7D1F8F01C84FB55000D41D5 /* KsApi.framework */; };
		A7C796231C873D9F0081977F /* Prelude.framework in Frameworks */ = {isa = PBXBuildFile; fileRef = A7D1F90E1C84FB5F000D41D5 /* Prelude.framework */; };
		A7D1F9281C84FB7D000D41D5 /* KsApi.framework in Frameworks */ = {isa = PBXBuildFile; fileRef = A7D1F8F01C84FB55000D41D5 /* KsApi.framework */; };
		A7D1F92A1C84FB7D000D41D5 /* Prelude.framework in Frameworks */ = {isa = PBXBuildFile; fileRef = A7D1F90E1C84FB5F000D41D5 /* Prelude.framework */; };
		A7D1F9481C850B7C000D41D5 /* AppDelegate.swift in Sources */ = {isa = PBXBuildFile; fileRef = A7D1F9471C850B7C000D41D5 /* AppDelegate.swift */; };
		A7D1F94F1C850B7C000D41D5 /* Main.storyboard in Resources */ = {isa = PBXBuildFile; fileRef = A7D1F94D1C850B7C000D41D5 /* Main.storyboard */; };
		A7D1F9511C850B7C000D41D5 /* Assets.xcassets in Resources */ = {isa = PBXBuildFile; fileRef = A7D1F9501C850B7C000D41D5 /* Assets.xcassets */; };
		A7D1F9541C850B7C000D41D5 /* LaunchScreen.storyboard in Resources */ = {isa = PBXBuildFile; fileRef = A7D1F9521C850B7C000D41D5 /* LaunchScreen.storyboard */; };
		A7D1F97F1C850C34000D41D5 /* HomeViewModelTests.swift in Sources */ = {isa = PBXBuildFile; fileRef = A7D1F96B1C850C34000D41D5 /* HomeViewModelTests.swift */; };
		A7D1F9811C850C34000D41D5 /* kickstartertvTests.swift in Sources */ = {isa = PBXBuildFile; fileRef = A7D1F96D1C850C34000D41D5 /* kickstartertvTests.swift */; };
		A7D1F9851C850C34000D41D5 /* PlaylistViewModelTests.swift in Sources */ = {isa = PBXBuildFile; fileRef = A7D1F9711C850C34000D41D5 /* PlaylistViewModelTests.swift */; };
		A7D1F9871C850C34000D41D5 /* MockAssetImageGenerators.swift in Sources */ = {isa = PBXBuildFile; fileRef = A7D1F9741C850C34000D41D5 /* MockAssetImageGenerators.swift */; };
		A7D1F9881C850C34000D41D5 /* MockBundle.swift in Sources */ = {isa = PBXBuildFile; fileRef = A7D1F9751C850C34000D41D5 /* MockBundle.swift */; };
		A7D1F9891C850C34000D41D5 /* TestObserver.swift in Sources */ = {isa = PBXBuildFile; fileRef = A7D1F9761C850C34000D41D5 /* TestObserver.swift */; };
		A7D1F98A1C850C34000D41D5 /* XCTestCase+AppEnvironment.swift in Sources */ = {isa = PBXBuildFile; fileRef = A7D1F9771C850C34000D41D5 /* XCTestCase+AppEnvironment.swift */; };
		A7D1F9931C850CB2000D41D5 /* KickstarterTests.swift in Sources */ = {isa = PBXBuildFile; fileRef = A7D1F9911C850CB2000D41D5 /* KickstarterTests.swift */; };
		A7D1F99C1C850D62000D41D5 /* KsApi.framework in Frameworks */ = {isa = PBXBuildFile; fileRef = A7D1F8EC1C84FB55000D41D5 /* KsApi.framework */; };
		A7D1F99E1C850D62000D41D5 /* Prelude.framework in Frameworks */ = {isa = PBXBuildFile; fileRef = A7D1F90A1C84FB5F000D41D5 /* Prelude.framework */; };
		A7D1F9B31C850DDE000D41D5 /* KsApi.framework in Embed Frameworks */ = {isa = PBXBuildFile; fileRef = A7D1F8EC1C84FB55000D41D5 /* KsApi.framework */; settings = {ATTRIBUTES = (CodeSignOnCopy, RemoveHeadersOnCopy, ); }; };
		A7D1F9BB1C850DDE000D41D5 /* Prelude.framework in Embed Frameworks */ = {isa = PBXBuildFile; fileRef = A7D1F90A1C84FB5F000D41D5 /* Prelude.framework */; settings = {ATTRIBUTES = (CodeSignOnCopy, RemoveHeadersOnCopy, ); }; };
		A7D596CB1C5D75260047CB3E /* ProjectViewModelInputs.swift in Sources */ = {isa = PBXBuildFile; fileRef = A7D596CA1C5D75260047CB3E /* ProjectViewModelInputs.swift */; };
		A7D596D11C5D755F0047CB3E /* ProjectViewModelOutputs.swift in Sources */ = {isa = PBXBuildFile; fileRef = A7D596D01C5D755F0047CB3E /* ProjectViewModelOutputs.swift */; };
		A7D596D31C5D75B80047CB3E /* ProjectViewModelErrors.swift in Sources */ = {isa = PBXBuildFile; fileRef = A7D596D21C5D75B80047CB3E /* ProjectViewModelErrors.swift */; };
		A7DB15191C5E91E300AB6E5A /* PlaylistViewModelInputs.swift in Sources */ = {isa = PBXBuildFile; fileRef = A7DB15181C5E91E300AB6E5A /* PlaylistViewModelInputs.swift */; };
		A7DB151B1C5E91F900AB6E5A /* PlaylistViewModelOutputs.swift in Sources */ = {isa = PBXBuildFile; fileRef = A7DB151A1C5E91F900AB6E5A /* PlaylistViewModelOutputs.swift */; };
		A7E06C7D1C5A6EB300EBDCC2 /* AppDelegate.swift in Sources */ = {isa = PBXBuildFile; fileRef = A7E06C7C1C5A6EB300EBDCC2 /* AppDelegate.swift */; };
		A7E06C7F1C5A6EB300EBDCC2 /* ViewController.swift in Sources */ = {isa = PBXBuildFile; fileRef = A7E06C7E1C5A6EB300EBDCC2 /* ViewController.swift */; };
		A7E06C821C5A6EB300EBDCC2 /* Main.storyboard in Resources */ = {isa = PBXBuildFile; fileRef = A7E06C801C5A6EB300EBDCC2 /* Main.storyboard */; };
		A7E06C841C5A6EB300EBDCC2 /* Assets.xcassets in Resources */ = {isa = PBXBuildFile; fileRef = A7E06C831C5A6EB300EBDCC2 /* Assets.xcassets */; };
		A7E06CFE1C5BFB3800EBDCC2 /* DiscoveryProjectData.swift in Sources */ = {isa = PBXBuildFile; fileRef = A7E06CA81C5BFB3800EBDCC2 /* DiscoveryProjectData.swift */; };
		A7E06CFF1C5BFB3800EBDCC2 /* HomePlaylistsDataSource.swift in Sources */ = {isa = PBXBuildFile; fileRef = A7E06CA91C5BFB3800EBDCC2 /* HomePlaylistsDataSource.swift */; };
		A7E06D001C5BFB3800EBDCC2 /* PlaylistTrayDataSource.swift in Sources */ = {isa = PBXBuildFile; fileRef = A7E06CAA1C5BFB3800EBDCC2 /* PlaylistTrayDataSource.swift */; };
		A7E06D011C5BFB3800EBDCC2 /* ProjectsDataSource.swift in Sources */ = {isa = PBXBuildFile; fileRef = A7E06CAB1C5BFB3800EBDCC2 /* ProjectsDataSource.swift */; };
		A7E06D021C5BFB3800EBDCC2 /* ProjectViewDataSource.swift in Sources */ = {isa = PBXBuildFile; fileRef = A7E06CAC1C5BFB3800EBDCC2 /* ProjectViewDataSource.swift */; };
		A7E06D031C5BFB3800EBDCC2 /* SearchDataSource.swift in Sources */ = {isa = PBXBuildFile; fileRef = A7E06CAD1C5BFB3800EBDCC2 /* SearchDataSource.swift */; };
		A7E06D041C5BFB3800EBDCC2 /* ionicons.ttf in Resources */ = {isa = PBXBuildFile; fileRef = A7E06CAF1C5BFB3800EBDCC2 /* ionicons.ttf */; };
		A7E06D051C5BFB3800EBDCC2 /* Playlist.swift in Sources */ = {isa = PBXBuildFile; fileRef = A7E06CB11C5BFB3800EBDCC2 /* Playlist.swift */; };
		A7E06D071C5BFB3800EBDCC2 /* EmptyViewModel.swift in Sources */ = {isa = PBXBuildFile; fileRef = A7E06CB51C5BFB3800EBDCC2 /* EmptyViewModel.swift */; };
		A7E06D081C5BFB3800EBDCC2 /* HomePlaylistViewModel.swift in Sources */ = {isa = PBXBuildFile; fileRef = A7E06CB61C5BFB3800EBDCC2 /* HomePlaylistViewModel.swift */; };
		A7E06D091C5BFB3800EBDCC2 /* HomeViewModel.swift in Sources */ = {isa = PBXBuildFile; fileRef = A7E06CB71C5BFB3800EBDCC2 /* HomeViewModel.swift */; };
		A7E06D0A1C5BFB3800EBDCC2 /* LoginViewModel.swift in Sources */ = {isa = PBXBuildFile; fileRef = A7E06CB81C5BFB3800EBDCC2 /* LoginViewModel.swift */; };
		A7E06D0B1C5BFB3800EBDCC2 /* PlaylistExplorerViewModel.swift in Sources */ = {isa = PBXBuildFile; fileRef = A7E06CB91C5BFB3800EBDCC2 /* PlaylistExplorerViewModel.swift */; };
		A7E06D0C1C5BFB3800EBDCC2 /* PlaylistsMenuViewModel.swift in Sources */ = {isa = PBXBuildFile; fileRef = A7E06CBA1C5BFB3800EBDCC2 /* PlaylistsMenuViewModel.swift */; };
		A7E06D0D1C5BFB3800EBDCC2 /* PlaylistTrayViewModel.swift in Sources */ = {isa = PBXBuildFile; fileRef = A7E06CBB1C5BFB3800EBDCC2 /* PlaylistTrayViewModel.swift */; };
		A7E06D0E1C5BFB3800EBDCC2 /* PlaylistViewModel.swift in Sources */ = {isa = PBXBuildFile; fileRef = A7E06CBC1C5BFB3800EBDCC2 /* PlaylistViewModel.swift */; };
		A7E06D0F1C5BFB3800EBDCC2 /* ProfileViewModel.swift in Sources */ = {isa = PBXBuildFile; fileRef = A7E06CBD1C5BFB3800EBDCC2 /* ProfileViewModel.swift */; };
		A7E06D101C5BFB3800EBDCC2 /* ProjectPlayerViewModel.swift in Sources */ = {isa = PBXBuildFile; fileRef = A7E06CBE1C5BFB3800EBDCC2 /* ProjectPlayerViewModel.swift */; };
		A7E06D111C5BFB3800EBDCC2 /* ProjectViewModel.swift in Sources */ = {isa = PBXBuildFile; fileRef = A7E06CBF1C5BFB3800EBDCC2 /* ProjectViewModel.swift */; };
		A7E06D121C5BFB3800EBDCC2 /* SearchViewModel.swift in Sources */ = {isa = PBXBuildFile; fileRef = A7E06CC01C5BFB3800EBDCC2 /* SearchViewModel.swift */; };
		A7E06D131C5BFB3800EBDCC2 /* Localizable.strings in Resources */ = {isa = PBXBuildFile; fileRef = A7E06CC21C5BFB3800EBDCC2 /* Localizable.strings */; };
		A7E06D141C5BFB3800EBDCC2 /* DiscoveryProjectCell.swift in Sources */ = {isa = PBXBuildFile; fileRef = A7E06CC91C5BFB3800EBDCC2 /* DiscoveryProjectCell.swift */; };
		A7E06D151C5BFB3800EBDCC2 /* DiscoveryProjectCell.xib in Resources */ = {isa = PBXBuildFile; fileRef = A7E06CCA1C5BFB3800EBDCC2 /* DiscoveryProjectCell.xib */; };
		A7E06D161C5BFB3800EBDCC2 /* HomePlaylistCell.swift in Sources */ = {isa = PBXBuildFile; fileRef = A7E06CCB1C5BFB3800EBDCC2 /* HomePlaylistCell.swift */; };
		A7E06D171C5BFB3800EBDCC2 /* HomePlaylistCell.xib in Resources */ = {isa = PBXBuildFile; fileRef = A7E06CCC1C5BFB3800EBDCC2 /* HomePlaylistCell.xib */; };
		A7E06D181C5BFB3800EBDCC2 /* PlaylistTrayCell.swift in Sources */ = {isa = PBXBuildFile; fileRef = A7E06CCD1C5BFB3800EBDCC2 /* PlaylistTrayCell.swift */; };
		A7E06D191C5BFB3800EBDCC2 /* PlaylistTrayCell.xib in Resources */ = {isa = PBXBuildFile; fileRef = A7E06CCE1C5BFB3800EBDCC2 /* PlaylistTrayCell.xib */; };
		A7E06D1A1C5BFB3800EBDCC2 /* ProjectCell.swift in Sources */ = {isa = PBXBuildFile; fileRef = A7E06CCF1C5BFB3800EBDCC2 /* ProjectCell.swift */; };
		A7E06D1B1C5BFB3800EBDCC2 /* ProjectCell.xib in Resources */ = {isa = PBXBuildFile; fileRef = A7E06CD01C5BFB3800EBDCC2 /* ProjectCell.xib */; };
		A7E06D1C1C5BFB3800EBDCC2 /* ProjectMoreInfoCell.swift in Sources */ = {isa = PBXBuildFile; fileRef = A7E06CD11C5BFB3800EBDCC2 /* ProjectMoreInfoCell.swift */; };
		A7E06D1D1C5BFB3800EBDCC2 /* ProjectMoreInfoCell.xib in Resources */ = {isa = PBXBuildFile; fileRef = A7E06CD21C5BFB3800EBDCC2 /* ProjectMoreInfoCell.xib */; };
		A7E06D1E1C5BFB3800EBDCC2 /* ProjectRecommendationsCell.swift in Sources */ = {isa = PBXBuildFile; fileRef = A7E06CD31C5BFB3800EBDCC2 /* ProjectRecommendationsCell.swift */; };
		A7E06D1F1C5BFB3800EBDCC2 /* ProjectRecommendationsCell.xib in Resources */ = {isa = PBXBuildFile; fileRef = A7E06CD41C5BFB3800EBDCC2 /* ProjectRecommendationsCell.xib */; };
		A7E06D201C5BFB3800EBDCC2 /* ProjectRewardCell.swift in Sources */ = {isa = PBXBuildFile; fileRef = A7E06CD51C5BFB3800EBDCC2 /* ProjectRewardCell.swift */; };
		A7E06D211C5BFB3800EBDCC2 /* ProjectRewardCell.xib in Resources */ = {isa = PBXBuildFile; fileRef = A7E06CD61C5BFB3800EBDCC2 /* ProjectRewardCell.xib */; };
		A7E06D221C5BFB3800EBDCC2 /* ProjectRewardsCollectionViewCell.swift in Sources */ = {isa = PBXBuildFile; fileRef = A7E06CD71C5BFB3800EBDCC2 /* ProjectRewardsCollectionViewCell.swift */; };
		A7E06D231C5BFB3800EBDCC2 /* ProjectRewardsCollectionViewCell.xib in Resources */ = {isa = PBXBuildFile; fileRef = A7E06CD81C5BFB3800EBDCC2 /* ProjectRewardsCollectionViewCell.xib */; };
		A7E06D241C5BFB3800EBDCC2 /* ProjectShelfCell.swift in Sources */ = {isa = PBXBuildFile; fileRef = A7E06CD91C5BFB3800EBDCC2 /* ProjectShelfCell.swift */; };
		A7E06D251C5BFB3800EBDCC2 /* ProjectShelfCell.xib in Resources */ = {isa = PBXBuildFile; fileRef = A7E06CDA1C5BFB3800EBDCC2 /* ProjectShelfCell.xib */; };
		A7E06D261C5BFB3800EBDCC2 /* HomeViewController.swift in Sources */ = {isa = PBXBuildFile; fileRef = A7E06CDC1C5BFB3800EBDCC2 /* HomeViewController.swift */; };
		A7E06D271C5BFB3800EBDCC2 /* HomeViewController.xib in Resources */ = {isa = PBXBuildFile; fileRef = A7E06CDD1C5BFB3800EBDCC2 /* HomeViewController.xib */; };
		A7E06D281C5BFB3800EBDCC2 /* LoginViewController.swift in Sources */ = {isa = PBXBuildFile; fileRef = A7E06CDE1C5BFB3800EBDCC2 /* LoginViewController.swift */; };
		A7E06D291C5BFB3800EBDCC2 /* LoginViewController.xib in Resources */ = {isa = PBXBuildFile; fileRef = A7E06CDF1C5BFB3800EBDCC2 /* LoginViewController.xib */; };
		A7E06D2A1C5BFB3800EBDCC2 /* PlaylistExplorerViewController.swift in Sources */ = {isa = PBXBuildFile; fileRef = A7E06CE01C5BFB3800EBDCC2 /* PlaylistExplorerViewController.swift */; };
		A7E06D2B1C5BFB3800EBDCC2 /* PlaylistExplorerViewController.xib in Resources */ = {isa = PBXBuildFile; fileRef = A7E06CE11C5BFB3800EBDCC2 /* PlaylistExplorerViewController.xib */; };
		A7E06D2C1C5BFB3800EBDCC2 /* PlaylistTrayViewController.swift in Sources */ = {isa = PBXBuildFile; fileRef = A7E06CE21C5BFB3800EBDCC2 /* PlaylistTrayViewController.swift */; };
		A7E06D2D1C5BFB3800EBDCC2 /* PlaylistTrayViewController.xib in Resources */ = {isa = PBXBuildFile; fileRef = A7E06CE31C5BFB3800EBDCC2 /* PlaylistTrayViewController.xib */; };
		A7E06D2E1C5BFB3800EBDCC2 /* PlaylistViewController.swift in Sources */ = {isa = PBXBuildFile; fileRef = A7E06CE41C5BFB3800EBDCC2 /* PlaylistViewController.swift */; };
		A7E06D2F1C5BFB3800EBDCC2 /* PlaylistViewController.xib in Resources */ = {isa = PBXBuildFile; fileRef = A7E06CE51C5BFB3800EBDCC2 /* PlaylistViewController.xib */; };
		A7E06D301C5BFB3800EBDCC2 /* ProfileViewController.swift in Sources */ = {isa = PBXBuildFile; fileRef = A7E06CE61C5BFB3800EBDCC2 /* ProfileViewController.swift */; };
		A7E06D311C5BFB3800EBDCC2 /* ProfileViewController.xib in Resources */ = {isa = PBXBuildFile; fileRef = A7E06CE71C5BFB3800EBDCC2 /* ProfileViewController.xib */; };
		A7E06D321C5BFB3800EBDCC2 /* ProjectPlayerViewController.swift in Sources */ = {isa = PBXBuildFile; fileRef = A7E06CE81C5BFB3800EBDCC2 /* ProjectPlayerViewController.swift */; };
		A7E06D331C5BFB3800EBDCC2 /* ProjectViewController.swift in Sources */ = {isa = PBXBuildFile; fileRef = A7E06CE91C5BFB3800EBDCC2 /* ProjectViewController.swift */; };
		A7E06D341C5BFB3800EBDCC2 /* ProjectViewController.xib in Resources */ = {isa = PBXBuildFile; fileRef = A7E06CEA1C5BFB3800EBDCC2 /* ProjectViewController.xib */; };
		A7E06D351C5BFB3800EBDCC2 /* SearchViewController.swift in Sources */ = {isa = PBXBuildFile; fileRef = A7E06CEB1C5BFB3800EBDCC2 /* SearchViewController.swift */; };
		A7E06D361C5BFB3800EBDCC2 /* SearchViewController.xib in Resources */ = {isa = PBXBuildFile; fileRef = A7E06CEC1C5BFB3800EBDCC2 /* SearchViewController.xib */; };
		A7E06D371C5BFB3800EBDCC2 /* FocusGuideView.swift in Sources */ = {isa = PBXBuildFile; fileRef = A7E06CED1C5BFB3800EBDCC2 /* FocusGuideView.swift */; };
		A7E06D381C5BFB3800EBDCC2 /* PlaylistExplorerTransitionAnimator.swift in Sources */ = {isa = PBXBuildFile; fileRef = A7E06CEE1C5BFB3800EBDCC2 /* PlaylistExplorerTransitionAnimator.swift */; };
		A7E06D391C5BFB3800EBDCC2 /* ProjectTrayTransitionAnimator.swift in Sources */ = {isa = PBXBuildFile; fileRef = A7E06CEF1C5BFB3800EBDCC2 /* ProjectTrayTransitionAnimator.swift */; };
		A7E06D3A1C5BFB3800EBDCC2 /* ProjectVideoTransitionAnimator.swift in Sources */ = {isa = PBXBuildFile; fileRef = A7E06CF01C5BFB3800EBDCC2 /* ProjectVideoTransitionAnimator.swift */; };
		A7E070501C5D3CF000EBDCC2 /* categories.json in Resources */ = {isa = PBXBuildFile; fileRef = A7E0704D1C5D3CF000EBDCC2 /* categories.json */; };
		A7E070511C5D3CF000EBDCC2 /* discover.json in Resources */ = {isa = PBXBuildFile; fileRef = A7E0704E1C5D3CF000EBDCC2 /* discover.json */; };
		A7E070521C5D3CF000EBDCC2 /* project.json in Resources */ = {isa = PBXBuildFile; fileRef = A7E0704F1C5D3CF000EBDCC2 /* project.json */; };
		A7E3159E1C8885E7000DD85A /* KsApi.framework in Embed Frameworks */ = {isa = PBXBuildFile; fileRef = A7D1F8F01C84FB55000D41D5 /* KsApi.framework */; settings = {ATTRIBUTES = (CodeSignOnCopy, RemoveHeadersOnCopy, ); }; };
		A7E315A01C8885E7000DD85A /* Prelude.framework in Embed Frameworks */ = {isa = PBXBuildFile; fileRef = A7D1F90E1C84FB5F000D41D5 /* Prelude.framework */; settings = {ATTRIBUTES = (CodeSignOnCopy, RemoveHeadersOnCopy, ); }; };
		A7E315A21C8885EF000DD85A /* Library.framework in Embed Frameworks */ = {isa = PBXBuildFile; fileRef = A75511DA1C8647D9005355CF /* Library.framework */; settings = {ATTRIBUTES = (CodeSignOnCopy, RemoveHeadersOnCopy, ); }; };
		A7E315B31C88A8A2000DD85A /* DiscoveryViewModel.swift in Sources */ = {isa = PBXBuildFile; fileRef = A7E315B21C88A8A2000DD85A /* DiscoveryViewModel.swift */; };
		A7E315B41C88A8A2000DD85A /* DiscoveryViewModel.swift in Sources */ = {isa = PBXBuildFile; fileRef = A7E315B21C88A8A2000DD85A /* DiscoveryViewModel.swift */; };
		A7E315C51C88AAA8000DD85A /* DiscoveryProjectsDataSource.swift in Sources */ = {isa = PBXBuildFile; fileRef = A7E315C41C88AAA8000DD85A /* DiscoveryProjectsDataSource.swift */; };
		A7E315C61C88AAA8000DD85A /* DiscoveryProjectsDataSource.swift in Sources */ = {isa = PBXBuildFile; fileRef = A7E315C41C88AAA8000DD85A /* DiscoveryProjectsDataSource.swift */; };
		A7E315C81C88ABAC000DD85A /* DiscoveryProjectViewModel.swift in Sources */ = {isa = PBXBuildFile; fileRef = A7E315C71C88ABAC000DD85A /* DiscoveryProjectViewModel.swift */; };
		A7E315C91C88ABAC000DD85A /* DiscoveryProjectViewModel.swift in Sources */ = {isa = PBXBuildFile; fileRef = A7E315C71C88ABAC000DD85A /* DiscoveryProjectViewModel.swift */; };
		A7E315CB1C88AC91000DD85A /* DiscoveryProjectCell.swift in Sources */ = {isa = PBXBuildFile; fileRef = A7E315CA1C88AC91000DD85A /* DiscoveryProjectCell.swift */; };
		A7E315CC1C88AC91000DD85A /* DiscoveryProjectCell.swift in Sources */ = {isa = PBXBuildFile; fileRef = A7E315CA1C88AC91000DD85A /* DiscoveryProjectCell.swift */; };
		A7F761751C85FA40005405ED /* ActivitiesViewController.swift in Sources */ = {isa = PBXBuildFile; fileRef = A7F761741C85FA40005405ED /* ActivitiesViewController.swift */; };
		A7F761771C85FACB005405ED /* LoginToutViewController.swift in Sources */ = {isa = PBXBuildFile; fileRef = A7F761761C85FACB005405ED /* LoginToutViewController.swift */; };
		A7FC8C061C8F1DEA00C3B49B /* CircleAvatarImageView.swift in Sources */ = {isa = PBXBuildFile; fileRef = A7FC8C051C8F1DEA00C3B49B /* CircleAvatarImageView.swift */; };
		A7FC8C071C8F1DEA00C3B49B /* CircleAvatarImageView.swift in Sources */ = {isa = PBXBuildFile; fileRef = A7FC8C051C8F1DEA00C3B49B /* CircleAvatarImageView.swift */; };
		A7FC8C0A1C8F2CF600C3B49B /* Activity.storyboard in Resources */ = {isa = PBXBuildFile; fileRef = A7FC8C081C8F2CF600C3B49B /* Activity.storyboard */; };
		A7FC8C0B1C8F2CF600C3B49B /* Activity.storyboard in Resources */ = {isa = PBXBuildFile; fileRef = A7FC8C081C8F2CF600C3B49B /* Activity.storyboard */; };
		A7FC8C0E1C8F2D6300C3B49B /* Discovery.storyboard in Resources */ = {isa = PBXBuildFile; fileRef = A7FC8C0C1C8F2D6300C3B49B /* Discovery.storyboard */; };
		A7FC8C0F1C8F2D6300C3B49B /* Discovery.storyboard in Resources */ = {isa = PBXBuildFile; fileRef = A7FC8C0C1C8F2D6300C3B49B /* Discovery.storyboard */; };
		A7FC8C281C8F2DCF00C3B49B /* Project.storyboard in Resources */ = {isa = PBXBuildFile; fileRef = A7FC8C261C8F2DCF00C3B49B /* Project.storyboard */; };
		A7FC8C291C8F2DCF00C3B49B /* Project.storyboard in Resources */ = {isa = PBXBuildFile; fileRef = A7FC8C261C8F2DCF00C3B49B /* Project.storyboard */; };
		A7FC8C4E1C8F43E400C3B49B /* ProjectRewardViewModel.swift in Sources */ = {isa = PBXBuildFile; fileRef = A7FC8C4D1C8F43E400C3B49B /* ProjectRewardViewModel.swift */; };
		A7FC8C4F1C8F43E400C3B49B /* ProjectRewardViewModel.swift in Sources */ = {isa = PBXBuildFile; fileRef = A7FC8C4D1C8F43E400C3B49B /* ProjectRewardViewModel.swift */; };
		A7FC8C511C8F442D00C3B49B /* ProjectRewardCell.swift in Sources */ = {isa = PBXBuildFile; fileRef = A7FC8C501C8F442D00C3B49B /* ProjectRewardCell.swift */; };
		A7FC8C521C8F442D00C3B49B /* ProjectRewardCell.swift in Sources */ = {isa = PBXBuildFile; fileRef = A7FC8C501C8F442D00C3B49B /* ProjectRewardCell.swift */; };
		A7FC8C541C8F447D00C3B49B /* ProjectSubpagesViewModel.swift in Sources */ = {isa = PBXBuildFile; fileRef = A7FC8C531C8F447D00C3B49B /* ProjectSubpagesViewModel.swift */; };
		A7FC8C551C8F447D00C3B49B /* ProjectSubpagesViewModel.swift in Sources */ = {isa = PBXBuildFile; fileRef = A7FC8C531C8F447D00C3B49B /* ProjectSubpagesViewModel.swift */; };
		A7FC8C571C8F449500C3B49B /* ProjectSubpagesCell.swift in Sources */ = {isa = PBXBuildFile; fileRef = A7FC8C561C8F449500C3B49B /* ProjectSubpagesCell.swift */; };
		A7FC8C581C8F449500C3B49B /* ProjectSubpagesCell.swift in Sources */ = {isa = PBXBuildFile; fileRef = A7FC8C561C8F449500C3B49B /* ProjectSubpagesCell.swift */; };
/* End PBXBuildFile section */

/* Begin PBXContainerItemProxy section */
		807571F81C88B8E200E7DA8A /* PBXContainerItemProxy */ = {
			isa = PBXContainerItemProxy;
			containerPortal = 807571ED1C88B8E200E7DA8A /* AlamofireImage.xcodeproj */;
			proxyType = 2;
			remoteGlobalIDString = 4C9043771AABBFC5001B4E60;
			remoteInfo = "AlamofireImage iOS";
		};
		807571FA1C88B8E200E7DA8A /* PBXContainerItemProxy */ = {
			isa = PBXContainerItemProxy;
			containerPortal = 807571ED1C88B8E200E7DA8A /* AlamofireImage.xcodeproj */;
			proxyType = 2;
			remoteGlobalIDString = 4C9043821AABBFC5001B4E60;
			remoteInfo = "AlamofireImage iOS Tests";
		};
		807571FC1C88B8E200E7DA8A /* PBXContainerItemProxy */ = {
			isa = PBXContainerItemProxy;
			containerPortal = 807571ED1C88B8E200E7DA8A /* AlamofireImage.xcodeproj */;
			proxyType = 2;
			remoteGlobalIDString = 4CE611321AABC24E00D35044;
			remoteInfo = "AlamofireImage OSX";
		};
		807571FE1C88B8E200E7DA8A /* PBXContainerItemProxy */ = {
			isa = PBXContainerItemProxy;
			containerPortal = 807571ED1C88B8E200E7DA8A /* AlamofireImage.xcodeproj */;
			proxyType = 2;
			remoteGlobalIDString = 4CE611471AABC5C900D35044;
			remoteInfo = "AlamofireImage OSX Tests";
		};
		807572001C88B8E200E7DA8A /* PBXContainerItemProxy */ = {
			isa = PBXContainerItemProxy;
			containerPortal = 807571ED1C88B8E200E7DA8A /* AlamofireImage.xcodeproj */;
			proxyType = 2;
			remoteGlobalIDString = 4C16B37D1BA9399500A66EF0;
			remoteInfo = "AlamofireImage tvOS";
		};
		807572021C88B8E200E7DA8A /* PBXContainerItemProxy */ = {
			isa = PBXContainerItemProxy;
			containerPortal = 807571ED1C88B8E200E7DA8A /* AlamofireImage.xcodeproj */;
			proxyType = 2;
			remoteGlobalIDString = 4C16B3861BA9399500A66EF0;
			remoteInfo = "AlamofireImage tvOS Tests";
		};
		807572041C88B8E200E7DA8A /* PBXContainerItemProxy */ = {
			isa = PBXContainerItemProxy;
			containerPortal = 807571ED1C88B8E200E7DA8A /* AlamofireImage.xcodeproj */;
			proxyType = 2;
			remoteGlobalIDString = 4C4D4EC11B92976900C96855;
			remoteInfo = "AlamofireImage watchOS";
		};
		807572101C88DD7900E7DA8A /* PBXContainerItemProxy */ = {
			isa = PBXContainerItemProxy;
			containerPortal = 807572061C88DD7900E7DA8A /* Alamofire.xcodeproj */;
			proxyType = 2;
			remoteGlobalIDString = F8111E3319A95C8B0040E7D1;
			remoteInfo = "Alamofire iOS";
		};
		807572121C88DD7900E7DA8A /* PBXContainerItemProxy */ = {
			isa = PBXContainerItemProxy;
			containerPortal = 807572061C88DD7900E7DA8A /* Alamofire.xcodeproj */;
			proxyType = 2;
			remoteGlobalIDString = F8111E3E19A95C8B0040E7D1;
			remoteInfo = "Alamofire iOS Tests";
		};
		807572141C88DD7900E7DA8A /* PBXContainerItemProxy */ = {
			isa = PBXContainerItemProxy;
			containerPortal = 807572061C88DD7900E7DA8A /* Alamofire.xcodeproj */;
			proxyType = 2;
			remoteGlobalIDString = 4DD67C0B1A5C55C900ED2280;
			remoteInfo = "Alamofire OSX";
		};
		807572161C88DD7900E7DA8A /* PBXContainerItemProxy */ = {
			isa = PBXContainerItemProxy;
			containerPortal = 807572061C88DD7900E7DA8A /* Alamofire.xcodeproj */;
			proxyType = 2;
			remoteGlobalIDString = F829C6B21A7A94F100A2CD59;
			remoteInfo = "Alamofire OSX Tests";
		};
		807572181C88DD7900E7DA8A /* PBXContainerItemProxy */ = {
			isa = PBXContainerItemProxy;
			containerPortal = 807572061C88DD7900E7DA8A /* Alamofire.xcodeproj */;
			proxyType = 2;
			remoteGlobalIDString = 4CF626EF1BA7CB3E0011A099;
			remoteInfo = "Alamofire tvOS";
		};
		8075721A1C88DD7900E7DA8A /* PBXContainerItemProxy */ = {
			isa = PBXContainerItemProxy;
			containerPortal = 807572061C88DD7900E7DA8A /* Alamofire.xcodeproj */;
			proxyType = 2;
			remoteGlobalIDString = 4CF626F81BA7CB3E0011A099;
			remoteInfo = "Alamofire tvOS Tests";
		};
		8075721C1C88DD7900E7DA8A /* PBXContainerItemProxy */ = {
			isa = PBXContainerItemProxy;
			containerPortal = 807572061C88DD7900E7DA8A /* Alamofire.xcodeproj */;
			proxyType = 2;
			remoteGlobalIDString = E4202FE01B667AA100C997FB;
			remoteInfo = "Alamofire watchOS";
		};
		807572251C88DD8100E7DA8A /* PBXContainerItemProxy */ = {
			isa = PBXContainerItemProxy;
			containerPortal = 8075721E1C88DD8100E7DA8A /* Models.xcodeproj */;
			proxyType = 2;
			remoteGlobalIDString = A7FD07AB1C81CBF600332CCB;
			remoteInfo = "Models-iOS";
		};
		807572271C88DD8100E7DA8A /* PBXContainerItemProxy */ = {
			isa = PBXContainerItemProxy;
			containerPortal = 8075721E1C88DD8100E7DA8A /* Models.xcodeproj */;
			proxyType = 2;
			remoteGlobalIDString = A7FD07CD1C81CC1B00332CCB;
			remoteInfo = "Models-iOSTests";
		};
		807572291C88DD8100E7DA8A /* PBXContainerItemProxy */ = {
			isa = PBXContainerItemProxy;
			containerPortal = 8075721E1C88DD8100E7DA8A /* Models.xcodeproj */;
			proxyType = 2;
			remoteGlobalIDString = CA43C5571BB3083900C180DA;
			remoteInfo = "Models-tvOS";
		};
		8075722B1C88DD8100E7DA8A /* PBXContainerItemProxy */ = {
			isa = PBXContainerItemProxy;
			containerPortal = 8075721E1C88DD8100E7DA8A /* Models.xcodeproj */;
			proxyType = 2;
			remoteGlobalIDString = A753B5441C2EDC1D00FDB616;
			remoteInfo = "Models-tvOSTests";
		};
		807572341C88DD8B00E7DA8A /* PBXContainerItemProxy */ = {
			isa = PBXContainerItemProxy;
			containerPortal = 8075722D1C88DD8A00E7DA8A /* ReactiveExtensions.xcodeproj */;
			proxyType = 2;
			remoteGlobalIDString = A7FD08B41C81EDBD00332CCB;
			remoteInfo = "ReactiveExtensions-iOS";
		};
		807572361C88DD8B00E7DA8A /* PBXContainerItemProxy */ = {
			isa = PBXContainerItemProxy;
			containerPortal = 8075722D1C88DD8A00E7DA8A /* ReactiveExtensions.xcodeproj */;
			proxyType = 2;
			remoteGlobalIDString = A7FD08E11C81EEA100332CCB;
			remoteInfo = "ReactiveExtensions-iOSTests";
		};
		807572381C88DD8B00E7DA8A /* PBXContainerItemProxy */ = {
			isa = PBXContainerItemProxy;
			containerPortal = 8075722D1C88DD8A00E7DA8A /* ReactiveExtensions.xcodeproj */;
			proxyType = 2;
			remoteGlobalIDString = CA43C6631BB35FCF00C180DA;
			remoteInfo = "ReactiveExtensions-tvOS";
		};
		8075723A1C88DD8B00E7DA8A /* PBXContainerItemProxy */ = {
			isa = PBXContainerItemProxy;
			containerPortal = 8075722D1C88DD8A00E7DA8A /* ReactiveExtensions.xcodeproj */;
			proxyType = 2;
			remoteGlobalIDString = A7983B881C2AFB1C003A1ABE;
			remoteInfo = "ReactiveExtensions-tvOSTests";
		};
		807572461C88DDB300E7DA8A /* PBXContainerItemProxy */ = {
			isa = PBXContainerItemProxy;
			containerPortal = 8075723C1C88DDB300E7DA8A /* Argo.xcodeproj */;
			proxyType = 2;
			remoteGlobalIDString = EAD9FACF19D0EAB50031E006;
			remoteInfo = "Argo-iOS";
		};
		807572481C88DDB300E7DA8A /* PBXContainerItemProxy */ = {
			isa = PBXContainerItemProxy;
			containerPortal = 8075723C1C88DDB300E7DA8A /* Argo.xcodeproj */;
			proxyType = 2;
			remoteGlobalIDString = EAD9FADA19D0EAB60031E006;
			remoteInfo = ArgoTests;
		};
		8075724A1C88DDB300E7DA8A /* PBXContainerItemProxy */ = {
			isa = PBXContainerItemProxy;
			containerPortal = 8075723C1C88DDB300E7DA8A /* Argo.xcodeproj */;
			proxyType = 2;
			remoteGlobalIDString = F89335541A4CE83000B88685;
			remoteInfo = "Argo-Mac";
		};
		8075724C1C88DDB300E7DA8A /* PBXContainerItemProxy */ = {
			isa = PBXContainerItemProxy;
			containerPortal = 8075723C1C88DDB300E7DA8A /* Argo.xcodeproj */;
			proxyType = 2;
			remoteGlobalIDString = F893355E1A4CE83000B88685;
			remoteInfo = "Argo-MacTests";
		};
		8075724E1C88DDB300E7DA8A /* PBXContainerItemProxy */ = {
			isa = PBXContainerItemProxy;
			containerPortal = 8075723C1C88DDB300E7DA8A /* Argo.xcodeproj */;
			proxyType = 2;
			remoteGlobalIDString = D0592EB61B77DD7800EFEF39;
			remoteInfo = "Argo-watchOS";
		};
		807572501C88DDB300E7DA8A /* PBXContainerItemProxy */ = {
			isa = PBXContainerItemProxy;
			containerPortal = 8075723C1C88DDB300E7DA8A /* Argo.xcodeproj */;
			proxyType = 2;
			remoteGlobalIDString = 809754C11BADF34100C409E6;
			remoteInfo = "Argo-tvOS";
		};
		807572521C88DDB300E7DA8A /* PBXContainerItemProxy */ = {
			isa = PBXContainerItemProxy;
			containerPortal = 8075723C1C88DDB300E7DA8A /* Argo.xcodeproj */;
			proxyType = 2;
			remoteGlobalIDString = 809754CA1BADF34200C409E6;
			remoteInfo = "Argo-tvOSTests";
		};
		8075725B1C88DDCC00E7DA8A /* PBXContainerItemProxy */ = {
			isa = PBXContainerItemProxy;
			containerPortal = 807572541C88DDCC00E7DA8A /* Curry.xcodeproj */;
			proxyType = 2;
			remoteGlobalIDString = F88630561B4EF96200F53969;
			remoteInfo = "Curry-iOS";
		};
		8075725D1C88DDCC00E7DA8A /* PBXContainerItemProxy */ = {
			isa = PBXContainerItemProxy;
			containerPortal = 807572541C88DDCC00E7DA8A /* Curry.xcodeproj */;
			proxyType = 2;
			remoteGlobalIDString = F886307D1B4EF9F800F53969;
			remoteInfo = "Curry-Mac";
		};
		8075725F1C88DDCC00E7DA8A /* PBXContainerItemProxy */ = {
			isa = PBXContainerItemProxy;
			containerPortal = 807572541C88DDCC00E7DA8A /* Curry.xcodeproj */;
			proxyType = 2;
			remoteGlobalIDString = 804D01F31BA3684C0005BBC4;
			remoteInfo = "Curry-watchOS";
		};
		807572611C88DDCC00E7DA8A /* PBXContainerItemProxy */ = {
			isa = PBXContainerItemProxy;
			containerPortal = 807572541C88DDCC00E7DA8A /* Curry.xcodeproj */;
			proxyType = 2;
			remoteGlobalIDString = 80E059071BA9FA7F0077CBA7;
			remoteInfo = "Curry-tvOS";
		};
		8075726C1C88DDE000E7DA8A /* PBXContainerItemProxy */ = {
			isa = PBXContainerItemProxy;
			containerPortal = 807572631C88DDDF00E7DA8A /* ReactiveCocoa.xcodeproj */;
			proxyType = 2;
			remoteGlobalIDString = D04725EA19E49ED7006002AA;
			remoteInfo = "ReactiveCocoa-Mac";
		};
		8075726E1C88DDE000E7DA8A /* PBXContainerItemProxy */ = {
			isa = PBXContainerItemProxy;
			containerPortal = 807572631C88DDDF00E7DA8A /* ReactiveCocoa.xcodeproj */;
			proxyType = 2;
			remoteGlobalIDString = D04725F519E49ED7006002AA;
			remoteInfo = "ReactiveCocoa-MacTests";
		};
		807572701C88DDE000E7DA8A /* PBXContainerItemProxy */ = {
			isa = PBXContainerItemProxy;
			containerPortal = 807572631C88DDDF00E7DA8A /* ReactiveCocoa.xcodeproj */;
			proxyType = 2;
			remoteGlobalIDString = D047260C19E49F82006002AA;
			remoteInfo = "ReactiveCocoa-iOS";
		};
		807572721C88DDE000E7DA8A /* PBXContainerItemProxy */ = {
			isa = PBXContainerItemProxy;
			containerPortal = 807572631C88DDDF00E7DA8A /* ReactiveCocoa.xcodeproj */;
			proxyType = 2;
			remoteGlobalIDString = D047261619E49F82006002AA;
			remoteInfo = "ReactiveCocoa-iOSTests";
		};
		807572741C88DDE000E7DA8A /* PBXContainerItemProxy */ = {
			isa = PBXContainerItemProxy;
			containerPortal = 807572631C88DDDF00E7DA8A /* ReactiveCocoa.xcodeproj */;
			proxyType = 2;
			remoteGlobalIDString = A9B315541B3940610001CB9C;
			remoteInfo = "ReactiveCocoa-watchOS";
		};
		807572761C88DDE000E7DA8A /* PBXContainerItemProxy */ = {
			isa = PBXContainerItemProxy;
			containerPortal = 807572631C88DDDF00E7DA8A /* ReactiveCocoa.xcodeproj */;
			proxyType = 2;
			remoteGlobalIDString = 57A4D2411BA13D7A00F7D4B1;
			remoteInfo = "ReactiveCocoa-tvOS";
		};
		8075727A1C88DE1900E7DA8A /* PBXContainerItemProxy */ = {
			isa = PBXContainerItemProxy;
			containerPortal = 807572061C88DD7900E7DA8A /* Alamofire.xcodeproj */;
			proxyType = 1;
			remoteGlobalIDString = F8111E3219A95C8B0040E7D1;
			remoteInfo = "Alamofire iOS";
		};
		8075727E1C88DE1A00E7DA8A /* PBXContainerItemProxy */ = {
			isa = PBXContainerItemProxy;
			containerPortal = 807571ED1C88B8E200E7DA8A /* AlamofireImage.xcodeproj */;
			proxyType = 1;
			remoteGlobalIDString = 4C9043761AABBFC5001B4E60;
			remoteInfo = "AlamofireImage iOS";
		};
		807572821C88DE1A00E7DA8A /* PBXContainerItemProxy */ = {
			isa = PBXContainerItemProxy;
			containerPortal = 8075723C1C88DDB300E7DA8A /* Argo.xcodeproj */;
			proxyType = 1;
			remoteGlobalIDString = EAD9FACE19D0EAB50031E006;
			remoteInfo = "Argo-iOS";
		};
		807572861C88DE1B00E7DA8A /* PBXContainerItemProxy */ = {
			isa = PBXContainerItemProxy;
			containerPortal = 807572541C88DDCC00E7DA8A /* Curry.xcodeproj */;
			proxyType = 1;
			remoteGlobalIDString = F88630551B4EF96200F53969;
			remoteInfo = "Curry-iOS";
		};
		8075728A1C88DE1B00E7DA8A /* PBXContainerItemProxy */ = {
			isa = PBXContainerItemProxy;
			containerPortal = 807572631C88DDDF00E7DA8A /* ReactiveCocoa.xcodeproj */;
			proxyType = 1;
			remoteGlobalIDString = D047260B19E49F82006002AA;
			remoteInfo = "ReactiveCocoa-iOS";
		};
		8075728E1C88DE1C00E7DA8A /* PBXContainerItemProxy */ = {
			isa = PBXContainerItemProxy;
			containerPortal = 8075722D1C88DD8A00E7DA8A /* ReactiveExtensions.xcodeproj */;
			proxyType = 1;
			remoteGlobalIDString = A7FD08861C81EDBD00332CCB;
			remoteInfo = "ReactiveExtensions-iOS";
		};
		80FE72F91C88F24500BE0137 /* PBXContainerItemProxy */ = {
			isa = PBXContainerItemProxy;
			containerPortal = 8075721E1C88DD8100E7DA8A /* Models.xcodeproj */;
			proxyType = 1;
			remoteGlobalIDString = A7FD078E1C81CBF600332CCB;
			remoteInfo = "Models-iOS";
		};
		80FE72FD1C88F29E00BE0137 /* PBXContainerItemProxy */ = {
			isa = PBXContainerItemProxy;
			containerPortal = 807572061C88DD7900E7DA8A /* Alamofire.xcodeproj */;
			proxyType = 1;
			remoteGlobalIDString = 4CF626EE1BA7CB3E0011A099;
			remoteInfo = "Alamofire tvOS";
		};
		80FE73011C88F29E00BE0137 /* PBXContainerItemProxy */ = {
			isa = PBXContainerItemProxy;
			containerPortal = 807571ED1C88B8E200E7DA8A /* AlamofireImage.xcodeproj */;
			proxyType = 1;
			remoteGlobalIDString = 4C16B37C1BA9399500A66EF0;
			remoteInfo = "AlamofireImage tvOS";
		};
		80FE73051C88F29E00BE0137 /* PBXContainerItemProxy */ = {
			isa = PBXContainerItemProxy;
			containerPortal = 8075723C1C88DDB300E7DA8A /* Argo.xcodeproj */;
			proxyType = 1;
			remoteGlobalIDString = 809754C01BADF34100C409E6;
			remoteInfo = "Argo-tvOS";
		};
		80FE73091C88F29E00BE0137 /* PBXContainerItemProxy */ = {
			isa = PBXContainerItemProxy;
			containerPortal = 807572541C88DDCC00E7DA8A /* Curry.xcodeproj */;
			proxyType = 1;
			remoteGlobalIDString = 80E059061BA9FA7F0077CBA7;
			remoteInfo = "Curry-tvOS";
		};
		80FE730D1C88F29E00BE0137 /* PBXContainerItemProxy */ = {
			isa = PBXContainerItemProxy;
			containerPortal = 8075721E1C88DD8100E7DA8A /* Models.xcodeproj */;
			proxyType = 1;
			remoteGlobalIDString = CA43C5561BB3083900C180DA;
			remoteInfo = "Models-tvOS";
		};
		80FE73111C88F29E00BE0137 /* PBXContainerItemProxy */ = {
			isa = PBXContainerItemProxy;
			containerPortal = 807572631C88DDDF00E7DA8A /* ReactiveCocoa.xcodeproj */;
			proxyType = 1;
			remoteGlobalIDString = 57A4D1AF1BA13D7A00F7D4B1;
			remoteInfo = "ReactiveCocoa-tvOS";
		};
		80FE73151C88F29E00BE0137 /* PBXContainerItemProxy */ = {
			isa = PBXContainerItemProxy;
			containerPortal = 8075722D1C88DD8A00E7DA8A /* ReactiveExtensions.xcodeproj */;
			proxyType = 1;
			remoteGlobalIDString = CA43C6621BB35FCF00C180DA;
			remoteInfo = "ReactiveExtensions-tvOS";
		};
		80FE73221C88F30700BE0137 /* PBXContainerItemProxy */ = {
			isa = PBXContainerItemProxy;
			containerPortal = 80FE73171C88F30700BE0137 /* Result.xcodeproj */;
			proxyType = 2;
			remoteGlobalIDString = D45480571A9572F5009D7229;
			remoteInfo = "Result-Mac";
		};
		80FE73241C88F30700BE0137 /* PBXContainerItemProxy */ = {
			isa = PBXContainerItemProxy;
			containerPortal = 80FE73171C88F30700BE0137 /* Result.xcodeproj */;
			proxyType = 2;
			remoteGlobalIDString = D45480671A9572F5009D7229;
			remoteInfo = "Result-MacTests";
		};
		80FE73261C88F30700BE0137 /* PBXContainerItemProxy */ = {
			isa = PBXContainerItemProxy;
			containerPortal = 80FE73171C88F30700BE0137 /* Result.xcodeproj */;
			proxyType = 2;
			remoteGlobalIDString = D454807D1A957361009D7229;
			remoteInfo = "Result-iOS";
		};
		80FE73281C88F30700BE0137 /* PBXContainerItemProxy */ = {
			isa = PBXContainerItemProxy;
			containerPortal = 80FE73171C88F30700BE0137 /* Result.xcodeproj */;
			proxyType = 2;
			remoteGlobalIDString = D45480871A957362009D7229;
			remoteInfo = "Result-iOSTests";
		};
		80FE732A1C88F30700BE0137 /* PBXContainerItemProxy */ = {
			isa = PBXContainerItemProxy;
			containerPortal = 80FE73171C88F30700BE0137 /* Result.xcodeproj */;
			proxyType = 2;
			remoteGlobalIDString = 57FCDE471BA280DC00130C48;
			remoteInfo = "Result-tvOS";
		};
		80FE732C1C88F30700BE0137 /* PBXContainerItemProxy */ = {
			isa = PBXContainerItemProxy;
			containerPortal = 80FE73171C88F30700BE0137 /* Result.xcodeproj */;
			proxyType = 2;
			remoteGlobalIDString = 57FCDE541BA280E000130C48;
			remoteInfo = "Result-tvOSTests";
		};
		80FE732E1C88F30700BE0137 /* PBXContainerItemProxy */ = {
			isa = PBXContainerItemProxy;
			containerPortal = 80FE73171C88F30700BE0137 /* Result.xcodeproj */;
			proxyType = 2;
			remoteGlobalIDString = D03579A31B2B788F005D26AE;
			remoteInfo = "Result-watchOS";
		};
		80FE73301C88F30700BE0137 /* PBXContainerItemProxy */ = {
			isa = PBXContainerItemProxy;
			containerPortal = 80FE73171C88F30700BE0137 /* Result.xcodeproj */;
			proxyType = 2;
			remoteGlobalIDString = D03579B01B2B78A1005D26AE;
			remoteInfo = "Result-watchOSTests";
		};
		80FE73341C88F32000BE0137 /* PBXContainerItemProxy */ = {
			isa = PBXContainerItemProxy;
			containerPortal = 80FE73171C88F30700BE0137 /* Result.xcodeproj */;
			proxyType = 1;
			remoteGlobalIDString = D454807C1A957361009D7229;
			remoteInfo = "Result-iOS";
		};
		80FE73381C88F34600BE0137 /* PBXContainerItemProxy */ = {
			isa = PBXContainerItemProxy;
			containerPortal = 80FE73171C88F30700BE0137 /* Result.xcodeproj */;
			proxyType = 1;
			remoteGlobalIDString = 57FCDE3C1BA280DC00130C48;
			remoteInfo = "Result-tvOS";
		};
		A75511471C8642B3005355CF /* PBXContainerItemProxy */ = {
			isa = PBXContainerItemProxy;
			containerPortal = A7E06C711C5A6EB300EBDCC2 /* Project object */;
			proxyType = 1;
			remoteGlobalIDString = A755113B1C8642B3005355CF;
			remoteInfo = "Library-iOS";
		};
		A75511831C8643E7005355CF /* PBXContainerItemProxy */ = {
			isa = PBXContainerItemProxy;
			containerPortal = A7E06C711C5A6EB300EBDCC2 /* Project object */;
			proxyType = 1;
			remoteGlobalIDString = A755113B1C8642B3005355CF;
			remoteInfo = "Library-iOS";
		};
		A75511E21C864974005355CF /* PBXContainerItemProxy */ = {
			isa = PBXContainerItemProxy;
			containerPortal = A7E06C711C5A6EB300EBDCC2 /* Project object */;
			proxyType = 1;
			remoteGlobalIDString = A75511AA1C8647D9005355CF;
			remoteInfo = "Library-tvOS";
		};
		A76127BE1C93100800EDCCB9 /* PBXContainerItemProxy */ = {
			isa = PBXContainerItemProxy;
			containerPortal = A7E06C711C5A6EB300EBDCC2 /* Project object */;
			proxyType = 1;
			remoteGlobalIDString = A755113B1C8642B3005355CF;
			remoteInfo = "Library-iOS";
		};
		A7A542301C8E461400273B58 /* PBXContainerItemProxy */ = {
			isa = PBXContainerItemProxy;
			containerPortal = 8075722D1C88DD8A00E7DA8A /* ReactiveExtensions.xcodeproj */;
			proxyType = 1;
			remoteGlobalIDString = A7FD08861C81EDBD00332CCB;
			remoteInfo = "ReactiveExtensions-iOS";
		};
		A7A542561C8E462A00273B58 /* PBXContainerItemProxy */ = {
			isa = PBXContainerItemProxy;
			containerPortal = 8075722D1C88DD8A00E7DA8A /* ReactiveExtensions.xcodeproj */;
			proxyType = 1;
			remoteGlobalIDString = CA43C6621BB35FCF00C180DA;
			remoteInfo = "ReactiveExtensions-tvOS";
		};
		A7B694101C87942600C49A4F /* PBXContainerItemProxy */ = {
			isa = PBXContainerItemProxy;
			containerPortal = A7E06C711C5A6EB300EBDCC2 /* Project object */;
			proxyType = 1;
			remoteGlobalIDString = A755113B1C8642B3005355CF;
			remoteInfo = "Library-iOS";
		};
		A7B694221C879F4B00C49A4F /* PBXContainerItemProxy */ = {
			isa = PBXContainerItemProxy;
			containerPortal = A7E06C711C5A6EB300EBDCC2 /* Project object */;
			proxyType = 1;
			remoteGlobalIDString = A75511AA1C8647D9005355CF;
			remoteInfo = "Library-tvOS";
		};
		A7B6947F1C87F51900C49A4F /* PBXContainerItemProxy */ = {
			isa = PBXContainerItemProxy;
			containerPortal = A7E06C711C5A6EB300EBDCC2 /* Project object */;
			proxyType = 1;
			remoteGlobalIDString = A75511AA1C8647D9005355CF;
			remoteInfo = "Library-tvOS";
		};
		A7C795D91C873BE60081977F /* PBXContainerItemProxy */ = {
			isa = PBXContainerItemProxy;
			containerPortal = A7E06C711C5A6EB300EBDCC2 /* Project object */;
			proxyType = 1;
			remoteGlobalIDString = A75511AA1C8647D9005355CF;
			remoteInfo = "Library-tvOS";
		};
		A7D1F8EB1C84FB55000D41D5 /* PBXContainerItemProxy */ = {
			isa = PBXContainerItemProxy;
			containerPortal = A7D1F8E41C84FB55000D41D5 /* KsApi.xcodeproj */;
			proxyType = 2;
			remoteGlobalIDString = A7FD099D1C83E74F00332CCB;
			remoteInfo = "KsApi-iOS";
		};
		A7D1F8ED1C84FB55000D41D5 /* PBXContainerItemProxy */ = {
			isa = PBXContainerItemProxy;
			containerPortal = A7D1F8E41C84FB55000D41D5 /* KsApi.xcodeproj */;
			proxyType = 2;
			remoteGlobalIDString = A7FD09D21C83E8E900332CCB;
			remoteInfo = "KsApi-iOSTests";
		};
		A7D1F8EF1C84FB55000D41D5 /* PBXContainerItemProxy */ = {
			isa = PBXContainerItemProxy;
			containerPortal = A7D1F8E41C84FB55000D41D5 /* KsApi.xcodeproj */;
			proxyType = 2;
			remoteGlobalIDString = CA43C5F91BB358F200C180DA;
			remoteInfo = "KsApi-tvOS";
		};
		A7D1F8F11C84FB55000D41D5 /* PBXContainerItemProxy */ = {
			isa = PBXContainerItemProxy;
			containerPortal = A7D1F8E41C84FB55000D41D5 /* KsApi.xcodeproj */;
			proxyType = 2;
			remoteGlobalIDString = A753B5691C2EED9800FDB616;
			remoteInfo = "KsApi-tvOSTests";
		};
		A7D1F9091C84FB5F000D41D5 /* PBXContainerItemProxy */ = {
			isa = PBXContainerItemProxy;
			containerPortal = A7D1F9021C84FB5F000D41D5 /* Prelude.xcodeproj */;
			proxyType = 2;
			remoteGlobalIDString = A7FD08641C81E1DA00332CCB;
			remoteInfo = "Prelude-iOS";
		};
		A7D1F90B1C84FB5F000D41D5 /* PBXContainerItemProxy */ = {
			isa = PBXContainerItemProxy;
			containerPortal = A7D1F9021C84FB5F000D41D5 /* Prelude.xcodeproj */;
			proxyType = 2;
			remoteGlobalIDString = A7FD087B1C81E24A00332CCB;
			remoteInfo = "Prelude-iOSTests";
		};
		A7D1F90D1C84FB5F000D41D5 /* PBXContainerItemProxy */ = {
			isa = PBXContainerItemProxy;
			containerPortal = A7D1F9021C84FB5F000D41D5 /* Prelude.xcodeproj */;
			proxyType = 2;
			remoteGlobalIDString = CA0923F81BB6291900C9EC88;
			remoteInfo = "Prelude-tvOS";
		};
		A7D1F90F1C84FB5F000D41D5 /* PBXContainerItemProxy */ = {
			isa = PBXContainerItemProxy;
			containerPortal = A7D1F9021C84FB5F000D41D5 /* Prelude.xcodeproj */;
			proxyType = 2;
			remoteGlobalIDString = CA0924021BB6291900C9EC88;
			remoteInfo = "Prelude-tvOSTests";
		};
		A7D1F9201C84FB74000D41D5 /* PBXContainerItemProxy */ = {
			isa = PBXContainerItemProxy;
			containerPortal = A7D1F8E41C84FB55000D41D5 /* KsApi.xcodeproj */;
			proxyType = 1;
			remoteGlobalIDString = CA43C5F81BB358F200C180DA;
			remoteInfo = "KsApi-tvOS";
		};
		A7D1F9241C84FB74000D41D5 /* PBXContainerItemProxy */ = {
			isa = PBXContainerItemProxy;
			containerPortal = A7D1F9021C84FB5F000D41D5 /* Prelude.xcodeproj */;
			proxyType = 1;
			remoteGlobalIDString = CA0923F71BB6291900C9EC88;
			remoteInfo = "Prelude-tvOS";
		};
		A7D1F95B1C850B7C000D41D5 /* PBXContainerItemProxy */ = {
			isa = PBXContainerItemProxy;
			containerPortal = A7E06C711C5A6EB300EBDCC2 /* Project object */;
			proxyType = 1;
			remoteGlobalIDString = A7D1F9441C850B7C000D41D5;
			remoteInfo = Kickstarter;
		};
		A7D1F9941C850D5B000D41D5 /* PBXContainerItemProxy */ = {
			isa = PBXContainerItemProxy;
			containerPortal = A7D1F8E41C84FB55000D41D5 /* KsApi.xcodeproj */;
			proxyType = 1;
			remoteGlobalIDString = A7FD096E1C83E74F00332CCB;
			remoteInfo = "KsApi-iOS";
		};
		A7D1F9981C850D5B000D41D5 /* PBXContainerItemProxy */ = {
			isa = PBXContainerItemProxy;
			containerPortal = A7D1F9021C84FB5F000D41D5 /* Prelude.xcodeproj */;
			proxyType = 1;
			remoteGlobalIDString = A7FD084C1C81E1DA00332CCB;
			remoteInfo = "Prelude-iOS";
		};
		A7D1F9B41C850DDE000D41D5 /* PBXContainerItemProxy */ = {
			isa = PBXContainerItemProxy;
			containerPortal = A7D1F8E41C84FB55000D41D5 /* KsApi.xcodeproj */;
			proxyType = 1;
			remoteGlobalIDString = A7FD096E1C83E74F00332CCB;
			remoteInfo = "KsApi-iOS";
		};
		A7D1F9BC1C850DDE000D41D5 /* PBXContainerItemProxy */ = {
			isa = PBXContainerItemProxy;
			containerPortal = A7D1F9021C84FB5F000D41D5 /* Prelude.xcodeproj */;
			proxyType = 1;
			remoteGlobalIDString = A7FD084C1C81E1DA00332CCB;
			remoteInfo = "Prelude-iOS";
		};
		A7E06C8B1C5A6EB300EBDCC2 /* PBXContainerItemProxy */ = {
			isa = PBXContainerItemProxy;
			containerPortal = A7E06C711C5A6EB300EBDCC2 /* Project object */;
			proxyType = 1;
			remoteGlobalIDString = A7E06C781C5A6EB300EBDCC2;
			remoteInfo = kickstartertv;
		};
		A7E315801C8882D1000DD85A /* PBXContainerItemProxy */ = {
			isa = PBXContainerItemProxy;
			containerPortal = A7D1F8E41C84FB55000D41D5 /* KsApi.xcodeproj */;
			proxyType = 1;
			remoteGlobalIDString = A7FD096E1C83E74F00332CCB;
			remoteInfo = "KsApi-iOS";
		};
		A7E315841C8882D1000DD85A /* PBXContainerItemProxy */ = {
			isa = PBXContainerItemProxy;
			containerPortal = A7D1F9021C84FB5F000D41D5 /* Prelude.xcodeproj */;
			proxyType = 1;
			remoteGlobalIDString = A7FD084C1C81E1DA00332CCB;
			remoteInfo = "Prelude-iOS";
		};
		A7E315901C8882EA000DD85A /* PBXContainerItemProxy */ = {
			isa = PBXContainerItemProxy;
			containerPortal = A7D1F8E41C84FB55000D41D5 /* KsApi.xcodeproj */;
			proxyType = 1;
			remoteGlobalIDString = CA43C5F81BB358F200C180DA;
			remoteInfo = "KsApi-tvOS";
		};
		A7E315941C8882EA000DD85A /* PBXContainerItemProxy */ = {
			isa = PBXContainerItemProxy;
			containerPortal = A7D1F9021C84FB5F000D41D5 /* Prelude.xcodeproj */;
			proxyType = 1;
			remoteGlobalIDString = CA0923F71BB6291900C9EC88;
			remoteInfo = "Prelude-tvOS";
		};
/* End PBXContainerItemProxy section */

/* Begin PBXCopyFilesBuildPhase section */
		A7D1F9C21C850DDE000D41D5 /* Embed Frameworks */ = {
			isa = PBXCopyFilesBuildPhase;
			buildActionMask = 2147483647;
			dstPath = "";
			dstSubfolderSpec = 10;
			files = (
				A7B693E71C8772CE00C49A4F /* Library.framework in Embed Frameworks */,
				80FE73331C88F31F00BE0137 /* Result.framework in Embed Frameworks */,
				8075727D1C88DE1900E7DA8A /* AlamofireImage.framework in Embed Frameworks */,
				80FE72F81C88F24500BE0137 /* Models.framework in Embed Frameworks */,
				A7D1F9BB1C850DDE000D41D5 /* Prelude.framework in Embed Frameworks */,
				807572891C88DE1B00E7DA8A /* ReactiveCocoa.framework in Embed Frameworks */,
				A7D1F9B31C850DDE000D41D5 /* KsApi.framework in Embed Frameworks */,
				807572791C88DE1900E7DA8A /* Alamofire.framework in Embed Frameworks */,
				807572811C88DE1A00E7DA8A /* Argo.framework in Embed Frameworks */,
				807572851C88DE1A00E7DA8A /* Curry.framework in Embed Frameworks */,
				8075728D1C88DE1C00E7DA8A /* ReactiveExtensions.framework in Embed Frameworks */,
			);
			name = "Embed Frameworks";
			runOnlyForDeploymentPostprocessing = 0;
		};
		A7E06E1B1C5C066F00EBDCC2 /* Embed Frameworks */ = {
			isa = PBXCopyFilesBuildPhase;
			buildActionMask = 2147483647;
			dstPath = "";
			dstSubfolderSpec = 10;
			files = (
				80FE730C1C88F29E00BE0137 /* Models.framework in Embed Frameworks */,
				80FE73371C88F34600BE0137 /* Result.framework in Embed Frameworks */,
				A7E315A21C8885EF000DD85A /* Library.framework in Embed Frameworks */,
				80FE73001C88F29E00BE0137 /* AlamofireImage.framework in Embed Frameworks */,
				80FE73141C88F29E00BE0137 /* ReactiveExtensions.framework in Embed Frameworks */,
				A7E3159E1C8885E7000DD85A /* KsApi.framework in Embed Frameworks */,
				A7E315A01C8885E7000DD85A /* Prelude.framework in Embed Frameworks */,
				80FE72FC1C88F29E00BE0137 /* Alamofire.framework in Embed Frameworks */,
				80FE73041C88F29E00BE0137 /* Argo.framework in Embed Frameworks */,
				80FE73101C88F29E00BE0137 /* ReactiveCocoa.framework in Embed Frameworks */,
				80FE73081C88F29E00BE0137 /* Curry.framework in Embed Frameworks */,
			);
			name = "Embed Frameworks";
			runOnlyForDeploymentPostprocessing = 0;
		};
/* End PBXCopyFilesBuildPhase section */

/* Begin PBXFileReference section */
		0151AE871C8F60370067F1BE /* UIColor.swift */ = {isa = PBXFileReference; fileEncoding = 4; lastKnownFileType = sourcecode.swift; path = UIColor.swift; sourceTree = "<group>"; };
		0151AEAD1C8F61870067F1BE /* Styles.swift */ = {isa = PBXFileReference; fileEncoding = 4; lastKnownFileType = sourcecode.swift; path = Styles.swift; sourceTree = "<group>"; };
		0151AEB01C8F6FD80067F1BE /* StyledLabel.swift */ = {isa = PBXFileReference; fileEncoding = 4; lastKnownFileType = sourcecode.swift; path = StyledLabel.swift; sourceTree = "<group>"; };
		0151AEB91C8F811C0067F1BE /* BorderButton.swift */ = {isa = PBXFileReference; fileEncoding = 4; lastKnownFileType = sourcecode.swift; path = BorderButton.swift; sourceTree = "<group>"; };
		01EFBC881C91FB770094EEC2 /* UIColorTests.swift */ = {isa = PBXFileReference; fileEncoding = 4; lastKnownFileType = sourcecode.swift; path = UIColorTests.swift; sourceTree = "<group>"; };
		01EFBCAE1C92036E0094EEC2 /* StyledLabelTests.swift */ = {isa = PBXFileReference; fileEncoding = 4; lastKnownFileType = sourcecode.swift; path = StyledLabelTests.swift; sourceTree = "<group>"; };
		01EFBCB21C920A7E0094EEC2 /* BorderButtonTests.swift */ = {isa = PBXFileReference; fileEncoding = 4; lastKnownFileType = sourcecode.swift; path = BorderButtonTests.swift; sourceTree = "<group>"; };
		01EFBCB51C921EA20094EEC2 /* StylesTests.swift */ = {isa = PBXFileReference; fileEncoding = 4; lastKnownFileType = sourcecode.swift; path = StylesTests.swift; sourceTree = "<group>"; };
		802800571C88F64D00141235 /* Base.xcconfig */ = {isa = PBXFileReference; lastKnownFileType = text.xcconfig; name = Base.xcconfig; path = Configs/Base.xcconfig; sourceTree = "<group>"; };
		807571ED1C88B8E200E7DA8A /* AlamofireImage.xcodeproj */ = {isa = PBXFileReference; lastKnownFileType = "wrapper.pb-project"; name = AlamofireImage.xcodeproj; path = Frameworks/AlamofireImage/AlamofireImage.xcodeproj; sourceTree = "<group>"; };
		807572061C88DD7900E7DA8A /* Alamofire.xcodeproj */ = {isa = PBXFileReference; lastKnownFileType = "wrapper.pb-project"; name = Alamofire.xcodeproj; path = Frameworks/KsApi/Frameworks/Alamofire/Alamofire.xcodeproj; sourceTree = "<group>"; };
		8075721E1C88DD8100E7DA8A /* Models.xcodeproj */ = {isa = PBXFileReference; lastKnownFileType = "wrapper.pb-project"; name = Models.xcodeproj; path = Frameworks/KsApi/Frameworks/Models/Models.xcodeproj; sourceTree = "<group>"; };
		8075722D1C88DD8A00E7DA8A /* ReactiveExtensions.xcodeproj */ = {isa = PBXFileReference; lastKnownFileType = "wrapper.pb-project"; name = ReactiveExtensions.xcodeproj; path = Frameworks/KsApi/Frameworks/ReactiveExtensions/ReactiveExtensions.xcodeproj; sourceTree = "<group>"; };
		8075723C1C88DDB300E7DA8A /* Argo.xcodeproj */ = {isa = PBXFileReference; lastKnownFileType = "wrapper.pb-project"; name = Argo.xcodeproj; path = Frameworks/KsApi/Frameworks/Models/Frameworks/Argo/Argo.xcodeproj; sourceTree = "<group>"; };
		807572541C88DDCC00E7DA8A /* Curry.xcodeproj */ = {isa = PBXFileReference; lastKnownFileType = "wrapper.pb-project"; name = Curry.xcodeproj; path = Frameworks/KsApi/Frameworks/Models/Frameworks/Argo/Carthage/Checkouts/Curry/Curry.xcodeproj; sourceTree = "<group>"; };
		807572631C88DDDF00E7DA8A /* ReactiveCocoa.xcodeproj */ = {isa = PBXFileReference; lastKnownFileType = "wrapper.pb-project"; name = ReactiveCocoa.xcodeproj; path = Frameworks/KsApi/Frameworks/ReactiveExtensions/Frameworks/ReactiveCocoa/ReactiveCocoa.xcodeproj; sourceTree = "<group>"; };
		80FE73171C88F30700BE0137 /* Result.xcodeproj */ = {isa = PBXFileReference; lastKnownFileType = "wrapper.pb-project"; name = Result.xcodeproj; path = Frameworks/KsApi/Frameworks/ReactiveExtensions/Frameworks/ReactiveCocoa/Carthage/Checkouts/Result/Result.xcodeproj; sourceTree = "<group>"; };
		A72153911C5D62E800127699 /* HomeViewModelInputs.swift */ = {isa = PBXFileReference; fileEncoding = 4; lastKnownFileType = sourcecode.swift; path = HomeViewModelInputs.swift; sourceTree = "<group>"; };
		A72153931C5D630300127699 /* HomeViewModelOutputs.swift */ = {isa = PBXFileReference; fileEncoding = 4; lastKnownFileType = sourcecode.swift; path = HomeViewModelOutputs.swift; sourceTree = "<group>"; };
		A721DF611C8CF503000CB97C /* TrackingClientType.swift */ = {isa = PBXFileReference; fileEncoding = 4; lastKnownFileType = sourcecode.swift; path = TrackingClientType.swift; sourceTree = "<group>"; };
		A721DF641C8CF5A3000CB97C /* KoalaTrackingClient.swift */ = {isa = PBXFileReference; fileEncoding = 4; lastKnownFileType = sourcecode.swift; path = KoalaTrackingClient.swift; sourceTree = "<group>"; };
		A721DF671C8CFAEB000CB97C /* Koala.swift */ = {isa = PBXFileReference; fileEncoding = 4; lastKnownFileType = sourcecode.swift; path = Koala.swift; sourceTree = "<group>"; };
		A721DF6A1C8CFAF6000CB97C /* MockTrackingClient.swift */ = {isa = PBXFileReference; fileEncoding = 4; lastKnownFileType = sourcecode.swift; path = MockTrackingClient.swift; sourceTree = "<group>"; };
		A721DF7F1C8D1F3C000CB97C /* koala-endpoint.config */ = {isa = PBXFileReference; fileEncoding = 4; lastKnownFileType = text; path = "koala-endpoint.config"; sourceTree = "<group>"; };
		A7285C9A1C8E8DCF00D83297 /* ProjectViewController.swift */ = {isa = PBXFileReference; fileEncoding = 4; lastKnownFileType = sourcecode.swift; path = ProjectViewController.swift; sourceTree = "<group>"; };
		A7285CC01C8E8DDB00D83297 /* ProjectViewModel.swift */ = {isa = PBXFileReference; fileEncoding = 4; lastKnownFileType = sourcecode.swift; path = ProjectViewModel.swift; sourceTree = "<group>"; };
		A7285CC31C8E915B00D83297 /* ProjectMainCell.swift */ = {isa = PBXFileReference; fileEncoding = 4; lastKnownFileType = sourcecode.swift; path = ProjectMainCell.swift; sourceTree = "<group>"; };
		A73171981C8EA20300AC07C5 /* ProjectDataSource.swift */ = {isa = PBXFileReference; fileEncoding = 4; lastKnownFileType = sourcecode.swift; path = ProjectDataSource.swift; sourceTree = "<group>"; };
		A73171BE1C8EA27400AC07C5 /* ProjectMainViewModel.swift */ = {isa = PBXFileReference; fileEncoding = 4; lastKnownFileType = sourcecode.swift; path = ProjectMainViewModel.swift; sourceTree = "<group>"; };
		A751A51E1C85EC0B009C5DEA /* DiscoveryViewController.swift */ = {isa = PBXFileReference; fileEncoding = 4; lastKnownFileType = sourcecode.swift; path = DiscoveryViewController.swift; sourceTree = "<group>"; };
		A755113C1C8642B3005355CF /* Library.framework */ = {isa = PBXFileReference; explicitFileType = wrapper.framework; includeInIndex = 0; path = Library.framework; sourceTree = BUILT_PRODUCTS_DIR; };
		A75511451C8642B3005355CF /* Library-iOSTests.xctest */ = {isa = PBXFileReference; explicitFileType = wrapper.cfbundle; includeInIndex = 0; path = "Library-iOSTests.xctest"; sourceTree = BUILT_PRODUCTS_DIR; };
		A75511891C8645A0005355CF /* AppEnvironmentTests.swift */ = {isa = PBXFileReference; fileEncoding = 4; lastKnownFileType = sourcecode.swift; path = AppEnvironmentTests.swift; sourceTree = "<group>"; };
		A755118A1C8645A0005355CF /* EnvironmentTests.swift */ = {isa = PBXFileReference; fileEncoding = 4; lastKnownFileType = sourcecode.swift; path = EnvironmentTests.swift; sourceTree = "<group>"; };
		A755118B1C8645A0005355CF /* FormatTests.swift */ = {isa = PBXFileReference; fileEncoding = 4; lastKnownFileType = sourcecode.swift; path = FormatTests.swift; sourceTree = "<group>"; };
		A755118C1C8645A0005355CF /* LanguageTests.swift */ = {isa = PBXFileReference; fileEncoding = 4; lastKnownFileType = sourcecode.swift; path = LanguageTests.swift; sourceTree = "<group>"; };
		A755118D1C8645A0005355CF /* LaunchedCountriesTests.swift */ = {isa = PBXFileReference; fileEncoding = 4; lastKnownFileType = sourcecode.swift; path = LaunchedCountriesTests.swift; sourceTree = "<group>"; };
		A755118E1C8645A0005355CF /* LocalizedStringTests.swift */ = {isa = PBXFileReference; fileEncoding = 4; lastKnownFileType = sourcecode.swift; path = LocalizedStringTests.swift; sourceTree = "<group>"; };
		A755118F1C8645A0005355CF /* String+SimpleHTMLTests.swift */ = {isa = PBXFileReference; fileEncoding = 4; lastKnownFileType = sourcecode.swift; path = "String+SimpleHTMLTests.swift"; sourceTree = "<group>"; };
		A75511901C8645A0005355CF /* UIButton+LocalizedKeyTests.swift */ = {isa = PBXFileReference; fileEncoding = 4; lastKnownFileType = sourcecode.swift; path = "UIButton+LocalizedKeyTests.swift"; sourceTree = "<group>"; };
		A75511911C8645A0005355CF /* UILabel+IBClearTests.swift */ = {isa = PBXFileReference; fileEncoding = 4; lastKnownFileType = sourcecode.swift; path = "UILabel+IBClearTests.swift"; sourceTree = "<group>"; };
		A75511921C8645A0005355CF /* UILabel+LocalizedKeyTests.swift */ = {isa = PBXFileReference; fileEncoding = 4; lastKnownFileType = sourcecode.swift; path = "UILabel+LocalizedKeyTests.swift"; sourceTree = "<group>"; };
		A75511931C8645A0005355CF /* UILabel+SimpleHTMLTests.swift */ = {isa = PBXFileReference; fileEncoding = 4; lastKnownFileType = sourcecode.swift; path = "UILabel+SimpleHTMLTests.swift"; sourceTree = "<group>"; };
		A75511A11C86460B005355CF /* MockBundle.swift */ = {isa = PBXFileReference; fileEncoding = 4; lastKnownFileType = sourcecode.swift; path = MockBundle.swift; sourceTree = "<group>"; };
		A75511A21C86460B005355CF /* TestObserver.swift */ = {isa = PBXFileReference; fileEncoding = 4; lastKnownFileType = sourcecode.swift; path = TestObserver.swift; sourceTree = "<group>"; };
		A75511A31C86460B005355CF /* XCTestCase+AppEnvironment.swift */ = {isa = PBXFileReference; fileEncoding = 4; lastKnownFileType = sourcecode.swift; path = "XCTestCase+AppEnvironment.swift"; sourceTree = "<group>"; };
		A75511DA1C8647D9005355CF /* Library.framework */ = {isa = PBXFileReference; explicitFileType = wrapper.framework; includeInIndex = 0; path = Library.framework; sourceTree = BUILT_PRODUCTS_DIR; };
		A75512011C865321005355CF /* Library-tvOSTests.xctest */ = {isa = PBXFileReference; explicitFileType = wrapper.cfbundle; includeInIndex = 0; path = "Library-tvOSTests.xctest"; sourceTree = BUILT_PRODUCTS_DIR; };
		A75AB1E01C8A8255002FC3E6 /* ActivitiesViewModel.swift */ = {isa = PBXFileReference; fileEncoding = 4; lastKnownFileType = sourcecode.swift; path = ActivitiesViewModel.swift; sourceTree = "<group>"; };
		A75AB1F81C8A84B5002FC3E6 /* ActivitiesDataSource.swift */ = {isa = PBXFileReference; fileEncoding = 4; lastKnownFileType = sourcecode.swift; path = ActivitiesDataSource.swift; sourceTree = "<group>"; };
		A75AB2211C8A85D1002FC3E6 /* ActivityUpdateCell.swift */ = {isa = PBXFileReference; fileEncoding = 4; lastKnownFileType = sourcecode.swift; path = ActivityUpdateCell.swift; sourceTree = "<group>"; };
		A75AB2241C8B407F002FC3E6 /* ActivityFriendBackingCell.swift */ = {isa = PBXFileReference; fileEncoding = 4; lastKnownFileType = sourcecode.swift; path = ActivityFriendBackingCell.swift; sourceTree = "<group>"; };
		A75CBDE61C8A26F800758C55 /* AppDelegateViewModel.swift */ = {isa = PBXFileReference; fileEncoding = 4; lastKnownFileType = sourcecode.swift; path = AppDelegateViewModel.swift; sourceTree = "<group>"; };
		A761275D1C93052400EDCCB9 /* CGColorRef.swift */ = {isa = PBXFileReference; fileEncoding = 4; lastKnownFileType = sourcecode.swift; path = CGColorRef.swift; sourceTree = "<group>"; };
		A762EFF11C8CC663005581A4 /* ActivityFriendFollowCell.swift */ = {isa = PBXFileReference; fileEncoding = 4; lastKnownFileType = sourcecode.swift; path = ActivityFriendFollowCell.swift; sourceTree = "<group>"; };
		A762F0171C8CC672005581A4 /* ActivityFriendFollowViewModel.swift */ = {isa = PBXFileReference; fileEncoding = 4; lastKnownFileType = sourcecode.swift; path = ActivityFriendFollowViewModel.swift; sourceTree = "<group>"; };
		A762F01B1C8CD2B3005581A4 /* ActivityStateChangeCell.swift */ = {isa = PBXFileReference; fileEncoding = 4; lastKnownFileType = sourcecode.swift; path = ActivityStateChangeCell.swift; sourceTree = "<group>"; };
		A762F01E1C8CD2C0005581A4 /* ActivityStateChangeViewModel.swift */ = {isa = PBXFileReference; fileEncoding = 4; lastKnownFileType = sourcecode.swift; path = ActivityStateChangeViewModel.swift; sourceTree = "<group>"; };
		A77518FC1C8C8ADA0022F175 /* ActivityUpdateViewModel.swift */ = {isa = PBXFileReference; fileEncoding = 4; lastKnownFileType = sourcecode.swift; path = ActivityUpdateViewModel.swift; sourceTree = "<group>"; };
		A77518FF1C8C97510022F175 /* ActivityFriendBackingViewModel.swift */ = {isa = PBXFileReference; fileEncoding = 4; lastKnownFileType = sourcecode.swift; path = ActivityFriendBackingViewModel.swift; sourceTree = "<group>"; };
		A775190F1C8CADC80022F175 /* AppDelegateViewModelTests.swift */ = {isa = PBXFileReference; fileEncoding = 4; lastKnownFileType = sourcecode.swift; path = AppDelegateViewModelTests.swift; sourceTree = "<group>"; };
		A77519131C8CADFE0022F175 /* ActivitiesViewModelTests.swift */ = {isa = PBXFileReference; fileEncoding = 4; lastKnownFileType = sourcecode.swift; path = ActivitiesViewModelTests.swift; sourceTree = "<group>"; };
		A77519211C8CB0360022F175 /* CircleAvatarImageViewTests.swift */ = {isa = PBXFileReference; fileEncoding = 4; lastKnownFileType = sourcecode.swift; path = CircleAvatarImageViewTests.swift; sourceTree = "<group>"; };
		A7B693F41C8778A900C49A4F /* hockeyapp.config */ = {isa = PBXFileReference; fileEncoding = 4; lastKnownFileType = text; path = hockeyapp.config; sourceTree = "<group>"; };
		A7B693FE1C8789C100C49A4F /* HockeyManagerType.swift */ = {isa = PBXFileReference; fileEncoding = 4; lastKnownFileType = sourcecode.swift; path = HockeyManagerType.swift; sourceTree = "<group>"; };
		A7B694271C87A04C00C49A4F /* HockeySDK.framework */ = {isa = PBXFileReference; lastKnownFileType = wrapper.framework; path = HockeySDK.framework; sourceTree = "<group>"; };
		A7B694291C87A04C00C49A4F /* HockeySDKResources.bundle */ = {isa = PBXFileReference; lastKnownFileType = "wrapper.plug-in"; path = HockeySDKResources.bundle; sourceTree = "<group>"; };
		A7B694301C87A07100C49A4F /* HockeySDK.framework */ = {isa = PBXFileReference; lastKnownFileType = wrapper.framework; path = HockeySDK.framework; sourceTree = "<group>"; };
		A7B694321C87A07100C49A4F /* HockeySDKResources.bundle */ = {isa = PBXFileReference; lastKnownFileType = "wrapper.plug-in"; path = HockeySDKResources.bundle; sourceTree = "<group>"; };
		A7C725781C85D36D005A016B /* AppEnvironment.swift */ = {isa = PBXFileReference; fileEncoding = 4; lastKnownFileType = sourcecode.swift; path = AppEnvironment.swift; sourceTree = "<group>"; };
		A7C725791C85D36D005A016B /* AssetImageGeneratorType.swift */ = {isa = PBXFileReference; fileEncoding = 4; lastKnownFileType = sourcecode.swift; path = AssetImageGeneratorType.swift; sourceTree = "<group>"; };
		A7C7257A1C85D36D005A016B /* AVPlayerView.swift */ = {isa = PBXFileReference; fileEncoding = 4; lastKnownFileType = sourcecode.swift; path = AVPlayerView.swift; sourceTree = "<group>"; };
		A7C7257C1C85D36D005A016B /* CurrentUser.swift */ = {isa = PBXFileReference; fileEncoding = 4; lastKnownFileType = sourcecode.swift; path = CurrentUser.swift; sourceTree = "<group>"; };
		A7C7257D1C85D36D005A016B /* KeyValueStoreType.swift */ = {isa = PBXFileReference; fileEncoding = 4; lastKnownFileType = sourcecode.swift; path = KeyValueStoreType.swift; sourceTree = "<group>"; };
		A7C7257E1C85D36D005A016B /* MultiKeyValueStore.swift */ = {isa = PBXFileReference; fileEncoding = 4; lastKnownFileType = sourcecode.swift; path = MultiKeyValueStore.swift; sourceTree = "<group>"; };
		A7C7257F1C85D36D005A016B /* Environment.swift */ = {isa = PBXFileReference; fileEncoding = 4; lastKnownFileType = sourcecode.swift; path = Environment.swift; sourceTree = "<group>"; };
		A7C725801C85D36D005A016B /* Format.swift */ = {isa = PBXFileReference; fileEncoding = 4; lastKnownFileType = sourcecode.swift; path = Format.swift; sourceTree = "<group>"; };
		A7C725811C85D36D005A016B /* GradientView.swift */ = {isa = PBXFileReference; fileEncoding = 4; lastKnownFileType = sourcecode.swift; path = GradientView.swift; sourceTree = "<group>"; };
		A7C725821C85D36D005A016B /* Language.swift */ = {isa = PBXFileReference; fileEncoding = 4; lastKnownFileType = sourcecode.swift; path = Language.swift; sourceTree = "<group>"; };
		A7C725831C85D36D005A016B /* LaunchedCountries.swift */ = {isa = PBXFileReference; fileEncoding = 4; lastKnownFileType = sourcecode.swift; path = LaunchedCountries.swift; sourceTree = "<group>"; };
		A7C725841C85D36D005A016B /* LocalizedString.swift */ = {isa = PBXFileReference; fileEncoding = 4; lastKnownFileType = sourcecode.swift; path = LocalizedString.swift; sourceTree = "<group>"; };
		A7C725861C85D36D005A016B /* MVVMCollectionViewController.swift */ = {isa = PBXFileReference; fileEncoding = 4; lastKnownFileType = sourcecode.swift; path = MVVMCollectionViewController.swift; sourceTree = "<group>"; };
		A7C725871C85D36D005A016B /* MVVMDataSource.swift */ = {isa = PBXFileReference; fileEncoding = 4; lastKnownFileType = sourcecode.swift; path = MVVMDataSource.swift; sourceTree = "<group>"; };
		A7C725881C85D36D005A016B /* MVVMViewController.swift */ = {isa = PBXFileReference; fileEncoding = 4; lastKnownFileType = sourcecode.swift; path = MVVMViewController.swift; sourceTree = "<group>"; };
		A7C725891C85D36D005A016B /* SimpleDataSource.swift */ = {isa = PBXFileReference; fileEncoding = 4; lastKnownFileType = sourcecode.swift; path = SimpleDataSource.swift; sourceTree = "<group>"; };
		A7C7258A1C85D36D005A016B /* SimpleViewModel.swift */ = {isa = PBXFileReference; fileEncoding = 4; lastKnownFileType = sourcecode.swift; path = SimpleViewModel.swift; sourceTree = "<group>"; };
		A7C7258B1C85D36D005A016B /* UICollectionView-Extensions.swift */ = {isa = PBXFileReference; fileEncoding = 4; lastKnownFileType = sourcecode.swift; path = "UICollectionView-Extensions.swift"; sourceTree = "<group>"; };
		A7C7258C1C85D36D005A016B /* UICollectionViewCell-Extensions.swift */ = {isa = PBXFileReference; fileEncoding = 4; lastKnownFileType = sourcecode.swift; path = "UICollectionViewCell-Extensions.swift"; sourceTree = "<group>"; };
		A7C7258D1C85D36D005A016B /* UITableView-Extensions.swift */ = {isa = PBXFileReference; fileEncoding = 4; lastKnownFileType = sourcecode.swift; path = "UITableView-Extensions.swift"; sourceTree = "<group>"; };
		A7C7258E1C85D36D005A016B /* UIView-DefaultReusableId.swift */ = {isa = PBXFileReference; fileEncoding = 4; lastKnownFileType = sourcecode.swift; path = "UIView-DefaultReusableId.swift"; sourceTree = "<group>"; };
		A7C7258F1C85D36D005A016B /* UIViewController-DefaultNib.swift */ = {isa = PBXFileReference; fileEncoding = 4; lastKnownFileType = sourcecode.swift; path = "UIViewController-DefaultNib.swift"; sourceTree = "<group>"; };
		A7C725901C85D36D005A016B /* ViewModel.swift */ = {isa = PBXFileReference; fileEncoding = 4; lastKnownFileType = sourcecode.swift; path = ViewModel.swift; sourceTree = "<group>"; };
		A7C725911C85D36D005A016B /* NSBundleType.swift */ = {isa = PBXFileReference; fileEncoding = 4; lastKnownFileType = sourcecode.swift; path = NSBundleType.swift; sourceTree = "<group>"; };
		A7C725921C85D36D005A016B /* String+SimpleHTML.swift */ = {isa = PBXFileReference; fileEncoding = 4; lastKnownFileType = sourcecode.swift; path = "String+SimpleHTML.swift"; sourceTree = "<group>"; };
		A7C725931C85D36D005A016B /* Strings.swift */ = {isa = PBXFileReference; fileEncoding = 4; lastKnownFileType = sourcecode.swift; path = Strings.swift; sourceTree = "<group>"; };
		A7C725941C85D36D005A016B /* UIButton+LocalizedKey.swift */ = {isa = PBXFileReference; fileEncoding = 4; lastKnownFileType = sourcecode.swift; path = "UIButton+LocalizedKey.swift"; sourceTree = "<group>"; };
		A7C725951C85D36D005A016B /* UIGestureRecognizer-Extensions.swift */ = {isa = PBXFileReference; fileEncoding = 4; lastKnownFileType = sourcecode.swift; path = "UIGestureRecognizer-Extensions.swift"; sourceTree = "<group>"; };
		A7C725961C85D36D005A016B /* UILabel+IBClear.swift */ = {isa = PBXFileReference; fileEncoding = 4; lastKnownFileType = sourcecode.swift; path = "UILabel+IBClear.swift"; sourceTree = "<group>"; };
		A7C725971C85D36D005A016B /* UILabel+LocalizedKey.swift */ = {isa = PBXFileReference; fileEncoding = 4; lastKnownFileType = sourcecode.swift; path = "UILabel+LocalizedKey.swift"; sourceTree = "<group>"; };
		A7C725981C85D36D005A016B /* UILabel+SimpleHTML.swift */ = {isa = PBXFileReference; fileEncoding = 4; lastKnownFileType = sourcecode.swift; path = "UILabel+SimpleHTML.swift"; sourceTree = "<group>"; };
		A7C725991C85D36D005A016B /* UIPress-Extensions.swift */ = {isa = PBXFileReference; fileEncoding = 4; lastKnownFileType = sourcecode.swift; path = "UIPress-Extensions.swift"; sourceTree = "<group>"; };
		A7C7959E1C873A870081977F /* Kickstarter_Framework.framework */ = {isa = PBXFileReference; explicitFileType = wrapper.framework; includeInIndex = 0; path = Kickstarter_Framework.framework; sourceTree = BUILT_PRODUCTS_DIR; };
		A7C795C71C873B800081977F /* Kickstarter-iOS.playground */ = {isa = PBXFileReference; lastKnownFileType = file.playground; path = "Kickstarter-iOS.playground"; sourceTree = "<group>"; };
		A7C795CD1C873BD50081977F /* Kickstarter_Framework.framework */ = {isa = PBXFileReference; explicitFileType = wrapper.framework; includeInIndex = 0; path = Kickstarter_Framework.framework; sourceTree = BUILT_PRODUCTS_DIR; };
		A7C7961F1C873CD90081977F /* Kickstarter-tvOS.playground */ = {isa = PBXFileReference; lastKnownFileType = file.playground; path = "Kickstarter-tvOS.playground"; sourceTree = "<group>"; };
		A7D1F8E41C84FB55000D41D5 /* KsApi.xcodeproj */ = {isa = PBXFileReference; lastKnownFileType = "wrapper.pb-project"; name = KsApi.xcodeproj; path = Frameworks/KsApi/KsApi.xcodeproj; sourceTree = "<group>"; };
		A7D1F9021C84FB5F000D41D5 /* Prelude.xcodeproj */ = {isa = PBXFileReference; lastKnownFileType = "wrapper.pb-project"; name = Prelude.xcodeproj; path = Frameworks/Prelude/Prelude.xcodeproj; sourceTree = "<group>"; };
		A7D1F9451C850B7C000D41D5 /* Kickstarter.app */ = {isa = PBXFileReference; explicitFileType = wrapper.application; includeInIndex = 0; path = Kickstarter.app; sourceTree = BUILT_PRODUCTS_DIR; };
		A7D1F9471C850B7C000D41D5 /* AppDelegate.swift */ = {isa = PBXFileReference; lastKnownFileType = sourcecode.swift; path = AppDelegate.swift; sourceTree = "<group>"; };
		A7D1F94E1C850B7C000D41D5 /* Base */ = {isa = PBXFileReference; lastKnownFileType = file.storyboard; name = Base; path = Base.lproj/Main.storyboard; sourceTree = "<group>"; };
		A7D1F9501C850B7C000D41D5 /* Assets.xcassets */ = {isa = PBXFileReference; lastKnownFileType = folder.assetcatalog; path = Assets.xcassets; sourceTree = "<group>"; };
		A7D1F9531C850B7C000D41D5 /* Base */ = {isa = PBXFileReference; lastKnownFileType = file.storyboard; name = Base; path = Base.lproj/LaunchScreen.storyboard; sourceTree = "<group>"; };
		A7D1F9551C850B7C000D41D5 /* Info.plist */ = {isa = PBXFileReference; lastKnownFileType = text.plist.xml; path = Info.plist; sourceTree = "<group>"; };
		A7D1F95A1C850B7C000D41D5 /* Kickstarter-iOSTests.xctest */ = {isa = PBXFileReference; explicitFileType = wrapper.cfbundle; includeInIndex = 0; path = "Kickstarter-iOSTests.xctest"; sourceTree = BUILT_PRODUCTS_DIR; };
		A7D1F96B1C850C34000D41D5 /* HomeViewModelTests.swift */ = {isa = PBXFileReference; fileEncoding = 4; lastKnownFileType = sourcecode.swift; path = HomeViewModelTests.swift; sourceTree = "<group>"; };
		A7D1F96C1C850C34000D41D5 /* Info.plist */ = {isa = PBXFileReference; fileEncoding = 4; lastKnownFileType = text.plist.xml; path = Info.plist; sourceTree = "<group>"; };
		A7D1F96D1C850C34000D41D5 /* kickstartertvTests.swift */ = {isa = PBXFileReference; fileEncoding = 4; lastKnownFileType = sourcecode.swift; path = kickstartertvTests.swift; sourceTree = "<group>"; };
		A7D1F9711C850C34000D41D5 /* PlaylistViewModelTests.swift */ = {isa = PBXFileReference; fileEncoding = 4; lastKnownFileType = sourcecode.swift; path = PlaylistViewModelTests.swift; sourceTree = "<group>"; };
		A7D1F9741C850C34000D41D5 /* MockAssetImageGenerators.swift */ = {isa = PBXFileReference; fileEncoding = 4; lastKnownFileType = sourcecode.swift; path = MockAssetImageGenerators.swift; sourceTree = "<group>"; };
		A7D1F9751C850C34000D41D5 /* MockBundle.swift */ = {isa = PBXFileReference; fileEncoding = 4; lastKnownFileType = sourcecode.swift; path = MockBundle.swift; sourceTree = "<group>"; };
		A7D1F9761C850C34000D41D5 /* TestObserver.swift */ = {isa = PBXFileReference; fileEncoding = 4; lastKnownFileType = sourcecode.swift; path = TestObserver.swift; sourceTree = "<group>"; };
		A7D1F9771C850C34000D41D5 /* XCTestCase+AppEnvironment.swift */ = {isa = PBXFileReference; fileEncoding = 4; lastKnownFileType = sourcecode.swift; path = "XCTestCase+AppEnvironment.swift"; sourceTree = "<group>"; };
		A7D1F9901C850CB2000D41D5 /* Info.plist */ = {isa = PBXFileReference; fileEncoding = 4; lastKnownFileType = text.plist.xml; path = Info.plist; sourceTree = "<group>"; };
		A7D1F9911C850CB2000D41D5 /* KickstarterTests.swift */ = {isa = PBXFileReference; fileEncoding = 4; lastKnownFileType = sourcecode.swift; path = KickstarterTests.swift; sourceTree = "<group>"; };
		A7D596CA1C5D75260047CB3E /* ProjectViewModelInputs.swift */ = {isa = PBXFileReference; fileEncoding = 4; lastKnownFileType = sourcecode.swift; path = ProjectViewModelInputs.swift; sourceTree = "<group>"; };
		A7D596D01C5D755F0047CB3E /* ProjectViewModelOutputs.swift */ = {isa = PBXFileReference; fileEncoding = 4; lastKnownFileType = sourcecode.swift; path = ProjectViewModelOutputs.swift; sourceTree = "<group>"; };
		A7D596D21C5D75B80047CB3E /* ProjectViewModelErrors.swift */ = {isa = PBXFileReference; fileEncoding = 4; lastKnownFileType = sourcecode.swift; path = ProjectViewModelErrors.swift; sourceTree = "<group>"; };
		A7DB15181C5E91E300AB6E5A /* PlaylistViewModelInputs.swift */ = {isa = PBXFileReference; fileEncoding = 4; lastKnownFileType = sourcecode.swift; path = PlaylistViewModelInputs.swift; sourceTree = "<group>"; };
		A7DB151A1C5E91F900AB6E5A /* PlaylistViewModelOutputs.swift */ = {isa = PBXFileReference; fileEncoding = 4; lastKnownFileType = sourcecode.swift; path = PlaylistViewModelOutputs.swift; sourceTree = "<group>"; };
		A7E06C791C5A6EB300EBDCC2 /* Kickstarter.app */ = {isa = PBXFileReference; explicitFileType = wrapper.application; includeInIndex = 0; path = Kickstarter.app; sourceTree = BUILT_PRODUCTS_DIR; };
		A7E06C7C1C5A6EB300EBDCC2 /* AppDelegate.swift */ = {isa = PBXFileReference; lastKnownFileType = sourcecode.swift; path = AppDelegate.swift; sourceTree = "<group>"; };
		A7E06C7E1C5A6EB300EBDCC2 /* ViewController.swift */ = {isa = PBXFileReference; lastKnownFileType = sourcecode.swift; path = ViewController.swift; sourceTree = "<group>"; };
		A7E06C811C5A6EB300EBDCC2 /* Base */ = {isa = PBXFileReference; lastKnownFileType = file.storyboard; name = Base; path = Base.lproj/Main.storyboard; sourceTree = "<group>"; };
		A7E06C831C5A6EB300EBDCC2 /* Assets.xcassets */ = {isa = PBXFileReference; lastKnownFileType = folder.assetcatalog; path = Assets.xcassets; sourceTree = "<group>"; };
		A7E06C8A1C5A6EB300EBDCC2 /* Kickstarter.xctest */ = {isa = PBXFileReference; explicitFileType = wrapper.cfbundle; includeInIndex = 0; path = Kickstarter.xctest; sourceTree = BUILT_PRODUCTS_DIR; };
		A7E06CA81C5BFB3800EBDCC2 /* DiscoveryProjectData.swift */ = {isa = PBXFileReference; fileEncoding = 4; lastKnownFileType = sourcecode.swift; path = DiscoveryProjectData.swift; sourceTree = "<group>"; };
		A7E06CA91C5BFB3800EBDCC2 /* HomePlaylistsDataSource.swift */ = {isa = PBXFileReference; fileEncoding = 4; lastKnownFileType = sourcecode.swift; path = HomePlaylistsDataSource.swift; sourceTree = "<group>"; };
		A7E06CAA1C5BFB3800EBDCC2 /* PlaylistTrayDataSource.swift */ = {isa = PBXFileReference; fileEncoding = 4; lastKnownFileType = sourcecode.swift; path = PlaylistTrayDataSource.swift; sourceTree = "<group>"; };
		A7E06CAB1C5BFB3800EBDCC2 /* ProjectsDataSource.swift */ = {isa = PBXFileReference; fileEncoding = 4; lastKnownFileType = sourcecode.swift; path = ProjectsDataSource.swift; sourceTree = "<group>"; };
		A7E06CAC1C5BFB3800EBDCC2 /* ProjectViewDataSource.swift */ = {isa = PBXFileReference; fileEncoding = 4; lastKnownFileType = sourcecode.swift; path = ProjectViewDataSource.swift; sourceTree = "<group>"; };
		A7E06CAD1C5BFB3800EBDCC2 /* SearchDataSource.swift */ = {isa = PBXFileReference; fileEncoding = 4; lastKnownFileType = sourcecode.swift; path = SearchDataSource.swift; sourceTree = "<group>"; };
		A7E06CAF1C5BFB3800EBDCC2 /* ionicons.ttf */ = {isa = PBXFileReference; lastKnownFileType = file; path = ionicons.ttf; sourceTree = "<group>"; };
		A7E06CB11C5BFB3800EBDCC2 /* Playlist.swift */ = {isa = PBXFileReference; fileEncoding = 4; lastKnownFileType = sourcecode.swift; path = Playlist.swift; sourceTree = "<group>"; };
		A7E06CB31C5BFB3800EBDCC2 /* Info.plist */ = {isa = PBXFileReference; fileEncoding = 4; lastKnownFileType = text.plist.xml; path = Info.plist; sourceTree = "<group>"; };
		A7E06CB51C5BFB3800EBDCC2 /* EmptyViewModel.swift */ = {isa = PBXFileReference; fileEncoding = 4; lastKnownFileType = sourcecode.swift; path = EmptyViewModel.swift; sourceTree = "<group>"; };
		A7E06CB61C5BFB3800EBDCC2 /* HomePlaylistViewModel.swift */ = {isa = PBXFileReference; fileEncoding = 4; lastKnownFileType = sourcecode.swift; path = HomePlaylistViewModel.swift; sourceTree = "<group>"; };
		A7E06CB71C5BFB3800EBDCC2 /* HomeViewModel.swift */ = {isa = PBXFileReference; fileEncoding = 4; lastKnownFileType = sourcecode.swift; path = HomeViewModel.swift; sourceTree = "<group>"; };
		A7E06CB81C5BFB3800EBDCC2 /* LoginViewModel.swift */ = {isa = PBXFileReference; fileEncoding = 4; lastKnownFileType = sourcecode.swift; path = LoginViewModel.swift; sourceTree = "<group>"; };
		A7E06CB91C5BFB3800EBDCC2 /* PlaylistExplorerViewModel.swift */ = {isa = PBXFileReference; fileEncoding = 4; lastKnownFileType = sourcecode.swift; path = PlaylistExplorerViewModel.swift; sourceTree = "<group>"; };
		A7E06CBA1C5BFB3800EBDCC2 /* PlaylistsMenuViewModel.swift */ = {isa = PBXFileReference; fileEncoding = 4; lastKnownFileType = sourcecode.swift; path = PlaylistsMenuViewModel.swift; sourceTree = "<group>"; };
		A7E06CBB1C5BFB3800EBDCC2 /* PlaylistTrayViewModel.swift */ = {isa = PBXFileReference; fileEncoding = 4; lastKnownFileType = sourcecode.swift; path = PlaylistTrayViewModel.swift; sourceTree = "<group>"; };
		A7E06CBC1C5BFB3800EBDCC2 /* PlaylistViewModel.swift */ = {isa = PBXFileReference; fileEncoding = 4; lastKnownFileType = sourcecode.swift; path = PlaylistViewModel.swift; sourceTree = "<group>"; };
		A7E06CBD1C5BFB3800EBDCC2 /* ProfileViewModel.swift */ = {isa = PBXFileReference; fileEncoding = 4; lastKnownFileType = sourcecode.swift; path = ProfileViewModel.swift; sourceTree = "<group>"; };
		A7E06CBE1C5BFB3800EBDCC2 /* ProjectPlayerViewModel.swift */ = {isa = PBXFileReference; fileEncoding = 4; lastKnownFileType = sourcecode.swift; path = ProjectPlayerViewModel.swift; sourceTree = "<group>"; };
		A7E06CBF1C5BFB3800EBDCC2 /* ProjectViewModel.swift */ = {isa = PBXFileReference; fileEncoding = 4; lastKnownFileType = sourcecode.swift; path = ProjectViewModel.swift; sourceTree = "<group>"; };
		A7E06CC01C5BFB3800EBDCC2 /* SearchViewModel.swift */ = {isa = PBXFileReference; fileEncoding = 4; lastKnownFileType = sourcecode.swift; path = SearchViewModel.swift; sourceTree = "<group>"; };
		A7E06CC31C5BFB3800EBDCC2 /* Base */ = {isa = PBXFileReference; lastKnownFileType = text.plist.strings; name = Base; path = Base.lproj/Localizable.strings; sourceTree = "<group>"; };
		A7E06CC41C5BFB3800EBDCC2 /* de */ = {isa = PBXFileReference; lastKnownFileType = text.plist.strings; name = de; path = de.lproj/Localizable.strings; sourceTree = "<group>"; };
		A7E06CC51C5BFB3800EBDCC2 /* es */ = {isa = PBXFileReference; lastKnownFileType = text.plist.strings; name = es; path = es.lproj/Localizable.strings; sourceTree = "<group>"; };
		A7E06CC61C5BFB3800EBDCC2 /* fr */ = {isa = PBXFileReference; lastKnownFileType = text.plist.strings; name = fr; path = fr.lproj/Localizable.strings; sourceTree = "<group>"; };
		A7E06CC91C5BFB3800EBDCC2 /* DiscoveryProjectCell.swift */ = {isa = PBXFileReference; fileEncoding = 4; lastKnownFileType = sourcecode.swift; path = DiscoveryProjectCell.swift; sourceTree = "<group>"; };
		A7E06CCA1C5BFB3800EBDCC2 /* DiscoveryProjectCell.xib */ = {isa = PBXFileReference; fileEncoding = 4; lastKnownFileType = file.xib; path = DiscoveryProjectCell.xib; sourceTree = "<group>"; };
		A7E06CCB1C5BFB3800EBDCC2 /* HomePlaylistCell.swift */ = {isa = PBXFileReference; fileEncoding = 4; lastKnownFileType = sourcecode.swift; path = HomePlaylistCell.swift; sourceTree = "<group>"; };
		A7E06CCC1C5BFB3800EBDCC2 /* HomePlaylistCell.xib */ = {isa = PBXFileReference; fileEncoding = 4; lastKnownFileType = file.xib; path = HomePlaylistCell.xib; sourceTree = "<group>"; };
		A7E06CCD1C5BFB3800EBDCC2 /* PlaylistTrayCell.swift */ = {isa = PBXFileReference; fileEncoding = 4; lastKnownFileType = sourcecode.swift; path = PlaylistTrayCell.swift; sourceTree = "<group>"; };
		A7E06CCE1C5BFB3800EBDCC2 /* PlaylistTrayCell.xib */ = {isa = PBXFileReference; fileEncoding = 4; lastKnownFileType = file.xib; path = PlaylistTrayCell.xib; sourceTree = "<group>"; };
		A7E06CCF1C5BFB3800EBDCC2 /* ProjectCell.swift */ = {isa = PBXFileReference; fileEncoding = 4; lastKnownFileType = sourcecode.swift; path = ProjectCell.swift; sourceTree = "<group>"; };
		A7E06CD01C5BFB3800EBDCC2 /* ProjectCell.xib */ = {isa = PBXFileReference; fileEncoding = 4; lastKnownFileType = file.xib; path = ProjectCell.xib; sourceTree = "<group>"; };
		A7E06CD11C5BFB3800EBDCC2 /* ProjectMoreInfoCell.swift */ = {isa = PBXFileReference; fileEncoding = 4; lastKnownFileType = sourcecode.swift; path = ProjectMoreInfoCell.swift; sourceTree = "<group>"; };
		A7E06CD21C5BFB3800EBDCC2 /* ProjectMoreInfoCell.xib */ = {isa = PBXFileReference; fileEncoding = 4; lastKnownFileType = file.xib; path = ProjectMoreInfoCell.xib; sourceTree = "<group>"; };
		A7E06CD31C5BFB3800EBDCC2 /* ProjectRecommendationsCell.swift */ = {isa = PBXFileReference; fileEncoding = 4; lastKnownFileType = sourcecode.swift; path = ProjectRecommendationsCell.swift; sourceTree = "<group>"; };
		A7E06CD41C5BFB3800EBDCC2 /* ProjectRecommendationsCell.xib */ = {isa = PBXFileReference; fileEncoding = 4; lastKnownFileType = file.xib; path = ProjectRecommendationsCell.xib; sourceTree = "<group>"; };
		A7E06CD51C5BFB3800EBDCC2 /* ProjectRewardCell.swift */ = {isa = PBXFileReference; fileEncoding = 4; lastKnownFileType = sourcecode.swift; path = ProjectRewardCell.swift; sourceTree = "<group>"; };
		A7E06CD61C5BFB3800EBDCC2 /* ProjectRewardCell.xib */ = {isa = PBXFileReference; fileEncoding = 4; lastKnownFileType = file.xib; path = ProjectRewardCell.xib; sourceTree = "<group>"; };
		A7E06CD71C5BFB3800EBDCC2 /* ProjectRewardsCollectionViewCell.swift */ = {isa = PBXFileReference; fileEncoding = 4; lastKnownFileType = sourcecode.swift; path = ProjectRewardsCollectionViewCell.swift; sourceTree = "<group>"; };
		A7E06CD81C5BFB3800EBDCC2 /* ProjectRewardsCollectionViewCell.xib */ = {isa = PBXFileReference; fileEncoding = 4; lastKnownFileType = file.xib; path = ProjectRewardsCollectionViewCell.xib; sourceTree = "<group>"; };
		A7E06CD91C5BFB3800EBDCC2 /* ProjectShelfCell.swift */ = {isa = PBXFileReference; fileEncoding = 4; lastKnownFileType = sourcecode.swift; path = ProjectShelfCell.swift; sourceTree = "<group>"; };
		A7E06CDA1C5BFB3800EBDCC2 /* ProjectShelfCell.xib */ = {isa = PBXFileReference; fileEncoding = 4; lastKnownFileType = file.xib; path = ProjectShelfCell.xib; sourceTree = "<group>"; };
		A7E06CDC1C5BFB3800EBDCC2 /* HomeViewController.swift */ = {isa = PBXFileReference; fileEncoding = 4; lastKnownFileType = sourcecode.swift; path = HomeViewController.swift; sourceTree = "<group>"; };
		A7E06CDD1C5BFB3800EBDCC2 /* HomeViewController.xib */ = {isa = PBXFileReference; fileEncoding = 4; lastKnownFileType = file.xib; path = HomeViewController.xib; sourceTree = "<group>"; };
		A7E06CDE1C5BFB3800EBDCC2 /* LoginViewController.swift */ = {isa = PBXFileReference; fileEncoding = 4; lastKnownFileType = sourcecode.swift; path = LoginViewController.swift; sourceTree = "<group>"; };
		A7E06CDF1C5BFB3800EBDCC2 /* LoginViewController.xib */ = {isa = PBXFileReference; fileEncoding = 4; lastKnownFileType = file.xib; path = LoginViewController.xib; sourceTree = "<group>"; };
		A7E06CE01C5BFB3800EBDCC2 /* PlaylistExplorerViewController.swift */ = {isa = PBXFileReference; fileEncoding = 4; lastKnownFileType = sourcecode.swift; path = PlaylistExplorerViewController.swift; sourceTree = "<group>"; };
		A7E06CE11C5BFB3800EBDCC2 /* PlaylistExplorerViewController.xib */ = {isa = PBXFileReference; fileEncoding = 4; lastKnownFileType = file.xib; path = PlaylistExplorerViewController.xib; sourceTree = "<group>"; };
		A7E06CE21C5BFB3800EBDCC2 /* PlaylistTrayViewController.swift */ = {isa = PBXFileReference; fileEncoding = 4; lastKnownFileType = sourcecode.swift; path = PlaylistTrayViewController.swift; sourceTree = "<group>"; };
		A7E06CE31C5BFB3800EBDCC2 /* PlaylistTrayViewController.xib */ = {isa = PBXFileReference; fileEncoding = 4; lastKnownFileType = file.xib; path = PlaylistTrayViewController.xib; sourceTree = "<group>"; };
		A7E06CE41C5BFB3800EBDCC2 /* PlaylistViewController.swift */ = {isa = PBXFileReference; fileEncoding = 4; lastKnownFileType = sourcecode.swift; path = PlaylistViewController.swift; sourceTree = "<group>"; };
		A7E06CE51C5BFB3800EBDCC2 /* PlaylistViewController.xib */ = {isa = PBXFileReference; fileEncoding = 4; lastKnownFileType = file.xib; path = PlaylistViewController.xib; sourceTree = "<group>"; };
		A7E06CE61C5BFB3800EBDCC2 /* ProfileViewController.swift */ = {isa = PBXFileReference; fileEncoding = 4; lastKnownFileType = sourcecode.swift; path = ProfileViewController.swift; sourceTree = "<group>"; };
		A7E06CE71C5BFB3800EBDCC2 /* ProfileViewController.xib */ = {isa = PBXFileReference; fileEncoding = 4; lastKnownFileType = file.xib; path = ProfileViewController.xib; sourceTree = "<group>"; };
		A7E06CE81C5BFB3800EBDCC2 /* ProjectPlayerViewController.swift */ = {isa = PBXFileReference; fileEncoding = 4; lastKnownFileType = sourcecode.swift; path = ProjectPlayerViewController.swift; sourceTree = "<group>"; };
		A7E06CE91C5BFB3800EBDCC2 /* ProjectViewController.swift */ = {isa = PBXFileReference; fileEncoding = 4; lastKnownFileType = sourcecode.swift; path = ProjectViewController.swift; sourceTree = "<group>"; };
		A7E06CEA1C5BFB3800EBDCC2 /* ProjectViewController.xib */ = {isa = PBXFileReference; fileEncoding = 4; lastKnownFileType = file.xib; path = ProjectViewController.xib; sourceTree = "<group>"; };
		A7E06CEB1C5BFB3800EBDCC2 /* SearchViewController.swift */ = {isa = PBXFileReference; fileEncoding = 4; lastKnownFileType = sourcecode.swift; path = SearchViewController.swift; sourceTree = "<group>"; };
		A7E06CEC1C5BFB3800EBDCC2 /* SearchViewController.xib */ = {isa = PBXFileReference; fileEncoding = 4; lastKnownFileType = file.xib; path = SearchViewController.xib; sourceTree = "<group>"; };
		A7E06CED1C5BFB3800EBDCC2 /* FocusGuideView.swift */ = {isa = PBXFileReference; fileEncoding = 4; lastKnownFileType = sourcecode.swift; path = FocusGuideView.swift; sourceTree = "<group>"; };
		A7E06CEE1C5BFB3800EBDCC2 /* PlaylistExplorerTransitionAnimator.swift */ = {isa = PBXFileReference; fileEncoding = 4; lastKnownFileType = sourcecode.swift; path = PlaylistExplorerTransitionAnimator.swift; sourceTree = "<group>"; };
		A7E06CEF1C5BFB3800EBDCC2 /* ProjectTrayTransitionAnimator.swift */ = {isa = PBXFileReference; fileEncoding = 4; lastKnownFileType = sourcecode.swift; path = ProjectTrayTransitionAnimator.swift; sourceTree = "<group>"; };
		A7E06CF01C5BFB3800EBDCC2 /* ProjectVideoTransitionAnimator.swift */ = {isa = PBXFileReference; fileEncoding = 4; lastKnownFileType = sourcecode.swift; path = ProjectVideoTransitionAnimator.swift; sourceTree = "<group>"; };
		A7E0704D1C5D3CF000EBDCC2 /* categories.json */ = {isa = PBXFileReference; fileEncoding = 4; lastKnownFileType = text.json; path = categories.json; sourceTree = "<group>"; };
		A7E0704E1C5D3CF000EBDCC2 /* discover.json */ = {isa = PBXFileReference; fileEncoding = 4; lastKnownFileType = text.json; path = discover.json; sourceTree = "<group>"; };
		A7E0704F1C5D3CF000EBDCC2 /* project.json */ = {isa = PBXFileReference; fileEncoding = 4; lastKnownFileType = text.json; path = project.json; sourceTree = "<group>"; };
		A7E315B21C88A8A2000DD85A /* DiscoveryViewModel.swift */ = {isa = PBXFileReference; fileEncoding = 4; lastKnownFileType = sourcecode.swift; path = DiscoveryViewModel.swift; sourceTree = "<group>"; };
		A7E315C41C88AAA8000DD85A /* DiscoveryProjectsDataSource.swift */ = {isa = PBXFileReference; fileEncoding = 4; lastKnownFileType = sourcecode.swift; path = DiscoveryProjectsDataSource.swift; sourceTree = "<group>"; };
		A7E315C71C88ABAC000DD85A /* DiscoveryProjectViewModel.swift */ = {isa = PBXFileReference; fileEncoding = 4; lastKnownFileType = sourcecode.swift; path = DiscoveryProjectViewModel.swift; sourceTree = "<group>"; };
		A7E315CA1C88AC91000DD85A /* DiscoveryProjectCell.swift */ = {isa = PBXFileReference; fileEncoding = 4; lastKnownFileType = sourcecode.swift; path = DiscoveryProjectCell.swift; sourceTree = "<group>"; };
		A7F761741C85FA40005405ED /* ActivitiesViewController.swift */ = {isa = PBXFileReference; fileEncoding = 4; lastKnownFileType = sourcecode.swift; path = ActivitiesViewController.swift; sourceTree = "<group>"; };
		A7F761761C85FACB005405ED /* LoginToutViewController.swift */ = {isa = PBXFileReference; fileEncoding = 4; lastKnownFileType = sourcecode.swift; path = LoginToutViewController.swift; sourceTree = "<group>"; };
		A7FC8C051C8F1DEA00C3B49B /* CircleAvatarImageView.swift */ = {isa = PBXFileReference; fileEncoding = 4; lastKnownFileType = sourcecode.swift; path = CircleAvatarImageView.swift; sourceTree = "<group>"; };
		A7FC8C091C8F2CF600C3B49B /* Base */ = {isa = PBXFileReference; lastKnownFileType = file.storyboard; name = Base; path = Base.lproj/Activity.storyboard; sourceTree = "<group>"; };
		A7FC8C0D1C8F2D6300C3B49B /* Base */ = {isa = PBXFileReference; lastKnownFileType = file.storyboard; name = Base; path = Base.lproj/Discovery.storyboard; sourceTree = "<group>"; };
		A7FC8C271C8F2DCF00C3B49B /* Base */ = {isa = PBXFileReference; lastKnownFileType = file.storyboard; name = Base; path = Base.lproj/Project.storyboard; sourceTree = "<group>"; };
		A7FC8C4D1C8F43E400C3B49B /* ProjectRewardViewModel.swift */ = {isa = PBXFileReference; fileEncoding = 4; lastKnownFileType = sourcecode.swift; path = ProjectRewardViewModel.swift; sourceTree = "<group>"; };
		A7FC8C501C8F442D00C3B49B /* ProjectRewardCell.swift */ = {isa = PBXFileReference; fileEncoding = 4; lastKnownFileType = sourcecode.swift; path = ProjectRewardCell.swift; sourceTree = "<group>"; };
		A7FC8C531C8F447D00C3B49B /* ProjectSubpagesViewModel.swift */ = {isa = PBXFileReference; fileEncoding = 4; lastKnownFileType = sourcecode.swift; path = ProjectSubpagesViewModel.swift; sourceTree = "<group>"; };
		A7FC8C561C8F449500C3B49B /* ProjectSubpagesCell.swift */ = {isa = PBXFileReference; fileEncoding = 4; lastKnownFileType = sourcecode.swift; path = ProjectSubpagesCell.swift; sourceTree = "<group>"; };
/* End PBXFileReference section */

/* Begin PBXFrameworksBuildPhase section */
		A75511381C8642B3005355CF /* Frameworks */ = {
			isa = PBXFrameworksBuildPhase;
			buildActionMask = 2147483647;
			files = (
				A75511E41C864CEA005355CF /* KsApi.framework in Frameworks */,
				A7B6942C1C87A05200C49A4F /* HockeySDK.framework in Frameworks */,
				A755117C1C8642E7005355CF /* Prelude.framework in Frameworks */,
				A7A542551C8E461E00273B58 /* ReactiveExtensions.framework in Frameworks */,
			);
			runOnlyForDeploymentPostprocessing = 0;
		};
		A75511421C8642B3005355CF /* Frameworks */ = {
			isa = PBXFrameworksBuildPhase;
			buildActionMask = 2147483647;
			files = (
				A7B694761C87F19D00C49A4F /* Prelude.framework in Frameworks */,
				A7B694371C87A08500C49A4F /* HockeySDK.framework in Frameworks */,
				A75511461C8642B3005355CF /* Library.framework in Frameworks */,
			);
			runOnlyForDeploymentPostprocessing = 0;
		};
		A75511CC1C8647D9005355CF /* Frameworks */ = {
			isa = PBXFrameworksBuildPhase;
			buildActionMask = 2147483647;
			files = (
				80FE733A1C88F3D400BE0137 /* HockeySDK.framework in Frameworks */,
				A75511E51C864CF0005355CF /* KsApi.framework in Frameworks */,
				A75511DF1C8648D7005355CF /* Prelude.framework in Frameworks */,
				A7A542581C8E463400273B58 /* ReactiveExtensions.framework in Frameworks */,
			);
			runOnlyForDeploymentPostprocessing = 0;
		};
		A75511F81C865321005355CF /* Frameworks */ = {
			isa = PBXFrameworksBuildPhase;
			buildActionMask = 2147483647;
			files = (
				A7B694811C87F52900C49A4F /* Library.framework in Frameworks */,
				A7B6947C1C87F22400C49A4F /* Prelude.framework in Frameworks */,
				A7B694361C87A07B00C49A4F /* HockeySDK.framework in Frameworks */,
			);
			runOnlyForDeploymentPostprocessing = 0;
		};
		A7C7959A1C873A870081977F /* Frameworks */ = {
			isa = PBXFrameworksBuildPhase;
			buildActionMask = 2147483647;
			files = (
				A76127C21C93104700EDCCB9 /* Prelude.framework in Frameworks */,
				A76127C11C93104300EDCCB9 /* AlamofireImage.framework in Frameworks */,
				A76127C01C93100C00EDCCB9 /* Library.framework in Frameworks */,
			);
			runOnlyForDeploymentPostprocessing = 0;
		};
		A7C795C91C873BD50081977F /* Frameworks */ = {
			isa = PBXFrameworksBuildPhase;
			buildActionMask = 2147483647;
			files = (
				80FE733C1C88F4CA00BE0137 /* AlamofireImage.framework in Frameworks */,
				A7C796201C873D9F0081977F /* Library.framework in Frameworks */,
				A7C796211C873D9F0081977F /* KsApi.framework in Frameworks */,
				A7C796231C873D9F0081977F /* Prelude.framework in Frameworks */,
				A7B694391C87A08B00C49A4F /* HockeySDK.framework in Frameworks */,
			);
			runOnlyForDeploymentPostprocessing = 0;
		};
		A7D1F9421C850B7C000D41D5 /* Frameworks */ = {
			isa = PBXFrameworksBuildPhase;
			buildActionMask = 2147483647;
			files = (
				807572781C88DE1900E7DA8A /* Alamofire.framework in Frameworks */,
				8075727C1C88DE1900E7DA8A /* AlamofireImage.framework in Frameworks */,
				807572801C88DE1A00E7DA8A /* Argo.framework in Frameworks */,
				807572841C88DE1A00E7DA8A /* Curry.framework in Frameworks */,
				A7B6942B1C87A05100C49A4F /* HockeySDK.framework in Frameworks */,
				A7D1F99C1C850D62000D41D5 /* KsApi.framework in Frameworks */,
				A7B693E61C8772A100C49A4F /* Library.framework in Frameworks */,
				80FE72F71C88F24500BE0137 /* Models.framework in Frameworks */,
				A7D1F99E1C850D62000D41D5 /* Prelude.framework in Frameworks */,
				807572881C88DE1B00E7DA8A /* ReactiveCocoa.framework in Frameworks */,
				8075728C1C88DE1C00E7DA8A /* ReactiveExtensions.framework in Frameworks */,
				80FE73321C88F31F00BE0137 /* Result.framework in Frameworks */,
			);
			runOnlyForDeploymentPostprocessing = 0;
		};
		A7D1F9571C850B7C000D41D5 /* Frameworks */ = {
			isa = PBXFrameworksBuildPhase;
			buildActionMask = 2147483647;
			files = (
				A7B694121C87942C00C49A4F /* Library.framework in Frameworks */,
			);
			runOnlyForDeploymentPostprocessing = 0;
		};
		A7E06C761C5A6EB300EBDCC2 /* Frameworks */ = {
			isa = PBXFrameworksBuildPhase;
			buildActionMask = 2147483647;
			files = (
				80FE72FB1C88F29E00BE0137 /* Alamofire.framework in Frameworks */,
				80FE72FF1C88F29E00BE0137 /* AlamofireImage.framework in Frameworks */,
				80FE73031C88F29E00BE0137 /* Argo.framework in Frameworks */,
				80FE73071C88F29E00BE0137 /* Curry.framework in Frameworks */,
				A7B694331C87A07700C49A4F /* HockeySDK.framework in Frameworks */,
				A7D1F9281C84FB7D000D41D5 /* KsApi.framework in Frameworks */,
				A7B694791C87F1F100C49A4F /* Library.framework in Frameworks */,
				80FE730B1C88F29E00BE0137 /* Models.framework in Frameworks */,
				A7D1F92A1C84FB7D000D41D5 /* Prelude.framework in Frameworks */,
				80FE730F1C88F29E00BE0137 /* ReactiveCocoa.framework in Frameworks */,
				80FE73131C88F29E00BE0137 /* ReactiveExtensions.framework in Frameworks */,
				80FE73361C88F34600BE0137 /* Result.framework in Frameworks */,
			);
			runOnlyForDeploymentPostprocessing = 0;
		};
		A7E06C871C5A6EB300EBDCC2 /* Frameworks */ = {
			isa = PBXFrameworksBuildPhase;
			buildActionMask = 2147483647;
			files = (
				A7B694211C879F4000C49A4F /* Library.framework in Frameworks */,
				A7B694341C87A07800C49A4F /* HockeySDK.framework in Frameworks */,
			);
			runOnlyForDeploymentPostprocessing = 0;
		};
/* End PBXFrameworksBuildPhase section */

/* Begin PBXGroup section */
		802800561C88F62500141235 /* Configs */ = {
			isa = PBXGroup;
			children = (
				802800571C88F64D00141235 /* Base.xcconfig */,
			);
			name = Configs;
			sourceTree = "<group>";
		};
		807571EE1C88B8E200E7DA8A /* Products */ = {
			isa = PBXGroup;
			children = (
				807571F91C88B8E200E7DA8A /* AlamofireImage.framework */,
				807571FB1C88B8E200E7DA8A /* AlamofireImage iOS Tests.xctest */,
				807571FD1C88B8E200E7DA8A /* AlamofireImage.framework */,
				807571FF1C88B8E200E7DA8A /* AlamofireImage OSX Tests.xctest */,
				807572011C88B8E200E7DA8A /* AlamofireImage.framework */,
				807572031C88B8E200E7DA8A /* AlamofireImage tvOS Tests.xctest */,
				807572051C88B8E200E7DA8A /* AlamofireImage.framework */,
			);
			name = Products;
			sourceTree = "<group>";
		};
		807572071C88DD7900E7DA8A /* Products */ = {
			isa = PBXGroup;
			children = (
				807572111C88DD7900E7DA8A /* Alamofire.framework */,
				807572131C88DD7900E7DA8A /* Alamofire iOS Tests.xctest */,
				807572151C88DD7900E7DA8A /* Alamofire.framework */,
				807572171C88DD7900E7DA8A /* Alamofire OSX Tests.xctest */,
				807572191C88DD7900E7DA8A /* Alamofire.framework */,
				8075721B1C88DD7900E7DA8A /* Alamofire tvOS Tests.xctest */,
				8075721D1C88DD7900E7DA8A /* Alamofire.framework */,
			);
			name = Products;
			sourceTree = "<group>";
		};
		8075721F1C88DD8100E7DA8A /* Products */ = {
			isa = PBXGroup;
			children = (
				807572261C88DD8100E7DA8A /* Models.framework */,
				807572281C88DD8100E7DA8A /* Models-iOSTests.xctest */,
				8075722A1C88DD8100E7DA8A /* Models.framework */,
				8075722C1C88DD8100E7DA8A /* Models-tvOSTests.xctest */,
			);
			name = Products;
			sourceTree = "<group>";
		};
		8075722E1C88DD8A00E7DA8A /* Products */ = {
			isa = PBXGroup;
			children = (
				807572351C88DD8B00E7DA8A /* ReactiveExtensions.framework */,
				807572371C88DD8B00E7DA8A /* ReactiveExtensions-iOSTests.xctest */,
				807572391C88DD8B00E7DA8A /* ReactiveExtensions.framework */,
				8075723B1C88DD8B00E7DA8A /* ReactiveExtensions-tvOSTests.xctest */,
			);
			name = Products;
			sourceTree = "<group>";
		};
		8075723D1C88DDB300E7DA8A /* Products */ = {
			isa = PBXGroup;
			children = (
				807572471C88DDB300E7DA8A /* Argo.framework */,
				807572491C88DDB300E7DA8A /* ArgoTests.xctest */,
				8075724B1C88DDB300E7DA8A /* Argo.framework */,
				8075724D1C88DDB300E7DA8A /* Argo-MacTests.xctest */,
				8075724F1C88DDB300E7DA8A /* Argo.framework */,
				807572511C88DDB300E7DA8A /* Argo.framework */,
				807572531C88DDB300E7DA8A /* Argo-tvOSTests.xctest */,
			);
			name = Products;
			sourceTree = "<group>";
		};
		807572551C88DDCC00E7DA8A /* Products */ = {
			isa = PBXGroup;
			children = (
				8075725C1C88DDCC00E7DA8A /* Curry.framework */,
				8075725E1C88DDCC00E7DA8A /* Curry.framework */,
				807572601C88DDCC00E7DA8A /* Curry.framework */,
				807572621C88DDCC00E7DA8A /* Curry.framework */,
			);
			name = Products;
			sourceTree = "<group>";
		};
		807572641C88DDDF00E7DA8A /* Products */ = {
			isa = PBXGroup;
			children = (
				8075726D1C88DDE000E7DA8A /* ReactiveCocoa.framework */,
				8075726F1C88DDE000E7DA8A /* ReactiveCocoaTests.xctest */,
				807572711C88DDE000E7DA8A /* ReactiveCocoa.framework */,
				807572731C88DDE000E7DA8A /* ReactiveCocoaTests.xctest */,
				807572751C88DDE000E7DA8A /* ReactiveCocoa.framework */,
				807572771C88DDE000E7DA8A /* ReactiveCocoa.framework */,
			);
			name = Products;
			sourceTree = "<group>";
		};
		80FE73181C88F30700BE0137 /* Products */ = {
			isa = PBXGroup;
			children = (
				80FE73231C88F30700BE0137 /* Result.framework */,
				80FE73251C88F30700BE0137 /* Result-MacTests.xctest */,
				80FE73271C88F30700BE0137 /* Result.framework */,
				80FE73291C88F30700BE0137 /* Result-iOSTests.xctest */,
				80FE732B1C88F30700BE0137 /* Result.framework */,
				80FE732D1C88F30700BE0137 /* Result-tvOSTests.xctest */,
				80FE732F1C88F30700BE0137 /* Result.framework */,
				80FE73311C88F30700BE0137 /* Result-watchOSTests.xctest */,
			);
			name = Products;
			sourceTree = "<group>";
		};
		A721538E1C5D62C700127699 /* errors */ = {
			isa = PBXGroup;
			children = (
				A7D596D21C5D75B80047CB3E /* ProjectViewModelErrors.swift */,
			);
			path = errors;
			sourceTree = "<group>";
		};
		A721538F1C5D62C700127699 /* inputs */ = {
			isa = PBXGroup;
			children = (
				A72153911C5D62E800127699 /* HomeViewModelInputs.swift */,
				A7D596CA1C5D75260047CB3E /* ProjectViewModelInputs.swift */,
				A7DB15181C5E91E300AB6E5A /* PlaylistViewModelInputs.swift */,
			);
			path = inputs;
			sourceTree = "<group>";
		};
		A72153901C5D62C700127699 /* outputs */ = {
			isa = PBXGroup;
			children = (
				A72153931C5D630300127699 /* HomeViewModelOutputs.swift */,
				A7D596D01C5D755F0047CB3E /* ProjectViewModelOutputs.swift */,
				A7DB151A1C5E91F900AB6E5A /* PlaylistViewModelOutputs.swift */,
			);
			path = outputs;
			sourceTree = "<group>";
		};
		A721DF3D1C8CF4F6000CB97C /* Koala */ = {
			isa = PBXGroup;
			children = (
				A721DF671C8CFAEB000CB97C /* Koala.swift */,
				A721DF641C8CF5A3000CB97C /* KoalaTrackingClient.swift */,
				A721DF6A1C8CFAF6000CB97C /* MockTrackingClient.swift */,
				A721DF611C8CF503000CB97C /* TrackingClientType.swift */,
			);
			path = Koala;
			sourceTree = "<group>";
		};
		A7424F0D1C84F40E00FDC1E4 /* Embedded */ = {
			isa = PBXGroup;
			children = (
				A7424F421C84F43300FDC1E4 /* iOS */,
				A7424F411C84F41600FDC1E4 /* tvOS */,
			);
			name = Embedded;
			sourceTree = "<group>";
		};
		A7424F411C84F41600FDC1E4 /* tvOS */ = {
			isa = PBXGroup;
			children = (
				A7B6942F1C87A07100C49A4F /* HockeySDK.embeddedframework */,
			);
			name = tvOS;
			sourceTree = "<group>";
		};
		A7424F421C84F43300FDC1E4 /* iOS */ = {
			isa = PBXGroup;
			children = (
				A7B694261C87A04C00C49A4F /* HockeySDK.embeddedframework */,
			);
			name = iOS;
			sourceTree = "<group>";
		};
		A751A51A1C85EAD8009C5DEA /* ViewModels */ = {
			isa = PBXGroup;
			children = (
				A75AB1E01C8A8255002FC3E6 /* ActivitiesViewModel.swift */,
				A77518FF1C8C97510022F175 /* ActivityFriendBackingViewModel.swift */,
				A762F0171C8CC672005581A4 /* ActivityFriendFollowViewModel.swift */,
				A762F01E1C8CD2C0005581A4 /* ActivityStateChangeViewModel.swift */,
				A77518FC1C8C8ADA0022F175 /* ActivityUpdateViewModel.swift */,
				A75CBDE61C8A26F800758C55 /* AppDelegateViewModel.swift */,
				A7E315C71C88ABAC000DD85A /* DiscoveryProjectViewModel.swift */,
				A7E315B21C88A8A2000DD85A /* DiscoveryViewModel.swift */,
				A73171BE1C8EA27400AC07C5 /* ProjectMainViewModel.swift */,
				A7FC8C4D1C8F43E400C3B49B /* ProjectRewardViewModel.swift */,
				A7FC8C531C8F447D00C3B49B /* ProjectSubpagesViewModel.swift */,
				A7285CC01C8E8DDB00D83297 /* ProjectViewModel.swift */,
			);
			path = ViewModels;
			sourceTree = "<group>";
		};
		A751A51B1C85EAD8009C5DEA /* Views */ = {
			isa = PBXGroup;
			children = (
				A751A51C1C85EAD8009C5DEA /* Cells */,
				A751A51D1C85EAD8009C5DEA /* Controllers */,
			);
			path = Views;
			sourceTree = "<group>";
		};
		A751A51C1C85EAD8009C5DEA /* Cells */ = {
			isa = PBXGroup;
			children = (
				A75AB2241C8B407F002FC3E6 /* ActivityFriendBackingCell.swift */,
				A762EFF11C8CC663005581A4 /* ActivityFriendFollowCell.swift */,
				A762F01B1C8CD2B3005581A4 /* ActivityStateChangeCell.swift */,
				A75AB2211C8A85D1002FC3E6 /* ActivityUpdateCell.swift */,
				A7E315CA1C88AC91000DD85A /* DiscoveryProjectCell.swift */,
				A7285CC31C8E915B00D83297 /* ProjectMainCell.swift */,
				A7FC8C501C8F442D00C3B49B /* ProjectRewardCell.swift */,
				A7FC8C561C8F449500C3B49B /* ProjectSubpagesCell.swift */,
			);
			path = Cells;
			sourceTree = "<group>";
		};
		A751A51D1C85EAD8009C5DEA /* Controllers */ = {
			isa = PBXGroup;
			children = (
				A7F761741C85FA40005405ED /* ActivitiesViewController.swift */,
				A751A51E1C85EC0B009C5DEA /* DiscoveryViewController.swift */,
				A7F761761C85FACB005405ED /* LoginToutViewController.swift */,
				A7285C9A1C8E8DCF00D83297 /* ProjectViewController.swift */,
			);
			path = Controllers;
			sourceTree = "<group>";
		};
		A75511881C8645A0005355CF /* Tests */ = {
			isa = PBXGroup;
			children = (
				A75511891C8645A0005355CF /* AppEnvironmentTests.swift */,
<<<<<<< HEAD
				01EFBCB21C920A7E0094EEC2 /* BorderButtonTests.swift */,
=======
				A77519211C8CB0360022F175 /* CircleAvatarImageViewTests.swift */,
>>>>>>> b3a3e613
				A755118A1C8645A0005355CF /* EnvironmentTests.swift */,
				A755118B1C8645A0005355CF /* FormatTests.swift */,
				A755118C1C8645A0005355CF /* LanguageTests.swift */,
				A755118D1C8645A0005355CF /* LaunchedCountriesTests.swift */,
				A755118E1C8645A0005355CF /* LocalizedStringTests.swift */,
				A755118F1C8645A0005355CF /* String+SimpleHTMLTests.swift */,
				01EFBCAE1C92036E0094EEC2 /* StyledLabelTests.swift */,
				01EFBCB51C921EA20094EEC2 /* StylesTests.swift */,
				A75511901C8645A0005355CF /* UIButton+LocalizedKeyTests.swift */,
<<<<<<< HEAD
				01EFBC881C91FB770094EEC2 /* UIColorTests.swift */,
				A77519211C8CB0360022F175 /* UIImageView+IBCircleAvatarTests.swift */,
=======
>>>>>>> b3a3e613
				A75511911C8645A0005355CF /* UILabel+IBClearTests.swift */,
				A75511921C8645A0005355CF /* UILabel+LocalizedKeyTests.swift */,
				A75511931C8645A0005355CF /* UILabel+SimpleHTMLTests.swift */,
				A755119F1C86460B005355CF /* TestHelpers */,
			);
			path = Tests;
			sourceTree = "<group>";
		};
		A755119F1C86460B005355CF /* TestHelpers */ = {
			isa = PBXGroup;
			children = (
				A761275D1C93052400EDCCB9 /* CGColorRef.swift */,
				A75511A11C86460B005355CF /* MockBundle.swift */,
				A75511A21C86460B005355CF /* TestObserver.swift */,
				A75511A31C86460B005355CF /* XCTestCase+AppEnvironment.swift */,
			);
			path = TestHelpers;
			sourceTree = "<group>";
		};
		A775190E1C8CADC80022F175 /* ViewModels */ = {
			isa = PBXGroup;
			children = (
				A775190F1C8CADC80022F175 /* AppDelegateViewModelTests.swift */,
				A77519131C8CADFE0022F175 /* ActivitiesViewModelTests.swift */,
			);
			path = ViewModels;
			sourceTree = "<group>";
		};
		A7B693F31C8778A900C49A4F /* Configs */ = {
			isa = PBXGroup;
			children = (
				A7B693F41C8778A900C49A4F /* hockeyapp.config */,
				A721DF7F1C8D1F3C000CB97C /* koala-endpoint.config */,
			);
			path = Configs;
			sourceTree = "<group>";
		};
		A7B694261C87A04C00C49A4F /* HockeySDK.embeddedframework */ = {
			isa = PBXGroup;
			children = (
				A7B694271C87A04C00C49A4F /* HockeySDK.framework */,
				A7B694281C87A04C00C49A4F /* Resources */,
			);
			name = HockeySDK.embeddedframework;
			path = Frameworks/HockeySDK/iOS/HockeySDK.embeddedframework;
			sourceTree = "<group>";
		};
		A7B694281C87A04C00C49A4F /* Resources */ = {
			isa = PBXGroup;
			children = (
				A7B694291C87A04C00C49A4F /* HockeySDKResources.bundle */,
			);
			path = Resources;
			sourceTree = "<group>";
		};
		A7B6942F1C87A07100C49A4F /* HockeySDK.embeddedframework */ = {
			isa = PBXGroup;
			children = (
				A7B694301C87A07100C49A4F /* HockeySDK.framework */,
				A7B694311C87A07100C49A4F /* Resources */,
			);
			name = HockeySDK.embeddedframework;
			path = Frameworks/HockeySDK/tvOS/HockeySDK.embeddedframework;
			sourceTree = "<group>";
		};
		A7B694311C87A07100C49A4F /* Resources */ = {
			isa = PBXGroup;
			children = (
				A7B694321C87A07100C49A4F /* HockeySDKResources.bundle */,
			);
			path = Resources;
			sourceTree = "<group>";
		};
		A7C725771C85D36D005A016B /* Library */ = {
			isa = PBXGroup;
			children = (
				A7C725781C85D36D005A016B /* AppEnvironment.swift */,
				A7C725791C85D36D005A016B /* AssetImageGeneratorType.swift */,
				A7C7257A1C85D36D005A016B /* AVPlayerView.swift */,
<<<<<<< HEAD
				0151AEB91C8F811C0067F1BE /* BorderButton.swift */,
=======
				A7FC8C051C8F1DEA00C3B49B /* CircleAvatarImageView.swift */,
>>>>>>> b3a3e613
				A7C7257F1C85D36D005A016B /* Environment.swift */,
				A7C725801C85D36D005A016B /* Format.swift */,
				A7C725811C85D36D005A016B /* GradientView.swift */,
				A7B693FE1C8789C100C49A4F /* HockeyManagerType.swift */,
				A7C725821C85D36D005A016B /* Language.swift */,
				A7C725831C85D36D005A016B /* LaunchedCountries.swift */,
				A7C725841C85D36D005A016B /* LocalizedString.swift */,
				A7C725911C85D36D005A016B /* NSBundleType.swift */,
				A7C725921C85D36D005A016B /* String+SimpleHTML.swift */,
				A7C725931C85D36D005A016B /* Strings.swift */,
				0151AEB01C8F6FD80067F1BE /* StyledLabel.swift */,
				0151AEAD1C8F61870067F1BE /* Styles.swift */,
				A7C725941C85D36D005A016B /* UIButton+LocalizedKey.swift */,
				0151AE871C8F60370067F1BE /* UIColor.swift */,
				A7C725951C85D36D005A016B /* UIGestureRecognizer-Extensions.swift */,
				A7C725961C85D36D005A016B /* UILabel+IBClear.swift */,
				A7C725971C85D36D005A016B /* UILabel+LocalizedKey.swift */,
				A7C725981C85D36D005A016B /* UILabel+SimpleHTML.swift */,
				A7C725991C85D36D005A016B /* UIPress-Extensions.swift */,
				A7C7257B1C85D36D005A016B /* CurrentUser */,
				A721DF3D1C8CF4F6000CB97C /* Koala */,
				A7C725851C85D36D005A016B /* MVVM */,
				A75511881C8645A0005355CF /* Tests */,
			);
			path = Library;
			sourceTree = "<group>";
		};
		A7C7257B1C85D36D005A016B /* CurrentUser */ = {
			isa = PBXGroup;
			children = (
				A7C7257C1C85D36D005A016B /* CurrentUser.swift */,
				A7C7257D1C85D36D005A016B /* KeyValueStoreType.swift */,
				A7C7257E1C85D36D005A016B /* MultiKeyValueStore.swift */,
			);
			path = CurrentUser;
			sourceTree = "<group>";
		};
		A7C725851C85D36D005A016B /* MVVM */ = {
			isa = PBXGroup;
			children = (
				A7C725861C85D36D005A016B /* MVVMCollectionViewController.swift */,
				A7C725871C85D36D005A016B /* MVVMDataSource.swift */,
				A7C725881C85D36D005A016B /* MVVMViewController.swift */,
				A7C725891C85D36D005A016B /* SimpleDataSource.swift */,
				A7C7258A1C85D36D005A016B /* SimpleViewModel.swift */,
				A7C7258B1C85D36D005A016B /* UICollectionView-Extensions.swift */,
				A7C7258C1C85D36D005A016B /* UICollectionViewCell-Extensions.swift */,
				A7C7258D1C85D36D005A016B /* UITableView-Extensions.swift */,
				A7C7258E1C85D36D005A016B /* UIView-DefaultReusableId.swift */,
				A7C7258F1C85D36D005A016B /* UIViewController-DefaultNib.swift */,
				A7C725901C85D36D005A016B /* ViewModel.swift */,
			);
			path = MVVM;
			sourceTree = "<group>";
		};
		A7D1F8E51C84FB55000D41D5 /* Products */ = {
			isa = PBXGroup;
			children = (
				A7D1F8EC1C84FB55000D41D5 /* KsApi.framework */,
				A7D1F8EE1C84FB55000D41D5 /* KsApi-iOSTests.xctest */,
				A7D1F8F01C84FB55000D41D5 /* KsApi.framework */,
				A7D1F8F21C84FB55000D41D5 /* KsApi-tvOSTests.xctest */,
			);
			name = Products;
			sourceTree = "<group>";
		};
		A7D1F9031C84FB5F000D41D5 /* Products */ = {
			isa = PBXGroup;
			children = (
				A7D1F90A1C84FB5F000D41D5 /* Prelude.framework */,
				A7D1F90C1C84FB5F000D41D5 /* Prelude-iOSTests.xctest */,
				A7D1F90E1C84FB5F000D41D5 /* Prelude.framework */,
				A7D1F9101C84FB5F000D41D5 /* Prelude-tvOSTests.xctest */,
			);
			name = Products;
			sourceTree = "<group>";
		};
		A7D1F9461C850B7C000D41D5 /* Kickstarter-iOS */ = {
			isa = PBXGroup;
			children = (
				A7D1F9551C850B7C000D41D5 /* Info.plist */,
				A7D1F9471C850B7C000D41D5 /* AppDelegate.swift */,
				A7D1F9501C850B7C000D41D5 /* Assets.xcassets */,
				A7FC8C081C8F2CF600C3B49B /* Activity.storyboard */,
				A7B693F31C8778A900C49A4F /* Configs */,
				A7E315BD1C88AA56000DD85A /* DataSources */,
				A7FC8C0C1C8F2D6300C3B49B /* Discovery.storyboard */,
				A7D1F9521C850B7C000D41D5 /* LaunchScreen.storyboard */,
				A7D1F94D1C850B7C000D41D5 /* Main.storyboard */,
				A7FC8C261C8F2DCF00C3B49B /* Project.storyboard */,
				A7D1F98F1C850CB2000D41D5 /* Tests */,
				A751A51A1C85EAD8009C5DEA /* ViewModels */,
				A751A51B1C85EAD8009C5DEA /* Views */,
			);
			path = "Kickstarter-iOS";
			sourceTree = "<group>";
		};
		A7D1F9671C850C34000D41D5 /* Tests */ = {
			isa = PBXGroup;
			children = (
				A7D1F96C1C850C34000D41D5 /* Info.plist */,
				A7D1F96B1C850C34000D41D5 /* HomeViewModelTests.swift */,
				A7D1F96D1C850C34000D41D5 /* kickstartertvTests.swift */,
				A7D1F9711C850C34000D41D5 /* PlaylistViewModelTests.swift */,
				A7D1F9731C850C34000D41D5 /* TestHelpers */,
			);
			path = Tests;
			sourceTree = "<group>";
		};
		A7D1F9731C850C34000D41D5 /* TestHelpers */ = {
			isa = PBXGroup;
			children = (
				A7D1F9741C850C34000D41D5 /* MockAssetImageGenerators.swift */,
				A7D1F9751C850C34000D41D5 /* MockBundle.swift */,
				A7D1F9761C850C34000D41D5 /* TestObserver.swift */,
				A7D1F9771C850C34000D41D5 /* XCTestCase+AppEnvironment.swift */,
			);
			path = TestHelpers;
			sourceTree = "<group>";
		};
		A7D1F98F1C850CB2000D41D5 /* Tests */ = {
			isa = PBXGroup;
			children = (
				A7D1F9901C850CB2000D41D5 /* Info.plist */,
				A7D1F9911C850CB2000D41D5 /* KickstarterTests.swift */,
				A775190E1C8CADC80022F175 /* ViewModels */,
			);
			path = Tests;
			sourceTree = "<group>";
		};
		A7E06C701C5A6EB300EBDCC2 = {
			isa = PBXGroup;
			children = (
				A7C795C71C873B800081977F /* Kickstarter-iOS.playground */,
				A7C7961F1C873CD90081977F /* Kickstarter-tvOS.playground */,
				A7E06DBC1C5C027800EBDCC2 /* Frameworks */,
				802800561C88F62500141235 /* Configs */,
				A7D1F9461C850B7C000D41D5 /* Kickstarter-iOS */,
				A7E06C7B1C5A6EB300EBDCC2 /* Kickstarter-tvOS */,
				A7C725771C85D36D005A016B /* Library */,
				A7E06C7A1C5A6EB300EBDCC2 /* Products */,
			);
			sourceTree = "<group>";
		};
		A7E06C7A1C5A6EB300EBDCC2 /* Products */ = {
			isa = PBXGroup;
			children = (
				A7E06C791C5A6EB300EBDCC2 /* Kickstarter.app */,
				A7E06C8A1C5A6EB300EBDCC2 /* Kickstarter.xctest */,
				A7D1F9451C850B7C000D41D5 /* Kickstarter.app */,
				A7D1F95A1C850B7C000D41D5 /* Kickstarter-iOSTests.xctest */,
				A755113C1C8642B3005355CF /* Library.framework */,
				A75511451C8642B3005355CF /* Library-iOSTests.xctest */,
				A75511DA1C8647D9005355CF /* Library.framework */,
				A75512011C865321005355CF /* Library-tvOSTests.xctest */,
				A7C7959E1C873A870081977F /* Kickstarter_Framework.framework */,
				A7C795CD1C873BD50081977F /* Kickstarter_Framework.framework */,
			);
			name = Products;
			sourceTree = "<group>";
		};
		A7E06C7B1C5A6EB300EBDCC2 /* Kickstarter-tvOS */ = {
			isa = PBXGroup;
			children = (
				A7E0704D1C5D3CF000EBDCC2 /* categories.json */,
				A7E0704E1C5D3CF000EBDCC2 /* discover.json */,
				A7E0704F1C5D3CF000EBDCC2 /* project.json */,
				A7E06C7C1C5A6EB300EBDCC2 /* AppDelegate.swift */,
				A7E06C7E1C5A6EB300EBDCC2 /* ViewController.swift */,
				A7E06C831C5A6EB300EBDCC2 /* Assets.xcassets */,
				A7E06CA71C5BFB3800EBDCC2 /* DataSources */,
				A7E06CAE1C5BFB3800EBDCC2 /* Fonts */,
				A7E06CC11C5BFB3800EBDCC2 /* Locales */,
				A7E06C801C5A6EB300EBDCC2 /* Main.storyboard */,
				A7E06CB01C5BFB3800EBDCC2 /* Models */,
				A7E06CB21C5BFB3800EBDCC2 /* Supporting Files */,
				A7D1F9671C850C34000D41D5 /* Tests */,
				A7E06CB41C5BFB3800EBDCC2 /* ViewModels */,
				A7E06CC71C5BFB3800EBDCC2 /* Views */,
			);
			path = "Kickstarter-tvOS";
			sourceTree = "<group>";
		};
		A7E06CA71C5BFB3800EBDCC2 /* DataSources */ = {
			isa = PBXGroup;
			children = (
				A7E06CA81C5BFB3800EBDCC2 /* DiscoveryProjectData.swift */,
				A7E06CA91C5BFB3800EBDCC2 /* HomePlaylistsDataSource.swift */,
				A7E06CAA1C5BFB3800EBDCC2 /* PlaylistTrayDataSource.swift */,
				A7E06CAB1C5BFB3800EBDCC2 /* ProjectsDataSource.swift */,
				A7E06CAC1C5BFB3800EBDCC2 /* ProjectViewDataSource.swift */,
				A7E06CAD1C5BFB3800EBDCC2 /* SearchDataSource.swift */,
			);
			path = DataSources;
			sourceTree = "<group>";
		};
		A7E06CAE1C5BFB3800EBDCC2 /* Fonts */ = {
			isa = PBXGroup;
			children = (
				A7E06CAF1C5BFB3800EBDCC2 /* ionicons.ttf */,
			);
			path = Fonts;
			sourceTree = "<group>";
		};
		A7E06CB01C5BFB3800EBDCC2 /* Models */ = {
			isa = PBXGroup;
			children = (
				A7E06CB11C5BFB3800EBDCC2 /* Playlist.swift */,
			);
			path = Models;
			sourceTree = "<group>";
		};
		A7E06CB21C5BFB3800EBDCC2 /* Supporting Files */ = {
			isa = PBXGroup;
			children = (
				A7E06CB31C5BFB3800EBDCC2 /* Info.plist */,
			);
			path = "Supporting Files";
			sourceTree = "<group>";
		};
		A7E06CB41C5BFB3800EBDCC2 /* ViewModels */ = {
			isa = PBXGroup;
			children = (
				A721538E1C5D62C700127699 /* errors */,
				A721538F1C5D62C700127699 /* inputs */,
				A72153901C5D62C700127699 /* outputs */,
				A7E06CB51C5BFB3800EBDCC2 /* EmptyViewModel.swift */,
				A7E06CB61C5BFB3800EBDCC2 /* HomePlaylistViewModel.swift */,
				A7E06CB71C5BFB3800EBDCC2 /* HomeViewModel.swift */,
				A7E06CB81C5BFB3800EBDCC2 /* LoginViewModel.swift */,
				A7E06CB91C5BFB3800EBDCC2 /* PlaylistExplorerViewModel.swift */,
				A7E06CBA1C5BFB3800EBDCC2 /* PlaylistsMenuViewModel.swift */,
				A7E06CBB1C5BFB3800EBDCC2 /* PlaylistTrayViewModel.swift */,
				A7E06CBC1C5BFB3800EBDCC2 /* PlaylistViewModel.swift */,
				A7E06CBD1C5BFB3800EBDCC2 /* ProfileViewModel.swift */,
				A7E06CBE1C5BFB3800EBDCC2 /* ProjectPlayerViewModel.swift */,
				A7E06CBF1C5BFB3800EBDCC2 /* ProjectViewModel.swift */,
				A7E06CC01C5BFB3800EBDCC2 /* SearchViewModel.swift */,
			);
			path = ViewModels;
			sourceTree = "<group>";
		};
		A7E06CC11C5BFB3800EBDCC2 /* Locales */ = {
			isa = PBXGroup;
			children = (
				A7E06CC21C5BFB3800EBDCC2 /* Localizable.strings */,
			);
			path = Locales;
			sourceTree = "<group>";
		};
		A7E06CC71C5BFB3800EBDCC2 /* Views */ = {
			isa = PBXGroup;
			children = (
				A7E06CC81C5BFB3800EBDCC2 /* Cells */,
				A7E06CDB1C5BFB3800EBDCC2 /* Controllers */,
				A7E06CED1C5BFB3800EBDCC2 /* FocusGuideView.swift */,
				A7E06CEE1C5BFB3800EBDCC2 /* PlaylistExplorerTransitionAnimator.swift */,
				A7E06CEF1C5BFB3800EBDCC2 /* ProjectTrayTransitionAnimator.swift */,
				A7E06CF01C5BFB3800EBDCC2 /* ProjectVideoTransitionAnimator.swift */,
			);
			path = Views;
			sourceTree = "<group>";
		};
		A7E06CC81C5BFB3800EBDCC2 /* Cells */ = {
			isa = PBXGroup;
			children = (
				A7E06CC91C5BFB3800EBDCC2 /* DiscoveryProjectCell.swift */,
				A7E06CCA1C5BFB3800EBDCC2 /* DiscoveryProjectCell.xib */,
				A7E06CCB1C5BFB3800EBDCC2 /* HomePlaylistCell.swift */,
				A7E06CCC1C5BFB3800EBDCC2 /* HomePlaylistCell.xib */,
				A7E06CCD1C5BFB3800EBDCC2 /* PlaylistTrayCell.swift */,
				A7E06CCE1C5BFB3800EBDCC2 /* PlaylistTrayCell.xib */,
				A7E06CCF1C5BFB3800EBDCC2 /* ProjectCell.swift */,
				A7E06CD01C5BFB3800EBDCC2 /* ProjectCell.xib */,
				A7E06CD11C5BFB3800EBDCC2 /* ProjectMoreInfoCell.swift */,
				A7E06CD21C5BFB3800EBDCC2 /* ProjectMoreInfoCell.xib */,
				A7E06CD31C5BFB3800EBDCC2 /* ProjectRecommendationsCell.swift */,
				A7E06CD41C5BFB3800EBDCC2 /* ProjectRecommendationsCell.xib */,
				A7E06CD51C5BFB3800EBDCC2 /* ProjectRewardCell.swift */,
				A7E06CD61C5BFB3800EBDCC2 /* ProjectRewardCell.xib */,
				A7E06CD71C5BFB3800EBDCC2 /* ProjectRewardsCollectionViewCell.swift */,
				A7E06CD81C5BFB3800EBDCC2 /* ProjectRewardsCollectionViewCell.xib */,
				A7E06CD91C5BFB3800EBDCC2 /* ProjectShelfCell.swift */,
				A7E06CDA1C5BFB3800EBDCC2 /* ProjectShelfCell.xib */,
			);
			path = Cells;
			sourceTree = "<group>";
		};
		A7E06CDB1C5BFB3800EBDCC2 /* Controllers */ = {
			isa = PBXGroup;
			children = (
				A7E06CDC1C5BFB3800EBDCC2 /* HomeViewController.swift */,
				A7E06CDD1C5BFB3800EBDCC2 /* HomeViewController.xib */,
				A7E06CDE1C5BFB3800EBDCC2 /* LoginViewController.swift */,
				A7E06CDF1C5BFB3800EBDCC2 /* LoginViewController.xib */,
				A7E06CE01C5BFB3800EBDCC2 /* PlaylistExplorerViewController.swift */,
				A7E06CE11C5BFB3800EBDCC2 /* PlaylistExplorerViewController.xib */,
				A7E06CE21C5BFB3800EBDCC2 /* PlaylistTrayViewController.swift */,
				A7E06CE31C5BFB3800EBDCC2 /* PlaylistTrayViewController.xib */,
				A7E06CE41C5BFB3800EBDCC2 /* PlaylistViewController.swift */,
				A7E06CE51C5BFB3800EBDCC2 /* PlaylistViewController.xib */,
				A7E06CE61C5BFB3800EBDCC2 /* ProfileViewController.swift */,
				A7E06CE71C5BFB3800EBDCC2 /* ProfileViewController.xib */,
				A7E06CE81C5BFB3800EBDCC2 /* ProjectPlayerViewController.swift */,
				A7E06CE91C5BFB3800EBDCC2 /* ProjectViewController.swift */,
				A7E06CEA1C5BFB3800EBDCC2 /* ProjectViewController.xib */,
				A7E06CEB1C5BFB3800EBDCC2 /* SearchViewController.swift */,
				A7E06CEC1C5BFB3800EBDCC2 /* SearchViewController.xib */,
			);
			path = Controllers;
			sourceTree = "<group>";
		};
		A7E06DBC1C5C027800EBDCC2 /* Frameworks */ = {
			isa = PBXGroup;
			children = (
				807572061C88DD7900E7DA8A /* Alamofire.xcodeproj */,
				807571ED1C88B8E200E7DA8A /* AlamofireImage.xcodeproj */,
				8075723C1C88DDB300E7DA8A /* Argo.xcodeproj */,
				807572541C88DDCC00E7DA8A /* Curry.xcodeproj */,
				A7D1F8E41C84FB55000D41D5 /* KsApi.xcodeproj */,
				8075721E1C88DD8100E7DA8A /* Models.xcodeproj */,
				A7D1F9021C84FB5F000D41D5 /* Prelude.xcodeproj */,
				807572631C88DDDF00E7DA8A /* ReactiveCocoa.xcodeproj */,
				8075722D1C88DD8A00E7DA8A /* ReactiveExtensions.xcodeproj */,
				80FE73171C88F30700BE0137 /* Result.xcodeproj */,
				A7424F0D1C84F40E00FDC1E4 /* Embedded */,
			);
			name = Frameworks;
			sourceTree = "<group>";
		};
		A7E315BD1C88AA56000DD85A /* DataSources */ = {
			isa = PBXGroup;
			children = (
				A75AB1F81C8A84B5002FC3E6 /* ActivitiesDataSource.swift */,
				A7E315C41C88AAA8000DD85A /* DiscoveryProjectsDataSource.swift */,
				A73171981C8EA20300AC07C5 /* ProjectDataSource.swift */,
			);
			path = DataSources;
			sourceTree = "<group>";
		};
/* End PBXGroup section */

/* Begin PBXHeadersBuildPhase section */
		A75511391C8642B3005355CF /* Headers */ = {
			isa = PBXHeadersBuildPhase;
			buildActionMask = 2147483647;
			files = (
			);
			runOnlyForDeploymentPostprocessing = 0;
		};
		A75511D11C8647D9005355CF /* Headers */ = {
			isa = PBXHeadersBuildPhase;
			buildActionMask = 2147483647;
			files = (
			);
			runOnlyForDeploymentPostprocessing = 0;
		};
		A7C7959B1C873A870081977F /* Headers */ = {
			isa = PBXHeadersBuildPhase;
			buildActionMask = 2147483647;
			files = (
			);
			runOnlyForDeploymentPostprocessing = 0;
		};
		A7C795CA1C873BD50081977F /* Headers */ = {
			isa = PBXHeadersBuildPhase;
			buildActionMask = 2147483647;
			files = (
			);
			runOnlyForDeploymentPostprocessing = 0;
		};
/* End PBXHeadersBuildPhase section */

/* Begin PBXNativeTarget section */
		A755113B1C8642B3005355CF /* Library-iOS */ = {
			isa = PBXNativeTarget;
			buildConfigurationList = A75511591C8642B3005355CF /* Build configuration list for PBXNativeTarget "Library-iOS" */;
			buildPhases = (
				A75511371C8642B3005355CF /* Sources */,
				A75511381C8642B3005355CF /* Frameworks */,
				A75511391C8642B3005355CF /* Headers */,
				A755113A1C8642B3005355CF /* Resources */,
			);
			buildRules = (
			);
			dependencies = (
				A7E315811C8882D1000DD85A /* PBXTargetDependency */,
				A7E315851C8882D1000DD85A /* PBXTargetDependency */,
				A7A542311C8E461400273B58 /* PBXTargetDependency */,
			);
			name = "Library-iOS";
			productName = "Library-iOS";
			productReference = A755113C1C8642B3005355CF /* Library.framework */;
			productType = "com.apple.product-type.framework";
		};
		A75511441C8642B3005355CF /* Library-iOSTests */ = {
			isa = PBXNativeTarget;
			buildConfigurationList = A755115A1C8642B3005355CF /* Build configuration list for PBXNativeTarget "Library-iOSTests" */;
			buildPhases = (
				A75511411C8642B3005355CF /* Sources */,
				A75511421C8642B3005355CF /* Frameworks */,
				A75511431C8642B3005355CF /* Resources */,
			);
			buildRules = (
			);
			dependencies = (
				A75511481C8642B3005355CF /* PBXTargetDependency */,
			);
			name = "Library-iOSTests";
			productName = "Library-iOSTests";
			productReference = A75511451C8642B3005355CF /* Library-iOSTests.xctest */;
			productType = "com.apple.product-type.bundle.unit-test";
		};
		A75511AA1C8647D9005355CF /* Library-tvOS */ = {
			isa = PBXNativeTarget;
			buildConfigurationList = A75511D71C8647D9005355CF /* Build configuration list for PBXNativeTarget "Library-tvOS" */;
			buildPhases = (
				A75511AB1C8647D9005355CF /* Sources */,
				A75511CC1C8647D9005355CF /* Frameworks */,
				A75511D11C8647D9005355CF /* Headers */,
				A75511D21C8647D9005355CF /* Resources */,
			);
			buildRules = (
			);
			dependencies = (
				A7E315911C8882EA000DD85A /* PBXTargetDependency */,
				A7E315951C8882EA000DD85A /* PBXTargetDependency */,
				A7A542571C8E462A00273B58 /* PBXTargetDependency */,
			);
			name = "Library-tvOS";
			productName = "Library-iOS";
			productReference = A75511DA1C8647D9005355CF /* Library.framework */;
			productType = "com.apple.product-type.framework";
		};
		A75511E61C865321005355CF /* Library-tvOSTests */ = {
			isa = PBXNativeTarget;
			buildConfigurationList = A75511FE1C865321005355CF /* Build configuration list for PBXNativeTarget "Library-tvOSTests" */;
			buildPhases = (
				A75511E91C865321005355CF /* Sources */,
				A75511F81C865321005355CF /* Frameworks */,
				A75511FC1C865321005355CF /* Resources */,
			);
			buildRules = (
			);
			dependencies = (
				A7B694801C87F51900C49A4F /* PBXTargetDependency */,
			);
			name = "Library-tvOSTests";
			productName = "Library-iOSTests";
			productReference = A75512011C865321005355CF /* Library-tvOSTests.xctest */;
			productType = "com.apple.product-type.bundle.unit-test";
		};
		A7C7959D1C873A870081977F /* Kickstarter-iOS-Framework */ = {
			isa = PBXNativeTarget;
			buildConfigurationList = A7C795B11C873A870081977F /* Build configuration list for PBXNativeTarget "Kickstarter-iOS-Framework" */;
			buildPhases = (
				A7C795991C873A870081977F /* Sources */,
				A7C7959A1C873A870081977F /* Frameworks */,
				A7C7959B1C873A870081977F /* Headers */,
				A7C7959C1C873A870081977F /* Resources */,
			);
			buildRules = (
			);
			dependencies = (
				A76127BF1C93100800EDCCB9 /* PBXTargetDependency */,
			);
			name = "Kickstarter-iOS-Framework";
			productName = "Kickstarter-iOS-Framework";
			productReference = A7C7959E1C873A870081977F /* Kickstarter_Framework.framework */;
			productType = "com.apple.product-type.framework";
		};
		A7C795CC1C873BD50081977F /* Kickstarter-tvOS-Framework */ = {
			isa = PBXNativeTarget;
			buildConfigurationList = A7C795D61C873BD50081977F /* Build configuration list for PBXNativeTarget "Kickstarter-tvOS-Framework" */;
			buildPhases = (
				A7C795C81C873BD50081977F /* Sources */,
				A7C795C91C873BD50081977F /* Frameworks */,
				A7C795CA1C873BD50081977F /* Headers */,
				A7C795CB1C873BD50081977F /* Resources */,
			);
			buildRules = (
			);
			dependencies = (
				A7C795DA1C873BE60081977F /* PBXTargetDependency */,
			);
			name = "Kickstarter-tvOS-Framework";
			productName = "Kickstarter-tvOS-Framework";
			productReference = A7C795CD1C873BD50081977F /* Kickstarter_Framework.framework */;
			productType = "com.apple.product-type.framework";
		};
		A7D1F9441C850B7C000D41D5 /* Kickstarter-iOS */ = {
			isa = PBXNativeTarget;
			buildConfigurationList = A7D1F9611C850B7C000D41D5 /* Build configuration list for PBXNativeTarget "Kickstarter-iOS" */;
			buildPhases = (
				A7D1F9411C850B7C000D41D5 /* Sources */,
				A7D1F9421C850B7C000D41D5 /* Frameworks */,
				A7D1F9431C850B7C000D41D5 /* Resources */,
				A7D1F9C21C850DDE000D41D5 /* Embed Frameworks */,
				A7B693E81C87740900C49A4F /* HockeyApp */,
			);
			buildRules = (
			);
			dependencies = (
				A75511841C8643E7005355CF /* PBXTargetDependency */,
				A7D1F9951C850D5B000D41D5 /* PBXTargetDependency */,
				A7D1F9991C850D5B000D41D5 /* PBXTargetDependency */,
				A7D1F9B51C850DDE000D41D5 /* PBXTargetDependency */,
				A7D1F9BD1C850DDE000D41D5 /* PBXTargetDependency */,
				8075727B1C88DE1900E7DA8A /* PBXTargetDependency */,
				8075727F1C88DE1A00E7DA8A /* PBXTargetDependency */,
				807572831C88DE1A00E7DA8A /* PBXTargetDependency */,
				807572871C88DE1B00E7DA8A /* PBXTargetDependency */,
				8075728B1C88DE1B00E7DA8A /* PBXTargetDependency */,
				8075728F1C88DE1C00E7DA8A /* PBXTargetDependency */,
				80FE72FA1C88F24500BE0137 /* PBXTargetDependency */,
				80FE73351C88F32000BE0137 /* PBXTargetDependency */,
			);
			name = "Kickstarter-iOS";
			productName = Kickstarter;
			productReference = A7D1F9451C850B7C000D41D5 /* Kickstarter.app */;
			productType = "com.apple.product-type.application";
		};
		A7D1F9591C850B7C000D41D5 /* Kickstarter-iOSTests */ = {
			isa = PBXNativeTarget;
			buildConfigurationList = A7D1F9641C850B7C000D41D5 /* Build configuration list for PBXNativeTarget "Kickstarter-iOSTests" */;
			buildPhases = (
				A7D1F9561C850B7C000D41D5 /* Sources */,
				A7D1F9571C850B7C000D41D5 /* Frameworks */,
				A7D1F9581C850B7C000D41D5 /* Resources */,
			);
			buildRules = (
			);
			dependencies = (
				A7B694111C87942600C49A4F /* PBXTargetDependency */,
				A7D1F95C1C850B7C000D41D5 /* PBXTargetDependency */,
			);
			name = "Kickstarter-iOSTests";
			productName = KickstarterTests;
			productReference = A7D1F95A1C850B7C000D41D5 /* Kickstarter-iOSTests.xctest */;
			productType = "com.apple.product-type.bundle.unit-test";
		};
		A7E06C781C5A6EB300EBDCC2 /* Kickstarter-tvOS */ = {
			isa = PBXNativeTarget;
			buildConfigurationList = A7E06C9E1C5A6EB300EBDCC2 /* Build configuration list for PBXNativeTarget "Kickstarter-tvOS" */;
			buildPhases = (
				A7E06C751C5A6EB300EBDCC2 /* Sources */,
				A7E06C761C5A6EB300EBDCC2 /* Frameworks */,
				A7E06C771C5A6EB300EBDCC2 /* Resources */,
				A7E06E1B1C5C066F00EBDCC2 /* Embed Frameworks */,
			);
			buildRules = (
			);
			dependencies = (
				A75511E31C864974005355CF /* PBXTargetDependency */,
				A7D1F9211C84FB74000D41D5 /* PBXTargetDependency */,
				A7D1F9251C84FB74000D41D5 /* PBXTargetDependency */,
				80FE72FE1C88F29E00BE0137 /* PBXTargetDependency */,
				80FE73021C88F29E00BE0137 /* PBXTargetDependency */,
				80FE73061C88F29E00BE0137 /* PBXTargetDependency */,
				80FE730A1C88F29E00BE0137 /* PBXTargetDependency */,
				80FE730E1C88F29E00BE0137 /* PBXTargetDependency */,
				80FE73121C88F29E00BE0137 /* PBXTargetDependency */,
				80FE73161C88F29E00BE0137 /* PBXTargetDependency */,
				80FE73391C88F34600BE0137 /* PBXTargetDependency */,
			);
			name = "Kickstarter-tvOS";
			productName = kickstartertv;
			productReference = A7E06C791C5A6EB300EBDCC2 /* Kickstarter.app */;
			productType = "com.apple.product-type.application";
		};
		A7E06C891C5A6EB300EBDCC2 /* Kickstarter-tvOSTests */ = {
			isa = PBXNativeTarget;
			buildConfigurationList = A7E06CA11C5A6EB300EBDCC2 /* Build configuration list for PBXNativeTarget "Kickstarter-tvOSTests" */;
			buildPhases = (
				A7E06C861C5A6EB300EBDCC2 /* Sources */,
				A7E06C871C5A6EB300EBDCC2 /* Frameworks */,
				A7E06C881C5A6EB300EBDCC2 /* Resources */,
			);
			buildRules = (
			);
			dependencies = (
				A7B694231C879F4B00C49A4F /* PBXTargetDependency */,
				A7E06C8C1C5A6EB300EBDCC2 /* PBXTargetDependency */,
			);
			name = "Kickstarter-tvOSTests";
			productName = kickstartertvTests;
			productReference = A7E06C8A1C5A6EB300EBDCC2 /* Kickstarter.xctest */;
			productType = "com.apple.product-type.bundle.unit-test";
		};
/* End PBXNativeTarget section */

/* Begin PBXProject section */
		A7E06C711C5A6EB300EBDCC2 /* Project object */ = {
			isa = PBXProject;
			attributes = {
				LastSwiftUpdateCheck = 0720;
				LastUpgradeCheck = 0720;
				ORGANIZATIONNAME = Kickstarter;
				TargetAttributes = {
					A755113B1C8642B3005355CF = {
						CreatedOnToolsVersion = 7.2.1;
					};
					A75511441C8642B3005355CF = {
						CreatedOnToolsVersion = 7.2.1;
					};
					A7C7959D1C873A870081977F = {
						CreatedOnToolsVersion = 7.2.1;
					};
					A7C795CC1C873BD50081977F = {
						CreatedOnToolsVersion = 7.2.1;
					};
					A7D1F9441C850B7C000D41D5 = {
						CreatedOnToolsVersion = 7.2.1;
					};
					A7D1F9591C850B7C000D41D5 = {
						CreatedOnToolsVersion = 7.2.1;
						TestTargetID = A7D1F9441C850B7C000D41D5;
					};
					A7E06C781C5A6EB300EBDCC2 = {
						CreatedOnToolsVersion = 7.2;
					};
					A7E06C891C5A6EB300EBDCC2 = {
						CreatedOnToolsVersion = 7.2;
						TestTargetID = A7E06C781C5A6EB300EBDCC2;
					};
				};
			};
			buildConfigurationList = A7E06C741C5A6EB300EBDCC2 /* Build configuration list for PBXProject "Kickstarter" */;
			compatibilityVersion = "Xcode 3.2";
			developmentRegion = English;
			hasScannedForEncodings = 0;
			knownRegions = (
				en,
				Base,
				de,
				es,
				fr,
			);
			mainGroup = A7E06C701C5A6EB300EBDCC2;
			productRefGroup = A7E06C7A1C5A6EB300EBDCC2 /* Products */;
			projectDirPath = "";
			projectReferences = (
				{
					ProductGroup = 807572071C88DD7900E7DA8A /* Products */;
					ProjectRef = 807572061C88DD7900E7DA8A /* Alamofire.xcodeproj */;
				},
				{
					ProductGroup = 807571EE1C88B8E200E7DA8A /* Products */;
					ProjectRef = 807571ED1C88B8E200E7DA8A /* AlamofireImage.xcodeproj */;
				},
				{
					ProductGroup = 8075723D1C88DDB300E7DA8A /* Products */;
					ProjectRef = 8075723C1C88DDB300E7DA8A /* Argo.xcodeproj */;
				},
				{
					ProductGroup = 807572551C88DDCC00E7DA8A /* Products */;
					ProjectRef = 807572541C88DDCC00E7DA8A /* Curry.xcodeproj */;
				},
				{
					ProductGroup = A7D1F8E51C84FB55000D41D5 /* Products */;
					ProjectRef = A7D1F8E41C84FB55000D41D5 /* KsApi.xcodeproj */;
				},
				{
					ProductGroup = 8075721F1C88DD8100E7DA8A /* Products */;
					ProjectRef = 8075721E1C88DD8100E7DA8A /* Models.xcodeproj */;
				},
				{
					ProductGroup = A7D1F9031C84FB5F000D41D5 /* Products */;
					ProjectRef = A7D1F9021C84FB5F000D41D5 /* Prelude.xcodeproj */;
				},
				{
					ProductGroup = 807572641C88DDDF00E7DA8A /* Products */;
					ProjectRef = 807572631C88DDDF00E7DA8A /* ReactiveCocoa.xcodeproj */;
				},
				{
					ProductGroup = 8075722E1C88DD8A00E7DA8A /* Products */;
					ProjectRef = 8075722D1C88DD8A00E7DA8A /* ReactiveExtensions.xcodeproj */;
				},
				{
					ProductGroup = 80FE73181C88F30700BE0137 /* Products */;
					ProjectRef = 80FE73171C88F30700BE0137 /* Result.xcodeproj */;
				},
			);
			projectRoot = "";
			targets = (
				A7D1F9441C850B7C000D41D5 /* Kickstarter-iOS */,
				A7D1F9591C850B7C000D41D5 /* Kickstarter-iOSTests */,
				A755113B1C8642B3005355CF /* Library-iOS */,
				A75511441C8642B3005355CF /* Library-iOSTests */,
				A7C7959D1C873A870081977F /* Kickstarter-iOS-Framework */,
				A7E06C781C5A6EB300EBDCC2 /* Kickstarter-tvOS */,
				A7E06C891C5A6EB300EBDCC2 /* Kickstarter-tvOSTests */,
				A75511AA1C8647D9005355CF /* Library-tvOS */,
				A75511E61C865321005355CF /* Library-tvOSTests */,
				A7C795CC1C873BD50081977F /* Kickstarter-tvOS-Framework */,
			);
		};
/* End PBXProject section */

/* Begin PBXReferenceProxy section */
		807571F91C88B8E200E7DA8A /* AlamofireImage.framework */ = {
			isa = PBXReferenceProxy;
			fileType = wrapper.framework;
			path = AlamofireImage.framework;
			remoteRef = 807571F81C88B8E200E7DA8A /* PBXContainerItemProxy */;
			sourceTree = BUILT_PRODUCTS_DIR;
		};
		807571FB1C88B8E200E7DA8A /* AlamofireImage iOS Tests.xctest */ = {
			isa = PBXReferenceProxy;
			fileType = wrapper.cfbundle;
			path = "AlamofireImage iOS Tests.xctest";
			remoteRef = 807571FA1C88B8E200E7DA8A /* PBXContainerItemProxy */;
			sourceTree = BUILT_PRODUCTS_DIR;
		};
		807571FD1C88B8E200E7DA8A /* AlamofireImage.framework */ = {
			isa = PBXReferenceProxy;
			fileType = wrapper.framework;
			path = AlamofireImage.framework;
			remoteRef = 807571FC1C88B8E200E7DA8A /* PBXContainerItemProxy */;
			sourceTree = BUILT_PRODUCTS_DIR;
		};
		807571FF1C88B8E200E7DA8A /* AlamofireImage OSX Tests.xctest */ = {
			isa = PBXReferenceProxy;
			fileType = wrapper.cfbundle;
			path = "AlamofireImage OSX Tests.xctest";
			remoteRef = 807571FE1C88B8E200E7DA8A /* PBXContainerItemProxy */;
			sourceTree = BUILT_PRODUCTS_DIR;
		};
		807572011C88B8E200E7DA8A /* AlamofireImage.framework */ = {
			isa = PBXReferenceProxy;
			fileType = wrapper.framework;
			path = AlamofireImage.framework;
			remoteRef = 807572001C88B8E200E7DA8A /* PBXContainerItemProxy */;
			sourceTree = BUILT_PRODUCTS_DIR;
		};
		807572031C88B8E200E7DA8A /* AlamofireImage tvOS Tests.xctest */ = {
			isa = PBXReferenceProxy;
			fileType = wrapper.cfbundle;
			path = "AlamofireImage tvOS Tests.xctest";
			remoteRef = 807572021C88B8E200E7DA8A /* PBXContainerItemProxy */;
			sourceTree = BUILT_PRODUCTS_DIR;
		};
		807572051C88B8E200E7DA8A /* AlamofireImage.framework */ = {
			isa = PBXReferenceProxy;
			fileType = wrapper.framework;
			path = AlamofireImage.framework;
			remoteRef = 807572041C88B8E200E7DA8A /* PBXContainerItemProxy */;
			sourceTree = BUILT_PRODUCTS_DIR;
		};
		807572111C88DD7900E7DA8A /* Alamofire.framework */ = {
			isa = PBXReferenceProxy;
			fileType = wrapper.framework;
			path = Alamofire.framework;
			remoteRef = 807572101C88DD7900E7DA8A /* PBXContainerItemProxy */;
			sourceTree = BUILT_PRODUCTS_DIR;
		};
		807572131C88DD7900E7DA8A /* Alamofire iOS Tests.xctest */ = {
			isa = PBXReferenceProxy;
			fileType = wrapper.cfbundle;
			path = "Alamofire iOS Tests.xctest";
			remoteRef = 807572121C88DD7900E7DA8A /* PBXContainerItemProxy */;
			sourceTree = BUILT_PRODUCTS_DIR;
		};
		807572151C88DD7900E7DA8A /* Alamofire.framework */ = {
			isa = PBXReferenceProxy;
			fileType = wrapper.framework;
			path = Alamofire.framework;
			remoteRef = 807572141C88DD7900E7DA8A /* PBXContainerItemProxy */;
			sourceTree = BUILT_PRODUCTS_DIR;
		};
		807572171C88DD7900E7DA8A /* Alamofire OSX Tests.xctest */ = {
			isa = PBXReferenceProxy;
			fileType = wrapper.cfbundle;
			path = "Alamofire OSX Tests.xctest";
			remoteRef = 807572161C88DD7900E7DA8A /* PBXContainerItemProxy */;
			sourceTree = BUILT_PRODUCTS_DIR;
		};
		807572191C88DD7900E7DA8A /* Alamofire.framework */ = {
			isa = PBXReferenceProxy;
			fileType = wrapper.framework;
			path = Alamofire.framework;
			remoteRef = 807572181C88DD7900E7DA8A /* PBXContainerItemProxy */;
			sourceTree = BUILT_PRODUCTS_DIR;
		};
		8075721B1C88DD7900E7DA8A /* Alamofire tvOS Tests.xctest */ = {
			isa = PBXReferenceProxy;
			fileType = wrapper.cfbundle;
			path = "Alamofire tvOS Tests.xctest";
			remoteRef = 8075721A1C88DD7900E7DA8A /* PBXContainerItemProxy */;
			sourceTree = BUILT_PRODUCTS_DIR;
		};
		8075721D1C88DD7900E7DA8A /* Alamofire.framework */ = {
			isa = PBXReferenceProxy;
			fileType = wrapper.framework;
			path = Alamofire.framework;
			remoteRef = 8075721C1C88DD7900E7DA8A /* PBXContainerItemProxy */;
			sourceTree = BUILT_PRODUCTS_DIR;
		};
		807572261C88DD8100E7DA8A /* Models.framework */ = {
			isa = PBXReferenceProxy;
			fileType = wrapper.framework;
			path = Models.framework;
			remoteRef = 807572251C88DD8100E7DA8A /* PBXContainerItemProxy */;
			sourceTree = BUILT_PRODUCTS_DIR;
		};
		807572281C88DD8100E7DA8A /* Models-iOSTests.xctest */ = {
			isa = PBXReferenceProxy;
			fileType = wrapper.cfbundle;
			path = "Models-iOSTests.xctest";
			remoteRef = 807572271C88DD8100E7DA8A /* PBXContainerItemProxy */;
			sourceTree = BUILT_PRODUCTS_DIR;
		};
		8075722A1C88DD8100E7DA8A /* Models.framework */ = {
			isa = PBXReferenceProxy;
			fileType = wrapper.framework;
			path = Models.framework;
			remoteRef = 807572291C88DD8100E7DA8A /* PBXContainerItemProxy */;
			sourceTree = BUILT_PRODUCTS_DIR;
		};
		8075722C1C88DD8100E7DA8A /* Models-tvOSTests.xctest */ = {
			isa = PBXReferenceProxy;
			fileType = wrapper.cfbundle;
			path = "Models-tvOSTests.xctest";
			remoteRef = 8075722B1C88DD8100E7DA8A /* PBXContainerItemProxy */;
			sourceTree = BUILT_PRODUCTS_DIR;
		};
		807572351C88DD8B00E7DA8A /* ReactiveExtensions.framework */ = {
			isa = PBXReferenceProxy;
			fileType = wrapper.framework;
			path = ReactiveExtensions.framework;
			remoteRef = 807572341C88DD8B00E7DA8A /* PBXContainerItemProxy */;
			sourceTree = BUILT_PRODUCTS_DIR;
		};
		807572371C88DD8B00E7DA8A /* ReactiveExtensions-iOSTests.xctest */ = {
			isa = PBXReferenceProxy;
			fileType = wrapper.cfbundle;
			path = "ReactiveExtensions-iOSTests.xctest";
			remoteRef = 807572361C88DD8B00E7DA8A /* PBXContainerItemProxy */;
			sourceTree = BUILT_PRODUCTS_DIR;
		};
		807572391C88DD8B00E7DA8A /* ReactiveExtensions.framework */ = {
			isa = PBXReferenceProxy;
			fileType = wrapper.framework;
			path = ReactiveExtensions.framework;
			remoteRef = 807572381C88DD8B00E7DA8A /* PBXContainerItemProxy */;
			sourceTree = BUILT_PRODUCTS_DIR;
		};
		8075723B1C88DD8B00E7DA8A /* ReactiveExtensions-tvOSTests.xctest */ = {
			isa = PBXReferenceProxy;
			fileType = wrapper.cfbundle;
			path = "ReactiveExtensions-tvOSTests.xctest";
			remoteRef = 8075723A1C88DD8B00E7DA8A /* PBXContainerItemProxy */;
			sourceTree = BUILT_PRODUCTS_DIR;
		};
		807572471C88DDB300E7DA8A /* Argo.framework */ = {
			isa = PBXReferenceProxy;
			fileType = wrapper.framework;
			path = Argo.framework;
			remoteRef = 807572461C88DDB300E7DA8A /* PBXContainerItemProxy */;
			sourceTree = BUILT_PRODUCTS_DIR;
		};
		807572491C88DDB300E7DA8A /* ArgoTests.xctest */ = {
			isa = PBXReferenceProxy;
			fileType = wrapper.cfbundle;
			path = ArgoTests.xctest;
			remoteRef = 807572481C88DDB300E7DA8A /* PBXContainerItemProxy */;
			sourceTree = BUILT_PRODUCTS_DIR;
		};
		8075724B1C88DDB300E7DA8A /* Argo.framework */ = {
			isa = PBXReferenceProxy;
			fileType = wrapper.framework;
			path = Argo.framework;
			remoteRef = 8075724A1C88DDB300E7DA8A /* PBXContainerItemProxy */;
			sourceTree = BUILT_PRODUCTS_DIR;
		};
		8075724D1C88DDB300E7DA8A /* Argo-MacTests.xctest */ = {
			isa = PBXReferenceProxy;
			fileType = wrapper.cfbundle;
			path = "Argo-MacTests.xctest";
			remoteRef = 8075724C1C88DDB300E7DA8A /* PBXContainerItemProxy */;
			sourceTree = BUILT_PRODUCTS_DIR;
		};
		8075724F1C88DDB300E7DA8A /* Argo.framework */ = {
			isa = PBXReferenceProxy;
			fileType = wrapper.framework;
			path = Argo.framework;
			remoteRef = 8075724E1C88DDB300E7DA8A /* PBXContainerItemProxy */;
			sourceTree = BUILT_PRODUCTS_DIR;
		};
		807572511C88DDB300E7DA8A /* Argo.framework */ = {
			isa = PBXReferenceProxy;
			fileType = wrapper.framework;
			path = Argo.framework;
			remoteRef = 807572501C88DDB300E7DA8A /* PBXContainerItemProxy */;
			sourceTree = BUILT_PRODUCTS_DIR;
		};
		807572531C88DDB300E7DA8A /* Argo-tvOSTests.xctest */ = {
			isa = PBXReferenceProxy;
			fileType = wrapper.cfbundle;
			path = "Argo-tvOSTests.xctest";
			remoteRef = 807572521C88DDB300E7DA8A /* PBXContainerItemProxy */;
			sourceTree = BUILT_PRODUCTS_DIR;
		};
		8075725C1C88DDCC00E7DA8A /* Curry.framework */ = {
			isa = PBXReferenceProxy;
			fileType = wrapper.framework;
			path = Curry.framework;
			remoteRef = 8075725B1C88DDCC00E7DA8A /* PBXContainerItemProxy */;
			sourceTree = BUILT_PRODUCTS_DIR;
		};
		8075725E1C88DDCC00E7DA8A /* Curry.framework */ = {
			isa = PBXReferenceProxy;
			fileType = wrapper.framework;
			path = Curry.framework;
			remoteRef = 8075725D1C88DDCC00E7DA8A /* PBXContainerItemProxy */;
			sourceTree = BUILT_PRODUCTS_DIR;
		};
		807572601C88DDCC00E7DA8A /* Curry.framework */ = {
			isa = PBXReferenceProxy;
			fileType = wrapper.framework;
			path = Curry.framework;
			remoteRef = 8075725F1C88DDCC00E7DA8A /* PBXContainerItemProxy */;
			sourceTree = BUILT_PRODUCTS_DIR;
		};
		807572621C88DDCC00E7DA8A /* Curry.framework */ = {
			isa = PBXReferenceProxy;
			fileType = wrapper.framework;
			path = Curry.framework;
			remoteRef = 807572611C88DDCC00E7DA8A /* PBXContainerItemProxy */;
			sourceTree = BUILT_PRODUCTS_DIR;
		};
		8075726D1C88DDE000E7DA8A /* ReactiveCocoa.framework */ = {
			isa = PBXReferenceProxy;
			fileType = wrapper.framework;
			path = ReactiveCocoa.framework;
			remoteRef = 8075726C1C88DDE000E7DA8A /* PBXContainerItemProxy */;
			sourceTree = BUILT_PRODUCTS_DIR;
		};
		8075726F1C88DDE000E7DA8A /* ReactiveCocoaTests.xctest */ = {
			isa = PBXReferenceProxy;
			fileType = wrapper.cfbundle;
			path = ReactiveCocoaTests.xctest;
			remoteRef = 8075726E1C88DDE000E7DA8A /* PBXContainerItemProxy */;
			sourceTree = BUILT_PRODUCTS_DIR;
		};
		807572711C88DDE000E7DA8A /* ReactiveCocoa.framework */ = {
			isa = PBXReferenceProxy;
			fileType = wrapper.framework;
			path = ReactiveCocoa.framework;
			remoteRef = 807572701C88DDE000E7DA8A /* PBXContainerItemProxy */;
			sourceTree = BUILT_PRODUCTS_DIR;
		};
		807572731C88DDE000E7DA8A /* ReactiveCocoaTests.xctest */ = {
			isa = PBXReferenceProxy;
			fileType = wrapper.cfbundle;
			path = ReactiveCocoaTests.xctest;
			remoteRef = 807572721C88DDE000E7DA8A /* PBXContainerItemProxy */;
			sourceTree = BUILT_PRODUCTS_DIR;
		};
		807572751C88DDE000E7DA8A /* ReactiveCocoa.framework */ = {
			isa = PBXReferenceProxy;
			fileType = wrapper.framework;
			path = ReactiveCocoa.framework;
			remoteRef = 807572741C88DDE000E7DA8A /* PBXContainerItemProxy */;
			sourceTree = BUILT_PRODUCTS_DIR;
		};
		807572771C88DDE000E7DA8A /* ReactiveCocoa.framework */ = {
			isa = PBXReferenceProxy;
			fileType = wrapper.framework;
			path = ReactiveCocoa.framework;
			remoteRef = 807572761C88DDE000E7DA8A /* PBXContainerItemProxy */;
			sourceTree = BUILT_PRODUCTS_DIR;
		};
		80FE73231C88F30700BE0137 /* Result.framework */ = {
			isa = PBXReferenceProxy;
			fileType = wrapper.framework;
			path = Result.framework;
			remoteRef = 80FE73221C88F30700BE0137 /* PBXContainerItemProxy */;
			sourceTree = BUILT_PRODUCTS_DIR;
		};
		80FE73251C88F30700BE0137 /* Result-MacTests.xctest */ = {
			isa = PBXReferenceProxy;
			fileType = wrapper.cfbundle;
			path = "Result-MacTests.xctest";
			remoteRef = 80FE73241C88F30700BE0137 /* PBXContainerItemProxy */;
			sourceTree = BUILT_PRODUCTS_DIR;
		};
		80FE73271C88F30700BE0137 /* Result.framework */ = {
			isa = PBXReferenceProxy;
			fileType = wrapper.framework;
			path = Result.framework;
			remoteRef = 80FE73261C88F30700BE0137 /* PBXContainerItemProxy */;
			sourceTree = BUILT_PRODUCTS_DIR;
		};
		80FE73291C88F30700BE0137 /* Result-iOSTests.xctest */ = {
			isa = PBXReferenceProxy;
			fileType = wrapper.cfbundle;
			path = "Result-iOSTests.xctest";
			remoteRef = 80FE73281C88F30700BE0137 /* PBXContainerItemProxy */;
			sourceTree = BUILT_PRODUCTS_DIR;
		};
		80FE732B1C88F30700BE0137 /* Result.framework */ = {
			isa = PBXReferenceProxy;
			fileType = wrapper.framework;
			path = Result.framework;
			remoteRef = 80FE732A1C88F30700BE0137 /* PBXContainerItemProxy */;
			sourceTree = BUILT_PRODUCTS_DIR;
		};
		80FE732D1C88F30700BE0137 /* Result-tvOSTests.xctest */ = {
			isa = PBXReferenceProxy;
			fileType = wrapper.cfbundle;
			path = "Result-tvOSTests.xctest";
			remoteRef = 80FE732C1C88F30700BE0137 /* PBXContainerItemProxy */;
			sourceTree = BUILT_PRODUCTS_DIR;
		};
		80FE732F1C88F30700BE0137 /* Result.framework */ = {
			isa = PBXReferenceProxy;
			fileType = wrapper.framework;
			path = Result.framework;
			remoteRef = 80FE732E1C88F30700BE0137 /* PBXContainerItemProxy */;
			sourceTree = BUILT_PRODUCTS_DIR;
		};
		80FE73311C88F30700BE0137 /* Result-watchOSTests.xctest */ = {
			isa = PBXReferenceProxy;
			fileType = wrapper.cfbundle;
			path = "Result-watchOSTests.xctest";
			remoteRef = 80FE73301C88F30700BE0137 /* PBXContainerItemProxy */;
			sourceTree = BUILT_PRODUCTS_DIR;
		};
		A7D1F8EC1C84FB55000D41D5 /* KsApi.framework */ = {
			isa = PBXReferenceProxy;
			fileType = wrapper.framework;
			path = KsApi.framework;
			remoteRef = A7D1F8EB1C84FB55000D41D5 /* PBXContainerItemProxy */;
			sourceTree = BUILT_PRODUCTS_DIR;
		};
		A7D1F8EE1C84FB55000D41D5 /* KsApi-iOSTests.xctest */ = {
			isa = PBXReferenceProxy;
			fileType = wrapper.cfbundle;
			path = "KsApi-iOSTests.xctest";
			remoteRef = A7D1F8ED1C84FB55000D41D5 /* PBXContainerItemProxy */;
			sourceTree = BUILT_PRODUCTS_DIR;
		};
		A7D1F8F01C84FB55000D41D5 /* KsApi.framework */ = {
			isa = PBXReferenceProxy;
			fileType = wrapper.framework;
			path = KsApi.framework;
			remoteRef = A7D1F8EF1C84FB55000D41D5 /* PBXContainerItemProxy */;
			sourceTree = BUILT_PRODUCTS_DIR;
		};
		A7D1F8F21C84FB55000D41D5 /* KsApi-tvOSTests.xctest */ = {
			isa = PBXReferenceProxy;
			fileType = wrapper.cfbundle;
			path = "KsApi-tvOSTests.xctest";
			remoteRef = A7D1F8F11C84FB55000D41D5 /* PBXContainerItemProxy */;
			sourceTree = BUILT_PRODUCTS_DIR;
		};
		A7D1F90A1C84FB5F000D41D5 /* Prelude.framework */ = {
			isa = PBXReferenceProxy;
			fileType = wrapper.framework;
			path = Prelude.framework;
			remoteRef = A7D1F9091C84FB5F000D41D5 /* PBXContainerItemProxy */;
			sourceTree = BUILT_PRODUCTS_DIR;
		};
		A7D1F90C1C84FB5F000D41D5 /* Prelude-iOSTests.xctest */ = {
			isa = PBXReferenceProxy;
			fileType = wrapper.cfbundle;
			path = "Prelude-iOSTests.xctest";
			remoteRef = A7D1F90B1C84FB5F000D41D5 /* PBXContainerItemProxy */;
			sourceTree = BUILT_PRODUCTS_DIR;
		};
		A7D1F90E1C84FB5F000D41D5 /* Prelude.framework */ = {
			isa = PBXReferenceProxy;
			fileType = wrapper.framework;
			path = Prelude.framework;
			remoteRef = A7D1F90D1C84FB5F000D41D5 /* PBXContainerItemProxy */;
			sourceTree = BUILT_PRODUCTS_DIR;
		};
		A7D1F9101C84FB5F000D41D5 /* Prelude-tvOSTests.xctest */ = {
			isa = PBXReferenceProxy;
			fileType = wrapper.cfbundle;
			path = "Prelude-tvOSTests.xctest";
			remoteRef = A7D1F90F1C84FB5F000D41D5 /* PBXContainerItemProxy */;
			sourceTree = BUILT_PRODUCTS_DIR;
		};
/* End PBXReferenceProxy section */

/* Begin PBXResourcesBuildPhase section */
		A755113A1C8642B3005355CF /* Resources */ = {
			isa = PBXResourcesBuildPhase;
			buildActionMask = 2147483647;
			files = (
				A7B6942E1C87A06200C49A4F /* HockeySDKResources.bundle in Resources */,
			);
			runOnlyForDeploymentPostprocessing = 0;
		};
		A75511431C8642B3005355CF /* Resources */ = {
			isa = PBXResourcesBuildPhase;
			buildActionMask = 2147483647;
			files = (
			);
			runOnlyForDeploymentPostprocessing = 0;
		};
		A75511D21C8647D9005355CF /* Resources */ = {
			isa = PBXResourcesBuildPhase;
			buildActionMask = 2147483647;
			files = (
			);
			runOnlyForDeploymentPostprocessing = 0;
		};
		A75511FC1C865321005355CF /* Resources */ = {
			isa = PBXResourcesBuildPhase;
			buildActionMask = 2147483647;
			files = (
			);
			runOnlyForDeploymentPostprocessing = 0;
		};
		A7C7959C1C873A870081977F /* Resources */ = {
			isa = PBXResourcesBuildPhase;
			buildActionMask = 2147483647;
			files = (
				A7FC8C291C8F2DCF00C3B49B /* Project.storyboard in Resources */,
				A762F01A1C8CC7C1005581A4 /* Main.storyboard in Resources */,
				A7FC8C0B1C8F2CF600C3B49B /* Activity.storyboard in Resources */,
				A7FC8C0F1C8F2D6300C3B49B /* Discovery.storyboard in Resources */,
			);
			runOnlyForDeploymentPostprocessing = 0;
		};
		A7C795CB1C873BD50081977F /* Resources */ = {
			isa = PBXResourcesBuildPhase;
			buildActionMask = 2147483647;
			files = (
			);
			runOnlyForDeploymentPostprocessing = 0;
		};
		A7D1F9431C850B7C000D41D5 /* Resources */ = {
			isa = PBXResourcesBuildPhase;
			buildActionMask = 2147483647;
			files = (
				A7D1F9541C850B7C000D41D5 /* LaunchScreen.storyboard in Resources */,
				A721DF801C8D1F3C000CB97C /* koala-endpoint.config in Resources */,
				A7D1F9511C850B7C000D41D5 /* Assets.xcassets in Resources */,
				A7FC8C0E1C8F2D6300C3B49B /* Discovery.storyboard in Resources */,
				A7D1F94F1C850B7C000D41D5 /* Main.storyboard in Resources */,
				A7FC8C0A1C8F2CF600C3B49B /* Activity.storyboard in Resources */,
				A7B693F51C8778A900C49A4F /* hockeyapp.config in Resources */,
				A7B6942D1C87A05D00C49A4F /* HockeySDKResources.bundle in Resources */,
				A7FC8C281C8F2DCF00C3B49B /* Project.storyboard in Resources */,
			);
			runOnlyForDeploymentPostprocessing = 0;
		};
		A7D1F9581C850B7C000D41D5 /* Resources */ = {
			isa = PBXResourcesBuildPhase;
			buildActionMask = 2147483647;
			files = (
			);
			runOnlyForDeploymentPostprocessing = 0;
		};
		A7E06C771C5A6EB300EBDCC2 /* Resources */ = {
			isa = PBXResourcesBuildPhase;
			buildActionMask = 2147483647;
			files = (
				A7E06D2D1C5BFB3800EBDCC2 /* PlaylistTrayViewController.xib in Resources */,
				A7E06D291C5BFB3800EBDCC2 /* LoginViewController.xib in Resources */,
				A7E06D341C5BFB3800EBDCC2 /* ProjectViewController.xib in Resources */,
				A7E070521C5D3CF000EBDCC2 /* project.json in Resources */,
				A7E06D231C5BFB3800EBDCC2 /* ProjectRewardsCollectionViewCell.xib in Resources */,
				A7E06D151C5BFB3800EBDCC2 /* DiscoveryProjectCell.xib in Resources */,
				A7E06D271C5BFB3800EBDCC2 /* HomeViewController.xib in Resources */,
				A7E06D131C5BFB3800EBDCC2 /* Localizable.strings in Resources */,
				A7E06D041C5BFB3800EBDCC2 /* ionicons.ttf in Resources */,
				A7E06C841C5A6EB300EBDCC2 /* Assets.xcassets in Resources */,
				A7E070511C5D3CF000EBDCC2 /* discover.json in Resources */,
				A7E06C821C5A6EB300EBDCC2 /* Main.storyboard in Resources */,
				A7E06D211C5BFB3800EBDCC2 /* ProjectRewardCell.xib in Resources */,
				A7E06D171C5BFB3800EBDCC2 /* HomePlaylistCell.xib in Resources */,
				A7E06D191C5BFB3800EBDCC2 /* PlaylistTrayCell.xib in Resources */,
				A7E06D2F1C5BFB3800EBDCC2 /* PlaylistViewController.xib in Resources */,
				A7E06D1D1C5BFB3800EBDCC2 /* ProjectMoreInfoCell.xib in Resources */,
				A7E06D1B1C5BFB3800EBDCC2 /* ProjectCell.xib in Resources */,
				A7E06D2B1C5BFB3800EBDCC2 /* PlaylistExplorerViewController.xib in Resources */,
				A7E06D361C5BFB3800EBDCC2 /* SearchViewController.xib in Resources */,
				A7E06D251C5BFB3800EBDCC2 /* ProjectShelfCell.xib in Resources */,
				A7E06D311C5BFB3800EBDCC2 /* ProfileViewController.xib in Resources */,
				A7E06D1F1C5BFB3800EBDCC2 /* ProjectRecommendationsCell.xib in Resources */,
				A7E070501C5D3CF000EBDCC2 /* categories.json in Resources */,
			);
			runOnlyForDeploymentPostprocessing = 0;
		};
		A7E06C881C5A6EB300EBDCC2 /* Resources */ = {
			isa = PBXResourcesBuildPhase;
			buildActionMask = 2147483647;
			files = (
			);
			runOnlyForDeploymentPostprocessing = 0;
		};
/* End PBXResourcesBuildPhase section */

/* Begin PBXShellScriptBuildPhase section */
		A7B693E81C87740900C49A4F /* HockeyApp */ = {
			isa = PBXShellScriptBuildPhase;
			buildActionMask = 2147483647;
			files = (
			);
			inputPaths = (
			);
			name = HockeyApp;
			outputPaths = (
			);
			runOnlyForDeploymentPostprocessing = 0;
			shellPath = /bin/sh;
			shellScript = "FILE=\"${SRCROOT}/Frameworks/HockeySDK/iOS/BuildAgent\"\nif [ -f \"$FILE\" ]; then\n  \"$FILE\"\nfi\n";
		};
/* End PBXShellScriptBuildPhase section */

/* Begin PBXSourcesBuildPhase section */
		A75511371C8642B3005355CF /* Sources */ = {
			isa = PBXSourcesBuildPhase;
			buildActionMask = 2147483647;
			files = (
				A755115B1C8642C3005355CF /* AppEnvironment.swift in Sources */,
				A755115C1C8642C3005355CF /* AssetImageGeneratorType.swift in Sources */,
				A721DF6B1C8CFAF6000CB97C /* MockTrackingClient.swift in Sources */,
				A755115D1C8642C3005355CF /* AVPlayerView.swift in Sources */,
				A755115E1C8642C3005355CF /* Environment.swift in Sources */,
				A755115F1C8642C3005355CF /* Format.swift in Sources */,
				A75511601C8642C3005355CF /* GradientView.swift in Sources */,
				A75511611C8642C3005355CF /* Language.swift in Sources */,
				A75511621C8642C3005355CF /* LaunchedCountries.swift in Sources */,
				A75511631C8642C3005355CF /* LocalizedString.swift in Sources */,
<<<<<<< HEAD
				0151AEB31C8F6FE90067F1BE /* StyledLabel.swift in Sources */,
				0151AEB51C8F6FFE0067F1BE /* Styles.swift in Sources */,
=======
				A7FC8C061C8F1DEA00C3B49B /* CircleAvatarImageView.swift in Sources */,
>>>>>>> b3a3e613
				A75511641C8642C3005355CF /* NSBundleType.swift in Sources */,
				A75511651C8642C3005355CF /* String+SimpleHTML.swift in Sources */,
				A75511661C8642C3005355CF /* Strings.swift in Sources */,
				A75511671C8642C3005355CF /* UIButton+LocalizedKey.swift in Sources */,
				A75511681C8642C3005355CF /* UIGestureRecognizer-Extensions.swift in Sources */,
				A75511691C8642C3005355CF /* UILabel+IBClear.swift in Sources */,
				A755116A1C8642C3005355CF /* UILabel+LocalizedKey.swift in Sources */,
				A755116B1C8642C3005355CF /* UILabel+SimpleHTML.swift in Sources */,
				A721DF621C8CF503000CB97C /* TrackingClientType.swift in Sources */,
				A755116C1C8642C3005355CF /* UIPress-Extensions.swift in Sources */,
				A755116D1C8642C3005355CF /* CurrentUser.swift in Sources */,
				A755116E1C8642C3005355CF /* KeyValueStoreType.swift in Sources */,
				A755116F1C8642C3005355CF /* MultiKeyValueStore.swift in Sources */,
				A75511701C8642C3005355CF /* MVVMCollectionViewController.swift in Sources */,
				A75511711C8642C3005355CF /* MVVMDataSource.swift in Sources */,
				A75511721C8642C3005355CF /* MVVMViewController.swift in Sources */,
				0151AEB71C8F700B0067F1BE /* UIColor.swift in Sources */,
				A75511731C8642C3005355CF /* SimpleDataSource.swift in Sources */,
				A75511741C8642C3005355CF /* SimpleViewModel.swift in Sources */,
				A75511751C8642C3005355CF /* UICollectionView-Extensions.swift in Sources */,
				A75511761C8642C3005355CF /* UICollectionViewCell-Extensions.swift in Sources */,
				A721DF651C8CF5A3000CB97C /* KoalaTrackingClient.swift in Sources */,
				A75511771C8642C3005355CF /* UITableView-Extensions.swift in Sources */,
				A75511781C8642C3005355CF /* UIView-DefaultReusableId.swift in Sources */,
				A75511791C8642C3005355CF /* UIViewController-DefaultNib.swift in Sources */,
				A7B693FF1C8789C100C49A4F /* HockeyManagerType.swift in Sources */,
				A721DF681C8CFAEB000CB97C /* Koala.swift in Sources */,
				A755117A1C8642C3005355CF /* ViewModel.swift in Sources */,
				0151AEBA1C8F811C0067F1BE /* BorderButton.swift in Sources */,
			);
			runOnlyForDeploymentPostprocessing = 0;
		};
		A75511411C8642B3005355CF /* Sources */ = {
			isa = PBXSourcesBuildPhase;
			buildActionMask = 2147483647;
			files = (
				A75511981C8645A0005355CF /* LaunchedCountriesTests.swift in Sources */,
				A75511961C8645A0005355CF /* FormatTests.swift in Sources */,
				01EFBCAF1C92036E0094EEC2 /* StyledLabelTests.swift in Sources */,
				A75511A71C86460B005355CF /* XCTestCase+AppEnvironment.swift in Sources */,
				A75511971C8645A0005355CF /* LanguageTests.swift in Sources */,
				A761275E1C93052400EDCCB9 /* CGColorRef.swift in Sources */,
				A755119C1C8645A0005355CF /* UILabel+IBClearTests.swift in Sources */,
				A755119A1C8645A0005355CF /* String+SimpleHTMLTests.swift in Sources */,
				A755119D1C8645A0005355CF /* UILabel+LocalizedKeyTests.swift in Sources */,
				A75511A51C86460B005355CF /* MockBundle.swift in Sources */,
				A755119E1C8645A0005355CF /* UILabel+SimpleHTMLTests.swift in Sources */,
				A75511941C8645A0005355CF /* AppEnvironmentTests.swift in Sources */,
				A77519221C8CB0360022F175 /* CircleAvatarImageViewTests.swift in Sources */,
				A75511991C8645A0005355CF /* LocalizedStringTests.swift in Sources */,
				A75511951C8645A0005355CF /* EnvironmentTests.swift in Sources */,
				01EFBC891C91FB770094EEC2 /* UIColorTests.swift in Sources */,
				01EFBCB31C920A7E0094EEC2 /* BorderButtonTests.swift in Sources */,
				A755119B1C8645A0005355CF /* UIButton+LocalizedKeyTests.swift in Sources */,
				A75511A61C86460B005355CF /* TestObserver.swift in Sources */,
				01EFBCB61C921EA20094EEC2 /* StylesTests.swift in Sources */,
			);
			runOnlyForDeploymentPostprocessing = 0;
		};
		A75511AB1C8647D9005355CF /* Sources */ = {
			isa = PBXSourcesBuildPhase;
			buildActionMask = 2147483647;
			files = (
				A75511AC1C8647D9005355CF /* AppEnvironment.swift in Sources */,
				A75511AD1C8647D9005355CF /* AssetImageGeneratorType.swift in Sources */,
				A721DF6C1C8CFAF6000CB97C /* MockTrackingClient.swift in Sources */,
				A75511AE1C8647D9005355CF /* AVPlayerView.swift in Sources */,
				A75511AF1C8647D9005355CF /* Environment.swift in Sources */,
				A75511B01C8647D9005355CF /* Format.swift in Sources */,
				A75511B11C8647D9005355CF /* GradientView.swift in Sources */,
				A75511B21C8647D9005355CF /* Language.swift in Sources */,
				A75511B31C8647D9005355CF /* LaunchedCountries.swift in Sources */,
				A75511B41C8647D9005355CF /* LocalizedString.swift in Sources */,
<<<<<<< HEAD
				0151AEB41C8F6FEC0067F1BE /* StyledLabel.swift in Sources */,
				0151AEB61C8F70000067F1BE /* Styles.swift in Sources */,
=======
				A7FC8C071C8F1DEA00C3B49B /* CircleAvatarImageView.swift in Sources */,
>>>>>>> b3a3e613
				A75511B51C8647D9005355CF /* NSBundleType.swift in Sources */,
				A75511B61C8647D9005355CF /* String+SimpleHTML.swift in Sources */,
				A75511B71C8647D9005355CF /* Strings.swift in Sources */,
				A75511B81C8647D9005355CF /* UIButton+LocalizedKey.swift in Sources */,
				A75511B91C8647D9005355CF /* UIGestureRecognizer-Extensions.swift in Sources */,
				A75511BA1C8647D9005355CF /* UILabel+IBClear.swift in Sources */,
				A75511BB1C8647D9005355CF /* UILabel+LocalizedKey.swift in Sources */,
				A75511BC1C8647D9005355CF /* UILabel+SimpleHTML.swift in Sources */,
				A721DF631C8CF503000CB97C /* TrackingClientType.swift in Sources */,
				A75511BD1C8647D9005355CF /* UIPress-Extensions.swift in Sources */,
				A75511BE1C8647D9005355CF /* CurrentUser.swift in Sources */,
				A75511BF1C8647D9005355CF /* KeyValueStoreType.swift in Sources */,
				A75511C01C8647D9005355CF /* MultiKeyValueStore.swift in Sources */,
				A75511C11C8647D9005355CF /* MVVMCollectionViewController.swift in Sources */,
				A75511C21C8647D9005355CF /* MVVMDataSource.swift in Sources */,
				A75511C31C8647D9005355CF /* MVVMViewController.swift in Sources */,
				0151AEB81C8F700C0067F1BE /* UIColor.swift in Sources */,
				A75511C41C8647D9005355CF /* SimpleDataSource.swift in Sources */,
				A75511C51C8647D9005355CF /* SimpleViewModel.swift in Sources */,
				A75511C61C8647D9005355CF /* UICollectionView-Extensions.swift in Sources */,
				A75511C71C8647D9005355CF /* UICollectionViewCell-Extensions.swift in Sources */,
				A721DF661C8CF5A3000CB97C /* KoalaTrackingClient.swift in Sources */,
				A75511C81C8647D9005355CF /* UITableView-Extensions.swift in Sources */,
				A75511C91C8647D9005355CF /* UIView-DefaultReusableId.swift in Sources */,
				A75511CA1C8647D9005355CF /* UIViewController-DefaultNib.swift in Sources */,
				A7B694001C8789C100C49A4F /* HockeyManagerType.swift in Sources */,
				A721DF691C8CFAEB000CB97C /* Koala.swift in Sources */,
				A75511CB1C8647D9005355CF /* ViewModel.swift in Sources */,
				0151AEBB1C8F811C0067F1BE /* BorderButton.swift in Sources */,
			);
			runOnlyForDeploymentPostprocessing = 0;
		};
		A75511E91C865321005355CF /* Sources */ = {
			isa = PBXSourcesBuildPhase;
			buildActionMask = 2147483647;
			files = (
				A7B6947E1C87F50300C49A4F /* LaunchedCountriesTests.swift in Sources */,
				A75511EB1C865321005355CF /* FormatTests.swift in Sources */,
				A75511EC1C865321005355CF /* XCTestCase+AppEnvironment.swift in Sources */,
				A75511ED1C865321005355CF /* LanguageTests.swift in Sources */,
				A75511EE1C865321005355CF /* UILabel+IBClearTests.swift in Sources */,
				A761275F1C93052400EDCCB9 /* CGColorRef.swift in Sources */,
				A75511EF1C865321005355CF /* String+SimpleHTMLTests.swift in Sources */,
				A75511F01C865321005355CF /* UILabel+LocalizedKeyTests.swift in Sources */,
				A75511F11C865321005355CF /* MockBundle.swift in Sources */,
				A75511F21C865321005355CF /* UILabel+SimpleHTMLTests.swift in Sources */,
				01EFBCB01C92036E0094EEC2 /* StyledLabelTests.swift in Sources */,
				A75511F31C865321005355CF /* AppEnvironmentTests.swift in Sources */,
				A77519231C8CB11B0022F175 /* CircleAvatarImageViewTests.swift in Sources */,
				A75511F41C865321005355CF /* LocalizedStringTests.swift in Sources */,
				A75511F51C865321005355CF /* EnvironmentTests.swift in Sources */,
				01EFBCB11C9203750094EEC2 /* UIColorTests.swift in Sources */,
				01EFBCB41C920A7E0094EEC2 /* BorderButtonTests.swift in Sources */,
				A75511F61C865321005355CF /* UIButton+LocalizedKeyTests.swift in Sources */,
				A75511F71C865321005355CF /* TestObserver.swift in Sources */,
				01EFBCB71C921EA20094EEC2 /* StylesTests.swift in Sources */,
			);
			runOnlyForDeploymentPostprocessing = 0;
		};
		A7C795991C873A870081977F /* Sources */ = {
			isa = PBXSourcesBuildPhase;
			buildActionMask = 2147483647;
			files = (
				A7285C9C1C8E8DCF00D83297 /* ProjectViewController.swift in Sources */,
				A762F0191C8CC672005581A4 /* ActivityFriendFollowViewModel.swift in Sources */,
				A7FC8C551C8F447D00C3B49B /* ProjectSubpagesViewModel.swift in Sources */,
				A7E315C61C88AAA8000DD85A /* DiscoveryProjectsDataSource.swift in Sources */,
				A762EFF31C8CC663005581A4 /* ActivityFriendFollowCell.swift in Sources */,
				A7E315B41C88A8A2000DD85A /* DiscoveryViewModel.swift in Sources */,
				A731719A1C8EA20300AC07C5 /* ProjectDataSource.swift in Sources */,
				A7E315CC1C88AC91000DD85A /* DiscoveryProjectCell.swift in Sources */,
				A75AB2231C8A85D1002FC3E6 /* ActivityUpdateCell.swift in Sources */,
				A7FC8C581C8F449500C3B49B /* ProjectSubpagesCell.swift in Sources */,
				A7285CC21C8E8DDB00D83297 /* ProjectViewModel.swift in Sources */,
				A7285CC51C8E915B00D83297 /* ProjectMainCell.swift in Sources */,
				A7C795B21C873AC90081977F /* AppDelegate.swift in Sources */,
				A7C795B31C873AC90081977F /* ActivitiesViewController.swift in Sources */,
				A7FC8C521C8F442D00C3B49B /* ProjectRewardCell.swift in Sources */,
				A77519011C8C97510022F175 /* ActivityFriendBackingViewModel.swift in Sources */,
				A77518FE1C8C8ADA0022F175 /* ActivityUpdateViewModel.swift in Sources */,
				A7FC8C4F1C8F43E400C3B49B /* ProjectRewardViewModel.swift in Sources */,
				A762F01D1C8CD2B3005581A4 /* ActivityStateChangeCell.swift in Sources */,
				A75CBDE81C8A26F800758C55 /* AppDelegateViewModel.swift in Sources */,
				A7C795B41C873AC90081977F /* DiscoveryViewController.swift in Sources */,
				A75AB2261C8B407F002FC3E6 /* ActivityFriendBackingCell.swift in Sources */,
				A75AB1FA1C8A84B5002FC3E6 /* ActivitiesDataSource.swift in Sources */,
				A762F0201C8CD2C0005581A4 /* ActivityStateChangeViewModel.swift in Sources */,
				A7E315C91C88ABAC000DD85A /* DiscoveryProjectViewModel.swift in Sources */,
				A73171C01C8EA27400AC07C5 /* ProjectMainViewModel.swift in Sources */,
				A7C795B51C873AC90081977F /* LoginToutViewController.swift in Sources */,
				A75AB1E21C8A8255002FC3E6 /* ActivitiesViewModel.swift in Sources */,
			);
			runOnlyForDeploymentPostprocessing = 0;
		};
		A7C795C81C873BD50081977F /* Sources */ = {
			isa = PBXSourcesBuildPhase;
			buildActionMask = 2147483647;
			files = (
				A7C795DB1C873C160081977F /* AppDelegate.swift in Sources */,
				A7C795DC1C873C160081977F /* ViewController.swift in Sources */,
				A7C795DD1C873C160081977F /* DiscoveryProjectData.swift in Sources */,
				A7C795DE1C873C160081977F /* HomePlaylistsDataSource.swift in Sources */,
				A7C795DF1C873C160081977F /* PlaylistTrayDataSource.swift in Sources */,
				A7C795E01C873C160081977F /* ProjectsDataSource.swift in Sources */,
				A7C795E11C873C160081977F /* ProjectViewDataSource.swift in Sources */,
				A7C795E21C873C160081977F /* SearchDataSource.swift in Sources */,
				A7C795E31C873C160081977F /* Playlist.swift in Sources */,
				A7C795E71C873C160081977F /* ProjectViewModelErrors.swift in Sources */,
				A7C795E81C873C160081977F /* HomeViewModelInputs.swift in Sources */,
				A7C795E91C873C160081977F /* ProjectViewModelInputs.swift in Sources */,
				A7C795EA1C873C160081977F /* PlaylistViewModelInputs.swift in Sources */,
				A7C795EB1C873C160081977F /* HomeViewModelOutputs.swift in Sources */,
				A7C795EC1C873C160081977F /* ProjectViewModelOutputs.swift in Sources */,
				A7C795ED1C873C160081977F /* PlaylistViewModelOutputs.swift in Sources */,
				A7C795EE1C873C160081977F /* EmptyViewModel.swift in Sources */,
				A7C795EF1C873C160081977F /* HomePlaylistViewModel.swift in Sources */,
				A7C795F01C873C160081977F /* HomeViewModel.swift in Sources */,
				A7C795F11C873C160081977F /* LoginViewModel.swift in Sources */,
				A7C795F21C873C160081977F /* PlaylistExplorerViewModel.swift in Sources */,
				A7C795F31C873C160081977F /* PlaylistsMenuViewModel.swift in Sources */,
				A7C795F41C873C160081977F /* PlaylistTrayViewModel.swift in Sources */,
				A7C795F51C873C160081977F /* PlaylistViewModel.swift in Sources */,
				A7C795F61C873C160081977F /* ProfileViewModel.swift in Sources */,
				A7C795F71C873C160081977F /* ProjectPlayerViewModel.swift in Sources */,
				A7C795F81C873C160081977F /* ProjectViewModel.swift in Sources */,
				A7C795F91C873C160081977F /* SearchViewModel.swift in Sources */,
				A7C795FA1C873C160081977F /* DiscoveryProjectCell.swift in Sources */,
				A7C795FB1C873C160081977F /* HomePlaylistCell.swift in Sources */,
				A7C795FC1C873C160081977F /* PlaylistTrayCell.swift in Sources */,
				A7C795FD1C873C160081977F /* ProjectCell.swift in Sources */,
				A7C795FE1C873C160081977F /* ProjectMoreInfoCell.swift in Sources */,
				A7C795FF1C873C160081977F /* ProjectRecommendationsCell.swift in Sources */,
				A7C796001C873C160081977F /* ProjectRewardCell.swift in Sources */,
				A7C796011C873C160081977F /* ProjectRewardsCollectionViewCell.swift in Sources */,
				A7C796021C873C160081977F /* ProjectShelfCell.swift in Sources */,
				A7C796031C873C160081977F /* HomeViewController.swift in Sources */,
				A7C796041C873C160081977F /* LoginViewController.swift in Sources */,
				A7C796051C873C160081977F /* PlaylistExplorerViewController.swift in Sources */,
				A7C796061C873C160081977F /* PlaylistTrayViewController.swift in Sources */,
				A7C796071C873C160081977F /* PlaylistViewController.swift in Sources */,
				A7C796081C873C160081977F /* ProfileViewController.swift in Sources */,
				A7C796091C873C160081977F /* ProjectPlayerViewController.swift in Sources */,
				A7C7960A1C873C160081977F /* ProjectViewController.swift in Sources */,
				A7C7960B1C873C160081977F /* SearchViewController.swift in Sources */,
				A7C7960C1C873C160081977F /* FocusGuideView.swift in Sources */,
				A7C7960D1C873C160081977F /* PlaylistExplorerTransitionAnimator.swift in Sources */,
				A7C7960E1C873C160081977F /* ProjectTrayTransitionAnimator.swift in Sources */,
				A7C7960F1C873C160081977F /* ProjectVideoTransitionAnimator.swift in Sources */,
			);
			runOnlyForDeploymentPostprocessing = 0;
		};
		A7D1F9411C850B7C000D41D5 /* Sources */ = {
			isa = PBXSourcesBuildPhase;
			buildActionMask = 2147483647;
			files = (
				A7285C9B1C8E8DCF00D83297 /* ProjectViewController.swift in Sources */,
				A762F0181C8CC672005581A4 /* ActivityFriendFollowViewModel.swift in Sources */,
				A7FC8C541C8F447D00C3B49B /* ProjectSubpagesViewModel.swift in Sources */,
				A7E315C51C88AAA8000DD85A /* DiscoveryProjectsDataSource.swift in Sources */,
				A762EFF21C8CC663005581A4 /* ActivityFriendFollowCell.swift in Sources */,
				A7E315B31C88A8A2000DD85A /* DiscoveryViewModel.swift in Sources */,
				A73171991C8EA20300AC07C5 /* ProjectDataSource.swift in Sources */,
				A7E315CB1C88AC91000DD85A /* DiscoveryProjectCell.swift in Sources */,
				A75AB2221C8A85D1002FC3E6 /* ActivityUpdateCell.swift in Sources */,
				A7FC8C571C8F449500C3B49B /* ProjectSubpagesCell.swift in Sources */,
				A7285CC11C8E8DDB00D83297 /* ProjectViewModel.swift in Sources */,
				A7285CC41C8E915B00D83297 /* ProjectMainCell.swift in Sources */,
				A7D1F9481C850B7C000D41D5 /* AppDelegate.swift in Sources */,
				A7F761751C85FA40005405ED /* ActivitiesViewController.swift in Sources */,
				A7FC8C511C8F442D00C3B49B /* ProjectRewardCell.swift in Sources */,
				A77519001C8C97510022F175 /* ActivityFriendBackingViewModel.swift in Sources */,
				A77518FD1C8C8ADA0022F175 /* ActivityUpdateViewModel.swift in Sources */,
				A7FC8C4E1C8F43E400C3B49B /* ProjectRewardViewModel.swift in Sources */,
				A762F01C1C8CD2B3005581A4 /* ActivityStateChangeCell.swift in Sources */,
				A75CBDE71C8A26F800758C55 /* AppDelegateViewModel.swift in Sources */,
				A751A51F1C85EC0B009C5DEA /* DiscoveryViewController.swift in Sources */,
				A75AB2251C8B407F002FC3E6 /* ActivityFriendBackingCell.swift in Sources */,
				A75AB1F91C8A84B5002FC3E6 /* ActivitiesDataSource.swift in Sources */,
				A762F01F1C8CD2C0005581A4 /* ActivityStateChangeViewModel.swift in Sources */,
				A7E315C81C88ABAC000DD85A /* DiscoveryProjectViewModel.swift in Sources */,
				A73171BF1C8EA27400AC07C5 /* ProjectMainViewModel.swift in Sources */,
				A7F761771C85FACB005405ED /* LoginToutViewController.swift in Sources */,
				A75AB1E11C8A8255002FC3E6 /* ActivitiesViewModel.swift in Sources */,
			);
			runOnlyForDeploymentPostprocessing = 0;
		};
		A7D1F9561C850B7C000D41D5 /* Sources */ = {
			isa = PBXSourcesBuildPhase;
			buildActionMask = 2147483647;
			files = (
				A77519121C8CADE20022F175 /* AppDelegateViewModelTests.swift in Sources */,
				A77519141C8CADFE0022F175 /* ActivitiesViewModelTests.swift in Sources */,
				A7D1F9931C850CB2000D41D5 /* KickstarterTests.swift in Sources */,
				A7B6940F1C87927700C49A4F /* XCTestCase+AppEnvironment.swift in Sources */,
			);
			runOnlyForDeploymentPostprocessing = 0;
		};
		A7E06C751C5A6EB300EBDCC2 /* Sources */ = {
			isa = PBXSourcesBuildPhase;
			buildActionMask = 2147483647;
			files = (
				A7E06D1C1C5BFB3800EBDCC2 /* ProjectMoreInfoCell.swift in Sources */,
				A7E06D0C1C5BFB3800EBDCC2 /* PlaylistsMenuViewModel.swift in Sources */,
				A7E06D261C5BFB3800EBDCC2 /* HomeViewController.swift in Sources */,
				A7E06C7F1C5A6EB300EBDCC2 /* ViewController.swift in Sources */,
				A7E06D021C5BFB3800EBDCC2 /* ProjectViewDataSource.swift in Sources */,
				A7E06D181C5BFB3800EBDCC2 /* PlaylistTrayCell.swift in Sources */,
				A7E06D301C5BFB3800EBDCC2 /* ProfileViewController.swift in Sources */,
				A7E06D0E1C5BFB3800EBDCC2 /* PlaylistViewModel.swift in Sources */,
				A7E06D111C5BFB3800EBDCC2 /* ProjectViewModel.swift in Sources */,
				A7E06D101C5BFB3800EBDCC2 /* ProjectPlayerViewModel.swift in Sources */,
				A7E06D241C5BFB3800EBDCC2 /* ProjectShelfCell.swift in Sources */,
				A7E06D3A1C5BFB3800EBDCC2 /* ProjectVideoTransitionAnimator.swift in Sources */,
				A7D596D31C5D75B80047CB3E /* ProjectViewModelErrors.swift in Sources */,
				A7D596D11C5D755F0047CB3E /* ProjectViewModelOutputs.swift in Sources */,
				A7D596CB1C5D75260047CB3E /* ProjectViewModelInputs.swift in Sources */,
				A7DB151B1C5E91F900AB6E5A /* PlaylistViewModelOutputs.swift in Sources */,
				A7E06D071C5BFB3800EBDCC2 /* EmptyViewModel.swift in Sources */,
				A7E06D0D1C5BFB3800EBDCC2 /* PlaylistTrayViewModel.swift in Sources */,
				A7E06D281C5BFB3800EBDCC2 /* LoginViewController.swift in Sources */,
				A7E06D051C5BFB3800EBDCC2 /* Playlist.swift in Sources */,
				A7E06D081C5BFB3800EBDCC2 /* HomePlaylistViewModel.swift in Sources */,
				A7E06D031C5BFB3800EBDCC2 /* SearchDataSource.swift in Sources */,
				A7E06D381C5BFB3800EBDCC2 /* PlaylistExplorerTransitionAnimator.swift in Sources */,
				A7E06D2E1C5BFB3800EBDCC2 /* PlaylistViewController.swift in Sources */,
				A7E06D001C5BFB3800EBDCC2 /* PlaylistTrayDataSource.swift in Sources */,
				A7E06D1A1C5BFB3800EBDCC2 /* ProjectCell.swift in Sources */,
				A7E06D1E1C5BFB3800EBDCC2 /* ProjectRecommendationsCell.swift in Sources */,
				A7E06D351C5BFB3800EBDCC2 /* SearchViewController.swift in Sources */,
				A72153921C5D62E800127699 /* HomeViewModelInputs.swift in Sources */,
				A7E06D141C5BFB3800EBDCC2 /* DiscoveryProjectCell.swift in Sources */,
				A7E06D091C5BFB3800EBDCC2 /* HomeViewModel.swift in Sources */,
				A7E06D391C5BFB3800EBDCC2 /* ProjectTrayTransitionAnimator.swift in Sources */,
				A7E06D0A1C5BFB3800EBDCC2 /* LoginViewModel.swift in Sources */,
				A7E06D221C5BFB3800EBDCC2 /* ProjectRewardsCollectionViewCell.swift in Sources */,
				A7E06D321C5BFB3800EBDCC2 /* ProjectPlayerViewController.swift in Sources */,
				A7E06D0F1C5BFB3800EBDCC2 /* ProfileViewModel.swift in Sources */,
				A7DB15191C5E91E300AB6E5A /* PlaylistViewModelInputs.swift in Sources */,
				A7E06D121C5BFB3800EBDCC2 /* SearchViewModel.swift in Sources */,
				A7E06D0B1C5BFB3800EBDCC2 /* PlaylistExplorerViewModel.swift in Sources */,
				A7E06D201C5BFB3800EBDCC2 /* ProjectRewardCell.swift in Sources */,
				A7E06D331C5BFB3800EBDCC2 /* ProjectViewController.swift in Sources */,
				A7E06D371C5BFB3800EBDCC2 /* FocusGuideView.swift in Sources */,
				A7E06D011C5BFB3800EBDCC2 /* ProjectsDataSource.swift in Sources */,
				A7E06CFF1C5BFB3800EBDCC2 /* HomePlaylistsDataSource.swift in Sources */,
				A7E06C7D1C5A6EB300EBDCC2 /* AppDelegate.swift in Sources */,
				A7E06D2A1C5BFB3800EBDCC2 /* PlaylistExplorerViewController.swift in Sources */,
				A7E06D161C5BFB3800EBDCC2 /* HomePlaylistCell.swift in Sources */,
				A7E06D2C1C5BFB3800EBDCC2 /* PlaylistTrayViewController.swift in Sources */,
				A72153941C5D630300127699 /* HomeViewModelOutputs.swift in Sources */,
				A7E06CFE1C5BFB3800EBDCC2 /* DiscoveryProjectData.swift in Sources */,
			);
			runOnlyForDeploymentPostprocessing = 0;
		};
		A7E06C861C5A6EB300EBDCC2 /* Sources */ = {
			isa = PBXSourcesBuildPhase;
			buildActionMask = 2147483647;
			files = (
				A7D1F9891C850C34000D41D5 /* TestObserver.swift in Sources */,
				A7D1F9871C850C34000D41D5 /* MockAssetImageGenerators.swift in Sources */,
				A7D1F9851C850C34000D41D5 /* PlaylistViewModelTests.swift in Sources */,
				A7D1F9881C850C34000D41D5 /* MockBundle.swift in Sources */,
				A7D1F98A1C850C34000D41D5 /* XCTestCase+AppEnvironment.swift in Sources */,
				A7D1F9811C850C34000D41D5 /* kickstartertvTests.swift in Sources */,
				A7D1F97F1C850C34000D41D5 /* HomeViewModelTests.swift in Sources */,
			);
			runOnlyForDeploymentPostprocessing = 0;
		};
/* End PBXSourcesBuildPhase section */

/* Begin PBXTargetDependency section */
		8075727B1C88DE1900E7DA8A /* PBXTargetDependency */ = {
			isa = PBXTargetDependency;
			name = "Alamofire iOS";
			targetProxy = 8075727A1C88DE1900E7DA8A /* PBXContainerItemProxy */;
		};
		8075727F1C88DE1A00E7DA8A /* PBXTargetDependency */ = {
			isa = PBXTargetDependency;
			name = "AlamofireImage iOS";
			targetProxy = 8075727E1C88DE1A00E7DA8A /* PBXContainerItemProxy */;
		};
		807572831C88DE1A00E7DA8A /* PBXTargetDependency */ = {
			isa = PBXTargetDependency;
			name = "Argo-iOS";
			targetProxy = 807572821C88DE1A00E7DA8A /* PBXContainerItemProxy */;
		};
		807572871C88DE1B00E7DA8A /* PBXTargetDependency */ = {
			isa = PBXTargetDependency;
			name = "Curry-iOS";
			targetProxy = 807572861C88DE1B00E7DA8A /* PBXContainerItemProxy */;
		};
		8075728B1C88DE1B00E7DA8A /* PBXTargetDependency */ = {
			isa = PBXTargetDependency;
			name = "ReactiveCocoa-iOS";
			targetProxy = 8075728A1C88DE1B00E7DA8A /* PBXContainerItemProxy */;
		};
		8075728F1C88DE1C00E7DA8A /* PBXTargetDependency */ = {
			isa = PBXTargetDependency;
			name = "ReactiveExtensions-iOS";
			targetProxy = 8075728E1C88DE1C00E7DA8A /* PBXContainerItemProxy */;
		};
		80FE72FA1C88F24500BE0137 /* PBXTargetDependency */ = {
			isa = PBXTargetDependency;
			name = "Models-iOS";
			targetProxy = 80FE72F91C88F24500BE0137 /* PBXContainerItemProxy */;
		};
		80FE72FE1C88F29E00BE0137 /* PBXTargetDependency */ = {
			isa = PBXTargetDependency;
			name = "Alamofire tvOS";
			targetProxy = 80FE72FD1C88F29E00BE0137 /* PBXContainerItemProxy */;
		};
		80FE73021C88F29E00BE0137 /* PBXTargetDependency */ = {
			isa = PBXTargetDependency;
			name = "AlamofireImage tvOS";
			targetProxy = 80FE73011C88F29E00BE0137 /* PBXContainerItemProxy */;
		};
		80FE73061C88F29E00BE0137 /* PBXTargetDependency */ = {
			isa = PBXTargetDependency;
			name = "Argo-tvOS";
			targetProxy = 80FE73051C88F29E00BE0137 /* PBXContainerItemProxy */;
		};
		80FE730A1C88F29E00BE0137 /* PBXTargetDependency */ = {
			isa = PBXTargetDependency;
			name = "Curry-tvOS";
			targetProxy = 80FE73091C88F29E00BE0137 /* PBXContainerItemProxy */;
		};
		80FE730E1C88F29E00BE0137 /* PBXTargetDependency */ = {
			isa = PBXTargetDependency;
			name = "Models-tvOS";
			targetProxy = 80FE730D1C88F29E00BE0137 /* PBXContainerItemProxy */;
		};
		80FE73121C88F29E00BE0137 /* PBXTargetDependency */ = {
			isa = PBXTargetDependency;
			name = "ReactiveCocoa-tvOS";
			targetProxy = 80FE73111C88F29E00BE0137 /* PBXContainerItemProxy */;
		};
		80FE73161C88F29E00BE0137 /* PBXTargetDependency */ = {
			isa = PBXTargetDependency;
			name = "ReactiveExtensions-tvOS";
			targetProxy = 80FE73151C88F29E00BE0137 /* PBXContainerItemProxy */;
		};
		80FE73351C88F32000BE0137 /* PBXTargetDependency */ = {
			isa = PBXTargetDependency;
			name = "Result-iOS";
			targetProxy = 80FE73341C88F32000BE0137 /* PBXContainerItemProxy */;
		};
		80FE73391C88F34600BE0137 /* PBXTargetDependency */ = {
			isa = PBXTargetDependency;
			name = "Result-tvOS";
			targetProxy = 80FE73381C88F34600BE0137 /* PBXContainerItemProxy */;
		};
		A75511481C8642B3005355CF /* PBXTargetDependency */ = {
			isa = PBXTargetDependency;
			target = A755113B1C8642B3005355CF /* Library-iOS */;
			targetProxy = A75511471C8642B3005355CF /* PBXContainerItemProxy */;
		};
		A75511841C8643E7005355CF /* PBXTargetDependency */ = {
			isa = PBXTargetDependency;
			target = A755113B1C8642B3005355CF /* Library-iOS */;
			targetProxy = A75511831C8643E7005355CF /* PBXContainerItemProxy */;
		};
		A75511E31C864974005355CF /* PBXTargetDependency */ = {
			isa = PBXTargetDependency;
			target = A75511AA1C8647D9005355CF /* Library-tvOS */;
			targetProxy = A75511E21C864974005355CF /* PBXContainerItemProxy */;
		};
		A76127BF1C93100800EDCCB9 /* PBXTargetDependency */ = {
			isa = PBXTargetDependency;
			target = A755113B1C8642B3005355CF /* Library-iOS */;
			targetProxy = A76127BE1C93100800EDCCB9 /* PBXContainerItemProxy */;
		};
		A7A542311C8E461400273B58 /* PBXTargetDependency */ = {
			isa = PBXTargetDependency;
			name = "ReactiveExtensions-iOS";
			targetProxy = A7A542301C8E461400273B58 /* PBXContainerItemProxy */;
		};
		A7A542571C8E462A00273B58 /* PBXTargetDependency */ = {
			isa = PBXTargetDependency;
			name = "ReactiveExtensions-tvOS";
			targetProxy = A7A542561C8E462A00273B58 /* PBXContainerItemProxy */;
		};
		A7B694111C87942600C49A4F /* PBXTargetDependency */ = {
			isa = PBXTargetDependency;
			target = A755113B1C8642B3005355CF /* Library-iOS */;
			targetProxy = A7B694101C87942600C49A4F /* PBXContainerItemProxy */;
		};
		A7B694231C879F4B00C49A4F /* PBXTargetDependency */ = {
			isa = PBXTargetDependency;
			target = A75511AA1C8647D9005355CF /* Library-tvOS */;
			targetProxy = A7B694221C879F4B00C49A4F /* PBXContainerItemProxy */;
		};
		A7B694801C87F51900C49A4F /* PBXTargetDependency */ = {
			isa = PBXTargetDependency;
			target = A75511AA1C8647D9005355CF /* Library-tvOS */;
			targetProxy = A7B6947F1C87F51900C49A4F /* PBXContainerItemProxy */;
		};
		A7C795DA1C873BE60081977F /* PBXTargetDependency */ = {
			isa = PBXTargetDependency;
			target = A75511AA1C8647D9005355CF /* Library-tvOS */;
			targetProxy = A7C795D91C873BE60081977F /* PBXContainerItemProxy */;
		};
		A7D1F9211C84FB74000D41D5 /* PBXTargetDependency */ = {
			isa = PBXTargetDependency;
			name = "KsApi-tvOS";
			targetProxy = A7D1F9201C84FB74000D41D5 /* PBXContainerItemProxy */;
		};
		A7D1F9251C84FB74000D41D5 /* PBXTargetDependency */ = {
			isa = PBXTargetDependency;
			name = "Prelude-tvOS";
			targetProxy = A7D1F9241C84FB74000D41D5 /* PBXContainerItemProxy */;
		};
		A7D1F95C1C850B7C000D41D5 /* PBXTargetDependency */ = {
			isa = PBXTargetDependency;
			target = A7D1F9441C850B7C000D41D5 /* Kickstarter-iOS */;
			targetProxy = A7D1F95B1C850B7C000D41D5 /* PBXContainerItemProxy */;
		};
		A7D1F9951C850D5B000D41D5 /* PBXTargetDependency */ = {
			isa = PBXTargetDependency;
			name = "KsApi-iOS";
			targetProxy = A7D1F9941C850D5B000D41D5 /* PBXContainerItemProxy */;
		};
		A7D1F9991C850D5B000D41D5 /* PBXTargetDependency */ = {
			isa = PBXTargetDependency;
			name = "Prelude-iOS";
			targetProxy = A7D1F9981C850D5B000D41D5 /* PBXContainerItemProxy */;
		};
		A7D1F9B51C850DDE000D41D5 /* PBXTargetDependency */ = {
			isa = PBXTargetDependency;
			name = "KsApi-iOS";
			targetProxy = A7D1F9B41C850DDE000D41D5 /* PBXContainerItemProxy */;
		};
		A7D1F9BD1C850DDE000D41D5 /* PBXTargetDependency */ = {
			isa = PBXTargetDependency;
			name = "Prelude-iOS";
			targetProxy = A7D1F9BC1C850DDE000D41D5 /* PBXContainerItemProxy */;
		};
		A7E06C8C1C5A6EB300EBDCC2 /* PBXTargetDependency */ = {
			isa = PBXTargetDependency;
			target = A7E06C781C5A6EB300EBDCC2 /* Kickstarter-tvOS */;
			targetProxy = A7E06C8B1C5A6EB300EBDCC2 /* PBXContainerItemProxy */;
		};
		A7E315811C8882D1000DD85A /* PBXTargetDependency */ = {
			isa = PBXTargetDependency;
			name = "KsApi-iOS";
			targetProxy = A7E315801C8882D1000DD85A /* PBXContainerItemProxy */;
		};
		A7E315851C8882D1000DD85A /* PBXTargetDependency */ = {
			isa = PBXTargetDependency;
			name = "Prelude-iOS";
			targetProxy = A7E315841C8882D1000DD85A /* PBXContainerItemProxy */;
		};
		A7E315911C8882EA000DD85A /* PBXTargetDependency */ = {
			isa = PBXTargetDependency;
			name = "KsApi-tvOS";
			targetProxy = A7E315901C8882EA000DD85A /* PBXContainerItemProxy */;
		};
		A7E315951C8882EA000DD85A /* PBXTargetDependency */ = {
			isa = PBXTargetDependency;
			name = "Prelude-tvOS";
			targetProxy = A7E315941C8882EA000DD85A /* PBXContainerItemProxy */;
		};
/* End PBXTargetDependency section */

/* Begin PBXVariantGroup section */
		A7D1F94D1C850B7C000D41D5 /* Main.storyboard */ = {
			isa = PBXVariantGroup;
			children = (
				A7D1F94E1C850B7C000D41D5 /* Base */,
			);
			name = Main.storyboard;
			sourceTree = "<group>";
		};
		A7D1F9521C850B7C000D41D5 /* LaunchScreen.storyboard */ = {
			isa = PBXVariantGroup;
			children = (
				A7D1F9531C850B7C000D41D5 /* Base */,
			);
			name = LaunchScreen.storyboard;
			sourceTree = "<group>";
		};
		A7E06C801C5A6EB300EBDCC2 /* Main.storyboard */ = {
			isa = PBXVariantGroup;
			children = (
				A7E06C811C5A6EB300EBDCC2 /* Base */,
			);
			name = Main.storyboard;
			sourceTree = "<group>";
		};
		A7E06CC21C5BFB3800EBDCC2 /* Localizable.strings */ = {
			isa = PBXVariantGroup;
			children = (
				A7E06CC31C5BFB3800EBDCC2 /* Base */,
				A7E06CC41C5BFB3800EBDCC2 /* de */,
				A7E06CC51C5BFB3800EBDCC2 /* es */,
				A7E06CC61C5BFB3800EBDCC2 /* fr */,
			);
			name = Localizable.strings;
			sourceTree = "<group>";
		};
		A7FC8C081C8F2CF600C3B49B /* Activity.storyboard */ = {
			isa = PBXVariantGroup;
			children = (
				A7FC8C091C8F2CF600C3B49B /* Base */,
			);
			name = Activity.storyboard;
			sourceTree = "<group>";
		};
		A7FC8C0C1C8F2D6300C3B49B /* Discovery.storyboard */ = {
			isa = PBXVariantGroup;
			children = (
				A7FC8C0D1C8F2D6300C3B49B /* Base */,
			);
			name = Discovery.storyboard;
			sourceTree = "<group>";
		};
		A7FC8C261C8F2DCF00C3B49B /* Project.storyboard */ = {
			isa = PBXVariantGroup;
			children = (
				A7FC8C271C8F2DCF00C3B49B /* Base */,
			);
			name = Project.storyboard;
			sourceTree = "<group>";
		};
/* End PBXVariantGroup section */

/* Begin XCBuildConfiguration section */
		A755114D1C8642B3005355CF /* Debug */ = {
			isa = XCBuildConfiguration;
			buildSettings = {
				CODE_SIGN_IDENTITY = "iPhone Developer";
				CURRENT_PROJECT_VERSION = 1;
				DEFINES_MODULE = YES;
				DYLIB_COMPATIBILITY_VERSION = 1;
				DYLIB_CURRENT_VERSION = 1;
				DYLIB_INSTALL_NAME_BASE = "@rpath";
				EMBEDDED_CONTENT_CONTAINS_SWIFT = YES;
				INFOPLIST_FILE = "Kickstarter-iOS/Info.plist";
				INSTALL_PATH = "$(LOCAL_LIBRARY_DIR)/Frameworks";
				LD_RUNPATH_SEARCH_PATHS = "$(inherited) @executable_path/Frameworks @loader_path/Frameworks";
				PRODUCT_BUNDLE_IDENTIFIER = "com.Library-iOS";
				PRODUCT_NAME = Library;
				SDKROOT = iphoneos;
				SKIP_INSTALL = YES;
				TARGETED_DEVICE_FAMILY = "1,2";
				VERSIONING_SYSTEM = "apple-generic";
				VERSION_INFO_PREFIX = "";
			};
			name = Debug;
		};
		A755114E1C8642B3005355CF /* Release */ = {
			isa = XCBuildConfiguration;
			buildSettings = {
				CURRENT_PROJECT_VERSION = 1;
				DEFINES_MODULE = YES;
				DYLIB_COMPATIBILITY_VERSION = 1;
				DYLIB_CURRENT_VERSION = 1;
				DYLIB_INSTALL_NAME_BASE = "@rpath";
				EMBEDDED_CONTENT_CONTAINS_SWIFT = YES;
				INFOPLIST_FILE = "Kickstarter-iOS/Info.plist";
				INSTALL_PATH = "$(LOCAL_LIBRARY_DIR)/Frameworks";
				LD_RUNPATH_SEARCH_PATHS = "$(inherited) @executable_path/Frameworks @loader_path/Frameworks";
				PRODUCT_BUNDLE_IDENTIFIER = "com.Library-iOS";
				PRODUCT_NAME = Library;
				SDKROOT = iphoneos;
				SKIP_INSTALL = YES;
				TARGETED_DEVICE_FAMILY = "1,2";
				VERSIONING_SYSTEM = "apple-generic";
				VERSION_INFO_PREFIX = "";
			};
			name = Release;
		};
		A755114F1C8642B3005355CF /* Debug */ = {
			isa = XCBuildConfiguration;
			buildSettings = {
				APPLICATION_EXTENSION_API_ONLY = NO;
				"CODE_SIGN_IDENTITY[sdk=iphoneos*]" = "iPhone Developer";
				INFOPLIST_FILE = "Kickstarter-iOS/Tests/Info.plist";
				LD_RUNPATH_SEARCH_PATHS = "$(inherited) @executable_path/Frameworks @loader_path/Frameworks";
				PRODUCT_BUNDLE_IDENTIFIER = "com.Library-iOSTests";
				PRODUCT_NAME = "$(TARGET_NAME)";
				SDKROOT = iphoneos;
				TARGETED_DEVICE_FAMILY = "1,2";
			};
			name = Debug;
		};
		A75511501C8642B3005355CF /* Release */ = {
			isa = XCBuildConfiguration;
			buildSettings = {
				APPLICATION_EXTENSION_API_ONLY = NO;
				"CODE_SIGN_IDENTITY[sdk=iphoneos*]" = "iPhone Developer";
				INFOPLIST_FILE = "Kickstarter-iOS/Tests/Info.plist";
				LD_RUNPATH_SEARCH_PATHS = "$(inherited) @executable_path/Frameworks @loader_path/Frameworks";
				PRODUCT_BUNDLE_IDENTIFIER = "com.Library-iOSTests";
				PRODUCT_NAME = "$(TARGET_NAME)";
				SDKROOT = iphoneos;
				TARGETED_DEVICE_FAMILY = "1,2";
			};
			name = Release;
		};
		A75511D81C8647D9005355CF /* Debug */ = {
			isa = XCBuildConfiguration;
			buildSettings = {
				CURRENT_PROJECT_VERSION = 1;
				DEFINES_MODULE = YES;
				DYLIB_COMPATIBILITY_VERSION = 1;
				DYLIB_CURRENT_VERSION = 1;
				DYLIB_INSTALL_NAME_BASE = "@rpath";
				EMBEDDED_CONTENT_CONTAINS_SWIFT = YES;
				FRAMEWORK_SEARCH_PATHS = (
					"$(inherited)",
					"$(PROJECT_DIR)/Frameworks/HockeySDK/tvOS/HockeySDK.embeddedframework",
				);
				INFOPLIST_FILE = "$(SRCROOT)/Kickstarter-tvOS/Supporting Files/Info.plist";
				INSTALL_PATH = "$(LOCAL_LIBRARY_DIR)/Frameworks";
				LD_RUNPATH_SEARCH_PATHS = "$(inherited) @executable_path/Frameworks @loader_path/Frameworks";
				PRODUCT_BUNDLE_IDENTIFIER = "com.Library-tvOS";
				PRODUCT_NAME = Library;
				SDKROOT = appletvos;
				SKIP_INSTALL = YES;
				TARGETED_DEVICE_FAMILY = 3;
				VERSIONING_SYSTEM = "apple-generic";
				VERSION_INFO_PREFIX = "";
			};
			name = Debug;
		};
		A75511D91C8647D9005355CF /* Release */ = {
			isa = XCBuildConfiguration;
			buildSettings = {
				CURRENT_PROJECT_VERSION = 1;
				DEFINES_MODULE = YES;
				DYLIB_COMPATIBILITY_VERSION = 1;
				DYLIB_CURRENT_VERSION = 1;
				DYLIB_INSTALL_NAME_BASE = "@rpath";
				EMBEDDED_CONTENT_CONTAINS_SWIFT = YES;
				FRAMEWORK_SEARCH_PATHS = (
					"$(inherited)",
					"$(PROJECT_DIR)/Frameworks/HockeySDK/tvOS/HockeySDK.embeddedframework",
				);
				INFOPLIST_FILE = "$(SRCROOT)/Kickstarter-tvOS/Supporting Files/Info.plist";
				INSTALL_PATH = "$(LOCAL_LIBRARY_DIR)/Frameworks";
				LD_RUNPATH_SEARCH_PATHS = "$(inherited) @executable_path/Frameworks @loader_path/Frameworks";
				PRODUCT_BUNDLE_IDENTIFIER = "com.Library-tvOS";
				PRODUCT_NAME = Library;
				SDKROOT = appletvos;
				SKIP_INSTALL = YES;
				TARGETED_DEVICE_FAMILY = 3;
				VERSIONING_SYSTEM = "apple-generic";
				VERSION_INFO_PREFIX = "";
			};
			name = Release;
		};
		A75511FF1C865321005355CF /* Debug */ = {
			isa = XCBuildConfiguration;
			buildSettings = {
				APPLICATION_EXTENSION_API_ONLY = NO;
				"CODE_SIGN_IDENTITY[sdk=iphoneos*]" = "iPhone Developer";
				INFOPLIST_FILE = "Kickstarter-tvOS/Tests/Info.plist";
				LD_RUNPATH_SEARCH_PATHS = "$(inherited) @executable_path/Frameworks @loader_path/Frameworks";
				PRODUCT_BUNDLE_IDENTIFIER = "com.Library-tvOSTests";
				PRODUCT_NAME = "$(TARGET_NAME)";
				SDKROOT = appletvos;
			};
			name = Debug;
		};
		A75512001C865321005355CF /* Release */ = {
			isa = XCBuildConfiguration;
			buildSettings = {
				APPLICATION_EXTENSION_API_ONLY = NO;
				"CODE_SIGN_IDENTITY[sdk=iphoneos*]" = "iPhone Developer";
				INFOPLIST_FILE = "Kickstarter-tvOS/Tests/Info.plist";
				LD_RUNPATH_SEARCH_PATHS = "$(inherited) @executable_path/Frameworks @loader_path/Frameworks";
				PRODUCT_BUNDLE_IDENTIFIER = "com.Library-tvOSTests";
				PRODUCT_NAME = "$(TARGET_NAME)";
				SDKROOT = appletvos;
			};
			name = Release;
		};
		A7C795A71C873A870081977F /* Debug */ = {
			isa = XCBuildConfiguration;
			buildSettings = {
				CODE_SIGN_IDENTITY = "iPhone Developer";
				CURRENT_PROJECT_VERSION = 1;
				DEFINES_MODULE = YES;
				DYLIB_COMPATIBILITY_VERSION = 1;
				DYLIB_CURRENT_VERSION = 1;
				DYLIB_INSTALL_NAME_BASE = "@rpath";
				INFOPLIST_FILE = "Kickstarter-iOS/Info.plist";
				INSTALL_PATH = "$(LOCAL_LIBRARY_DIR)/Frameworks";
				LD_RUNPATH_SEARCH_PATHS = "$(inherited) @executable_path/Frameworks @loader_path/Frameworks";
				PRODUCT_BUNDLE_IDENTIFIER = "com.Kickstarter-iOS-Framework";
				PRODUCT_NAME = Kickstarter_Framework;
				SDKROOT = iphoneos;
				SKIP_INSTALL = YES;
				TARGETED_DEVICE_FAMILY = "1,2";
				VERSIONING_SYSTEM = "apple-generic";
				VERSION_INFO_PREFIX = "";
			};
			name = Debug;
		};
		A7C795A81C873A870081977F /* Release */ = {
			isa = XCBuildConfiguration;
			buildSettings = {
				CURRENT_PROJECT_VERSION = 1;
				DEFINES_MODULE = YES;
				DYLIB_COMPATIBILITY_VERSION = 1;
				DYLIB_CURRENT_VERSION = 1;
				DYLIB_INSTALL_NAME_BASE = "@rpath";
				INFOPLIST_FILE = "Kickstarter-iOS/Info.plist";
				INSTALL_PATH = "$(LOCAL_LIBRARY_DIR)/Frameworks";
				LD_RUNPATH_SEARCH_PATHS = "$(inherited) @executable_path/Frameworks @loader_path/Frameworks";
				PRODUCT_BUNDLE_IDENTIFIER = "com.Kickstarter-iOS-Framework";
				PRODUCT_NAME = Kickstarter_Framework;
				SDKROOT = iphoneos;
				SKIP_INSTALL = YES;
				TARGETED_DEVICE_FAMILY = "1,2";
				VERSIONING_SYSTEM = "apple-generic";
				VERSION_INFO_PREFIX = "";
			};
			name = Release;
		};
		A7C795D71C873BD50081977F /* Debug */ = {
			isa = XCBuildConfiguration;
			buildSettings = {
				CURRENT_PROJECT_VERSION = 1;
				DEFINES_MODULE = YES;
				DYLIB_COMPATIBILITY_VERSION = 1;
				DYLIB_CURRENT_VERSION = 1;
				DYLIB_INSTALL_NAME_BASE = "@rpath";
				INFOPLIST_FILE = "$(SRCROOT)/Kickstarter-tvOS/Supporting Files/Info.plist";
				INSTALL_PATH = "$(LOCAL_LIBRARY_DIR)/Frameworks";
				LD_RUNPATH_SEARCH_PATHS = "$(inherited) @executable_path/Frameworks @loader_path/Frameworks";
				PRODUCT_BUNDLE_IDENTIFIER = "com.Kickstarter-tvOS-Framework";
				PRODUCT_NAME = Kickstarter_Framework;
				SKIP_INSTALL = YES;
				VERSIONING_SYSTEM = "apple-generic";
				VERSION_INFO_PREFIX = "";
			};
			name = Debug;
		};
		A7C795D81C873BD50081977F /* Release */ = {
			isa = XCBuildConfiguration;
			buildSettings = {
				CURRENT_PROJECT_VERSION = 1;
				DEFINES_MODULE = YES;
				DYLIB_COMPATIBILITY_VERSION = 1;
				DYLIB_CURRENT_VERSION = 1;
				DYLIB_INSTALL_NAME_BASE = "@rpath";
				INFOPLIST_FILE = "$(SRCROOT)/Kickstarter-tvOS/Supporting Files/Info.plist";
				INSTALL_PATH = "$(LOCAL_LIBRARY_DIR)/Frameworks";
				LD_RUNPATH_SEARCH_PATHS = "$(inherited) @executable_path/Frameworks @loader_path/Frameworks";
				PRODUCT_BUNDLE_IDENTIFIER = "com.Kickstarter-tvOS-Framework";
				PRODUCT_NAME = Kickstarter_Framework;
				SKIP_INSTALL = YES;
				VERSIONING_SYSTEM = "apple-generic";
				VERSION_INFO_PREFIX = "";
			};
			name = Release;
		};
		A7D1F9621C850B7C000D41D5 /* Debug */ = {
			isa = XCBuildConfiguration;
			buildSettings = {
				ASSETCATALOG_COMPILER_APPICON_NAME = "app-icon-debug";
				CODE_SIGN_IDENTITY = "iPhone Developer";
				DEFINES_MODULE = YES;
				EMBEDDED_CONTENT_CONTAINS_SWIFT = YES;
				INFOPLIST_FILE = "Kickstarter-iOS/Info.plist";
				LD_RUNPATH_SEARCH_PATHS = "$(inherited) @executable_path/Frameworks";
				PRODUCT_BUNDLE_IDENTIFIER = com.kickstarter.kickstarter;
				PRODUCT_MODULE_NAME = "$(PRODUCT_NAME:c99extidentifier)_iOS";
				SDKROOT = iphoneos;
				TARGETED_DEVICE_FAMILY = "1,2";
			};
			name = Debug;
		};
		A7D1F9631C850B7C000D41D5 /* Release */ = {
			isa = XCBuildConfiguration;
			buildSettings = {
				ASSETCATALOG_COMPILER_APPICON_NAME = "app-icon-release";
				DEFINES_MODULE = YES;
				EMBEDDED_CONTENT_CONTAINS_SWIFT = YES;
				INFOPLIST_FILE = "Kickstarter-iOS/Info.plist";
				LD_RUNPATH_SEARCH_PATHS = "$(inherited) @executable_path/Frameworks";
				PRODUCT_BUNDLE_IDENTIFIER = com.kickstarter.kickstarter;
				PRODUCT_MODULE_NAME = "$(PRODUCT_NAME:c99extidentifier)_iOS";
				SDKROOT = iphoneos;
				TARGETED_DEVICE_FAMILY = "1,2";
			};
			name = Release;
		};
		A7D1F9651C850B7C000D41D5 /* Debug */ = {
			isa = XCBuildConfiguration;
			buildSettings = {
				APPLICATION_EXTENSION_API_ONLY = NO;
				BUNDLE_LOADER = "$(TEST_HOST)";
				"CODE_SIGN_IDENTITY[sdk=iphoneos*]" = "iPhone Developer";
				INFOPLIST_FILE = "Kickstarter-iOS/Tests/Info.plist";
				LD_RUNPATH_SEARCH_PATHS = "$(inherited) @executable_path/Frameworks @loader_path/Frameworks";
				PRODUCT_BUNDLE_IDENTIFIER = com.KickstarterTests;
				PRODUCT_NAME = "$(TARGET_NAME)";
				SDKROOT = iphoneos;
				TEST_HOST = "$(BUILT_PRODUCTS_DIR)/Kickstarter.app/Kickstarter";
			};
			name = Debug;
		};
		A7D1F9661C850B7C000D41D5 /* Release */ = {
			isa = XCBuildConfiguration;
			buildSettings = {
				APPLICATION_EXTENSION_API_ONLY = NO;
				BUNDLE_LOADER = "$(TEST_HOST)";
				"CODE_SIGN_IDENTITY[sdk=iphoneos*]" = "iPhone Developer";
				INFOPLIST_FILE = "Kickstarter-iOS/Tests/Info.plist";
				LD_RUNPATH_SEARCH_PATHS = "$(inherited) @executable_path/Frameworks @loader_path/Frameworks";
				PRODUCT_BUNDLE_IDENTIFIER = com.KickstarterTests;
				PRODUCT_NAME = "$(TARGET_NAME)";
				SDKROOT = iphoneos;
				TEST_HOST = "$(BUILT_PRODUCTS_DIR)/Kickstarter.app/Kickstarter";
			};
			name = Release;
		};
		A7E06C9C1C5A6EB300EBDCC2 /* Debug */ = {
			isa = XCBuildConfiguration;
			baseConfigurationReference = 802800571C88F64D00141235 /* Base.xcconfig */;
			buildSettings = {
				ALWAYS_SEARCH_USER_PATHS = NO;
				CLANG_CXX_LANGUAGE_STANDARD = "gnu++0x";
				CLANG_CXX_LIBRARY = "libc++";
				CLANG_ENABLE_MODULES = YES;
				CLANG_ENABLE_OBJC_ARC = YES;
				CLANG_WARN_BOOL_CONVERSION = YES;
				CLANG_WARN_CONSTANT_CONVERSION = YES;
				CLANG_WARN_DIRECT_OBJC_ISA_USAGE = YES_ERROR;
				CLANG_WARN_EMPTY_BODY = YES;
				CLANG_WARN_ENUM_CONVERSION = YES;
				CLANG_WARN_INT_CONVERSION = YES;
				CLANG_WARN_OBJC_ROOT_CLASS = YES_ERROR;
				CLANG_WARN_UNREACHABLE_CODE = YES;
				CLANG_WARN__DUPLICATE_METHOD_MATCH = YES;
				COPY_PHASE_STRIP = NO;
				DEBUG_INFORMATION_FORMAT = dwarf;
				ENABLE_STRICT_OBJC_MSGSEND = YES;
				ENABLE_TESTABILITY = YES;
				FRAMEWORK_SEARCH_PATHS = "$(inherited)";
				GCC_C_LANGUAGE_STANDARD = gnu99;
				GCC_DYNAMIC_NO_PIC = NO;
				GCC_NO_COMMON_BLOCKS = YES;
				GCC_OPTIMIZATION_LEVEL = 0;
				GCC_PREPROCESSOR_DEFINITIONS = (
					"DEBUG=1",
					"$(inherited)",
				);
				GCC_WARN_64_TO_32_BIT_CONVERSION = YES;
				GCC_WARN_ABOUT_RETURN_TYPE = YES_ERROR;
				GCC_WARN_UNDECLARED_SELECTOR = YES;
				GCC_WARN_UNINITIALIZED_AUTOS = YES_AGGRESSIVE;
				GCC_WARN_UNUSED_FUNCTION = YES;
				GCC_WARN_UNUSED_VARIABLE = YES;
				IPHONEOS_DEPLOYMENT_TARGET = 9.0;
				MTL_ENABLE_DEBUG_INFO = YES;
				ONLY_ACTIVE_ARCH = YES;
				PRODUCT_NAME = Kickstarter;
				SDKROOT = appletvos;
				STRIP_BITCODE_FROM_COPIED_FILES = NO;
				SWIFT_OPTIMIZATION_LEVEL = "-Onone";
				TARGETED_DEVICE_FAMILY = 3;
				TVOS_DEPLOYMENT_TARGET = 9.1;
			};
			name = Debug;
		};
		A7E06C9D1C5A6EB300EBDCC2 /* Release */ = {
			isa = XCBuildConfiguration;
			baseConfigurationReference = 802800571C88F64D00141235 /* Base.xcconfig */;
			buildSettings = {
				ALWAYS_SEARCH_USER_PATHS = NO;
				CLANG_CXX_LANGUAGE_STANDARD = "gnu++0x";
				CLANG_CXX_LIBRARY = "libc++";
				CLANG_ENABLE_MODULES = YES;
				CLANG_ENABLE_OBJC_ARC = YES;
				CLANG_WARN_BOOL_CONVERSION = YES;
				CLANG_WARN_CONSTANT_CONVERSION = YES;
				CLANG_WARN_DIRECT_OBJC_ISA_USAGE = YES_ERROR;
				CLANG_WARN_EMPTY_BODY = YES;
				CLANG_WARN_ENUM_CONVERSION = YES;
				CLANG_WARN_INT_CONVERSION = YES;
				CLANG_WARN_OBJC_ROOT_CLASS = YES_ERROR;
				CLANG_WARN_UNREACHABLE_CODE = YES;
				CLANG_WARN__DUPLICATE_METHOD_MATCH = YES;
				CODE_SIGN_IDENTITY = "iPhone Distribution";
				COPY_PHASE_STRIP = NO;
				DEBUG_INFORMATION_FORMAT = "dwarf-with-dsym";
				ENABLE_NS_ASSERTIONS = NO;
				ENABLE_STRICT_OBJC_MSGSEND = YES;
				FRAMEWORK_SEARCH_PATHS = "$(inherited)";
				GCC_C_LANGUAGE_STANDARD = gnu99;
				GCC_NO_COMMON_BLOCKS = YES;
				GCC_WARN_64_TO_32_BIT_CONVERSION = YES;
				GCC_WARN_ABOUT_RETURN_TYPE = YES_ERROR;
				GCC_WARN_UNDECLARED_SELECTOR = YES;
				GCC_WARN_UNINITIALIZED_AUTOS = YES_AGGRESSIVE;
				GCC_WARN_UNUSED_FUNCTION = YES;
				GCC_WARN_UNUSED_VARIABLE = YES;
				IPHONEOS_DEPLOYMENT_TARGET = 9.0;
				MTL_ENABLE_DEBUG_INFO = NO;
				PRODUCT_NAME = Kickstarter;
				SDKROOT = appletvos;
				STRIP_BITCODE_FROM_COPIED_FILES = NO;
				TARGETED_DEVICE_FAMILY = 3;
				TVOS_DEPLOYMENT_TARGET = 9.1;
				VALIDATE_PRODUCT = YES;
			};
			name = Release;
		};
		A7E06C9F1C5A6EB300EBDCC2 /* Debug */ = {
			isa = XCBuildConfiguration;
			buildSettings = {
				ASSETCATALOG_COMPILER_APPICON_NAME = "App Icon & Top Shelf Image";
				ASSETCATALOG_COMPILER_LAUNCHIMAGE_NAME = LaunchImage;
				DEFINES_MODULE = YES;
				EMBEDDED_CONTENT_CONTAINS_SWIFT = YES;
				FRAMEWORK_SEARCH_PATHS = (
					"$(inherited)",
					"$(PROJECT_DIR)/Frameworks/HockeySDK/tvOS/HockeySDK.embeddedframework",
				);
				INFOPLIST_FILE = "$(SRCROOT)/Kickstarter-tvOS/Supporting Files/Info.plist";
				LD_RUNPATH_SEARCH_PATHS = "$(inherited) @executable_path/Frameworks";
				PRODUCT_BUNDLE_IDENTIFIER = com.kickstarter.kickstartertv;
				PRODUCT_MODULE_NAME = "$(PRODUCT_NAME:c99extidentifier)_tvOS";
			};
			name = Debug;
		};
		A7E06CA01C5A6EB300EBDCC2 /* Release */ = {
			isa = XCBuildConfiguration;
			buildSettings = {
				ASSETCATALOG_COMPILER_APPICON_NAME = "App Icon & Top Shelf Image";
				ASSETCATALOG_COMPILER_LAUNCHIMAGE_NAME = LaunchImage;
				DEFINES_MODULE = YES;
				EMBEDDED_CONTENT_CONTAINS_SWIFT = YES;
				FRAMEWORK_SEARCH_PATHS = (
					"$(inherited)",
					"$(PROJECT_DIR)/Frameworks/HockeySDK/tvOS/HockeySDK.embeddedframework",
				);
				INFOPLIST_FILE = "$(SRCROOT)/Kickstarter-tvOS/Supporting Files/Info.plist";
				LD_RUNPATH_SEARCH_PATHS = "$(inherited) @executable_path/Frameworks";
				PRODUCT_BUNDLE_IDENTIFIER = com.kickstarter.kickstartertv;
				PRODUCT_MODULE_NAME = "$(PRODUCT_NAME:c99extidentifier)_tvOS";
			};
			name = Release;
		};
		A7E06CA21C5A6EB300EBDCC2 /* Debug */ = {
			isa = XCBuildConfiguration;
			buildSettings = {
				APPLICATION_EXTENSION_API_ONLY = NO;
				BUNDLE_LOADER = "$(TEST_HOST)";
				INFOPLIST_FILE = "Kickstarter-tvOS/Tests/Info.plist";
				LD_RUNPATH_SEARCH_PATHS = "$(inherited) @executable_path/Frameworks @loader_path/Frameworks";
				PRODUCT_BUNDLE_IDENTIFIER = com.kickstarter.kickstartertvTests;
				PRODUCT_MODULE_NAME = "$(PRODUCT_NAME:c99extidentifier)_tvOSTests";
				TEST_HOST = "$(BUILT_PRODUCTS_DIR)/$(EXECUTABLE_NAME).app/$(PRODUCT_NAME)";
			};
			name = Debug;
		};
		A7E06CA31C5A6EB300EBDCC2 /* Release */ = {
			isa = XCBuildConfiguration;
			buildSettings = {
				APPLICATION_EXTENSION_API_ONLY = NO;
				BUNDLE_LOADER = "$(TEST_HOST)";
				INFOPLIST_FILE = "Kickstarter-tvOS/Tests/Info.plist";
				LD_RUNPATH_SEARCH_PATHS = "$(inherited) @executable_path/Frameworks @loader_path/Frameworks";
				PRODUCT_BUNDLE_IDENTIFIER = com.kickstarter.kickstartertvTests;
				PRODUCT_MODULE_NAME = "$(PRODUCT_NAME:c99extidentifier)_tvOSTests";
				TEST_HOST = "$(BUILT_PRODUCTS_DIR)/$(EXECUTABLE_NAME).app/$(PRODUCT_NAME)";
			};
			name = Release;
		};
/* End XCBuildConfiguration section */

/* Begin XCConfigurationList section */
		A75511591C8642B3005355CF /* Build configuration list for PBXNativeTarget "Library-iOS" */ = {
			isa = XCConfigurationList;
			buildConfigurations = (
				A755114D1C8642B3005355CF /* Debug */,
				A755114E1C8642B3005355CF /* Release */,
			);
			defaultConfigurationIsVisible = 0;
			defaultConfigurationName = Release;
		};
		A755115A1C8642B3005355CF /* Build configuration list for PBXNativeTarget "Library-iOSTests" */ = {
			isa = XCConfigurationList;
			buildConfigurations = (
				A755114F1C8642B3005355CF /* Debug */,
				A75511501C8642B3005355CF /* Release */,
			);
			defaultConfigurationIsVisible = 0;
			defaultConfigurationName = Release;
		};
		A75511D71C8647D9005355CF /* Build configuration list for PBXNativeTarget "Library-tvOS" */ = {
			isa = XCConfigurationList;
			buildConfigurations = (
				A75511D81C8647D9005355CF /* Debug */,
				A75511D91C8647D9005355CF /* Release */,
			);
			defaultConfigurationIsVisible = 0;
			defaultConfigurationName = Release;
		};
		A75511FE1C865321005355CF /* Build configuration list for PBXNativeTarget "Library-tvOSTests" */ = {
			isa = XCConfigurationList;
			buildConfigurations = (
				A75511FF1C865321005355CF /* Debug */,
				A75512001C865321005355CF /* Release */,
			);
			defaultConfigurationIsVisible = 0;
			defaultConfigurationName = Release;
		};
		A7C795B11C873A870081977F /* Build configuration list for PBXNativeTarget "Kickstarter-iOS-Framework" */ = {
			isa = XCConfigurationList;
			buildConfigurations = (
				A7C795A71C873A870081977F /* Debug */,
				A7C795A81C873A870081977F /* Release */,
			);
			defaultConfigurationIsVisible = 0;
			defaultConfigurationName = Release;
		};
		A7C795D61C873BD50081977F /* Build configuration list for PBXNativeTarget "Kickstarter-tvOS-Framework" */ = {
			isa = XCConfigurationList;
			buildConfigurations = (
				A7C795D71C873BD50081977F /* Debug */,
				A7C795D81C873BD50081977F /* Release */,
			);
			defaultConfigurationIsVisible = 0;
			defaultConfigurationName = Release;
		};
		A7D1F9611C850B7C000D41D5 /* Build configuration list for PBXNativeTarget "Kickstarter-iOS" */ = {
			isa = XCConfigurationList;
			buildConfigurations = (
				A7D1F9621C850B7C000D41D5 /* Debug */,
				A7D1F9631C850B7C000D41D5 /* Release */,
			);
			defaultConfigurationIsVisible = 0;
			defaultConfigurationName = Release;
		};
		A7D1F9641C850B7C000D41D5 /* Build configuration list for PBXNativeTarget "Kickstarter-iOSTests" */ = {
			isa = XCConfigurationList;
			buildConfigurations = (
				A7D1F9651C850B7C000D41D5 /* Debug */,
				A7D1F9661C850B7C000D41D5 /* Release */,
			);
			defaultConfigurationIsVisible = 0;
			defaultConfigurationName = Release;
		};
		A7E06C741C5A6EB300EBDCC2 /* Build configuration list for PBXProject "Kickstarter" */ = {
			isa = XCConfigurationList;
			buildConfigurations = (
				A7E06C9C1C5A6EB300EBDCC2 /* Debug */,
				A7E06C9D1C5A6EB300EBDCC2 /* Release */,
			);
			defaultConfigurationIsVisible = 0;
			defaultConfigurationName = Release;
		};
		A7E06C9E1C5A6EB300EBDCC2 /* Build configuration list for PBXNativeTarget "Kickstarter-tvOS" */ = {
			isa = XCConfigurationList;
			buildConfigurations = (
				A7E06C9F1C5A6EB300EBDCC2 /* Debug */,
				A7E06CA01C5A6EB300EBDCC2 /* Release */,
			);
			defaultConfigurationIsVisible = 0;
			defaultConfigurationName = Release;
		};
		A7E06CA11C5A6EB300EBDCC2 /* Build configuration list for PBXNativeTarget "Kickstarter-tvOSTests" */ = {
			isa = XCConfigurationList;
			buildConfigurations = (
				A7E06CA21C5A6EB300EBDCC2 /* Debug */,
				A7E06CA31C5A6EB300EBDCC2 /* Release */,
			);
			defaultConfigurationIsVisible = 0;
			defaultConfigurationName = Release;
		};
/* End XCConfigurationList section */
	};
	rootObject = A7E06C711C5A6EB300EBDCC2 /* Project object */;
}<|MERGE_RESOLUTION|>--- conflicted
+++ resolved
@@ -1683,11 +1683,8 @@
 			isa = PBXGroup;
 			children = (
 				A75511891C8645A0005355CF /* AppEnvironmentTests.swift */,
-<<<<<<< HEAD
 				01EFBCB21C920A7E0094EEC2 /* BorderButtonTests.swift */,
-=======
 				A77519211C8CB0360022F175 /* CircleAvatarImageViewTests.swift */,
->>>>>>> b3a3e613
 				A755118A1C8645A0005355CF /* EnvironmentTests.swift */,
 				A755118B1C8645A0005355CF /* FormatTests.swift */,
 				A755118C1C8645A0005355CF /* LanguageTests.swift */,
@@ -1697,11 +1694,8 @@
 				01EFBCAE1C92036E0094EEC2 /* StyledLabelTests.swift */,
 				01EFBCB51C921EA20094EEC2 /* StylesTests.swift */,
 				A75511901C8645A0005355CF /* UIButton+LocalizedKeyTests.swift */,
-<<<<<<< HEAD
 				01EFBC881C91FB770094EEC2 /* UIColorTests.swift */,
 				A77519211C8CB0360022F175 /* UIImageView+IBCircleAvatarTests.swift */,
-=======
->>>>>>> b3a3e613
 				A75511911C8645A0005355CF /* UILabel+IBClearTests.swift */,
 				A75511921C8645A0005355CF /* UILabel+LocalizedKeyTests.swift */,
 				A75511931C8645A0005355CF /* UILabel+SimpleHTMLTests.swift */,
@@ -1781,11 +1775,8 @@
 				A7C725781C85D36D005A016B /* AppEnvironment.swift */,
 				A7C725791C85D36D005A016B /* AssetImageGeneratorType.swift */,
 				A7C7257A1C85D36D005A016B /* AVPlayerView.swift */,
-<<<<<<< HEAD
 				0151AEB91C8F811C0067F1BE /* BorderButton.swift */,
-=======
 				A7FC8C051C8F1DEA00C3B49B /* CircleAvatarImageView.swift */,
->>>>>>> b3a3e613
 				A7C7257F1C85D36D005A016B /* Environment.swift */,
 				A7C725801C85D36D005A016B /* Format.swift */,
 				A7C725811C85D36D005A016B /* GradientView.swift */,
@@ -3016,12 +3007,9 @@
 				A75511611C8642C3005355CF /* Language.swift in Sources */,
 				A75511621C8642C3005355CF /* LaunchedCountries.swift in Sources */,
 				A75511631C8642C3005355CF /* LocalizedString.swift in Sources */,
-<<<<<<< HEAD
 				0151AEB31C8F6FE90067F1BE /* StyledLabel.swift in Sources */,
 				0151AEB51C8F6FFE0067F1BE /* Styles.swift in Sources */,
-=======
 				A7FC8C061C8F1DEA00C3B49B /* CircleAvatarImageView.swift in Sources */,
->>>>>>> b3a3e613
 				A75511641C8642C3005355CF /* NSBundleType.swift in Sources */,
 				A75511651C8642C3005355CF /* String+SimpleHTML.swift in Sources */,
 				A75511661C8642C3005355CF /* Strings.swift in Sources */,
@@ -3095,12 +3083,9 @@
 				A75511B21C8647D9005355CF /* Language.swift in Sources */,
 				A75511B31C8647D9005355CF /* LaunchedCountries.swift in Sources */,
 				A75511B41C8647D9005355CF /* LocalizedString.swift in Sources */,
-<<<<<<< HEAD
 				0151AEB41C8F6FEC0067F1BE /* StyledLabel.swift in Sources */,
 				0151AEB61C8F70000067F1BE /* Styles.swift in Sources */,
-=======
 				A7FC8C071C8F1DEA00C3B49B /* CircleAvatarImageView.swift in Sources */,
->>>>>>> b3a3e613
 				A75511B51C8647D9005355CF /* NSBundleType.swift in Sources */,
 				A75511B61C8647D9005355CF /* String+SimpleHTML.swift in Sources */,
 				A75511B71C8647D9005355CF /* Strings.swift in Sources */,
