--- conflicted
+++ resolved
@@ -649,11 +649,8 @@
 		D0FD4CC91E26433C00488660 /* libz.tbd in Frameworks */ = {isa = PBXBuildFile; fileRef = D0FD4CC81E26433C00488660 /* libz.tbd */; };
 		D70347901DBAABC30099C668 /* DiscoveryExpandableRowCellViewModel.swift in Sources */ = {isa = PBXBuildFile; fileRef = D703478F1DBAABC30099C668 /* DiscoveryExpandableRowCellViewModel.swift */; };
 		D7086F3C1DB7FBA40087E5EB /* BackingViewControllerTests.swift in Sources */ = {isa = PBXBuildFile; fileRef = D7086F3B1DB7FBA40087E5EB /* BackingViewControllerTests.swift */; };
-<<<<<<< HEAD
 		D7400E2E1E6DF94300BF88FD /* SearchLoadingStateCell.swift in Sources */ = {isa = PBXBuildFile; fileRef = D7400E2D1E6DF94300BF88FD /* SearchLoadingStateCell.swift */; };
-=======
 		D73627061E71E0FD0087F2BF /* MessageThreadsViewControllerTests.swift in Sources */ = {isa = PBXBuildFile; fileRef = D73627051E71E0FD0087F2BF /* MessageThreadsViewControllerTests.swift */; };
->>>>>>> 81b8246a
 		D7A37C8F1E2EB01700EA066D /* SearchEmptyStateCell.swift in Sources */ = {isa = PBXBuildFile; fileRef = D7A37C8E1E2EB01700EA066D /* SearchEmptyStateCell.swift */; };
 		D7A37CCF1E2FF93D00EA066D /* SearchEmptyStateCellViewModel.swift in Sources */ = {isa = PBXBuildFile; fileRef = D7A37CCE1E2FF93D00EA066D /* SearchEmptyStateCellViewModel.swift */; };
 		D7A37CF71E3278A800EA066D /* SearchEmptyStateCellViewModelTests.swift in Sources */ = {isa = PBXBuildFile; fileRef = D7A37CF61E3278A800EA066D /* SearchEmptyStateCellViewModelTests.swift */; };
@@ -1974,11 +1971,8 @@
 		D0FD4CC81E26433C00488660 /* libz.tbd */ = {isa = PBXFileReference; lastKnownFileType = "sourcecode.text-based-dylib-definition"; name = libz.tbd; path = usr/lib/libz.tbd; sourceTree = SDKROOT; };
 		D703478F1DBAABC30099C668 /* DiscoveryExpandableRowCellViewModel.swift */ = {isa = PBXFileReference; fileEncoding = 4; lastKnownFileType = sourcecode.swift; path = DiscoveryExpandableRowCellViewModel.swift; sourceTree = "<group>"; };
 		D7086F3B1DB7FBA40087E5EB /* BackingViewControllerTests.swift */ = {isa = PBXFileReference; fileEncoding = 4; lastKnownFileType = sourcecode.swift; path = BackingViewControllerTests.swift; sourceTree = "<group>"; };
-<<<<<<< HEAD
 		D7400E2D1E6DF94300BF88FD /* SearchLoadingStateCell.swift */ = {isa = PBXFileReference; fileEncoding = 4; lastKnownFileType = sourcecode.swift; path = SearchLoadingStateCell.swift; sourceTree = "<group>"; };
-=======
 		D73627051E71E0FD0087F2BF /* MessageThreadsViewControllerTests.swift */ = {isa = PBXFileReference; fileEncoding = 4; lastKnownFileType = sourcecode.swift; path = MessageThreadsViewControllerTests.swift; sourceTree = "<group>"; };
->>>>>>> 81b8246a
 		D7A37C8E1E2EB01700EA066D /* SearchEmptyStateCell.swift */ = {isa = PBXFileReference; fileEncoding = 4; lastKnownFileType = sourcecode.swift; path = SearchEmptyStateCell.swift; sourceTree = "<group>"; };
 		D7A37CCE1E2FF93D00EA066D /* SearchEmptyStateCellViewModel.swift */ = {isa = PBXFileReference; fileEncoding = 4; lastKnownFileType = sourcecode.swift; path = SearchEmptyStateCellViewModel.swift; sourceTree = "<group>"; };
 		D7A37CF61E3278A800EA066D /* SearchEmptyStateCellViewModelTests.swift */ = {isa = PBXFileReference; fileEncoding = 4; lastKnownFileType = sourcecode.swift; path = SearchEmptyStateCellViewModelTests.swift; sourceTree = "<group>"; };
