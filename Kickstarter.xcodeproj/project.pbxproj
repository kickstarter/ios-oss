--- conflicted
+++ resolved
@@ -26,25 +26,19 @@
 		014D63011E721D500033D2BD /* BackerDashboardProjectCell.swift in Sources */ = {isa = PBXBuildFile; fileRef = 014D63001E721D500033D2BD /* BackerDashboardProjectCell.swift */; };
 		01515F8C1E1D6E0C00FDECB6 /* MessageThreadEmptyStateCell.swift in Sources */ = {isa = PBXBuildFile; fileRef = 01515F8A1E1D6E0C00FDECB6 /* MessageThreadEmptyStateCell.swift */; };
 		0154A93B1CA1A17800DB9BA4 /* UIColor.swift in Sources */ = {isa = PBXBuildFile; fileRef = 0151AE871C8F60370067F1BE /* UIColor.swift */; };
-<<<<<<< HEAD
 		015572711E79C427005FB8CC /* ProfileProjectCellViewModel.swift in Sources */ = {isa = PBXBuildFile; fileRef = 015572701E79C426005FB8CC /* ProfileProjectCellViewModel.swift */; };
 		015572731E79C4FF005FB8CC /* BackerDashboardProjectCellViewModel.swift in Sources */ = {isa = PBXBuildFile; fileRef = 015572721E79C4FF005FB8CC /* BackerDashboardProjectCellViewModel.swift */; };
 		015572761E79F9C0005FB8CC /* BackerDashboardProjectsViewControllerTests.swift in Sources */ = {isa = PBXBuildFile; fileRef = 015572741E79F707005FB8CC /* BackerDashboardProjectsViewControllerTests.swift */; };
 		0156B1AF1D072CD1000C4252 /* KSCacheTests.swift in Sources */ = {isa = PBXBuildFile; fileRef = 0156B1AC1D072CB8000C4252 /* KSCacheTests.swift */; };
 		0156B1FC1D074285000C4252 /* ActivityFriendFollowCellViewModelTests.swift in Sources */ = {isa = PBXBuildFile; fileRef = 0156B1FB1D074285000C4252 /* ActivityFriendFollowCellViewModelTests.swift */; };
-=======
->>>>>>> bdc3a05b
 		0156B3751D0F7524000C4252 /* ActivityFriendFollowCellViewModel.swift in Sources */ = {isa = PBXBuildFile; fileRef = A7F441901D005A9400FE6FC5 /* ActivityFriendFollowCellViewModel.swift */; };
 		0156B4191D10B419000C4252 /* UIAlertController.swift in Sources */ = {isa = PBXBuildFile; fileRef = 0156B4181D10B419000C4252 /* UIAlertController.swift */; };
-<<<<<<< HEAD
 		0156B4301D11A062000C4252 /* AlertError+Equatable.swift in Sources */ = {isa = PBXBuildFile; fileRef = 0156B42F1D11A062000C4252 /* AlertError+Equatable.swift */; };
 		015706161E649DEE0087DD68 /* BackerDashboardViewController.swift in Sources */ = {isa = PBXBuildFile; fileRef = 015706141E649DEE0087DD68 /* BackerDashboardViewController.swift */; };
 		015706531E64A6C70087DD68 /* BackerDashboard.storyboard in Resources */ = {isa = PBXBuildFile; fileRef = 015706511E64A6C70087DD68 /* BackerDashboard.storyboard */; };
 		015706551E64BFC80087DD68 /* BackerDashboardViewModel.swift in Sources */ = {isa = PBXBuildFile; fileRef = 015706541E64BFC80087DD68 /* BackerDashboardViewModel.swift */; };
 		0157067D1E65F0420087DD68 /* BackerDashboardProjectsViewController.swift in Sources */ = {isa = PBXBuildFile; fileRef = 0157067C1E65F0420087DD68 /* BackerDashboardProjectsViewController.swift */; };
 		015706BB1E68DE580087DD68 /* ProfileSortBarView.swift in Sources */ = {isa = PBXBuildFile; fileRef = 015706BA1E68DE580087DD68 /* ProfileSortBarView.swift */; };
-=======
->>>>>>> bdc3a05b
 		015A06F41D219156007AE210 /* DashboardRewardRowStackView.swift in Sources */ = {isa = PBXBuildFile; fileRef = 015A06F21D21914E007AE210 /* DashboardRewardRowStackView.swift */; };
 		015A06F71D219513007AE210 /* DashboardRewardsCell.swift in Sources */ = {isa = PBXBuildFile; fileRef = 015A06F51D219513007AE210 /* DashboardRewardsCell.swift */; };
 		015A07461D247564007AE210 /* UpdateDraftViewController.swift in Sources */ = {isa = PBXBuildFile; fileRef = 803BDF731D11AF7C004A785A /* UpdateDraftViewController.swift */; };
@@ -55,15 +49,12 @@
 		0169F9881D6F51C400C8D5C5 /* DiscoveryFiltersViewModel.swift in Sources */ = {isa = PBXBuildFile; fileRef = 0169F9871D6F51C400C8D5C5 /* DiscoveryFiltersViewModel.swift */; };
 		0170E7701D25C55200E2CCE4 /* ProjectActivityCommentCell.swift in Sources */ = {isa = PBXBuildFile; fileRef = 9D2546F71D23101E0053844D /* ProjectActivityCommentCell.swift */; };
 		017508161D67A4E300BB1863 /* DiscoveryNavigationHeaderViewController.swift in Sources */ = {isa = PBXBuildFile; fileRef = 017508151D67A4E300BB1863 /* DiscoveryNavigationHeaderViewController.swift */; };
-<<<<<<< HEAD
 		017508781D68C9E900BB1863 /* DiscoveryNavigationHeaderViewModelTests.swift in Sources */ = {isa = PBXBuildFile; fileRef = 017508771D68C9E900BB1863 /* DiscoveryNavigationHeaderViewModelTests.swift */; };
 		01764E1B1E7B176E0035B5A1 /* BackerDashboardViewModelTests.swift in Sources */ = {isa = PBXBuildFile; fileRef = 01764E1A1E7B176E0035B5A1 /* BackerDashboardViewModelTests.swift */; };
 		01764E571E7B17840035B5A1 /* BackerDashboardProjectsViewModelTests.swift in Sources */ = {isa = PBXBuildFile; fileRef = 01764E561E7B17840035B5A1 /* BackerDashboardProjectsViewModelTests.swift */; };
 		01764E591E7B17A80035B5A1 /* BackerDashboardProjectCellViewModelTests.swift in Sources */ = {isa = PBXBuildFile; fileRef = 01764E581E7B17A80035B5A1 /* BackerDashboardProjectCellViewModelTests.swift */; };
 		01764E5D1E7B1A4A0035B5A1 /* BackerDashboardProjectsDataSourceTests.swift in Sources */ = {isa = PBXBuildFile; fileRef = 01764E5C1E7B1A4A0035B5A1 /* BackerDashboardProjectsDataSourceTests.swift */; };
 		0176984F1DB9796800EE58BA /* EmptyStatesViewModelTests.swift in Sources */ = {isa = PBXBuildFile; fileRef = 0176984E1DB9796800EE58BA /* EmptyStatesViewModelTests.swift */; };
-=======
->>>>>>> bdc3a05b
 		0176E13B1C9742FD009CA092 /* UIBarButtonItem.swift in Sources */ = {isa = PBXBuildFile; fileRef = 0176E13A1C9742FD009CA092 /* UIBarButtonItem.swift */; };
 		017E88B31CD29C9D003FE5D6 /* FBSDKLoginKit.framework in Frameworks */ = {isa = PBXBuildFile; fileRef = 01D31A371CCA786A0037A178 /* FBSDKLoginKit.framework */; };
 		017E88B41CD29CA1003FE5D6 /* FBSDKCoreKit.framework in Frameworks */ = {isa = PBXBuildFile; fileRef = 01D31A361CCA786A0037A178 /* FBSDKCoreKit.framework */; };
@@ -1389,15 +1380,12 @@
 		014D63001E721D500033D2BD /* BackerDashboardProjectCell.swift */ = {isa = PBXFileReference; fileEncoding = 4; lastKnownFileType = sourcecode.swift; path = BackerDashboardProjectCell.swift; sourceTree = "<group>"; };
 		01515F8A1E1D6E0C00FDECB6 /* MessageThreadEmptyStateCell.swift */ = {isa = PBXFileReference; fileEncoding = 4; lastKnownFileType = sourcecode.swift; path = MessageThreadEmptyStateCell.swift; sourceTree = "<group>"; };
 		0151AE871C8F60370067F1BE /* UIColor.swift */ = {isa = PBXFileReference; fileEncoding = 4; lastKnownFileType = sourcecode.swift; path = UIColor.swift; sourceTree = "<group>"; };
-<<<<<<< HEAD
 		015572701E79C426005FB8CC /* ProfileProjectCellViewModel.swift */ = {isa = PBXFileReference; fileEncoding = 4; lastKnownFileType = sourcecode.swift; path = ProfileProjectCellViewModel.swift; sourceTree = "<group>"; };
 		015572721E79C4FF005FB8CC /* BackerDashboardProjectCellViewModel.swift */ = {isa = PBXFileReference; fileEncoding = 4; lastKnownFileType = sourcecode.swift; path = BackerDashboardProjectCellViewModel.swift; sourceTree = "<group>"; };
 		015572741E79F707005FB8CC /* BackerDashboardProjectsViewControllerTests.swift */ = {isa = PBXFileReference; fileEncoding = 4; lastKnownFileType = sourcecode.swift; path = BackerDashboardProjectsViewControllerTests.swift; sourceTree = "<group>"; };
 		0156B1AC1D072CB8000C4252 /* KSCacheTests.swift */ = {isa = PBXFileReference; fileEncoding = 4; lastKnownFileType = sourcecode.swift; path = KSCacheTests.swift; sourceTree = "<group>"; };
 		0156B1FB1D074285000C4252 /* ActivityFriendFollowCellViewModelTests.swift */ = {isa = PBXFileReference; fileEncoding = 4; lastKnownFileType = sourcecode.swift; path = ActivityFriendFollowCellViewModelTests.swift; sourceTree = "<group>"; };
 		0156B3841D107273000C4252 /* FindFriendsDataSourceTests.swift */ = {isa = PBXFileReference; fileEncoding = 4; lastKnownFileType = sourcecode.swift; path = FindFriendsDataSourceTests.swift; sourceTree = "<group>"; };
-=======
->>>>>>> bdc3a05b
 		0156B4181D10B419000C4252 /* UIAlertController.swift */ = {isa = PBXFileReference; fileEncoding = 4; lastKnownFileType = sourcecode.swift; path = UIAlertController.swift; sourceTree = "<group>"; };
 		0156B5231D1327A1000C4252 /* DashboardRewardsCellViewModel.swift */ = {isa = PBXFileReference; fileEncoding = 4; lastKnownFileType = sourcecode.swift; path = DashboardRewardsCellViewModel.swift; sourceTree = "<group>"; };
 		0156B5571D133BA0000C4252 /* DashboardRewardRowStackViewViewModel.swift */ = {isa = PBXFileReference; fileEncoding = 4; lastKnownFileType = sourcecode.swift; path = DashboardRewardRowStackViewViewModel.swift; sourceTree = "<group>"; };
@@ -1414,15 +1402,12 @@
 		0169F9851D6F4E1D00C8D5C5 /* DiscoveryFiltersViewController.swift */ = {isa = PBXFileReference; fileEncoding = 4; lastKnownFileType = sourcecode.swift; path = DiscoveryFiltersViewController.swift; sourceTree = "<group>"; };
 		0169F9871D6F51C400C8D5C5 /* DiscoveryFiltersViewModel.swift */ = {isa = PBXFileReference; fileEncoding = 4; lastKnownFileType = sourcecode.swift; path = DiscoveryFiltersViewModel.swift; sourceTree = "<group>"; };
 		017508151D67A4E300BB1863 /* DiscoveryNavigationHeaderViewController.swift */ = {isa = PBXFileReference; fileEncoding = 4; lastKnownFileType = sourcecode.swift; path = DiscoveryNavigationHeaderViewController.swift; sourceTree = "<group>"; };
-<<<<<<< HEAD
 		017508771D68C9E900BB1863 /* DiscoveryNavigationHeaderViewModelTests.swift */ = {isa = PBXFileReference; fileEncoding = 4; lastKnownFileType = sourcecode.swift; path = DiscoveryNavigationHeaderViewModelTests.swift; sourceTree = "<group>"; };
 		01764E1A1E7B176E0035B5A1 /* BackerDashboardViewModelTests.swift */ = {isa = PBXFileReference; fileEncoding = 4; lastKnownFileType = sourcecode.swift; path = BackerDashboardViewModelTests.swift; sourceTree = "<group>"; };
 		01764E561E7B17840035B5A1 /* BackerDashboardProjectsViewModelTests.swift */ = {isa = PBXFileReference; fileEncoding = 4; lastKnownFileType = sourcecode.swift; name = BackerDashboardProjectsViewModelTests.swift; path = ../BackerDashboardProjectsViewModelTests.swift; sourceTree = "<group>"; };
 		01764E581E7B17A80035B5A1 /* BackerDashboardProjectCellViewModelTests.swift */ = {isa = PBXFileReference; fileEncoding = 4; lastKnownFileType = sourcecode.swift; path = BackerDashboardProjectCellViewModelTests.swift; sourceTree = "<group>"; };
 		01764E5C1E7B1A4A0035B5A1 /* BackerDashboardProjectsDataSourceTests.swift */ = {isa = PBXFileReference; fileEncoding = 4; lastKnownFileType = sourcecode.swift; path = BackerDashboardProjectsDataSourceTests.swift; sourceTree = "<group>"; };
 		0176984E1DB9796800EE58BA /* EmptyStatesViewModelTests.swift */ = {isa = PBXFileReference; fileEncoding = 4; lastKnownFileType = sourcecode.swift; path = EmptyStatesViewModelTests.swift; sourceTree = "<group>"; };
-=======
->>>>>>> bdc3a05b
 		0176E13A1C9742FD009CA092 /* UIBarButtonItem.swift */ = {isa = PBXFileReference; fileEncoding = 4; lastKnownFileType = sourcecode.swift; path = UIBarButtonItem.swift; sourceTree = "<group>"; };
 		018422841D2C47A400CA7566 /* DashboardTitleView.swift */ = {isa = PBXFileReference; fileEncoding = 4; lastKnownFileType = sourcecode.swift; path = DashboardTitleView.swift; sourceTree = "<group>"; };
 		018422B61D2C47D600CA7566 /* DashboardProjectsDrawerCell.swift */ = {isa = PBXFileReference; fileEncoding = 4; lastKnownFileType = sourcecode.swift; path = DashboardProjectsDrawerCell.swift; sourceTree = "<group>"; };
@@ -1439,12 +1424,9 @@
 		01A120D01D2D646300B42F73 /* DashboardProjectsDrawer.storyboard */ = {isa = PBXFileReference; fileEncoding = 4; lastKnownFileType = file.storyboard; path = DashboardProjectsDrawer.storyboard; sourceTree = "<group>"; };
 		01A120D21D2D6E6200B42F73 /* DashboardProjectsDrawerViewController.swift */ = {isa = PBXFileReference; fileEncoding = 4; lastKnownFileType = sourcecode.swift; path = DashboardProjectsDrawerViewController.swift; sourceTree = "<group>"; };
 		01A7A4BF1C9690220036E553 /* UITextField+LocalizedPlaceholderKey.swift */ = {isa = PBXFileReference; fileEncoding = 4; lastKnownFileType = sourcecode.swift; path = "UITextField+LocalizedPlaceholderKey.swift"; sourceTree = "<group>"; };
-<<<<<<< HEAD
 		01B3B02F1E78890800B8BF46 /* BackerDashboardPagesDataSource.swift */ = {isa = PBXFileReference; fileEncoding = 4; lastKnownFileType = sourcecode.swift; path = BackerDashboardPagesDataSource.swift; sourceTree = "<group>"; };
 		01C7CDBD1D14BBE500D9E0D1 /* DashboardRewardRowStackViewViewModelTests.swift */ = {isa = PBXFileReference; fileEncoding = 4; lastKnownFileType = sourcecode.swift; path = DashboardRewardRowStackViewViewModelTests.swift; sourceTree = "<group>"; };
 		01C7CDC11D1A4FD100D9E0D1 /* DashboardRewardsCellViewModelTests.swift */ = {isa = PBXFileReference; fileEncoding = 4; lastKnownFileType = sourcecode.swift; path = DashboardRewardsCellViewModelTests.swift; sourceTree = "<group>"; };
-=======
->>>>>>> bdc3a05b
 		01D31A361CCA786A0037A178 /* FBSDKCoreKit.framework */ = {isa = PBXFileReference; lastKnownFileType = wrapper.framework; name = FBSDKCoreKit.framework; path = Frameworks/FBSDK/iOS/FBSDKCoreKit.framework; sourceTree = "<group>"; };
 		01D31A371CCA786A0037A178 /* FBSDKLoginKit.framework */ = {isa = PBXFileReference; lastKnownFileType = wrapper.framework; name = FBSDKLoginKit.framework; path = Frameworks/FBSDK/iOS/FBSDKLoginKit.framework; sourceTree = "<group>"; };
 		01D31A421CCA78A00037A178 /* FBSDKCoreKit.framework */ = {isa = PBXFileReference; lastKnownFileType = wrapper.framework; name = FBSDKCoreKit.framework; path = Frameworks/FBSDK/tvOS/FBSDKCoreKit.framework; sourceTree = "<group>"; };
@@ -2245,7 +2227,6 @@
 			name = Products;
 			sourceTree = "<group>";
 		};
-<<<<<<< HEAD
 		A7208CC21CCBDA5700E3DAB3 /* DataSources */ = {
 			isa = PBXGroup;
 			children = (
@@ -2268,8 +2249,6 @@
 			path = DataSources;
 			sourceTree = "<group>";
 		};
-=======
->>>>>>> bdc3a05b
 		A721DF3D1C8CF4F6000CB97C /* Koala */ = {
 			isa = PBXGroup;
 			children = (
@@ -2316,7 +2295,6 @@
 			name = Products;
 			sourceTree = "<group>";
 		};
-<<<<<<< HEAD
 		A73778D41D81A98E004C2A9B /* Views */ = {
 			isa = PBXGroup;
 			children = (
@@ -2361,8 +2339,6 @@
 			path = TestHelpers;
 			sourceTree = "<group>";
 		};
-=======
->>>>>>> bdc3a05b
 		A73923AA1D272242004524C3 /* Storyboards */ = {
 			isa = PBXGroup;
 			children = (
@@ -2563,12 +2539,9 @@
 			isa = PBXGroup;
 			children = (
 				A7F761741C85FA40005405ED /* ActivitiesViewController.swift */,
-<<<<<<< HEAD
 				0157067C1E65F0420087DD68 /* BackerDashboardProjectsViewController.swift */,
 				015706141E649DEE0087DD68 /* BackerDashboardViewController.swift */,
-=======
 				A7ED203C1E8323E900BFFA01 /* ActivitiesViewControllerTests.swift */,
->>>>>>> bdc3a05b
 				80EAEF011D243B69008C2353 /* BackingViewController.swift */,
 				A7ED202B1E8323E900BFFA01 /* BackingViewControllerTests.swift */,
 				9DDE1F711D5925A90092D9A5 /* CheckoutViewController.swift */,
@@ -2649,7 +2622,6 @@
 			path = Controllers;
 			sourceTree = "<group>";
 		};
-<<<<<<< HEAD
 		A75511881C8645A0005355CF /* Tests */ = {
 			isa = PBXGroup;
 			children = (
@@ -2823,8 +2795,6 @@
 			path = DataSource;
 			sourceTree = "<group>";
 		};
-=======
->>>>>>> bdc3a05b
 		A7A5F8221D11ECF60036139A /* Locales */ = {
 			isa = PBXGroup;
 			children = (
@@ -3286,12 +3256,9 @@
 			isa = PBXGroup;
 			children = (
 				A75AB1F81C8A84B5002FC3E6 /* ActivitiesDataSource.swift */,
-<<<<<<< HEAD
 				01B3B02F1E78890800B8BF46 /* BackerDashboardPagesDataSource.swift */,
 				014D625A1E6E20BB0033D2BD /* BackerDashboardProjectsDataSource.swift */,
-=======
 				A7ED20051E83229E00BFFA01 /* ActivitiesDataSourceTests.swift */,
->>>>>>> bdc3a05b
 				A7A051E41CD12D9A005AF5E2 /* CommentsDataSource.swift */,
 				A7ED20061E83229E00BFFA01 /* CommentsDataSourceTests.swift */,
 				59B0DFC31D11AC850081D2DC /* DashboardDataSource.swift */,
@@ -3305,13 +3272,10 @@
 				A7E315C41C88AAA8000DD85A /* DiscoveryProjectsDataSource.swift */,
 				A7ED200B1E83229E00BFFA01 /* DiscoveryProjectsDataSourceTest.swift */,
 				A7CC14431D00E75F00035C52 /* FindFriendsDataSource.swift */,
-<<<<<<< HEAD
 				A71C7FAD1E2FA65F0051E5E3 /* LiveStreamDiscoveryDataSource.swift */,
-=======
 				A7ED200C1E83229E00BFFA01 /* FindFriendsDataSourceTests.swift */,
 				A71C7FAD1E2FA65F0051E5E3 /* LiveStreamDiscoveryDataSource.swift */,
 				A7ED200D1E83229E00BFFA01 /* LiveStreamDiscoveryDataSourceTests.swift */,
->>>>>>> bdc3a05b
 				A75A292C1CE0B95300D35E5C /* MessagesDataSource.swift */,
 				A71003DB1CDD068F00B4F4D7 /* MessageThreadsDataSource.swift */,
 				59322F051CD27B1000C90CC6 /* ProfileDataSource.swift */,
@@ -3369,13 +3333,10 @@
 				A7ED1F551E831C5C00BFFA01 /* ActivitySampleProjectCellViewModelTests.swift */,
 				A757EAEF1D1ABE7400A5C978 /* ActivitySurveyResponseCellViewModel.swift */,
 				A7F441921D005A9400FE6FC5 /* ActivityUpdateViewModel.swift */,
-<<<<<<< HEAD
 				015572721E79C4FF005FB8CC /* BackerDashboardProjectCellViewModel.swift */,
 				014D629A1E6E31790033D2BD /* BackerDashboardProjectsViewModel.swift */,
 				015706541E64BFC80087DD68 /* BackerDashboardViewModel.swift */,
-=======
 				A7ED1F7A1E831C5C00BFFA01 /* ActivityUpdateViewModelTests.swift */,
->>>>>>> bdc3a05b
 				A7F441931D005A9400FE6FC5 /* BackingCellViewModel.swift */,
 				A7ED1F5C1E831C5C00BFFA01 /* BackingCellViewModelTests.swift */,
 				80EAEEFF1D243A7A008C2353 /* BackingViewModel.swift */,
@@ -3472,13 +3433,10 @@
 				A7F441A01D005A9400FE6FC5 /* MessageThreadsViewModel.swift */,
 				A7ED1F6C1E831C5C00BFFA01 /* MessageThreadsViewModelTests.swift */,
 				A7F441A11D005A9400FE6FC5 /* ProfileHeaderViewModel.swift */,
-<<<<<<< HEAD
 				015572701E79C426005FB8CC /* ProfileProjectCellViewModel.swift */,
-=======
 				A7ED1F611E831C5C00BFFA01 /* ProfileHeaderViewModelTests.swift */,
 				A7F441A21D005A9400FE6FC5 /* ProfileProjectCellViewModel.swift */,
 				A7ED1F771E831C5C00BFFA01 /* ProfileProjectCellViewModelTests.swift */,
->>>>>>> bdc3a05b
 				A7F441A31D005A9400FE6FC5 /* ProfileViewModel.swift */,
 				A7ED1F671E831C5C00BFFA01 /* ProfileViewModelTests.swift */,
 				9D9F580F1D131B4000CE81DE /* ProjectActivitiesViewModel.swift */,
@@ -4682,7 +4640,6 @@
 				A7ED1FF61E831C5C00BFFA01 /* ProjectNavigatorViewModelTests.swift in Sources */,
 				A7ED1FB81E831C5C00BFFA01 /* BackingCellViewModelTests.swift in Sources */,
 				D0C595BB1E49CD0D003A29EC /* LiveStreamSubscribeEnvelopeTests.swift in Sources */,
-<<<<<<< HEAD
 				A7830D1A1D005C3F00B5B6AE /* ProfileProjectCellViewModelTests.swift in Sources */,
 				9D2F4BDD1D1AE01500B7C554 /* ProjectActivitySuccessCellViewModelTests.swift in Sources */,
 				A75784311D84486F007B61AA /* PKPaymentRequestTests.swift in Sources */,
@@ -4760,7 +4717,6 @@
 				A7830D0E1D005C3F00B5B6AE /* MessageDialogViewModelTests.swift in Sources */,
 				A7CC142C1D00E70900035C52 /* FindFriendsFriendFollowCellViewModelTests.swift in Sources */,
 				A743817B1D33E03D00040A95 /* ActivityFriendBackingViewModelTests.swift in Sources */,
-=======
 				A7ED1FFD1E831C5C00BFFA01 /* ProjectUpdatesViewModelTests.swift in Sources */,
 				A7ED1F341E830FDC00BFFA01 /* SharedFunctionsTests.swift in Sources */,
 				A7ED1FC81E831C5C00BFFA01 /* MessageThreadsViewModelTests.swift in Sources */,
@@ -4842,7 +4798,6 @@
 				A7ED1FD81E831C5C00BFFA01 /* DashboardRewardsCellViewModelTests.swift in Sources */,
 				A7ED1FC71E831C5C00BFFA01 /* DashboardFundingCellViewModelTests.swift in Sources */,
 				A7ED1FD51E831C5C00BFFA01 /* FindFriendsStatsCellViewModelTests.swift in Sources */,
->>>>>>> bdc3a05b
 			);
 			runOnlyForDeploymentPostprocessing = 0;
 		};
@@ -5066,7 +5021,6 @@
 			isa = PBXSourcesBuildPhase;
 			buildActionMask = 2147483647;
 			files = (
-<<<<<<< HEAD
 				A73778D81D81C201004C2A9B /* SettingsViewControllerTests.swift in Sources */,
 				A7845B021E27D5F5005F1CE9 /* LiveStreamContainerViewControllerTests.swift in Sources */,
 				01F42A521D9332F60084719D /* DiscoveryNavigationHeaderViewControllerTests.swift in Sources */,
@@ -5110,7 +5064,6 @@
 				A757ED201D1C181D00A5C978 /* DiscoveryProjectsDataSourceTest.swift in Sources */,
 				01F4FE0D1DF6095A00BB9DD4 /* ActivitiesViewControllerTests.swift in Sources */,
 				0156B3851D107273000C4252 /* FindFriendsDataSourceTests.swift in Sources */,
-=======
 				A7ED20631E83256700BFFA01 /* HelpWebViewModelTests.swift in Sources */,
 				A7ED20661E83256700BFFA01 /* UpdateViewModelTests.swift in Sources */,
 				A7ED204E1E8323E900BFFA01 /* ProjectActivityViewControllerTests.swift in Sources */,
@@ -5151,7 +5104,6 @@
 				A7ED20641E83256700BFFA01 /* RootViewModelTests.swift in Sources */,
 				A7ED204B1E8323E900BFFA01 /* DiscoveryNavigationHeaderViewControllerTests.swift in Sources */,
 				A7ED204F1E8323E900BFFA01 /* CommentsViewControllerTests.swift in Sources */,
->>>>>>> bdc3a05b
 				9DE6C0891C9B5FCA00FCC7B1 /* (null) in Sources */,
 				A7ED205C1E83240D00BFFA01 /* FundingGraphViewTests.swift in Sources */,
 				A7ED20131E83229E00BFFA01 /* DashboardDataSourceTests.swift in Sources */,
