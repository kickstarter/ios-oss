--- conflicted
+++ resolved
@@ -616,17 +616,14 @@
 		D04F48D41E0313FB00EDC98A /* ActivityProjectStatusCell.swift in Sources */ = {isa = PBXBuildFile; fileRef = A762F01B1C8CD2B3005581A4 /* ActivityProjectStatusCell.swift */; };
 		D05AA2361E0A8BCA00D36EFC /* LiveStreamEventDetailsViewModelTests.swift in Sources */ = {isa = PBXBuildFile; fileRef = D05AA2351E0A8BCA00D36EFC /* LiveStreamEventDetailsViewModelTests.swift */; };
 		D05C0CB01E02E3F100914393 /* LiveStreamActivityItemProvider.swift in Sources */ = {isa = PBXBuildFile; fileRef = D05C0CAF1E02E3F100914393 /* LiveStreamActivityItemProvider.swift */; };
-<<<<<<< HEAD
+		D07226551E6151A800C2E537 /* LiveStreamContainerMoreMenuActionCellViewModelTests.swift in Sources */ = {isa = PBXBuildFile; fileRef = D07226541E6151A800C2E537 /* LiveStreamContainerMoreMenuActionCellViewModelTests.swift */; };
+		D07226961E640EA300C2E537 /* LiveStreamContainerMoreMenuIconTextCell.swift in Sources */ = {isa = PBXBuildFile; fileRef = D07226951E640EA300C2E537 /* LiveStreamContainerMoreMenuIconTextCell.swift */; };
+		D07226981E64277A00C2E537 /* LiveStreamContainerMoreMenuCancelCell.swift in Sources */ = {isa = PBXBuildFile; fileRef = D07226971E64277A00C2E537 /* LiveStreamContainerMoreMenuCancelCell.swift */; };
 		D07226AD1E65BE2A00C2E537 /* LiveStreamChatDataSourceTests.swift in Sources */ = {isa = PBXBuildFile; fileRef = D07226AC1E65BE2A00C2E537 /* LiveStreamChatDataSourceTests.swift */; };
 		D07226E91E66E9C500C2E537 /* LiveStreamContainerPageViewController.swift in Sources */ = {isa = PBXBuildFile; fileRef = D07226E81E66E9C500C2E537 /* LiveStreamContainerPageViewController.swift */; };
 		D07226EB1E66EA1600C2E537 /* LiveStreamEventDetailsViewController.swift in Sources */ = {isa = PBXBuildFile; fileRef = D07226EA1E66EA1600C2E537 /* LiveStreamEventDetailsViewController.swift */; };
 		D07227001E66FA3200C2E537 /* LiveStreamContainerPagesDataSource.swift in Sources */ = {isa = PBXBuildFile; fileRef = D07226FF1E66FA3200C2E537 /* LiveStreamContainerPagesDataSource.swift */; };
 		D07227021E671B4500C2E537 /* LiveStreamContainerPageViewModel.swift in Sources */ = {isa = PBXBuildFile; fileRef = D07227011E671B4500C2E537 /* LiveStreamContainerPageViewModel.swift */; };
-=======
-		D07226551E6151A800C2E537 /* LiveStreamContainerMoreMenuActionCellViewModelTests.swift in Sources */ = {isa = PBXBuildFile; fileRef = D07226541E6151A800C2E537 /* LiveStreamContainerMoreMenuActionCellViewModelTests.swift */; };
-		D07226961E640EA300C2E537 /* LiveStreamContainerMoreMenuIconTextCell.swift in Sources */ = {isa = PBXBuildFile; fileRef = D07226951E640EA300C2E537 /* LiveStreamContainerMoreMenuIconTextCell.swift */; };
-		D07226981E64277A00C2E537 /* LiveStreamContainerMoreMenuCancelCell.swift in Sources */ = {isa = PBXBuildFile; fileRef = D07226971E64277A00C2E537 /* LiveStreamContainerMoreMenuCancelCell.swift */; };
->>>>>>> 038e93a5
 		D077CC8B1E53359A004E8FDF /* LiveStreamChatViewController.swift in Sources */ = {isa = PBXBuildFile; fileRef = D077CC8A1E53359A004E8FDF /* LiveStreamChatViewController.swift */; };
 		D077CCC71E53459A004E8FDF /* LiveStreamChatMessageCell.swift in Sources */ = {isa = PBXBuildFile; fileRef = D077CCC61E53459A004E8FDF /* LiveStreamChatMessageCell.swift */; };
 		D077CCCB1E5345F2004E8FDF /* LiveStreamChatMessageCellViewModelTests.swift in Sources */ = {isa = PBXBuildFile; fileRef = D077CCCA1E5345F2004E8FDF /* LiveStreamChatMessageCellViewModelTests.swift */; };
@@ -636,8 +633,6 @@
 		D07883491E5DD46F00994B95 /* LiveStreamContainerMoreMenuViewModel.swift in Sources */ = {isa = PBXBuildFile; fileRef = D07883481E5DD46F00994B95 /* LiveStreamContainerMoreMenuViewModel.swift */; };
 		D078834B1E5DD49500994B95 /* LiveStreamContainerMoreMenuViewModelTests.swift in Sources */ = {isa = PBXBuildFile; fileRef = D078834A1E5DD49500994B95 /* LiveStreamContainerMoreMenuViewModelTests.swift */; };
 		D078834D1E5DD52800994B95 /* LiveStreamContainerMoreMenuDataSource.swift in Sources */ = {isa = PBXBuildFile; fileRef = D078834C1E5DD52800994B95 /* LiveStreamContainerMoreMenuDataSource.swift */; };
-		D078834F1E5DD65500994B95 /* LiveStreamContainerMoreMenuActionCell.swift in Sources */ = {isa = PBXBuildFile; fileRef = D078834E1E5DD65500994B95 /* LiveStreamContainerMoreMenuActionCell.swift */; };
-		D07883541E5DD80100994B95 /* LiveStreamContainerMoreMenuActionCellViewModel.swift in Sources */ = {isa = PBXBuildFile; fileRef = D07883531E5DD80100994B95 /* LiveStreamContainerMoreMenuActionCellViewModel.swift */; };
 		D080566B1E4DB25B008F67A7 /* LiveStreamChatMessage.swift in Sources */ = {isa = PBXBuildFile; fileRef = D080566A1E4DB25B008F67A7 /* LiveStreamChatMessage.swift */; };
 		D08056A71E4DB427008F67A7 /* LiveStreamChatMessageTemplates.swift in Sources */ = {isa = PBXBuildFile; fileRef = D08056A61E4DB427008F67A7 /* LiveStreamChatMessageTemplates.swift */; };
 		D08056AA1E4DB808008F67A7 /* LiveStreamChatMessageTests.swift in Sources */ = {isa = PBXBuildFile; fileRef = D08056A81E4DB4E8008F67A7 /* LiveStreamChatMessageTests.swift */; };
@@ -1968,17 +1963,14 @@
 		D049C8D61DFFFACD00349FE6 /* LiveStreamCountdownViewModelTests.swift */ = {isa = PBXFileReference; fileEncoding = 4; lastKnownFileType = sourcecode.swift; path = LiveStreamCountdownViewModelTests.swift; sourceTree = "<group>"; };
 		D05AA2351E0A8BCA00D36EFC /* LiveStreamEventDetailsViewModelTests.swift */ = {isa = PBXFileReference; fileEncoding = 4; lastKnownFileType = sourcecode.swift; path = LiveStreamEventDetailsViewModelTests.swift; sourceTree = "<group>"; };
 		D05C0CAF1E02E3F100914393 /* LiveStreamActivityItemProvider.swift */ = {isa = PBXFileReference; fileEncoding = 4; lastKnownFileType = sourcecode.swift; path = LiveStreamActivityItemProvider.swift; sourceTree = "<group>"; };
-<<<<<<< HEAD
+		D07226541E6151A800C2E537 /* LiveStreamContainerMoreMenuActionCellViewModelTests.swift */ = {isa = PBXFileReference; fileEncoding = 4; lastKnownFileType = sourcecode.swift; lineEnding = 0; path = LiveStreamContainerMoreMenuActionCellViewModelTests.swift; sourceTree = "<group>"; xcLanguageSpecificationIdentifier = xcode.lang.swift; };
+		D07226951E640EA300C2E537 /* LiveStreamContainerMoreMenuIconTextCell.swift */ = {isa = PBXFileReference; fileEncoding = 4; lastKnownFileType = sourcecode.swift; path = LiveStreamContainerMoreMenuIconTextCell.swift; sourceTree = "<group>"; };
+		D07226971E64277A00C2E537 /* LiveStreamContainerMoreMenuCancelCell.swift */ = {isa = PBXFileReference; fileEncoding = 4; lastKnownFileType = sourcecode.swift; path = LiveStreamContainerMoreMenuCancelCell.swift; sourceTree = "<group>"; };
 		D07226AC1E65BE2A00C2E537 /* LiveStreamChatDataSourceTests.swift */ = {isa = PBXFileReference; fileEncoding = 4; lastKnownFileType = sourcecode.swift; path = LiveStreamChatDataSourceTests.swift; sourceTree = "<group>"; };
 		D07226E81E66E9C500C2E537 /* LiveStreamContainerPageViewController.swift */ = {isa = PBXFileReference; fileEncoding = 4; lastKnownFileType = sourcecode.swift; path = LiveStreamContainerPageViewController.swift; sourceTree = "<group>"; };
 		D07226EA1E66EA1600C2E537 /* LiveStreamEventDetailsViewController.swift */ = {isa = PBXFileReference; fileEncoding = 4; lastKnownFileType = sourcecode.swift; path = LiveStreamEventDetailsViewController.swift; sourceTree = "<group>"; };
 		D07226FF1E66FA3200C2E537 /* LiveStreamContainerPagesDataSource.swift */ = {isa = PBXFileReference; fileEncoding = 4; lastKnownFileType = sourcecode.swift; path = LiveStreamContainerPagesDataSource.swift; sourceTree = "<group>"; };
 		D07227011E671B4500C2E537 /* LiveStreamContainerPageViewModel.swift */ = {isa = PBXFileReference; fileEncoding = 4; lastKnownFileType = sourcecode.swift; path = LiveStreamContainerPageViewModel.swift; sourceTree = "<group>"; };
-=======
-		D07226541E6151A800C2E537 /* LiveStreamContainerMoreMenuActionCellViewModelTests.swift */ = {isa = PBXFileReference; fileEncoding = 4; lastKnownFileType = sourcecode.swift; lineEnding = 0; path = LiveStreamContainerMoreMenuActionCellViewModelTests.swift; sourceTree = "<group>"; xcLanguageSpecificationIdentifier = xcode.lang.swift; };
-		D07226951E640EA300C2E537 /* LiveStreamContainerMoreMenuIconTextCell.swift */ = {isa = PBXFileReference; fileEncoding = 4; lastKnownFileType = sourcecode.swift; path = LiveStreamContainerMoreMenuIconTextCell.swift; sourceTree = "<group>"; };
-		D07226971E64277A00C2E537 /* LiveStreamContainerMoreMenuCancelCell.swift */ = {isa = PBXFileReference; fileEncoding = 4; lastKnownFileType = sourcecode.swift; path = LiveStreamContainerMoreMenuCancelCell.swift; sourceTree = "<group>"; };
->>>>>>> 038e93a5
 		D077CC8A1E53359A004E8FDF /* LiveStreamChatViewController.swift */ = {isa = PBXFileReference; fileEncoding = 4; lastKnownFileType = sourcecode.swift; path = LiveStreamChatViewController.swift; sourceTree = "<group>"; };
 		D077CCC61E53459A004E8FDF /* LiveStreamChatMessageCell.swift */ = {isa = PBXFileReference; fileEncoding = 4; lastKnownFileType = sourcecode.swift; path = LiveStreamChatMessageCell.swift; sourceTree = "<group>"; };
 		D077CCC81E5345BE004E8FDF /* LiveStreamChatMessageCellViewModel.swift */ = {isa = PBXFileReference; fileEncoding = 4; lastKnownFileType = sourcecode.swift; path = LiveStreamChatMessageCellViewModel.swift; sourceTree = "<group>"; };
@@ -1989,8 +1981,6 @@
 		D07883481E5DD46F00994B95 /* LiveStreamContainerMoreMenuViewModel.swift */ = {isa = PBXFileReference; fileEncoding = 4; lastKnownFileType = sourcecode.swift; path = LiveStreamContainerMoreMenuViewModel.swift; sourceTree = "<group>"; };
 		D078834A1E5DD49500994B95 /* LiveStreamContainerMoreMenuViewModelTests.swift */ = {isa = PBXFileReference; fileEncoding = 4; lastKnownFileType = sourcecode.swift; path = LiveStreamContainerMoreMenuViewModelTests.swift; sourceTree = "<group>"; };
 		D078834C1E5DD52800994B95 /* LiveStreamContainerMoreMenuDataSource.swift */ = {isa = PBXFileReference; fileEncoding = 4; lastKnownFileType = sourcecode.swift; lineEnding = 0; path = LiveStreamContainerMoreMenuDataSource.swift; sourceTree = "<group>"; xcLanguageSpecificationIdentifier = xcode.lang.swift; };
-		D078834E1E5DD65500994B95 /* LiveStreamContainerMoreMenuActionCell.swift */ = {isa = PBXFileReference; fileEncoding = 4; lastKnownFileType = sourcecode.swift; lineEnding = 0; path = LiveStreamContainerMoreMenuActionCell.swift; sourceTree = "<group>"; xcLanguageSpecificationIdentifier = xcode.lang.swift; };
-		D07883531E5DD80100994B95 /* LiveStreamContainerMoreMenuActionCellViewModel.swift */ = {isa = PBXFileReference; fileEncoding = 4; lastKnownFileType = sourcecode.swift; lineEnding = 0; path = LiveStreamContainerMoreMenuActionCellViewModel.swift; sourceTree = "<group>"; xcLanguageSpecificationIdentifier = xcode.lang.swift; };
 		D080566A1E4DB25B008F67A7 /* LiveStreamChatMessage.swift */ = {isa = PBXFileReference; fileEncoding = 4; lastKnownFileType = sourcecode.swift; path = LiveStreamChatMessage.swift; sourceTree = "<group>"; };
 		D08056A61E4DB427008F67A7 /* LiveStreamChatMessageTemplates.swift */ = {isa = PBXFileReference; fileEncoding = 4; lastKnownFileType = sourcecode.swift; path = LiveStreamChatMessageTemplates.swift; sourceTree = "<group>"; };
 		D08056A81E4DB4E8008F67A7 /* LiveStreamChatMessageTests.swift */ = {isa = PBXFileReference; fileEncoding = 4; lastKnownFileType = sourcecode.swift; path = LiveStreamChatMessageTests.swift; sourceTree = "<group>"; };
@@ -2499,7 +2489,6 @@
 				A7CC14391D00E74F00035C52 /* FindFriendsHeaderCell.swift */,
 				A7CC143A1D00E74F00035C52 /* FindFriendsStatsCell.swift */,
 				D077CCC61E53459A004E8FDF /* LiveStreamChatMessageCell.swift */,
-				D078834E1E5DD65500994B95 /* LiveStreamContainerMoreMenuActionCell.swift */,
 				D07226971E64277A00C2E537 /* LiveStreamContainerMoreMenuCancelCell.swift */,
 				D07226951E640EA300C2E537 /* LiveStreamContainerMoreMenuIconTextCell.swift */,
 				A742CC7C1E43B3A00029D256 /* LiveStreamDiscoveryLiveNowCell.swift */,
@@ -2557,11 +2546,8 @@
 				A7CC14341D00E73D00035C52 /* FindFriendsViewController.swift */,
 				01940B271D467EC60074FCE3 /* HelpWebViewController.swift */,
 				D077CC8A1E53359A004E8FDF /* LiveStreamChatViewController.swift */,
-<<<<<<< HEAD
 				D07226E81E66E9C500C2E537 /* LiveStreamContainerPageViewController.swift */,
-=======
 				D078830C1E5DD44C00994B95 /* LiveStreamContainerMoreMenuViewController.swift */,
->>>>>>> 038e93a5
 				D08A81711DFAA815000128DB /* LiveStreamContainerViewController.swift */,
 				D08A81721DFAA815000128DB /* LiveStreamCountdownViewController.swift */,
 				A71C7FA91E2FA40D0051E5E3 /* LiveStreamDiscoveryViewController.swift */,
@@ -3241,11 +3227,8 @@
 				A7E315C41C88AAA8000DD85A /* DiscoveryProjectsDataSource.swift */,
 				A7CC14431D00E75F00035C52 /* FindFriendsDataSource.swift */,
 				D0BB2D541E54894E00EE1D9D /* LiveStreamChatDataSource.swift */,
-<<<<<<< HEAD
 				D07226FF1E66FA3200C2E537 /* LiveStreamContainerPagesDataSource.swift */,
-=======
 				D078834C1E5DD52800994B95 /* LiveStreamContainerMoreMenuDataSource.swift */,
->>>>>>> 038e93a5
 				A71C7FAD1E2FA65F0051E5E3 /* LiveStreamDiscoveryDataSource.swift */,
 				A75A292C1CE0B95300D35E5C /* MessagesDataSource.swift */,
 				A71003DB1CDD068F00B4F4D7 /* MessageThreadsDataSource.swift */,
@@ -3310,12 +3293,8 @@
 				D0CC9D2A1E5AF9F300C2BC4A /* LiveStreamChatInputViewModel.swift */,
 				D077CCC81E5345BE004E8FDF /* LiveStreamChatMessageCellViewModel.swift */,
 				D077CCCC1E534669004E8FDF /* LiveStreamChatViewModel.swift */,
-<<<<<<< HEAD
 				D07227011E671B4500C2E537 /* LiveStreamContainerPageViewModel.swift */,
-=======
-				D07883531E5DD80100994B95 /* LiveStreamContainerMoreMenuActionCellViewModel.swift */,
 				D07883481E5DD46F00994B95 /* LiveStreamContainerMoreMenuViewModel.swift */,
->>>>>>> 038e93a5
 				D0247A8E1DF9F0EF00D7A7C1 /* LiveStreamContainerViewModel.swift */,
 				D0247A8F1DF9F0EF00D7A7C1 /* LiveStreamCountdownViewModel.swift */,
 				A77A95401E44DE2200733D03 /* LiveStreamDiscoveryLiveNowCellViewModel.swift */,
@@ -4353,7 +4332,6 @@
 				0199545F1D2D818E00BC1390 /* DashboardProjectsDrawerViewModel.swift in Sources */,
 				A76126B91C90C94000EDCCB9 /* UIView-Extensions.swift in Sources */,
 				A77D7B071CBAAF5D0077586B /* Paginate.swift in Sources */,
-				D07883541E5DD80100994B95 /* LiveStreamContainerMoreMenuActionCellViewModel.swift in Sources */,
 				01F547ED1D53994B000A98EF /* TabBarItemStyles.swift in Sources */,
 				597073B41D07294500B00444 /* ProjectNotificationCellViewModel.swift in Sources */,
 				A75CFB081CCE7FCF004CD5FA /* StaticTableViewCell.swift in Sources */,
@@ -4770,7 +4748,6 @@
 				018F1F841C8E182200643DAA /* LoginViewController.swift in Sources */,
 				597073A01D07277100B00444 /* ProjectNotificationsDataSource.swift in Sources */,
 				A757E9EF1D19C37F00A5C978 /* ActivitySurveyResponseCell.swift in Sources */,
-				D078834F1E5DD65500994B95 /* LiveStreamContainerMoreMenuActionCell.swift in Sources */,
 				A724BA661D2C03930041863C /* NSBundle-Framework.swift in Sources */,
 				9D14FF921D133351005F4ABB /* ProjectActivitySuccessCell.swift in Sources */,
 				014A8E191CE3CD86003BF51C /* ThanksProjectCell.swift in Sources */,
