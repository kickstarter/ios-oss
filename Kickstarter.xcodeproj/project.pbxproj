--- conflicted
+++ resolved
@@ -1844,10 +1844,7 @@
 		A73778D41D81A98E004C2A9B /* Views */ = {
 			isa = PBXGroup;
 			children = (
-<<<<<<< HEAD
 				01F4FE0C1DF6095A00BB9DD4 /* ActivitiesViewControllerTests.swift */,
-=======
->>>>>>> 0d721c2f
 				D7086F3B1DB7FBA40087E5EB /* BackingViewControllerTests.swift */,
 				A7EDEE7A1D83635400780B34 /* CommentsViewControllerTests.swift */,
 				59F0C0961DBEC8DE0007E0A7 /* DashboardViewControllerTests.swift */,
@@ -1860,10 +1857,7 @@
 				A73778D51D81ABE2004C2A9B /* FundingGraphViewTests.swift */,
 				59885A5D1DB6DC2900F65825 /* LoginToutViewControllerTests.swift */,
 				59885A951DB6E04100F65825 /* LoginViewControllerTests.swift */,
-<<<<<<< HEAD
-=======
 				01EC3B981DFA0679003A673C /* ProfileViewControllerTests.swift */,
->>>>>>> 0d721c2f
 				9D3A6B4B1D8C4F3800FE3926 /* ProjectActivityViewControllerTests.swift */,
 				A7CA8C461D8F2F870086A3E9 /* ProjectNavBarViewControllerTests.swift */,
 				A73778D91D81D3CC004C2A9B /* ProjectPamphletContentViewControllerTests.swift */,
