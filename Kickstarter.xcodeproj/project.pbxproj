// !$*UTF8*$!
{
	archiveVersion = 1;
	classes = {
	};
	objectVersion = 46;
	objects = {

/* Begin PBXBuildFile section */
		0123B4E31D919BC4004C1166 /* DiscoveryFiltersViewControllerTests.swift in Sources */ = {isa = PBXBuildFile; fileRef = 0123B4AC1D919BBA004C1166 /* DiscoveryFiltersViewControllerTests.swift */; };
		013744AE1D95AC2300E50C78 /* EmptyStatesViewController.swift in Sources */ = {isa = PBXBuildFile; fileRef = 013744AC1D95AC1400E50C78 /* EmptyStatesViewController.swift */; };
		013744C11D999BE200E50C78 /* EmptyStates.storyboard in Resources */ = {isa = PBXBuildFile; fileRef = 013744C01D999BE200E50C78 /* EmptyStates.storyboard */; };
		013744F81D99A39B00E50C78 /* EmptyStatesViewModel.swift in Sources */ = {isa = PBXBuildFile; fileRef = 013744F71D99A39B00E50C78 /* EmptyStatesViewModel.swift */; };
		013744FB1D99FE6A00E50C78 /* EmptyStatesViewControllerTests.swift in Sources */ = {isa = PBXBuildFile; fileRef = 013744FA1D99FE6A00E50C78 /* EmptyStatesViewControllerTests.swift */; };
		013F2FDC1D66243E0066DB77 /* DiscoveryNavigationHeaderViewModel.swift in Sources */ = {isa = PBXBuildFile; fileRef = 013F2FDB1D66243E0066DB77 /* DiscoveryNavigationHeaderViewModel.swift */; };
		0146E3231CC0296900082C5B /* FacebookConfirmationViewController.swift in Sources */ = {isa = PBXBuildFile; fileRef = 0146E3211CC0296900082C5B /* FacebookConfirmationViewController.swift */; };
		0148EF911CDD2879000DEFF8 /* ThanksViewController.swift in Sources */ = {isa = PBXBuildFile; fileRef = 0148EF8F1CDD2879000DEFF8 /* ThanksViewController.swift */; };
		014A8DEB1CE3C350003BF51C /* ThanksProjectsDataSource.swift in Sources */ = {isa = PBXBuildFile; fileRef = 014A8DE91CE3C350003BF51C /* ThanksProjectsDataSource.swift */; };
		014A8E191CE3CD86003BF51C /* ThanksProjectCell.swift in Sources */ = {isa = PBXBuildFile; fileRef = 014A8E171CE3CD86003BF51C /* ThanksProjectCell.swift */; };
		014A8E1C1CE3CE34003BF51C /* ThanksCategoryCell.swift in Sources */ = {isa = PBXBuildFile; fileRef = 014A8E1A1CE3CE34003BF51C /* ThanksCategoryCell.swift */; };
		01515F8C1E1D6E0C00FDECB6 /* MessageThreadEmptyStateCell.swift in Sources */ = {isa = PBXBuildFile; fileRef = 01515F8A1E1D6E0C00FDECB6 /* MessageThreadEmptyStateCell.swift */; };
		0154A93B1CA1A17800DB9BA4 /* UIColor.swift in Sources */ = {isa = PBXBuildFile; fileRef = 0151AE871C8F60370067F1BE /* UIColor.swift */; };
		0156B1AF1D072CD1000C4252 /* KSCacheTests.swift in Sources */ = {isa = PBXBuildFile; fileRef = 0156B1AC1D072CB8000C4252 /* KSCacheTests.swift */; };
		0156B1FC1D074285000C4252 /* ActivityFriendFollowCellViewModelTests.swift in Sources */ = {isa = PBXBuildFile; fileRef = 0156B1FB1D074285000C4252 /* ActivityFriendFollowCellViewModelTests.swift */; };
		0156B3751D0F7524000C4252 /* ActivityFriendFollowCellViewModel.swift in Sources */ = {isa = PBXBuildFile; fileRef = A7F441901D005A9400FE6FC5 /* ActivityFriendFollowCellViewModel.swift */; };
		0156B3851D107273000C4252 /* FindFriendsDataSourceTests.swift in Sources */ = {isa = PBXBuildFile; fileRef = 0156B3841D107273000C4252 /* FindFriendsDataSourceTests.swift */; };
		0156B4191D10B419000C4252 /* UIAlertController.swift in Sources */ = {isa = PBXBuildFile; fileRef = 0156B4181D10B419000C4252 /* UIAlertController.swift */; };
		0156B4301D11A062000C4252 /* AlertError+Equatable.swift in Sources */ = {isa = PBXBuildFile; fileRef = 0156B42F1D11A062000C4252 /* AlertError+Equatable.swift */; };
		015A06F41D219156007AE210 /* DashboardRewardRowStackView.swift in Sources */ = {isa = PBXBuildFile; fileRef = 015A06F21D21914E007AE210 /* DashboardRewardRowStackView.swift */; };
		015A06F71D219513007AE210 /* DashboardRewardsCell.swift in Sources */ = {isa = PBXBuildFile; fileRef = 015A06F51D219513007AE210 /* DashboardRewardsCell.swift */; };
		015A07461D247564007AE210 /* UpdateDraftViewController.swift in Sources */ = {isa = PBXBuildFile; fileRef = 803BDF731D11AF7C004A785A /* UpdateDraftViewController.swift */; };
		015B78851D47FF51003216AC /* MFMailComposeViewController.swift in Sources */ = {isa = PBXBuildFile; fileRef = 015B78841D47FF51003216AC /* MFMailComposeViewController.swift */; };
		015B78BC1D481805003216AC /* HelpWebViewModelTests.swift in Sources */ = {isa = PBXBuildFile; fileRef = 015B78BB1D481805003216AC /* HelpWebViewModelTests.swift */; };
		0169F8C11D6CA27500C8D5C5 /* RootCategory.swift in Sources */ = {isa = PBXBuildFile; fileRef = 0169F8C01D6CA27500C8D5C5 /* RootCategory.swift */; };
		0169F9841D6E0B2000C8D5C5 /* DiscoveryFiltersStaticRowCell.swift in Sources */ = {isa = PBXBuildFile; fileRef = 0169F9831D6E0B2000C8D5C5 /* DiscoveryFiltersStaticRowCell.swift */; };
		0169F9861D6F4E1D00C8D5C5 /* DiscoveryFiltersViewController.swift in Sources */ = {isa = PBXBuildFile; fileRef = 0169F9851D6F4E1D00C8D5C5 /* DiscoveryFiltersViewController.swift */; };
		0169F9881D6F51C400C8D5C5 /* DiscoveryFiltersViewModel.swift in Sources */ = {isa = PBXBuildFile; fileRef = 0169F9871D6F51C400C8D5C5 /* DiscoveryFiltersViewModel.swift */; };
		0170E7701D25C55200E2CCE4 /* ProjectActivityCommentCell.swift in Sources */ = {isa = PBXBuildFile; fileRef = 9D2546F71D23101E0053844D /* ProjectActivityCommentCell.swift */; };
		017508161D67A4E300BB1863 /* DiscoveryNavigationHeaderViewController.swift in Sources */ = {isa = PBXBuildFile; fileRef = 017508151D67A4E300BB1863 /* DiscoveryNavigationHeaderViewController.swift */; };
		017508781D68C9E900BB1863 /* DiscoveryNavigationHeaderViewModelTests.swift in Sources */ = {isa = PBXBuildFile; fileRef = 017508771D68C9E900BB1863 /* DiscoveryNavigationHeaderViewModelTests.swift */; };
		0176984F1DB9796800EE58BA /* EmptyStatesViewModelTests.swift in Sources */ = {isa = PBXBuildFile; fileRef = 0176984E1DB9796800EE58BA /* EmptyStatesViewModelTests.swift */; };
		0176E13B1C9742FD009CA092 /* UIBarButtonItem.swift in Sources */ = {isa = PBXBuildFile; fileRef = 0176E13A1C9742FD009CA092 /* UIBarButtonItem.swift */; };
		017E88B31CD29C9D003FE5D6 /* FBSDKLoginKit.framework in Frameworks */ = {isa = PBXBuildFile; fileRef = 01D31A371CCA786A0037A178 /* FBSDKLoginKit.framework */; };
		017E88B41CD29CA1003FE5D6 /* FBSDKCoreKit.framework in Frameworks */ = {isa = PBXBuildFile; fileRef = 01D31A361CCA786A0037A178 /* FBSDKCoreKit.framework */; };
		018421F31D2C0DB700CA7566 /* DashboardDataSourceTests.swift in Sources */ = {isa = PBXBuildFile; fileRef = 018421F21D2C0DB700CA7566 /* DashboardDataSourceTests.swift */; };
		018422BB1D2C483000CA7566 /* DashboardTitleViewViewModel.swift in Sources */ = {isa = PBXBuildFile; fileRef = 018422B81D2C482900CA7566 /* DashboardTitleViewViewModel.swift */; };
		018422BD1D2C484200CA7566 /* DashboardProjectsDrawerCell.swift in Sources */ = {isa = PBXBuildFile; fileRef = 018422B61D2C47D600CA7566 /* DashboardProjectsDrawerCell.swift */; };
		018422BE1D2C484700CA7566 /* DashboardTitleView.swift in Sources */ = {isa = PBXBuildFile; fileRef = 018422841D2C47A400CA7566 /* DashboardTitleView.swift */; };
		018422C01D2C486900CA7566 /* DashboardProjectsDrawerCellViewModel.swift in Sources */ = {isa = PBXBuildFile; fileRef = 018422BF1D2C486900CA7566 /* DashboardProjectsDrawerCellViewModel.swift */; };
		018422C51D2C48AA00CA7566 /* DashboardProjectsDrawerDataSource.swift in Sources */ = {isa = PBXBuildFile; fileRef = 018422C31D2C48AA00CA7566 /* DashboardProjectsDrawerDataSource.swift */; };
		018422C71D2C48E300CA7566 /* DashboardTitleViewViewModelTests.swift in Sources */ = {isa = PBXBuildFile; fileRef = 018422C61D2C48E300CA7566 /* DashboardTitleViewViewModelTests.swift */; };
		018422CD1D2C493D00CA7566 /* DashboardProjectsDrawerDataSourceTests.swift in Sources */ = {isa = PBXBuildFile; fileRef = 018422CC1D2C493D00CA7566 /* DashboardProjectsDrawerDataSourceTests.swift */; };
		018F1F841C8E182200643DAA /* LoginViewController.swift in Sources */ = {isa = PBXBuildFile; fileRef = 018F1F821C8E182200643DAA /* LoginViewController.swift */; };
		01940B261D42DC1A0074FCE3 /* HelpViewModel.swift in Sources */ = {isa = PBXBuildFile; fileRef = 01940B251D42DC1A0074FCE3 /* HelpViewModel.swift */; };
		01940B291D467ECE0074FCE3 /* HelpWebViewController.swift in Sources */ = {isa = PBXBuildFile; fileRef = 01940B271D467EC60074FCE3 /* HelpWebViewController.swift */; };
		01940B2B1D46814E0074FCE3 /* HelpWebViewModel.swift in Sources */ = {isa = PBXBuildFile; fileRef = 01940B2A1D46814E0074FCE3 /* HelpWebViewModel.swift */; };
		01940B2E1D46A9AD0074FCE3 /* Help.storyboard in Resources */ = {isa = PBXBuildFile; fileRef = 01940B2D1D46A9AD0074FCE3 /* Help.storyboard */; };
		01940B831D46DE9B0074FCE3 /* HelpViewModelTests.swift in Sources */ = {isa = PBXBuildFile; fileRef = 01940B7F1D46DCC30074FCE3 /* HelpViewModelTests.swift */; };
		0199545F1D2D818E00BC1390 /* DashboardProjectsDrawerViewModel.swift in Sources */ = {isa = PBXBuildFile; fileRef = 0199545E1D2D818E00BC1390 /* DashboardProjectsDrawerViewModel.swift */; };
		019DDFED1CB6FF4500BDC113 /* ResetPasswordViewController.swift in Sources */ = {isa = PBXBuildFile; fileRef = 019DDFEB1CB6FF4500BDC113 /* ResetPasswordViewController.swift */; };
		01A120D11D2D646300B42F73 /* DashboardProjectsDrawer.storyboard in Resources */ = {isa = PBXBuildFile; fileRef = 01A120D01D2D646300B42F73 /* DashboardProjectsDrawer.storyboard */; };
		01A120D31D2D6E6200B42F73 /* DashboardProjectsDrawerViewController.swift in Sources */ = {isa = PBXBuildFile; fileRef = 01A120D21D2D6E6200B42F73 /* DashboardProjectsDrawerViewController.swift */; };
		01A7A4C01C9690220036E553 /* UITextField+LocalizedPlaceholderKey.swift in Sources */ = {isa = PBXBuildFile; fileRef = 01A7A4BF1C9690220036E553 /* UITextField+LocalizedPlaceholderKey.swift */; };
		01AFE30E1D5A97FB0094C263 /* Main.storyboard in Resources */ = {isa = PBXBuildFile; fileRef = A73923B31D272242004524C3 /* Main.storyboard */; };
		01C7CDB11D13462500D9E0D1 /* DashboardRewardRowStackViewViewModel.swift in Sources */ = {isa = PBXBuildFile; fileRef = 0156B5571D133BA0000C4252 /* DashboardRewardRowStackViewViewModel.swift */; };
		01C7CDB31D13462A00D9E0D1 /* DashboardRewardsCellViewModel.swift in Sources */ = {isa = PBXBuildFile; fileRef = 0156B5231D1327A1000C4252 /* DashboardRewardsCellViewModel.swift */; };
		01C7CDBF1D14BBF200D9E0D1 /* DashboardRewardRowStackViewViewModelTests.swift in Sources */ = {isa = PBXBuildFile; fileRef = 01C7CDBD1D14BBE500D9E0D1 /* DashboardRewardRowStackViewViewModelTests.swift */; };
		01C7CDC31D1A571600D9E0D1 /* DashboardRewardsCellViewModelTests.swift in Sources */ = {isa = PBXBuildFile; fileRef = 01C7CDC11D1A4FD100D9E0D1 /* DashboardRewardsCellViewModelTests.swift */; };
		01D31A3A1CCA786A0037A178 /* FBSDKCoreKit.framework in Frameworks */ = {isa = PBXBuildFile; fileRef = 01D31A361CCA786A0037A178 /* FBSDKCoreKit.framework */; };
		01D31A3F1CCA786A0037A178 /* FBSDKLoginKit.framework in Frameworks */ = {isa = PBXBuildFile; fileRef = 01D31A371CCA786A0037A178 /* FBSDKLoginKit.framework */; };
		01DEFB961CB44A5D003709C0 /* TwoFactorViewController.swift in Sources */ = {isa = PBXBuildFile; fileRef = 01DEFB941CB44A5D003709C0 /* TwoFactorViewController.swift */; };
		01EC3B991DFA0679003A673C /* ProfileViewControllerTests.swift in Sources */ = {isa = PBXBuildFile; fileRef = 01EC3B981DFA0679003A673C /* ProfileViewControllerTests.swift */; };
		01EFBC891C91FB770094EEC2 /* UIColorTests.swift in Sources */ = {isa = PBXBuildFile; fileRef = 01EFBC881C91FB770094EEC2 /* UIColorTests.swift */; };
		01F219561DC12BF7005DD2E4 /* LaunchScreen.storyboard in Resources */ = {isa = PBXBuildFile; fileRef = 01F219521DC12697005DD2E4 /* LaunchScreen.storyboard */; };
		01F42A501D93284E0084719D /* SortPagerViewControllerTests.swift in Sources */ = {isa = PBXBuildFile; fileRef = 01F42A191D9328490084719D /* SortPagerViewControllerTests.swift */; };
		01F42A521D9332F60084719D /* DiscoveryNavigationHeaderViewControllerTests.swift in Sources */ = {isa = PBXBuildFile; fileRef = 01F42A511D9332F60084719D /* DiscoveryNavigationHeaderViewControllerTests.swift */; };
		01F4FE0D1DF6095A00BB9DD4 /* ActivitiesViewControllerTests.swift in Sources */ = {isa = PBXBuildFile; fileRef = 01F4FE0C1DF6095A00BB9DD4 /* ActivitiesViewControllerTests.swift */; };
		01F4FE441DF7810400BB9DD4 /* ActivityProjectStatusViewModelTests.swift in Sources */ = {isa = PBXBuildFile; fileRef = 01F4FE431DF7810400BB9DD4 /* ActivityProjectStatusViewModelTests.swift */; };
		01F547ED1D53994B000A98EF /* TabBarItemStyles.swift in Sources */ = {isa = PBXBuildFile; fileRef = 01F547EC1D53994B000A98EF /* TabBarItemStyles.swift */; };
		01F8ADFC1CEA5B070026F220 /* ThanksProjectsDataSourceTests.swift in Sources */ = {isa = PBXBuildFile; fileRef = 01F8ADCE1CEA58AE0026F220 /* ThanksProjectsDataSourceTests.swift */; };
		01FD71841D36BA2900070BAC /* DashboardProjectsDrawerViewModelTests.swift in Sources */ = {isa = PBXBuildFile; fileRef = 01FD71831D36BA2900070BAC /* DashboardProjectsDrawerViewModelTests.swift */; };
		01FD71871D36BE1A00070BAC /* DashboardProjectsDrawerCellViewModelTests.swift in Sources */ = {isa = PBXBuildFile; fileRef = 01FD71861D36BE1A00070BAC /* DashboardProjectsDrawerCellViewModelTests.swift */; };
		01FD71EC1D3808E500070BAC /* BarButtonItemStyles.swift in Sources */ = {isa = PBXBuildFile; fileRef = 01FD71EB1D3808E500070BAC /* BarButtonItemStyles.swift */; };
		59019FB61D21A47700EAEC9D /* DashboardReferrerRowStackViewViewModel.swift in Sources */ = {isa = PBXBuildFile; fileRef = 59019FB51D21A47700EAEC9D /* DashboardReferrerRowStackViewViewModel.swift */; };
		59019FBA1D21ABD200EAEC9D /* DashboardReferrerRowStackView.swift in Sources */ = {isa = PBXBuildFile; fileRef = 59019FB81D21ABD200EAEC9D /* DashboardReferrerRowStackView.swift */; };
		59235ED91DC0149B0067F4AD /* DiscoveryPageViewControllerTests.swift in Sources */ = {isa = PBXBuildFile; fileRef = 59235ED81DC0149B0067F4AD /* DiscoveryPageViewControllerTests.swift */; };
		59322F071CD27B1000C90CC6 /* ProfileDataSource.swift in Sources */ = {isa = PBXBuildFile; fileRef = 59322F051CD27B1000C90CC6 /* ProfileDataSource.swift */; };
		59392BEC1D7094B0001C99A4 /* ProjectUpdatesViewController.swift in Sources */ = {isa = PBXBuildFile; fileRef = 59392BEB1D7094B0001C99A4 /* ProjectUpdatesViewController.swift */; };
		59392C1E1D7095B3001C99A4 /* ProjectUpdatesViewModel.swift in Sources */ = {isa = PBXBuildFile; fileRef = 59392C1D1D7095B3001C99A4 /* ProjectUpdatesViewModel.swift */; };
		59392C211D70A117001C99A4 /* ProjectUpdatesViewModelTests.swift in Sources */ = {isa = PBXBuildFile; fileRef = 59392C201D70A117001C99A4 /* ProjectUpdatesViewModelTests.swift */; };
		593AC5CF1D33F4BF002613F4 /* DashboardFundingCell.swift in Sources */ = {isa = PBXBuildFile; fileRef = 593AC5CE1D33F4BF002613F4 /* DashboardFundingCell.swift */; };
		593AC6011D33F517002613F4 /* DashboardFundingCellViewModel.swift in Sources */ = {isa = PBXBuildFile; fileRef = 593AC6001D33F517002613F4 /* DashboardFundingCellViewModel.swift */; };
		593AC6041D33F996002613F4 /* DashboardFundingCellViewModelTests.swift in Sources */ = {isa = PBXBuildFile; fileRef = 593AC6031D33F996002613F4 /* DashboardFundingCellViewModelTests.swift */; };
		5955E64F1D21800300B4153D /* DashboardReferrersCell.swift in Sources */ = {isa = PBXBuildFile; fileRef = 5955E64D1D21800300B4153D /* DashboardReferrersCell.swift */; };
		5955E6811D21805200B4153D /* DashboardReferrersCellViewModel.swift in Sources */ = {isa = PBXBuildFile; fileRef = 5955E6801D21805200B4153D /* DashboardReferrersCellViewModel.swift */; };
		5955E6841D2180E400B4153D /* DashboardReferrersCellViewModelTests.swift in Sources */ = {isa = PBXBuildFile; fileRef = 5955E6831D2180E400B4153D /* DashboardReferrersCellViewModelTests.swift */; };
		595CDAB81D3537180051C816 /* FundingGraphView.swift in Sources */ = {isa = PBXBuildFile; fileRef = 595CDAB71D3537180051C816 /* FundingGraphView.swift */; };
		595F82641D679346008B8C56 /* DiscoveryPostcardViewModel.swift in Sources */ = {isa = PBXBuildFile; fileRef = 595F82631D679346008B8C56 /* DiscoveryPostcardViewModel.swift */; };
		59610A311D6B8AA800C8206A /* DiscoveryPostcardViewModelTests.swift in Sources */ = {isa = PBXBuildFile; fileRef = 596109FE1D6B8AA100C8206A /* DiscoveryPostcardViewModelTests.swift */; };
		59673C8B1D50EC920035AFD9 /* Video.storyboard in Resources */ = {isa = PBXBuildFile; fileRef = 59673C8A1D50EC920035AFD9 /* Video.storyboard */; };
		59673CBD1D50ED380035AFD9 /* VideoViewController.swift in Sources */ = {isa = PBXBuildFile; fileRef = 59673CBC1D50ED380035AFD9 /* VideoViewController.swift */; };
		59673CBF1D50EE9B0035AFD9 /* VideoViewModel.swift in Sources */ = {isa = PBXBuildFile; fileRef = 59673CBE1D50EE9B0035AFD9 /* VideoViewModel.swift */; };
		59673CD31D50FB350035AFD9 /* VideoViewModelTests.swift in Sources */ = {isa = PBXBuildFile; fileRef = 59673CD21D50FB350035AFD9 /* VideoViewModelTests.swift */; };
		597073521D05FE6B00B00444 /* ProjectNotificationsViewModel.swift in Sources */ = {isa = PBXBuildFile; fileRef = 597073511D05FE6B00B00444 /* ProjectNotificationsViewModel.swift */; };
		5970738E1D061A9900B00444 /* ProjectNotificationsViewModelTest.swift in Sources */ = {isa = PBXBuildFile; fileRef = 597073861D06169700B00444 /* ProjectNotificationsViewModelTest.swift */; };
		597073901D061AAD00B00444 /* SettingsViewModelTests.swift in Sources */ = {isa = PBXBuildFile; fileRef = A72C3A321D00F29A0075227E /* SettingsViewModelTests.swift */; };
		5970739A1D06346700B00444 /* ProjectNotificationsViewController.swift in Sources */ = {isa = PBXBuildFile; fileRef = 597073981D06346700B00444 /* ProjectNotificationsViewController.swift */; };
		597073A01D07277100B00444 /* ProjectNotificationsDataSource.swift in Sources */ = {isa = PBXBuildFile; fileRef = 5970739E1D07277100B00444 /* ProjectNotificationsDataSource.swift */; };
		597073B21D07281800B00444 /* ProjectNotificationCell.swift in Sources */ = {isa = PBXBuildFile; fileRef = 597073B01D07281800B00444 /* ProjectNotificationCell.swift */; };
		597073B41D07294500B00444 /* ProjectNotificationCellViewModel.swift in Sources */ = {isa = PBXBuildFile; fileRef = 597073B31D07294500B00444 /* ProjectNotificationCellViewModel.swift */; };
		597073C31D07626700B00444 /* ProjectNotificationCellViewModelTests.swift in Sources */ = {isa = PBXBuildFile; fileRef = 597073BF1D0760F200B00444 /* ProjectNotificationCellViewModelTests.swift */; };
		597582E31D5D12AE008765DE /* SettingsStyles.swift in Sources */ = {isa = PBXBuildFile; fileRef = 597582E21D5D12AE008765DE /* SettingsStyles.swift */; };
		5981BE101D7F4656002E49F1 /* CommentStyles.swift in Sources */ = {isa = PBXBuildFile; fileRef = 5981BE0F1D7F4656002E49F1 /* CommentStyles.swift */; };
		5981BE431D7F59DE002E49F1 /* CommentsEmptyStateCell.swift in Sources */ = {isa = PBXBuildFile; fileRef = 5981BE421D7F59DE002E49F1 /* CommentsEmptyStateCell.swift */; };
		5981BE451D7F61C0002E49F1 /* CommentsEmptyStateCellViewModel.swift in Sources */ = {isa = PBXBuildFile; fileRef = 5981BE441D7F61C0002E49F1 /* CommentsEmptyStateCellViewModel.swift */; };
		5981BE681D7F86C8002E49F1 /* CommentsEmptyStateCellViewModelTests.swift in Sources */ = {isa = PBXBuildFile; fileRef = 5981BE671D7F86C8002E49F1 /* CommentsEmptyStateCellViewModelTests.swift */; };
		5981BF4E1D81CE1C002E49F1 /* ActivityUpdateViewModelTests.swift in Sources */ = {isa = PBXBuildFile; fileRef = 5981BF4D1D81CE1C002E49F1 /* ActivityUpdateViewModelTests.swift */; };
		59885A941DB6DC4700F65825 /* LoginToutViewControllerTests.swift in Sources */ = {isa = PBXBuildFile; fileRef = 59885A5D1DB6DC2900F65825 /* LoginToutViewControllerTests.swift */; };
		59885A961DB6E04100F65825 /* LoginViewControllerTests.swift in Sources */ = {isa = PBXBuildFile; fileRef = 59885A951DB6E04100F65825 /* LoginViewControllerTests.swift */; };
		59885A981DB6E2A900F65825 /* TwoFactorViewControllerTests.swift in Sources */ = {isa = PBXBuildFile; fileRef = 59885A971DB6E2A900F65825 /* TwoFactorViewControllerTests.swift */; };
		59885A9A1DB6EA5700F65825 /* SignupViewControllerTests.swift in Sources */ = {isa = PBXBuildFile; fileRef = 59885A991DB6EA5700F65825 /* SignupViewControllerTests.swift */; };
		59885A9C1DB6ED6800F65825 /* FacebookConfirmationViewControllerTests.swift in Sources */ = {isa = PBXBuildFile; fileRef = 59885A9B1DB6ED6800F65825 /* FacebookConfirmationViewControllerTests.swift */; };
		59885A9E1DB6EFD900F65825 /* ResetPasswordViewControllerTests.swift in Sources */ = {isa = PBXBuildFile; fileRef = 59885A9D1DB6EFD900F65825 /* ResetPasswordViewControllerTests.swift */; };
		598D96B41D41790C003F3F66 /* ActivitySampleBackingCell.swift in Sources */ = {isa = PBXBuildFile; fileRef = 598D96821D417905003F3F66 /* ActivitySampleBackingCell.swift */; };
		598D96B61D426D80003F3F66 /* ActivitySampleFollowCell.swift in Sources */ = {isa = PBXBuildFile; fileRef = 598D96B51D426D80003F3F66 /* ActivitySampleFollowCell.swift */; };
		598D96B81D426F70003F3F66 /* ActivitySampleProjectCell.swift in Sources */ = {isa = PBXBuildFile; fileRef = 598D96B71D426F70003F3F66 /* ActivitySampleProjectCell.swift */; };
		598D96BA1D426FD8003F3F66 /* ActivitySampleBackingCellViewModel.swift in Sources */ = {isa = PBXBuildFile; fileRef = 598D96B91D426FD8003F3F66 /* ActivitySampleBackingCellViewModel.swift */; };
		598D96BF1D427B8A003F3F66 /* ActivitySampleBackingCellViewModelTests.swift in Sources */ = {isa = PBXBuildFile; fileRef = 598D96BC1D427B3B003F3F66 /* ActivitySampleBackingCellViewModelTests.swift */; };
		598D96C21D429756003F3F66 /* ActivitySampleStyles.swift in Sources */ = {isa = PBXBuildFile; fileRef = 598D96C11D429756003F3F66 /* ActivitySampleStyles.swift */; };
		598D96C51D42A3E3003F3F66 /* ActivitySampleFollowCellViewModel.swift in Sources */ = {isa = PBXBuildFile; fileRef = 598D96C41D42A3E3003F3F66 /* ActivitySampleFollowCellViewModel.swift */; };
		598D96C81D42A97E003F3F66 /* ActivitySampleFollowCellViewModelTests.swift in Sources */ = {isa = PBXBuildFile; fileRef = 598D96C71D42A97E003F3F66 /* ActivitySampleFollowCellViewModelTests.swift */; };
		598D96CB1D42AE85003F3F66 /* ActivitySampleProjectCellViewModel.swift in Sources */ = {isa = PBXBuildFile; fileRef = 598D96CA1D42AE85003F3F66 /* ActivitySampleProjectCellViewModel.swift */; };
		598D96CE1D42B727003F3F66 /* ActivitySampleProjectCellViewModelTests.swift in Sources */ = {isa = PBXBuildFile; fileRef = 598D96CD1D42B727003F3F66 /* ActivitySampleProjectCellViewModelTests.swift */; };
		5993DEBF1CE296F000925494 /* ProfileHeaderView.swift in Sources */ = {isa = PBXBuildFile; fileRef = 5993DEBD1CE296F000925494 /* ProfileHeaderView.swift */; };
		599604001CE6286900E1B1EC /* ProfileDataSourceTests.swift in Sources */ = {isa = PBXBuildFile; fileRef = 599603FF1CE6286900E1B1EC /* ProfileDataSourceTests.swift */; };
		59AE35B01D67631B00A310E6 /* DiscoveryPage.storyboard in Resources */ = {isa = PBXBuildFile; fileRef = 59AE35AF1D67631B00A310E6 /* DiscoveryPage.storyboard */; };
		59AE35E21D67643100A310E6 /* DiscoveryPostcardCell.swift in Sources */ = {isa = PBXBuildFile; fileRef = 59AE35E11D67643100A310E6 /* DiscoveryPostcardCell.swift */; };
		59AFCCEF1DD3D0B9004A200E /* FindFriendsViewControllerTests.swift in Sources */ = {isa = PBXBuildFile; fileRef = 59AFCCEE1DD3D0B9004A200E /* FindFriendsViewControllerTests.swift */; };
		59B0DFC51D11AC850081D2DC /* DashboardDataSource.swift in Sources */ = {isa = PBXBuildFile; fileRef = 59B0DFC31D11AC850081D2DC /* DashboardDataSource.swift */; };
		59B0DFFE1D11B2E50081D2DC /* DashboardContextCell.swift in Sources */ = {isa = PBXBuildFile; fileRef = 59B0DFFC1D11B2E50081D2DC /* DashboardContextCell.swift */; };
		59B0E0001D11EAC70081D2DC /* DashboardViewModelTests.swift in Sources */ = {isa = PBXBuildFile; fileRef = 59B0DFFF1D11EAC70081D2DC /* DashboardViewModelTests.swift */; };
		59B0E0041D1203970081D2DC /* DashboardActionCell.swift in Sources */ = {isa = PBXBuildFile; fileRef = 59B0E0021D1203970081D2DC /* DashboardActionCell.swift */; };
		59B0E0061D1207070081D2DC /* DashboardActionCellViewModel.swift in Sources */ = {isa = PBXBuildFile; fileRef = 59B0E0051D1207070081D2DC /* DashboardActionCellViewModel.swift */; };
		59B0E00C1D12144A0081D2DC /* DashboardActionCellViewModelTests.swift in Sources */ = {isa = PBXBuildFile; fileRef = 59B0E00B1D12144A0081D2DC /* DashboardActionCellViewModelTests.swift */; };
		59B0E07E1D147F340081D2DC /* DashboardStyles.swift in Sources */ = {isa = PBXBuildFile; fileRef = 59B0E07D1D147F340081D2DC /* DashboardStyles.swift */; };
		59B6B70B1CCEBC1000953319 /* ProfileProjectCell.swift in Sources */ = {isa = PBXBuildFile; fileRef = 59B6B7091CCEBC1000953319 /* ProfileProjectCell.swift */; };
		59D1E6261D1865AC00896A4C /* DashboardVideoCell.swift in Sources */ = {isa = PBXBuildFile; fileRef = 59D1E6241D1865AC00896A4C /* DashboardVideoCell.swift */; };
		59D1E6581D1866F800896A4C /* DashboardVideoCellViewModel.swift in Sources */ = {isa = PBXBuildFile; fileRef = 59D1E6571D1866F800896A4C /* DashboardVideoCellViewModel.swift */; };
		59D1E6791D189EFE00896A4C /* DashboardVideoCellViewModelTests.swift in Sources */ = {isa = PBXBuildFile; fileRef = 59D1E6731D18968300896A4C /* DashboardVideoCellViewModelTests.swift */; };
		59E877381DC9419700BCD1F7 /* Newsletter.swift in Sources */ = {isa = PBXBuildFile; fileRef = 59E877371DC9419700BCD1F7 /* Newsletter.swift */; };
		59F0C0971DBEC8DE0007E0A7 /* DashboardViewControllerTests.swift in Sources */ = {isa = PBXBuildFile; fileRef = 59F0C0961DBEC8DE0007E0A7 /* DashboardViewControllerTests.swift */; };
		59F368C71D245BE8005404DC /* DashboardReferrerRowStackViewViewModelTests.swift in Sources */ = {isa = PBXBuildFile; fileRef = 59F368C61D245BE8005404DC /* DashboardReferrerRowStackViewViewModelTests.swift */; };
		8001D4C91D415692009E6667 /* UpdateDraftStyles.swift in Sources */ = {isa = PBXBuildFile; fileRef = 8001D4971D41568C009E6667 /* UpdateDraftStyles.swift */; };
		8016BFE81D0F582D00067956 /* String+Whitespace.swift in Sources */ = {isa = PBXBuildFile; fileRef = 8016BFE71D0F582D00067956 /* String+Whitespace.swift */; };
		8024FE7E1D637A600067A1F6 /* Storyboard.swift in Sources */ = {isa = PBXBuildFile; fileRef = 8024FE4A1D6376BF0067A1F6 /* Storyboard.swift */; };
		8053D3111D3848A3007B85DB /* Reachability.swift in Sources */ = {isa = PBXBuildFile; fileRef = 8053D3101D3848A3007B85DB /* Reachability.swift */; };
		8072F41D1D46B75200999EF1 /* UpdatePreviewViewController.swift in Sources */ = {isa = PBXBuildFile; fileRef = 8072F41C1D46B75200999EF1 /* UpdatePreviewViewController.swift */; };
		8072F44F1D46BAA400999EF1 /* UpdatePreviewViewModel.swift in Sources */ = {isa = PBXBuildFile; fileRef = 8072F44E1D46BAA400999EF1 /* UpdatePreviewViewModel.swift */; };
		80762E3F1D071CAA0074189D /* Alamofire.framework in Embed Frameworks */ = {isa = PBXBuildFile; fileRef = 80762E311D071BFE0074189D /* Alamofire.framework */; settings = {ATTRIBUTES = (CodeSignOnCopy, RemoveHeadersOnCopy, ); }; };
		80762E431D071CB70074189D /* AlamofireImage.framework in Embed Frameworks */ = {isa = PBXBuildFile; fileRef = 80762DF31D071BCF0074189D /* AlamofireImage.framework */; settings = {ATTRIBUTES = (CodeSignOnCopy, RemoveHeadersOnCopy, ); }; };
		8078D0B31D0F08B1001CFF87 /* UpdateDraftViewModelTests.swift in Sources */ = {isa = PBXBuildFile; fileRef = 8078D0B21D0F08B1001CFF87 /* UpdateDraftViewModelTests.swift */; };
		809F8B661D08B4FF005BADD9 /* UpdateDraftViewModel.swift in Sources */ = {isa = PBXBuildFile; fileRef = 809F8B651D08B4FF005BADD9 /* UpdateDraftViewModel.swift */; };
		80C9F8EC1D4923C4001A2E8E /* UpdatePreviewViewModelTests.swift in Sources */ = {isa = PBXBuildFile; fileRef = 80C9F8EB1D4923C4001A2E8E /* UpdatePreviewViewModelTests.swift */; };
		80D73AF61D50F1A60099231F /* Navigation.swift in Sources */ = {isa = PBXBuildFile; fileRef = 80E26A121D500C6A007B3022 /* Navigation.swift */; };
		80E8EAC81D3EC65A007BDA4B /* Image.swift in Sources */ = {isa = PBXBuildFile; fileRef = 80E8EAC71D3EC65A007BDA4B /* Image.swift */; };
		80EAEF001D243A7A008C2353 /* BackingViewModel.swift in Sources */ = {isa = PBXBuildFile; fileRef = 80EAEEFF1D243A7A008C2353 /* BackingViewModel.swift */; };
		80EAEF051D243C4E008C2353 /* Backing.storyboard in Resources */ = {isa = PBXBuildFile; fileRef = 80EAEF031D243C4E008C2353 /* Backing.storyboard */; };
		80EAEF071D243FC7008C2353 /* BackingViewController.swift in Sources */ = {isa = PBXBuildFile; fileRef = 80EAEF011D243B69008C2353 /* BackingViewController.swift */; };
		80EAEF091D244274008C2353 /* BackingViewModelTests.swift in Sources */ = {isa = PBXBuildFile; fileRef = 80EAEF081D244274008C2353 /* BackingViewModelTests.swift */; };
		9D0FB7751D7600B5005774F2 /* CheckoutRacingViewModel.swift in Sources */ = {isa = PBXBuildFile; fileRef = 9D0FB7741D7600B5005774F2 /* CheckoutRacingViewModel.swift */; };
		9D0FB7A81D76055B005774F2 /* CheckoutRacingViewModelTests.swift in Sources */ = {isa = PBXBuildFile; fileRef = 9D0FB7A71D76055B005774F2 /* CheckoutRacingViewModelTests.swift */; };
		9D10B91B1D35407C008B8045 /* String+Truncate.swift in Sources */ = {isa = PBXBuildFile; fileRef = 9D10B91A1D35407C008B8045 /* String+Truncate.swift */; };
		9D10B94E1D354105008B8045 /* String+TruncateTests.swift in Sources */ = {isa = PBXBuildFile; fileRef = 9D10B94D1D354105008B8045 /* String+TruncateTests.swift */; };
		9D14FF8D1D133351005F4ABB /* ProjectActivityBackingCell.swift in Sources */ = {isa = PBXBuildFile; fileRef = 9D9F57CB1D131AF200CE81DE /* ProjectActivityBackingCell.swift */; };
		9D14FF8E1D133351005F4ABB /* ProjectActivityEmptyStateCell.swift in Sources */ = {isa = PBXBuildFile; fileRef = 9D9F57CC1D131AF200CE81DE /* ProjectActivityEmptyStateCell.swift */; };
		9D14FF8F1D133351005F4ABB /* ProjectActivityLaunchCell.swift in Sources */ = {isa = PBXBuildFile; fileRef = 9D9F57CD1D131AF200CE81DE /* ProjectActivityLaunchCell.swift */; };
		9D14FF901D133351005F4ABB /* ProjectActivityNegativeStateChangeCell.swift in Sources */ = {isa = PBXBuildFile; fileRef = 9D9F57CE1D131AF200CE81DE /* ProjectActivityNegativeStateChangeCell.swift */; };
		9D14FF921D133351005F4ABB /* ProjectActivitySuccessCell.swift in Sources */ = {isa = PBXBuildFile; fileRef = 9D9F57D01D131AF200CE81DE /* ProjectActivitySuccessCell.swift */; };
		9D14FF931D133351005F4ABB /* ProjectActivityUpdateCell.swift in Sources */ = {isa = PBXBuildFile; fileRef = 9D9F57D11D131AF200CE81DE /* ProjectActivityUpdateCell.swift */; };
		9D14FFC61D135C12005F4ABB /* ProjectActivityUpdateCellViewModel.swift in Sources */ = {isa = PBXBuildFile; fileRef = 9D14FFC51D135C12005F4ABB /* ProjectActivityUpdateCellViewModel.swift */; };
		9D14FFFA1D135E4F005F4ABB /* ProjectActivityUpdateCellViewModelTests.swift in Sources */ = {isa = PBXBuildFile; fileRef = 9D14FFF91D135E4F005F4ABB /* ProjectActivityUpdateCellViewModelTests.swift */; };
		9D1A29861D5A9508009E1B3F /* DeprecatedWebViewController.swift in Sources */ = {isa = PBXBuildFile; fileRef = 9D1A29851D5A9508009E1B3F /* DeprecatedWebViewController.swift */; };
		9D1A2A4F1D5D200E009E1B3F /* CheckoutViewModel.swift in Sources */ = {isa = PBXBuildFile; fileRef = 9DDE1F731D5926D80092D9A5 /* CheckoutViewModel.swift */; };
		9D1A2A541D5D2522009E1B3F /* CheckoutViewModelTests.swift in Sources */ = {isa = PBXBuildFile; fileRef = 9D1A2A511D5D249D009E1B3F /* CheckoutViewModelTests.swift */; };
		9D25472A1D2313440053844D /* ProjectActivityCommentCellViewModelTests.swift in Sources */ = {isa = PBXBuildFile; fileRef = 9D2547291D2313440053844D /* ProjectActivityCommentCellViewModelTests.swift */; };
		9D25472D1D23135F0053844D /* ProjectActivityCommentCellViewModel.swift in Sources */ = {isa = PBXBuildFile; fileRef = 9D25472C1D23135F0053844D /* ProjectActivityCommentCellViewModel.swift */; };
		9D2F4BDD1D1AE01500B7C554 /* ProjectActivitySuccessCellViewModelTests.swift in Sources */ = {isa = PBXBuildFile; fileRef = 9D2F4BAA1D1ADF1800B7C554 /* ProjectActivitySuccessCellViewModelTests.swift */; };
		9D2F4BE01D1AE02700B7C554 /* ProjectActivitySuccessCellViewModel.swift in Sources */ = {isa = PBXBuildFile; fileRef = 9D2F4BDF1D1AE02700B7C554 /* ProjectActivitySuccessCellViewModel.swift */; };
		9D3A6B4C1D8C4F3800FE3926 /* ProjectActivityViewControllerTests.swift in Sources */ = {isa = PBXBuildFile; fileRef = 9D3A6B4B1D8C4F3800FE3926 /* ProjectActivityViewControllerTests.swift */; };
		9D50E9471D2EDBE50096DAEC /* Assets.xcassets in Resources */ = {isa = PBXBuildFile; fileRef = A7D1F9501C850B7C000D41D5 /* Assets.xcassets */; };
		9D525F101D4158BA003CAE04 /* ProjectActivityDateCell.swift in Sources */ = {isa = PBXBuildFile; fileRef = 9D525F0E1D4158AC003CAE04 /* ProjectActivityDateCell.swift */; };
		9D525F121D417FD7003CAE04 /* ProjectActivitiesDataSourceTests.swift in Sources */ = {isa = PBXBuildFile; fileRef = 9D525F111D417FD7003CAE04 /* ProjectActivitiesDataSourceTests.swift */; };
		9D7536CD1D78D78600A7623B /* SurveyResponseViewController.swift in Sources */ = {isa = PBXBuildFile; fileRef = 9D7536CC1D78D78600A7623B /* SurveyResponseViewController.swift */; };
		9D7536CF1D78D88D00A7623B /* SurveyResponseViewModel.swift in Sources */ = {isa = PBXBuildFile; fileRef = 9D7536CE1D78D88D00A7623B /* SurveyResponseViewModel.swift */; };
		9D8772131D19E84E003A4E96 /* ProjectActivityLaunchCellViewModel.swift in Sources */ = {isa = PBXBuildFile; fileRef = 9D8772121D19E84E003A4E96 /* ProjectActivityLaunchCellViewModel.swift */; };
		9D8772481D19E9D4003A4E96 /* ProjectActivityLaunchCellViewModelTests.swift in Sources */ = {isa = PBXBuildFile; fileRef = 9D8772451D19E9C9003A4E96 /* ProjectActivityLaunchCellViewModelTests.swift */; };
		9D89B7E31D6B8B310021F6FF /* WebModalViewController.swift in Sources */ = {isa = PBXBuildFile; fileRef = 9D89B7E21D6B8B310021F6FF /* WebModalViewController.swift */; };
		9D89B7E51D6B8DB90021F6FF /* WebModalViewModel.swift in Sources */ = {isa = PBXBuildFile; fileRef = 9D89B7E41D6B8DB90021F6FF /* WebModalViewModel.swift */; };
		9D89B7E81D6BA71F0021F6FF /* WebModal.storyboard in Resources */ = {isa = PBXBuildFile; fileRef = 9D89B7E71D6BA71F0021F6FF /* WebModal.storyboard */; };
		9D89B7FA1D6CC2AD0021F6FF /* WebModalViewModelTests.swift in Sources */ = {isa = PBXBuildFile; fileRef = 9D89B7F91D6CC2AD0021F6FF /* WebModalViewModelTests.swift */; };
		9D9F58171D13240B00CE81DE /* ProjectActivitiesViewModelTests.swift in Sources */ = {isa = PBXBuildFile; fileRef = 9D9F58121D131B8300CE81DE /* ProjectActivitiesViewModelTests.swift */; };
		9D9F58191D13243900CE81DE /* ProjectActivitiesViewModel.swift in Sources */ = {isa = PBXBuildFile; fileRef = 9D9F580F1D131B4000CE81DE /* ProjectActivitiesViewModel.swift */; };
		9D9F581B1D1324E200CE81DE /* DashboardViewModel.swift in Sources */ = {isa = PBXBuildFile; fileRef = 9D9F580E1D131B4000CE81DE /* DashboardViewModel.swift */; };
		9DA4E2FC1D79C97B005C1897 /* SurveyResponseViewModelTests.swift in Sources */ = {isa = PBXBuildFile; fileRef = 9DA4E2FB1D79C97B005C1897 /* SurveyResponseViewModelTests.swift */; };
		9DA8C3C31D3D4860000BB2F9 /* String+WhitespaceTests.swift in Sources */ = {isa = PBXBuildFile; fileRef = 9DA8C3C21D3D4860000BB2F9 /* String+WhitespaceTests.swift */; };
		9DBF80DF1D666CAC007F2843 /* CheckoutModels.swift in Sources */ = {isa = PBXBuildFile; fileRef = 9DBF80DE1D666CAC007F2843 /* CheckoutModels.swift */; };
		9DC204B71D1B46BD003C1636 /* ProjectActivityNegativeStateChangeCellViewModel.swift in Sources */ = {isa = PBXBuildFile; fileRef = 9DC204B61D1B46BD003C1636 /* ProjectActivityNegativeStateChangeCellViewModel.swift */; };
		9DC204EC1D1B5037003C1636 /* ProjectActivityNegativeStateChangeCellViewModelTests.swift in Sources */ = {isa = PBXBuildFile; fileRef = 9DC204E91D1B4EC1003C1636 /* ProjectActivityNegativeStateChangeCellViewModelTests.swift */; };
		9DC572E51D36CA9800AE209C /* ProjectActivityStyles.swift in Sources */ = {isa = PBXBuildFile; fileRef = 9DC572E41D36CA9800AE209C /* ProjectActivityStyles.swift */; };
		9DD1E3881D50035E00D4829E /* ProjectActivityData.swift in Sources */ = {isa = PBXBuildFile; fileRef = 9DD1E3871D50035E00D4829E /* ProjectActivityData.swift */; };
		9DDE1F701D5924AC0092D9A5 /* Checkout.storyboard in Resources */ = {isa = PBXBuildFile; fileRef = 9DDE1F6F1D5924AC0092D9A5 /* Checkout.storyboard */; };
		9DDE1F721D5925A90092D9A5 /* CheckoutViewController.swift in Sources */ = {isa = PBXBuildFile; fileRef = 9DDE1F711D5925A90092D9A5 /* CheckoutViewController.swift */; };
		9DE6C0891C9B5FCA00FCC7B1 /* (null) in Sources */ = {isa = PBXBuildFile; };
		9DEE3B561D1D819D0020C2BE /* ProjectActivityBackingCellViewModel.swift in Sources */ = {isa = PBXBuildFile; fileRef = 9DEE3B241D1D81950020C2BE /* ProjectActivityBackingCellViewModel.swift */; };
		9DEE3B591D1D81C80020C2BE /* ProjectActivityBackingCellViewModelTests.swift in Sources */ = {isa = PBXBuildFile; fileRef = 9DEE3B581D1D81C80020C2BE /* ProjectActivityBackingCellViewModelTests.swift */; };
		A70119451CD92261009F8F65 /* CommentsDataSourceTests.swift in Sources */ = {isa = PBXBuildFile; fileRef = A70119171CD921D0009F8F65 /* CommentsDataSourceTests.swift */; };
		A7066AA61E27C44200E8658C /* LiveStreamCountdownViewControllerTests.swift in Sources */ = {isa = PBXBuildFile; fileRef = A7066AA51E27C44200E8658C /* LiveStreamCountdownViewControllerTests.swift */; };
		A707BAD61CFFAB9400653B2F /* HelpType.swift in Sources */ = {isa = PBXBuildFile; fileRef = A707BAD31CFFAB9400653B2F /* HelpType.swift */; };
		A707BAD81CFFAB9400653B2F /* LoginIntent.swift in Sources */ = {isa = PBXBuildFile; fileRef = A707BAD41CFFAB9400653B2F /* LoginIntent.swift */; };
		A707BADA1CFFAB9400653B2F /* Notifications.swift in Sources */ = {isa = PBXBuildFile; fileRef = A707BAD51CFFAB9400653B2F /* Notifications.swift */; };
		A709697E1D143D1300DB39D3 /* AlertError.swift in Sources */ = {isa = PBXBuildFile; fileRef = A709697D1D143D1300DB39D3 /* AlertError.swift */; };
		A709698C1D1468A200DB39D3 /* Alamofire.framework in Frameworks */ = {isa = PBXBuildFile; fileRef = 80762E311D071BFE0074189D /* Alamofire.framework */; };
		A709698D1D1468A200DB39D3 /* AlamofireImage.framework in Frameworks */ = {isa = PBXBuildFile; fileRef = 80762DF31D071BCF0074189D /* AlamofireImage.framework */; };
		A70F1F321D8A3E85007DA8E9 /* ProjectPamphletViewController.swift in Sources */ = {isa = PBXBuildFile; fileRef = A70F1F311D8A3E85007DA8E9 /* ProjectPamphletViewController.swift */; };
		A71003DA1CDCFA2500B4F4D7 /* MessageThreadsViewController.swift in Sources */ = {isa = PBXBuildFile; fileRef = A71003D81CDCFA2500B4F4D7 /* MessageThreadsViewController.swift */; };
		A71003DD1CDD068F00B4F4D7 /* MessageThreadsDataSource.swift in Sources */ = {isa = PBXBuildFile; fileRef = A71003DB1CDD068F00B4F4D7 /* MessageThreadsDataSource.swift */; };
		A71003E01CDD06E600B4F4D7 /* MessageThreadCell.swift in Sources */ = {isa = PBXBuildFile; fileRef = A71003DE1CDD06E600B4F4D7 /* MessageThreadCell.swift */; };
		A71003E31CDD077200B4F4D7 /* MessageCell.swift in Sources */ = {isa = PBXBuildFile; fileRef = A71003E11CDD077200B4F4D7 /* MessageCell.swift */; };
		A710573B1DC2B2DF00A69552 /* SharedFunctions.swift in Sources */ = {isa = PBXBuildFile; fileRef = A710573A1DC2B2DF00A69552 /* SharedFunctions.swift */; };
		A71199F91DD8E42A0072D478 /* ProjectPamphletMinimalCell.swift in Sources */ = {isa = PBXBuildFile; fileRef = A71199F81DD8E42A0072D478 /* ProjectPamphletMinimalCell.swift */; };
		A712EB921E0C2B7300614340 /* DispatchTimeInterval-Extensions.swift in Sources */ = {isa = PBXBuildFile; fileRef = A712EB911E0C2B7300614340 /* DispatchTimeInterval-Extensions.swift */; };
		A71404391CAF215900A2795B /* KeyValueStoreType.swift in Sources */ = {isa = PBXBuildFile; fileRef = A71404381CAF215900A2795B /* KeyValueStoreType.swift */; };
		A71545211DD0D96B00A2F186 /* ProjectNavigatorViewModelTests.swift in Sources */ = {isa = PBXBuildFile; fileRef = A715451F1DD0D93000A2F186 /* ProjectNavigatorViewModelTests.swift */; };
		A7169BF61DDD064200480C0D /* UIScrollView+Extensions.swift in Sources */ = {isa = PBXBuildFile; fileRef = A7169BF51DDD064200480C0D /* UIScrollView+Extensions.swift */; };
		A7180BAA1CCED598001711CA /* CommentsViewController.swift in Sources */ = {isa = PBXBuildFile; fileRef = A7180BA81CCED598001711CA /* CommentsViewController.swift */; };
		A718885D1DE0DDCE0094856D /* ShortcutItem.swift in Sources */ = {isa = PBXBuildFile; fileRef = A718885C1DE0DDCE0094856D /* ShortcutItem.swift */; };
		A71A50DB1E2B4A6C00574C42 /* ReactiveSwift.framework in Frameworks */ = {isa = PBXBuildFile; fileRef = A71A509F1E2B4A3500574C42 /* ReactiveSwift.framework */; };
		A71A50DC1E2B4A6C00574C42 /* ReactiveSwift.framework in Embed Frameworks */ = {isa = PBXBuildFile; fileRef = A71A509F1E2B4A3500574C42 /* ReactiveSwift.framework */; settings = {ATTRIBUTES = (CodeSignOnCopy, RemoveHeadersOnCopy, ); }; };
		A71A50DF1E2B4A7A00574C42 /* Result.framework in Frameworks */ = {isa = PBXBuildFile; fileRef = A71A50B81E2B4A3E00574C42 /* Result.framework */; };
		A71A50E01E2B4A7A00574C42 /* Result.framework in Embed Frameworks */ = {isa = PBXBuildFile; fileRef = A71A50B81E2B4A3E00574C42 /* Result.framework */; settings = {ATTRIBUTES = (CodeSignOnCopy, RemoveHeadersOnCopy, ); }; };
		A71A50E31E2B4A8600574C42 /* Runes.framework in Frameworks */ = {isa = PBXBuildFile; fileRef = A71A50CE1E2B4A4C00574C42 /* Runes.framework */; };
		A71A50E41E2B4A8600574C42 /* Runes.framework in Embed Frameworks */ = {isa = PBXBuildFile; fileRef = A71A50CE1E2B4A4C00574C42 /* Runes.framework */; settings = {ATTRIBUTES = (CodeSignOnCopy, RemoveHeadersOnCopy, ); }; };
		A71F59E51D240CAF00909BE3 /* NavigationTests.swift in Sources */ = {isa = PBXBuildFile; fileRef = A71F59E41D240CAF00909BE3 /* NavigationTests.swift */; };
		A71F59E81D2424CA00909BE3 /* KSCache.swift in Sources */ = {isa = PBXBuildFile; fileRef = A71F59E71D2424CA00909BE3 /* KSCache.swift */; };
		A7208C3E1CCAC86800E3DAB3 /* FacebookAppDelegateProtocol.swift in Sources */ = {isa = PBXBuildFile; fileRef = A7208C3D1CCAC86800E3DAB3 /* FacebookAppDelegateProtocol.swift */; };
		A7208CC41CCBDA7900E3DAB3 /* ActivitiesDataSourceTests.swift in Sources */ = {isa = PBXBuildFile; fileRef = A7208CC31CCBDA7900E3DAB3 /* ActivitiesDataSourceTests.swift */; };
		A721DF621C8CF503000CB97C /* TrackingClientType.swift in Sources */ = {isa = PBXBuildFile; fileRef = A721DF611C8CF503000CB97C /* TrackingClientType.swift */; };
		A721DF651C8CF5A3000CB97C /* KoalaTrackingClient.swift in Sources */ = {isa = PBXBuildFile; fileRef = A721DF641C8CF5A3000CB97C /* KoalaTrackingClient.swift */; };
		A721DF681C8CFAEB000CB97C /* Koala.swift in Sources */ = {isa = PBXBuildFile; fileRef = A721DF671C8CFAEB000CB97C /* Koala.swift */; };
		A721DF6B1C8CFAF6000CB97C /* MockTrackingClient.swift in Sources */ = {isa = PBXBuildFile; fileRef = A721DF6A1C8CFAF6000CB97C /* MockTrackingClient.swift */; };
		A724BA641D2BFCC80041863C /* Kickstarter_Framework.framework in Frameworks */ = {isa = PBXBuildFile; fileRef = A7C7959E1C873A870081977F /* Kickstarter_Framework.framework */; };
		A724BA661D2C03930041863C /* NSBundle-Framework.swift in Sources */ = {isa = PBXBuildFile; fileRef = A724BA651D2C03930041863C /* NSBundle-Framework.swift */; };
		A72AFFDA1CD7ED6B008F052B /* Keyboard.swift in Sources */ = {isa = PBXBuildFile; fileRef = A72AFFD91CD7ED6B008F052B /* Keyboard.swift */; };
		A72C39F51D00F27E0075227E /* SettingsViewController.swift in Sources */ = {isa = PBXBuildFile; fileRef = A72C39F31D00F27E0075227E /* SettingsViewController.swift */; };
		A72C3A301D00F28C0075227E /* SettingsViewModel.swift in Sources */ = {isa = PBXBuildFile; fileRef = A72C3A2F1D00F28C0075227E /* SettingsViewModel.swift */; };
		A72C3A8C1D00F6A80075227E /* ExpandableRow.swift in Sources */ = {isa = PBXBuildFile; fileRef = A72C3A8A1D00F6A80075227E /* ExpandableRow.swift */; };
		A72C3A8E1D00F6A80075227E /* SelectableRow.swift in Sources */ = {isa = PBXBuildFile; fileRef = A72C3A8B1D00F6A80075227E /* SelectableRow.swift */; };
		A72C3A951D00F6C70075227E /* DiscoveryPageViewModel.swift in Sources */ = {isa = PBXBuildFile; fileRef = A72C3A911D00F6C70075227E /* DiscoveryPageViewModel.swift */; };
		A72C3A971D00F6C70075227E /* SortPagerViewModel.swift in Sources */ = {isa = PBXBuildFile; fileRef = A72C3A921D00F6C70075227E /* SortPagerViewModel.swift */; };
		A72C3A9C1D00F6E60075227E /* DiscoveryFiltersViewModelTests.swift in Sources */ = {isa = PBXBuildFile; fileRef = A72C3A991D00F6E60075227E /* DiscoveryFiltersViewModelTests.swift */; };
		A72C3A9E1D00F6E60075227E /* DiscoveryPageViewModelTests.swift in Sources */ = {isa = PBXBuildFile; fileRef = A72C3A9A1D00F6E60075227E /* DiscoveryPageViewModelTests.swift */; };
		A72C3AA01D00F6E60075227E /* SortPagerViewModelTests.swift in Sources */ = {isa = PBXBuildFile; fileRef = A72C3A9B1D00F6E60075227E /* SortPagerViewModelTests.swift */; };
		A72C3AA41D00F7170075227E /* DiscoveryPagesDataSource.swift in Sources */ = {isa = PBXBuildFile; fileRef = A72C3AA21D00F7170075227E /* DiscoveryPagesDataSource.swift */; };
		A72C3AA71D00F7A30075227E /* SortPagerViewController.swift in Sources */ = {isa = PBXBuildFile; fileRef = A72C3AA51D00F7A30075227E /* SortPagerViewController.swift */; };
		A72C3AAA1D00F96C0075227E /* DiscoveryPageViewController.swift in Sources */ = {isa = PBXBuildFile; fileRef = A72C3AA81D00F96C0075227E /* DiscoveryPageViewController.swift */; };
		A72C3AB01D00F9C10075227E /* DiscoveryFiltersDataSource.swift in Sources */ = {isa = PBXBuildFile; fileRef = A72C3AAE1D00F9C10075227E /* DiscoveryFiltersDataSource.swift */; };
		A72C3AB51D00FB1F0075227E /* DiscoveryExpandableRowCell.swift in Sources */ = {isa = PBXBuildFile; fileRef = A72C3AB11D00FB1F0075227E /* DiscoveryExpandableRowCell.swift */; };
		A72C3AB71D00FB1F0075227E /* DiscoveryExpandedSelectableRow.swift in Sources */ = {isa = PBXBuildFile; fileRef = A72C3AB21D00FB1F0075227E /* DiscoveryExpandedSelectableRow.swift */; };
		A72C3AB91D00FB1F0075227E /* DiscoverySelectableRowCell.swift in Sources */ = {isa = PBXBuildFile; fileRef = A72C3AB31D00FB1F0075227E /* DiscoverySelectableRowCell.swift */; };
		A72D92301CB1E08800A88249 /* XCTestCase+AppEnvironment.swift in Sources */ = {isa = PBXBuildFile; fileRef = A75511A31C86460B005355CF /* XCTestCase+AppEnvironment.swift */; };
		A72D92991CB1F7DA00A88249 /* TestCase.swift in Sources */ = {isa = PBXBuildFile; fileRef = A72D92981CB1F7DA00A88249 /* TestCase.swift */; };
		A72D929A1CB1F7DA00A88249 /* TestCase.swift in Sources */ = {isa = PBXBuildFile; fileRef = A72D92981CB1F7DA00A88249 /* TestCase.swift */; };
		A72D943B1CB3477000A88249 /* MockBundle.swift in Sources */ = {isa = PBXBuildFile; fileRef = A75511A11C86460B005355CF /* MockBundle.swift */; };
		A72E75971CC313A400983066 /* ValueCell.swift in Sources */ = {isa = PBXBuildFile; fileRef = A72E75961CC313A400983066 /* ValueCell.swift */; };
		A731BF5A1D1ED60800A734AC /* WebViewController.swift in Sources */ = {isa = PBXBuildFile; fileRef = A731BF581D1ED60800A734AC /* WebViewController.swift */; };
		A731BF8D1D1EE44E00A734AC /* UpdateViewController.swift in Sources */ = {isa = PBXBuildFile; fileRef = A731BF8B1D1EE44E00A734AC /* UpdateViewController.swift */; };
		A731BF901D1EE4CD00A734AC /* UpdateViewModel.swift in Sources */ = {isa = PBXBuildFile; fileRef = A731BF8E1D1EE4CD00A734AC /* UpdateViewModel.swift */; };
		A73378FB1D0AE33B00C91445 /* BaseStyles.swift in Sources */ = {isa = PBXBuildFile; fileRef = A73378FA1D0AE33B00C91445 /* BaseStyles.swift */; };
		A73378FE1D0AE36400C91445 /* LoginStyles.swift in Sources */ = {isa = PBXBuildFile; fileRef = A73378FD1D0AE36400C91445 /* LoginStyles.swift */; };
		A73379111D0E33A600C91445 /* ButtonStyles.swift in Sources */ = {isa = PBXBuildFile; fileRef = A73379101D0E33A600C91445 /* ButtonStyles.swift */; };
		A73379451D0E36A600C91445 /* Colors.swift in Sources */ = {isa = PBXBuildFile; fileRef = A73379441D0E36A600C91445 /* Colors.swift */; };
		A73379481D0E36CA00C91445 /* Fonts.swift in Sources */ = {isa = PBXBuildFile; fileRef = A73379471D0E36CA00C91445 /* Fonts.swift */; };
		A73379601D0EDFEE00C91445 /* UIViewController-Preparation.swift in Sources */ = {isa = PBXBuildFile; fileRef = A733795F1D0EDFEE00C91445 /* UIViewController-Preparation.swift */; };
		A734A2651D219CB00080BBD5 /* UpdateViewModelTests.swift in Sources */ = {isa = PBXBuildFile; fileRef = A734A2641D219CB00080BBD5 /* UpdateViewModelTests.swift */; };
		A734A2671D21A1790080BBD5 /* WKNavigationActionProtocol.swift in Sources */ = {isa = PBXBuildFile; fileRef = A734A2661D21A1790080BBD5 /* WKNavigationActionProtocol.swift */; };
		A73778D31D819E30004C2A9B /* FBSnapshotTestCase.framework in Frameworks */ = {isa = PBXBuildFile; fileRef = A73778AF1D819736004C2A9B /* FBSnapshotTestCase.framework */; };
		A73778D61D81ABE2004C2A9B /* FundingGraphViewTests.swift in Sources */ = {isa = PBXBuildFile; fileRef = A73778D51D81ABE2004C2A9B /* FundingGraphViewTests.swift */; };
		A73778D81D81C201004C2A9B /* SettingsViewControllerTests.swift in Sources */ = {isa = PBXBuildFile; fileRef = A73778D71D81C201004C2A9B /* SettingsViewControllerTests.swift */; };
		A73778DD1D81DC69004C2A9B /* TraitController.swift in Sources */ = {isa = PBXBuildFile; fileRef = A73778DC1D81DC69004C2A9B /* TraitController.swift */; };
		A73778DF1D81DC9B004C2A9B /* Combos.swift in Sources */ = {isa = PBXBuildFile; fileRef = A73778DE1D81DC9B004C2A9B /* Combos.swift */; };
		A73923BC1D272242004524C3 /* Activity.storyboard in Resources */ = {isa = PBXBuildFile; fileRef = A73923AB1D272242004524C3 /* Activity.storyboard */; };
		A73923BE1D272242004524C3 /* Comments.storyboard in Resources */ = {isa = PBXBuildFile; fileRef = A73923AD1D272242004524C3 /* Comments.storyboard */; };
		A73923BF1D272242004524C3 /* Dashboard.storyboard in Resources */ = {isa = PBXBuildFile; fileRef = A73923AE1D272242004524C3 /* Dashboard.storyboard */; };
		A73923C01D272242004524C3 /* Discovery.storyboard in Resources */ = {isa = PBXBuildFile; fileRef = A73923AF1D272242004524C3 /* Discovery.storyboard */; };
		A73923C11D272242004524C3 /* Friends.storyboard in Resources */ = {isa = PBXBuildFile; fileRef = A73923B01D272242004524C3 /* Friends.storyboard */; };
		A73923C31D272242004524C3 /* Login.storyboard in Resources */ = {isa = PBXBuildFile; fileRef = A73923B21D272242004524C3 /* Login.storyboard */; };
		A73923C51D272242004524C3 /* Messages.storyboard in Resources */ = {isa = PBXBuildFile; fileRef = A73923B41D272242004524C3 /* Messages.storyboard */; };
		A73923C61D272242004524C3 /* Profile.storyboard in Resources */ = {isa = PBXBuildFile; fileRef = A73923B51D272242004524C3 /* Profile.storyboard */; };
		A73923C81D272242004524C3 /* ProjectActivity.storyboard in Resources */ = {isa = PBXBuildFile; fileRef = A73923B71D272242004524C3 /* ProjectActivity.storyboard */; };
		A73923C91D272242004524C3 /* Search.storyboard in Resources */ = {isa = PBXBuildFile; fileRef = A73923B81D272242004524C3 /* Search.storyboard */; };
		A73923CA1D272242004524C3 /* Settings.storyboard in Resources */ = {isa = PBXBuildFile; fileRef = A73923B91D272242004524C3 /* Settings.storyboard */; };
		A73923CB1D272242004524C3 /* Update.storyboard in Resources */ = {isa = PBXBuildFile; fileRef = A73923BA1D272242004524C3 /* Update.storyboard */; };
		A73923CC1D272242004524C3 /* UpdateDraft.storyboard in Resources */ = {isa = PBXBuildFile; fileRef = A73923BB1D272242004524C3 /* UpdateDraft.storyboard */; };
		A73924001D27230B004524C3 /* Kickstarter_Framework.framework in Frameworks */ = {isa = PBXBuildFile; fileRef = A7C7959E1C873A870081977F /* Kickstarter_Framework.framework */; };
		A73924011D272312004524C3 /* Kickstarter_Framework.framework in Embed Frameworks */ = {isa = PBXBuildFile; fileRef = A7C7959E1C873A870081977F /* Kickstarter_Framework.framework */; settings = {ATTRIBUTES = (CodeSignOnCopy, RemoveHeadersOnCopy, ); }; };
		A73924041D272404004524C3 /* AppDelegate.swift in Sources */ = {isa = PBXBuildFile; fileRef = A7D1F9471C850B7C000D41D5 /* AppDelegate.swift */; };
		A73924051D27247E004524C3 /* Main.storyboard in Resources */ = {isa = PBXBuildFile; fileRef = A73923B31D272242004524C3 /* Main.storyboard */; };
		A73EF6D21DCC173C008FDBE5 /* ProjectNavigatorViewModel.swift in Sources */ = {isa = PBXBuildFile; fileRef = A73EF6D11DCC173C008FDBE5 /* ProjectNavigatorViewModel.swift */; };
		A73EF70A1DCC17DD008FDBE5 /* ProjectNavigatorPagesDataSource.swift in Sources */ = {isa = PBXBuildFile; fileRef = A73EF7091DCC17DD008FDBE5 /* ProjectNavigatorPagesDataSource.swift */; };
		A743817B1D33E03D00040A95 /* ActivityFriendBackingViewModelTests.swift in Sources */ = {isa = PBXBuildFile; fileRef = A743817A1D33E03D00040A95 /* ActivityFriendBackingViewModelTests.swift */; };
		A74382051D3458C900040A95 /* PaddingCell.swift in Sources */ = {isa = PBXBuildFile; fileRef = A74382041D3458C900040A95 /* PaddingCell.swift */; };
		A745D0221CA897FF00C12802 /* SearchViewController.swift in Sources */ = {isa = PBXBuildFile; fileRef = A745D0201CA897FF00C12802 /* SearchViewController.swift */; };
		A745D0481CA8985B00C12802 /* DashboardViewController.swift in Sources */ = {isa = PBXBuildFile; fileRef = A745D0461CA8985B00C12802 /* DashboardViewController.swift */; };
		A745D04B1CA8986E00C12802 /* ProfileViewController.swift in Sources */ = {isa = PBXBuildFile; fileRef = A745D0491CA8986E00C12802 /* ProfileViewController.swift */; };
		A745D1411CAAB48F00C12802 /* LoginToutViewController.swift in Sources */ = {isa = PBXBuildFile; fileRef = A7F761761C85FACB005405ED /* LoginToutViewController.swift */; };
		A747A7DF1D454E8500AF199A /* ProjectPamphletContentViewController.swift in Sources */ = {isa = PBXBuildFile; fileRef = A7C93FB81D4415E700C2DF9B /* ProjectPamphletContentViewController.swift */; };
		A747A8B91D45893100AF199A /* ProjectPamphletContentDataSource.swift in Sources */ = {isa = PBXBuildFile; fileRef = A747A8B81D45893100AF199A /* ProjectPamphletContentDataSource.swift */; };
		A747A8EB1D45896000AF199A /* RewardCellViewModel.swift in Sources */ = {isa = PBXBuildFile; fileRef = A747A8EA1D45896000AF199A /* RewardCellViewModel.swift */; };
		A747A8EE1D45899F00AF199A /* RewardCell.swift in Sources */ = {isa = PBXBuildFile; fileRef = A747A8ED1D45899F00AF199A /* RewardCell.swift */; };
		A74900181D00E23000BC3BE7 /* SignupViewModel.swift in Sources */ = {isa = PBXBuildFile; fileRef = A74900171D00E23000BC3BE7 /* SignupViewModel.swift */; };
		A749001B1D00E25200BC3BE7 /* SignupViewModelTests.swift in Sources */ = {isa = PBXBuildFile; fileRef = A749001A1D00E25200BC3BE7 /* SignupViewModelTests.swift */; };
		A749001F1D00E27100BC3BE7 /* SignupViewController.swift in Sources */ = {isa = PBXBuildFile; fileRef = A749001D1D00E27100BC3BE7 /* SignupViewController.swift */; };
		A74BEF191DE3474C008D5E63 /* UIImageView+URL.swift in Sources */ = {isa = PBXBuildFile; fileRef = A74BEF181DE3474C008D5E63 /* UIImageView+URL.swift */; };
		A74FFDF01CE3E33300C7BCB9 /* MessageDialogViewController.swift in Sources */ = {isa = PBXBuildFile; fileRef = A74FFDEE1CE3E33300C7BCB9 /* MessageDialogViewController.swift */; };
		A74FFE691CE3FFE200C7BCB9 /* SearchMessagesViewController.swift in Sources */ = {isa = PBXBuildFile; fileRef = A74FFE671CE3FFE200C7BCB9 /* SearchMessagesViewController.swift */; };
		A74FFECA1CE4FB9900C7BCB9 /* SearchMessagesDataSource.swift in Sources */ = {isa = PBXBuildFile; fileRef = A74FFEC81CE4FB9900C7BCB9 /* SearchMessagesDataSource.swift */; };
		A75511461C8642B3005355CF /* Library.framework in Frameworks */ = {isa = PBXBuildFile; fileRef = A755113C1C8642B3005355CF /* Library.framework */; };
		A755115B1C8642C3005355CF /* AppEnvironment.swift in Sources */ = {isa = PBXBuildFile; fileRef = A7C725781C85D36D005A016B /* AppEnvironment.swift */; };
		A755115C1C8642C3005355CF /* AssetImageGeneratorType.swift in Sources */ = {isa = PBXBuildFile; fileRef = A7C725791C85D36D005A016B /* AssetImageGeneratorType.swift */; };
		A755115D1C8642C3005355CF /* AVPlayerView.swift in Sources */ = {isa = PBXBuildFile; fileRef = A7C7257A1C85D36D005A016B /* AVPlayerView.swift */; };
		A755115E1C8642C3005355CF /* Environment.swift in Sources */ = {isa = PBXBuildFile; fileRef = A7C7257F1C85D36D005A016B /* Environment.swift */; };
		A755115F1C8642C3005355CF /* Format.swift in Sources */ = {isa = PBXBuildFile; fileRef = A7C725801C85D36D005A016B /* Format.swift */; };
		A75511601C8642C3005355CF /* GradientView.swift in Sources */ = {isa = PBXBuildFile; fileRef = A7C725811C85D36D005A016B /* GradientView.swift */; };
		A75511611C8642C3005355CF /* Language.swift in Sources */ = {isa = PBXBuildFile; fileRef = A7C725821C85D36D005A016B /* Language.swift */; };
		A75511621C8642C3005355CF /* LaunchedCountries.swift in Sources */ = {isa = PBXBuildFile; fileRef = A7C725831C85D36D005A016B /* LaunchedCountries.swift */; };
		A75511631C8642C3005355CF /* LocalizedString.swift in Sources */ = {isa = PBXBuildFile; fileRef = A7C725841C85D36D005A016B /* LocalizedString.swift */; };
		A75511641C8642C3005355CF /* NSBundleType.swift in Sources */ = {isa = PBXBuildFile; fileRef = A7C725911C85D36D005A016B /* NSBundleType.swift */; };
		A75511651C8642C3005355CF /* String+SimpleHTML.swift in Sources */ = {isa = PBXBuildFile; fileRef = A7C725921C85D36D005A016B /* String+SimpleHTML.swift */; };
		A75511671C8642C3005355CF /* UIButton+LocalizedKey.swift in Sources */ = {isa = PBXBuildFile; fileRef = A7C725941C85D36D005A016B /* UIButton+LocalizedKey.swift */; };
		A75511681C8642C3005355CF /* UIGestureRecognizer-Extensions.swift in Sources */ = {isa = PBXBuildFile; fileRef = A7C725951C85D36D005A016B /* UIGestureRecognizer-Extensions.swift */; };
		A75511691C8642C3005355CF /* UILabel+IBClear.swift in Sources */ = {isa = PBXBuildFile; fileRef = A7C725961C85D36D005A016B /* UILabel+IBClear.swift */; };
		A755116A1C8642C3005355CF /* UILabel+LocalizedKey.swift in Sources */ = {isa = PBXBuildFile; fileRef = A7C725971C85D36D005A016B /* UILabel+LocalizedKey.swift */; };
		A755116B1C8642C3005355CF /* UILabel+SimpleHTML.swift in Sources */ = {isa = PBXBuildFile; fileRef = A7C725981C85D36D005A016B /* UILabel+SimpleHTML.swift */; };
		A755116C1C8642C3005355CF /* UIPress-Extensions.swift in Sources */ = {isa = PBXBuildFile; fileRef = A7C725991C85D36D005A016B /* UIPress-Extensions.swift */; };
		A75511941C8645A0005355CF /* AppEnvironmentTests.swift in Sources */ = {isa = PBXBuildFile; fileRef = A75511891C8645A0005355CF /* AppEnvironmentTests.swift */; };
		A75511951C8645A0005355CF /* EnvironmentTests.swift in Sources */ = {isa = PBXBuildFile; fileRef = A755118A1C8645A0005355CF /* EnvironmentTests.swift */; };
		A75511961C8645A0005355CF /* FormatTests.swift in Sources */ = {isa = PBXBuildFile; fileRef = A755118B1C8645A0005355CF /* FormatTests.swift */; };
		A75511971C8645A0005355CF /* LanguageTests.swift in Sources */ = {isa = PBXBuildFile; fileRef = A755118C1C8645A0005355CF /* LanguageTests.swift */; };
		A75511981C8645A0005355CF /* LaunchedCountriesTests.swift in Sources */ = {isa = PBXBuildFile; fileRef = A755118D1C8645A0005355CF /* LaunchedCountriesTests.swift */; };
		A75511991C8645A0005355CF /* LocalizedStringTests.swift in Sources */ = {isa = PBXBuildFile; fileRef = A755118E1C8645A0005355CF /* LocalizedStringTests.swift */; };
		A755119A1C8645A0005355CF /* String+SimpleHTMLTests.swift in Sources */ = {isa = PBXBuildFile; fileRef = A755118F1C8645A0005355CF /* String+SimpleHTMLTests.swift */; };
		A755119C1C8645A0005355CF /* UILabel+IBClearTests.swift in Sources */ = {isa = PBXBuildFile; fileRef = A75511911C8645A0005355CF /* UILabel+IBClearTests.swift */; };
		A755119E1C8645A0005355CF /* UILabel+SimpleHTMLTests.swift in Sources */ = {isa = PBXBuildFile; fileRef = A75511931C8645A0005355CF /* UILabel+SimpleHTMLTests.swift */; };
		A75511A51C86460B005355CF /* MockBundle.swift in Sources */ = {isa = PBXBuildFile; fileRef = A75511A11C86460B005355CF /* MockBundle.swift */; };
		A75511A71C86460B005355CF /* XCTestCase+AppEnvironment.swift in Sources */ = {isa = PBXBuildFile; fileRef = A75511A31C86460B005355CF /* XCTestCase+AppEnvironment.swift */; };
		A7561A3B1D3144210028DEA1 /* ProjectDescriptionViewController.swift in Sources */ = {isa = PBXBuildFile; fileRef = A7561A3A1D3144210028DEA1 /* ProjectDescriptionViewController.swift */; };
		A7561A3D1D3146290028DEA1 /* ProjectNavigatorViewController.swift in Sources */ = {isa = PBXBuildFile; fileRef = A7561A3C1D3146290028DEA1 /* ProjectNavigatorViewController.swift */; };
		A75784311D84486F007B61AA /* PKPaymentRequestTests.swift in Sources */ = {isa = PBXBuildFile; fileRef = A75784301D84486F007B61AA /* PKPaymentRequestTests.swift */; };
		A75798911D6A201F0063CEEC /* DebugPushNotifictionsViewController.swift in Sources */ = {isa = PBXBuildFile; fileRef = A75798901D6A201F0063CEEC /* DebugPushNotifictionsViewController.swift */; };
		A75798C31D6A24CD0063CEEC /* DebugPushNotifications.storyboard in Resources */ = {isa = PBXBuildFile; fileRef = A75798C21D6A24CD0063CEEC /* DebugPushNotifications.storyboard */; };
		A757E9EF1D19C37F00A5C978 /* ActivitySurveyResponseCell.swift in Sources */ = {isa = PBXBuildFile; fileRef = A757E9BD1D19C34600A5C978 /* ActivitySurveyResponseCell.swift */; };
		A757EA6B1D19F93400A5C978 /* OnePasswordExtension.m in Sources */ = {isa = PBXBuildFile; fileRef = A7E1C4F01D18C8B3002D6DE3 /* OnePasswordExtension.m */; };
		A757EA6C1D19F93400A5C978 /* 1Password.xcassets in Resources */ = {isa = PBXBuildFile; fileRef = A7E1C4F11D18C8B3002D6DE3 /* 1Password.xcassets */; };
		A757EABD1D19FAEE00A5C978 /* ProjectActivitiesViewController.swift in Sources */ = {isa = PBXBuildFile; fileRef = 9D9F580C1D131B1200CE81DE /* ProjectActivitiesViewController.swift */; };
		A757EAEE1D19FAFA00A5C978 /* ProjectActivitiesDataSource.swift in Sources */ = {isa = PBXBuildFile; fileRef = 9D9F58141D131D4A00CE81DE /* ProjectActivitiesDataSource.swift */; };
		A757EAF01D1ABE7400A5C978 /* ActivitySurveyResponseCellViewModel.swift in Sources */ = {isa = PBXBuildFile; fileRef = A757EAEF1D1ABE7400A5C978 /* ActivitySurveyResponseCellViewModel.swift */; };
		A757EB2B1D1AD89E00A5C978 /* DiscoveryStyles.swift in Sources */ = {isa = PBXBuildFile; fileRef = A757EB2A1D1AD89E00A5C978 /* DiscoveryStyles.swift */; };
		A757EBB31D1B084F00A5C978 /* DiscoveryOnboardingCell.swift in Sources */ = {isa = PBXBuildFile; fileRef = A757EBB11D1B084F00A5C978 /* DiscoveryOnboardingCell.swift */; };
		A757ED201D1C181D00A5C978 /* DiscoveryProjectsDataSourceTest.swift in Sources */ = {isa = PBXBuildFile; fileRef = A757ED1F1D1C181D00A5C978 /* DiscoveryProjectsDataSourceTest.swift */; };
		A758F4041D0702CF00169CC0 /* DiscoveryFiltersDataSourceTests.swift in Sources */ = {isa = PBXBuildFile; fileRef = A758F4031D0702CF00169CC0 /* DiscoveryFiltersDataSourceTests.swift */; };
		A758F43B1D070B8E00169CC0 /* DiscoveryPagesDataSourceTests.swift in Sources */ = {isa = PBXBuildFile; fileRef = A758F43A1D070B8E00169CC0 /* DiscoveryPagesDataSourceTests.swift */; };
		A75A29251CE0AE5A00D35E5C /* MessagesViewController.swift in Sources */ = {isa = PBXBuildFile; fileRef = A75A29231CE0AE5A00D35E5C /* MessagesViewController.swift */; };
		A75A29281CE0B7DD00D35E5C /* BackingCell.swift in Sources */ = {isa = PBXBuildFile; fileRef = A75A29261CE0B7DD00D35E5C /* BackingCell.swift */; };
		A75A292B1CE0B7EA00D35E5C /* ProjectBannerCell.swift in Sources */ = {isa = PBXBuildFile; fileRef = A75A29291CE0B7EA00D35E5C /* ProjectBannerCell.swift */; };
		A75A292E1CE0B95300D35E5C /* MessagesDataSource.swift in Sources */ = {isa = PBXBuildFile; fileRef = A75A292C1CE0B95300D35E5C /* MessagesDataSource.swift */; };
		A75A9D8D1D6F336B00603D1D /* RewardShippingPickerViewController.swift in Sources */ = {isa = PBXBuildFile; fileRef = A75A9D8C1D6F336B00603D1D /* RewardShippingPickerViewController.swift */; };
		A75A9DBF1D6F3A3000603D1D /* RewardShippingPickerViewModel.swift in Sources */ = {isa = PBXBuildFile; fileRef = A75A9DBE1D6F3A3000603D1D /* RewardShippingPickerViewModel.swift */; };
		A75AB1FA1C8A84B5002FC3E6 /* ActivitiesDataSource.swift in Sources */ = {isa = PBXBuildFile; fileRef = A75AB1F81C8A84B5002FC3E6 /* ActivitiesDataSource.swift */; };
		A75AB2231C8A85D1002FC3E6 /* ActivityUpdateCell.swift in Sources */ = {isa = PBXBuildFile; fileRef = A75AB2211C8A85D1002FC3E6 /* ActivityUpdateCell.swift */; };
		A75AB2261C8B407F002FC3E6 /* ActivityFriendBackingCell.swift in Sources */ = {isa = PBXBuildFile; fileRef = A75AB2241C8B407F002FC3E6 /* ActivityFriendBackingCell.swift */; };
		A75C81171D210BD700B5AD03 /* ShareViewModel.swift in Sources */ = {isa = PBXBuildFile; fileRef = A75C81161D210BD700B5AD03 /* ShareViewModel.swift */; };
		A75C811C1D210C4700B5AD03 /* SafariActivity.swift in Sources */ = {isa = PBXBuildFile; fileRef = A75C81191D210C4700B5AD03 /* SafariActivity.swift */; };
		A75C811E1D210C4700B5AD03 /* ProjectActivityItemProvider.swift in Sources */ = {isa = PBXBuildFile; fileRef = A75C811A1D210C4700B5AD03 /* ProjectActivityItemProvider.swift */; };
		A75C81201D210C4700B5AD03 /* UpdateActivityItemProvider.swift in Sources */ = {isa = PBXBuildFile; fileRef = A75C811B1D210C4700B5AD03 /* UpdateActivityItemProvider.swift */; };
		A75C81231D210EE200B5AD03 /* ShareViewModelTests.swift in Sources */ = {isa = PBXBuildFile; fileRef = A75C81221D210EE200B5AD03 /* ShareViewModelTests.swift */; };
		A75C81261D210F1F00B5AD03 /* ShareContext.swift in Sources */ = {isa = PBXBuildFile; fileRef = A75C81251D210F1F00B5AD03 /* ShareContext.swift */; };
		A75CBDE81C8A26F800758C55 /* AppDelegateViewModel.swift in Sources */ = {isa = PBXBuildFile; fileRef = A75CBDE61C8A26F800758C55 /* AppDelegateViewModel.swift */; };
		A75CFA501CCDB322004CD5FA /* SearchDataSource.swift in Sources */ = {isa = PBXBuildFile; fileRef = A75CFA4E1CCDB322004CD5FA /* SearchDataSource.swift */; };
		A75CFA7E1CCE56C4004CD5FA /* SearchProjectCell.swift in Sources */ = {isa = PBXBuildFile; fileRef = A75CFA7C1CCE56C4004CD5FA /* SearchProjectCell.swift */; };
		A75CFB081CCE7FCF004CD5FA /* StaticTableViewCell.swift in Sources */ = {isa = PBXBuildFile; fileRef = A75CFB071CCE7FCF004CD5FA /* StaticTableViewCell.swift */; };
		A75F71631D897E4C0091258A /* Stripe.framework in Frameworks */ = {isa = PBXBuildFile; fileRef = A75F71621D897E4C0091258A /* Stripe.framework */; };
		A760780A1CAEE0A6001B39D0 /* IsValidEmail.swift in Sources */ = {isa = PBXBuildFile; fileRef = A76078091CAEE0A6001B39D0 /* IsValidEmail.swift */; };
		A76078301CAEE0DD001B39D0 /* IsValidEmailTests.swift in Sources */ = {isa = PBXBuildFile; fileRef = A760782F1CAEE0DD001B39D0 /* IsValidEmailTests.swift */; };
		A76126AD1C90C94000EDCCB9 /* ValueCellDataSource.swift in Sources */ = {isa = PBXBuildFile; fileRef = A761269F1C90C94000EDCCB9 /* ValueCellDataSource.swift */; };
		A76126B71C90C94000EDCCB9 /* UICollectionView-Extensions.swift in Sources */ = {isa = PBXBuildFile; fileRef = A76126A41C90C94000EDCCB9 /* UICollectionView-Extensions.swift */; };
		A76126B91C90C94000EDCCB9 /* UIView-Extensions.swift in Sources */ = {isa = PBXBuildFile; fileRef = A76126A51C90C94000EDCCB9 /* UIView-Extensions.swift */; };
		A76126BB1C90C94000EDCCB9 /* UITableView-Extensions.swift in Sources */ = {isa = PBXBuildFile; fileRef = A76126A61C90C94000EDCCB9 /* UITableView-Extensions.swift */; };
		A76127C01C93100C00EDCCB9 /* Library.framework in Frameworks */ = {isa = PBXBuildFile; fileRef = A755113C1C8642B3005355CF /* Library.framework */; };
		A762EFF31C8CC663005581A4 /* ActivityFriendFollowCell.swift in Sources */ = {isa = PBXBuildFile; fileRef = A762EFF11C8CC663005581A4 /* ActivityFriendFollowCell.swift */; };
		A7698B2A1D00602800953FD3 /* LoginViewModel.swift in Sources */ = {isa = PBXBuildFile; fileRef = A7698B291D00602800953FD3 /* LoginViewModel.swift */; };
		A76AD3531D70979900143034 /* HockeySDKResources.bundle in Resources */ = {isa = PBXBuildFile; fileRef = A7B694291C87A04C00C49A4F /* HockeySDKResources.bundle */; };
		A76FAF271DB98AD000C6BF33 /* ProjectPamphletContentViewModelTests.swift in Sources */ = {isa = PBXBuildFile; fileRef = A76FAF261DB98AD000C6BF33 /* ProjectPamphletContentViewModelTests.swift */; };
		A7722F401D2D3B6B0049BCDC /* FBSDKCoreKit.framework in Frameworks */ = {isa = PBXBuildFile; fileRef = 01D31A361CCA786A0037A178 /* FBSDKCoreKit.framework */; };
		A7722F411D2D3B6C0049BCDC /* FBSDKLoginKit.framework in Frameworks */ = {isa = PBXBuildFile; fileRef = 01D31A371CCA786A0037A178 /* FBSDKLoginKit.framework */; };
		A77352ED1D5E70FC0017E239 /* MostPopularCell.swift in Sources */ = {isa = PBXBuildFile; fileRef = A77352EC1D5E70FC0017E239 /* MostPopularCell.swift */; };
		A773531F1D5E8AEF0017E239 /* MostPopularSearchProjectCell.swift in Sources */ = {isa = PBXBuildFile; fileRef = A773531E1D5E8AEF0017E239 /* MostPopularSearchProjectCell.swift */; };
		A774684B1D6E400D007DCDFC /* RewardPledgeViewModel.swift in Sources */ = {isa = PBXBuildFile; fileRef = A774684A1D6E400D007DCDFC /* RewardPledgeViewModel.swift */; };
		A77519121C8CADE20022F175 /* AppDelegateViewModelTests.swift in Sources */ = {isa = PBXBuildFile; fileRef = A775190F1C8CADC80022F175 /* AppDelegateViewModelTests.swift */; };
		A77519221C8CB0360022F175 /* CircleAvatarImageViewTests.swift in Sources */ = {isa = PBXBuildFile; fileRef = A77519211C8CB0360022F175 /* CircleAvatarImageViewTests.swift */; };
		A775B5211CA8705B00BBB587 /* RootTabBarViewController.swift in Sources */ = {isa = PBXBuildFile; fileRef = A775B51F1CA8705B00BBB587 /* RootTabBarViewController.swift */; };
		A775B5471CA871D700BBB587 /* RootViewModel.swift in Sources */ = {isa = PBXBuildFile; fileRef = A775B5451CA871D700BBB587 /* RootViewModel.swift */; };
		A775B54C1CA87C8500BBB587 /* RootViewModelTests.swift in Sources */ = {isa = PBXBuildFile; fileRef = A775B54B1CA87C8500BBB587 /* RootViewModelTests.swift */; };
		A77D7B071CBAAF5D0077586B /* Paginate.swift in Sources */ = {isa = PBXBuildFile; fileRef = A77D7B061CBAAF5D0077586B /* Paginate.swift */; };
		A77D7B351CBAC5F90077586B /* PaginateTests.swift in Sources */ = {isa = PBXBuildFile; fileRef = A77D7B341CBAC5F90077586B /* PaginateTests.swift */; };
		A77FD5B51D91FD2C00FFC636 /* RewardPledgeViewControllerTests.swift in Sources */ = {isa = PBXBuildFile; fileRef = A77FD5B41D91FD2C00FFC636 /* RewardPledgeViewControllerTests.swift */; };
		A78012651D2EEA620027396E /* ReferralChartView.swift in Sources */ = {isa = PBXBuildFile; fileRef = A78012641D2EEA620027396E /* ReferralChartView.swift */; };
		A7808B6B1D61E9DF001CF96A /* MostPopularSearchProjectCellViewModel.swift in Sources */ = {isa = PBXBuildFile; fileRef = A7808B6A1D61E9DF001CF96A /* MostPopularSearchProjectCellViewModel.swift */; };
		A7808BBE1D6240B9001CF96A /* ProjectCreatorViewController.swift in Sources */ = {isa = PBXBuildFile; fileRef = A7808BBD1D6240B9001CF96A /* ProjectCreatorViewController.swift */; };
		A7808BF01D625C6A001CF96A /* ProjectCreateViewModel.swift in Sources */ = {isa = PBXBuildFile; fileRef = A7808BEF1D625C6A001CF96A /* ProjectCreateViewModel.swift */; };
		A7808BF31D625D10001CF96A /* ProjectCreatorViewModelTests.swift in Sources */ = {isa = PBXBuildFile; fileRef = A7808BF21D625D10001CF96A /* ProjectCreatorViewModelTests.swift */; };
		A78214741DB9326A00D0DD91 /* Localizable.strings in Resources */ = {isa = PBXBuildFile; fileRef = A7A5F8231D11ECF60036139A /* Localizable.strings */; };
		A782B4951D2D36BF0069D10E /* FBSDKCoreKit.framework in Frameworks */ = {isa = PBXBuildFile; fileRef = 01D31A361CCA786A0037A178 /* FBSDKCoreKit.framework */; };
		A782B4961D2D36BF0069D10E /* FBSDKLoginKit.framework in Frameworks */ = {isa = PBXBuildFile; fileRef = 01D31A371CCA786A0037A178 /* FBSDKLoginKit.framework */; };
		A7830CF81D005C3F00B5B6AE /* ActivitiesViewModelTests.swift in Sources */ = {isa = PBXBuildFile; fileRef = A7830CDD1D005C3F00B5B6AE /* ActivitiesViewModelTests.swift */; };
		A7830CFC1D005C3F00B5B6AE /* BackingCellViewModelTests.swift in Sources */ = {isa = PBXBuildFile; fileRef = A7830CDF1D005C3F00B5B6AE /* BackingCellViewModelTests.swift */; };
		A7830CFE1D005C3F00B5B6AE /* CommentCellViewModelTests.swift in Sources */ = {isa = PBXBuildFile; fileRef = A7830CE01D005C3F00B5B6AE /* CommentCellViewModelTests.swift */; };
		A7830D001D005C3F00B5B6AE /* CommentDialogViewModelTests.swift in Sources */ = {isa = PBXBuildFile; fileRef = A7830CE11D005C3F00B5B6AE /* CommentDialogViewModelTests.swift */; };
		A7830D021D005C3F00B5B6AE /* CommentsViewModelTests.swift in Sources */ = {isa = PBXBuildFile; fileRef = A7830CE21D005C3F00B5B6AE /* CommentsViewModelTests.swift */; };
		A7830D041D005C3F00B5B6AE /* DiscoveryViewModelTests.swift in Sources */ = {isa = PBXBuildFile; fileRef = A7830CE31D005C3F00B5B6AE /* DiscoveryViewModelTests.swift */; };
		A7830D061D005C3F00B5B6AE /* FacebookConfirmationViewModelTests.swift in Sources */ = {isa = PBXBuildFile; fileRef = A7830CE41D005C3F00B5B6AE /* FacebookConfirmationViewModelTests.swift */; };
		A7830D081D005C3F00B5B6AE /* LoginToutViewModelTests.swift in Sources */ = {isa = PBXBuildFile; fileRef = A7830CE51D005C3F00B5B6AE /* LoginToutViewModelTests.swift */; };
		A7830D0A1D005C3F00B5B6AE /* LoginViewModelTests.swift in Sources */ = {isa = PBXBuildFile; fileRef = A7830CE61D005C3F00B5B6AE /* LoginViewModelTests.swift */; };
		A7830D0C1D005C3F00B5B6AE /* MessageCellViewModelTests.swift in Sources */ = {isa = PBXBuildFile; fileRef = A7830CE71D005C3F00B5B6AE /* MessageCellViewModelTests.swift */; };
		A7830D0E1D005C3F00B5B6AE /* MessageDialogViewModelTests.swift in Sources */ = {isa = PBXBuildFile; fileRef = A7830CE81D005C3F00B5B6AE /* MessageDialogViewModelTests.swift */; };
		A7830D101D005C3F00B5B6AE /* MessagesSearchViewModelTests.swift in Sources */ = {isa = PBXBuildFile; fileRef = A7830CE91D005C3F00B5B6AE /* MessagesSearchViewModelTests.swift */; };
		A7830D121D005C3F00B5B6AE /* MessagesViewModelTests.swift in Sources */ = {isa = PBXBuildFile; fileRef = A7830CEA1D005C3F00B5B6AE /* MessagesViewModelTests.swift */; };
		A7830D141D005C3F00B5B6AE /* MessageThreadCellViewModelTests.swift in Sources */ = {isa = PBXBuildFile; fileRef = A7830CEB1D005C3F00B5B6AE /* MessageThreadCellViewModelTests.swift */; };
		A7830D161D005C3F00B5B6AE /* MessageThreadsViewModelTests.swift in Sources */ = {isa = PBXBuildFile; fileRef = A7830CEC1D005C3F00B5B6AE /* MessageThreadsViewModelTests.swift */; };
		A7830D181D005C3F00B5B6AE /* ProfileHeaderViewModelTests.swift in Sources */ = {isa = PBXBuildFile; fileRef = A7830CED1D005C3F00B5B6AE /* ProfileHeaderViewModelTests.swift */; };
		A7830D1A1D005C3F00B5B6AE /* ProfileProjectCellViewModelTests.swift in Sources */ = {isa = PBXBuildFile; fileRef = A7830CEE1D005C3F00B5B6AE /* ProfileProjectCellViewModelTests.swift */; };
		A7830D1C1D005C3F00B5B6AE /* ProfileViewModelTests.swift in Sources */ = {isa = PBXBuildFile; fileRef = A7830CEF1D005C3F00B5B6AE /* ProfileViewModelTests.swift */; };
		A7830D241D005C3F00B5B6AE /* ResetPasswordViewModelTests.swift in Sources */ = {isa = PBXBuildFile; fileRef = A7830CF31D005C3F00B5B6AE /* ResetPasswordViewModelTests.swift */; };
		A7830D281D005C3F00B5B6AE /* SearchViewModelTests.swift in Sources */ = {isa = PBXBuildFile; fileRef = A7830CF51D005C3F00B5B6AE /* SearchViewModelTests.swift */; };
		A7830D2A1D005C3F00B5B6AE /* ThanksViewModelTests.swift in Sources */ = {isa = PBXBuildFile; fileRef = A7830CF61D005C3F00B5B6AE /* ThanksViewModelTests.swift */; };
		A7830D2C1D005C3F00B5B6AE /* TwoFactorViewModelTests.swift in Sources */ = {isa = PBXBuildFile; fileRef = A7830CF71D005C3F00B5B6AE /* TwoFactorViewModelTests.swift */; };
		A7845B021E27D5F5005F1CE9 /* LiveStreamContainerViewControllerTests.swift in Sources */ = {isa = PBXBuildFile; fileRef = A7845B011E27D5F5005F1CE9 /* LiveStreamContainerViewControllerTests.swift */; };
		A78537931CB46CFB00385B73 /* KoalaTests.swift in Sources */ = {isa = PBXBuildFile; fileRef = A78537921CB46CFB00385B73 /* KoalaTests.swift */; };
		A78537BC1CB5416700385B73 /* UIDeviceType.swift in Sources */ = {isa = PBXBuildFile; fileRef = A78537BB1CB5416700385B73 /* UIDeviceType.swift */; };
		A78537E21CB5422100385B73 /* UIScreenType.swift in Sources */ = {isa = PBXBuildFile; fileRef = A78537E11CB5422100385B73 /* UIScreenType.swift */; };
		A78537F81CB5803B00385B73 /* NSHTTPCookieStorageType.swift in Sources */ = {isa = PBXBuildFile; fileRef = A78537F71CB5803B00385B73 /* NSHTTPCookieStorageType.swift */; };
		A787E6BE1E28A85A0017B186 /* _LiveStreamTesting.storyboard in Resources */ = {isa = PBXBuildFile; fileRef = A787E6951E28A84B0017B186 /* _LiveStreamTesting.storyboard */; };
		A78838741D8A2EFF0081E94D /* ProjectPamphlet.storyboard in Resources */ = {isa = PBXBuildFile; fileRef = A78838731D8A2EFF0081E94D /* ProjectPamphlet.storyboard */; };
		A78838A91D8A32060081E94D /* ProjectNavBarViewController.swift in Sources */ = {isa = PBXBuildFile; fileRef = A78838A81D8A32060081E94D /* ProjectNavBarViewController.swift */; };
		A78851911D6C900000617930 /* DeprecatedWebViewModel.swift in Sources */ = {isa = PBXBuildFile; fileRef = A78851901D6C900000617930 /* DeprecatedWebViewModel.swift */; };
		A78851C41D6C91C600617930 /* DeprecatedWebViewModelTests.swift in Sources */ = {isa = PBXBuildFile; fileRef = A78851C31D6C91C600617930 /* DeprecatedWebViewModelTests.swift */; };
		A78852071D6CC5C300617930 /* RewardPledgeViewController.swift in Sources */ = {isa = PBXBuildFile; fileRef = A78852061D6CC5C300617930 /* RewardPledgeViewController.swift */; };
		A78852391D6CC5DE00617930 /* RewardPledge.storyboard in Resources */ = {isa = PBXBuildFile; fileRef = A78852381D6CC5DE00617930 /* RewardPledge.storyboard */; };
		A796A88F1D48DE79009B6EF6 /* ProjectPamphletContentViewModel.swift in Sources */ = {isa = PBXBuildFile; fileRef = A796A88E1D48DE79009B6EF6 /* ProjectPamphletContentViewModel.swift */; };
		A796FF591D425A4D00CD58AA /* ProjectStyles.swift in Sources */ = {isa = PBXBuildFile; fileRef = A796FF261D425A4500CD58AA /* ProjectStyles.swift */; };
		A7986C9D1D6B85840027030D /* Thanks.storyboard in Resources */ = {isa = PBXBuildFile; fileRef = A73923AC1D272242004524C3 /* Thanks.storyboard */; };
		A799E9801E297D6E00B5C09D /* ProjectPamphletContentDataSourceTests.swift in Sources */ = {isa = PBXBuildFile; fileRef = A799E97F1E297D6E00B5C09D /* ProjectPamphletContentDataSourceTests.swift */; };
		A79BF81F1D11F6AF004C0445 /* Strings.swift in Sources */ = {isa = PBXBuildFile; fileRef = A79BF81E1D11F6AF004C0445 /* Strings.swift */; };
		A79F53001D8F50CF00C051B8 /* ProjectPamphletSubpageCell.swift in Sources */ = {isa = PBXBuildFile; fileRef = A79F52FF1D8F50CE00C051B8 /* ProjectPamphletSubpageCell.swift */; };
		A7A051E61CD12D9A005AF5E2 /* CommentsDataSource.swift in Sources */ = {isa = PBXBuildFile; fileRef = A7A051E41CD12D9A005AF5E2 /* CommentsDataSource.swift */; };
		A7A052141CD12DD7005AF5E2 /* CommentCell.swift in Sources */ = {isa = PBXBuildFile; fileRef = A7A052121CD12DD7005AF5E2 /* CommentCell.swift */; };
		A7A0534E1CD19C68005AF5E2 /* CommentDialogViewController.swift in Sources */ = {isa = PBXBuildFile; fileRef = A7A0534C1CD19C68005AF5E2 /* CommentDialogViewController.swift */; };
		A7A29F4A1CC3DE5F002BE580 /* ValueCellDataSourceTests.swift in Sources */ = {isa = PBXBuildFile; fileRef = A7A29F491CC3DE5F002BE580 /* ValueCellDataSourceTests.swift */; };
		A7A882BF1D31745500E9046E /* SimpleHTMLLabel.swift in Sources */ = {isa = PBXBuildFile; fileRef = A7A882BE1D31745500E9046E /* SimpleHTMLLabel.swift */; };
		A7A978AB1D71E88100ABA1D6 /* RewardPledgeViewModelTests.swift in Sources */ = {isa = PBXBuildFile; fileRef = A7A978AA1D71E88100ABA1D6 /* RewardPledgeViewModelTests.swift */; };
		A7A978AE1D71E99900ABA1D6 /* RewardShippingPickerViewModelTests.swift in Sources */ = {isa = PBXBuildFile; fileRef = A7A978AD1D71E99900ABA1D6 /* RewardShippingPickerViewModelTests.swift */; };
		A7AD54481D465B370016B4C2 /* ProjectPamphletMainCellViewModelTests.swift in Sources */ = {isa = PBXBuildFile; fileRef = A7AD54471D465B370016B4C2 /* ProjectPamphletMainCellViewModelTests.swift */; };
		A7AD548A1D4682C20016B4C2 /* ProjectDescriptionViewModelTests.swift in Sources */ = {isa = PBXBuildFile; fileRef = A7AD54891D4682C20016B4C2 /* ProjectDescriptionViewModelTests.swift */; };
		A7AD548D1D4683900016B4C2 /* ProjectPamphletViewModelTests.swift in Sources */ = {isa = PBXBuildFile; fileRef = A7AD548C1D4683900016B4C2 /* ProjectPamphletViewModelTests.swift */; };
		A7B11A771D79F03300A5036E /* PKPaymentRequest.swift in Sources */ = {isa = PBXBuildFile; fileRef = A7B11A761D79F03300A5036E /* PKPaymentRequest.swift */; };
		A7B1BA9A1D01D75F0025A69C /* FBSDKCoreKit.framework in Frameworks */ = {isa = PBXBuildFile; fileRef = 01D31A361CCA786A0037A178 /* FBSDKCoreKit.framework */; };
		A7B1BA9B1D01D7620025A69C /* FBSDKLoginKit.framework in Frameworks */ = {isa = PBXBuildFile; fileRef = 01D31A371CCA786A0037A178 /* FBSDKLoginKit.framework */; };
		A7B1EBB11D901DE800BEE8B3 /* ProjectPamphletViewModel.swift in Sources */ = {isa = PBXBuildFile; fileRef = A7B1EBB01D901DE800BEE8B3 /* ProjectPamphletViewModel.swift */; };
		A7B1EBB31D90496A00BEE8B3 /* NoRewardCell.swift in Sources */ = {isa = PBXBuildFile; fileRef = A7B1EBB21D90496A00BEE8B3 /* NoRewardCell.swift */; };
		A7B693E71C8772CE00C49A4F /* Library.framework in Embed Frameworks */ = {isa = PBXBuildFile; fileRef = A755113C1C8642B3005355CF /* Library.framework */; settings = {ATTRIBUTES = (CodeSignOnCopy, RemoveHeadersOnCopy, ); }; };
		A7B76BCA1E23E47100C8E312 /* KsLive.swift in Sources */ = {isa = PBXBuildFile; fileRef = A7B76BC91E23E47100C8E312 /* KsLive.swift */; };
		A7B76C021E23E48300C8E312 /* LiveStreamServiceProtocol.swift in Sources */ = {isa = PBXBuildFile; fileRef = A7B76C011E23E48300C8E312 /* LiveStreamServiceProtocol.swift */; };
		A7B76C041E23E4B500C8E312 /* MockLiveStreamService.swift in Sources */ = {isa = PBXBuildFile; fileRef = A7B76C031E23E4B500C8E312 /* MockLiveStreamService.swift */; };
		A7B76C061E23E4CF00C8E312 /* LiveStreamService.swift in Sources */ = {isa = PBXBuildFile; fileRef = A7B76C051E23E4CF00C8E312 /* LiveStreamService.swift */; };
		A7BA542C1E1E493600E54377 /* LiveStream.h in Headers */ = {isa = PBXBuildFile; fileRef = A7BA542B1E1E493600E54377 /* LiveStream.h */; settings = {ATTRIBUTES = (Public, ); }; };
		A7BA54331E1E493600E54377 /* LiveStream.framework in Frameworks */ = {isa = PBXBuildFile; fileRef = A7BA54291E1E493500E54377 /* LiveStream.framework */; };
		A7BA543E1E1E493600E54377 /* LiveStream.framework in Frameworks */ = {isa = PBXBuildFile; fileRef = A7BA54291E1E493500E54377 /* LiveStream.framework */; };
		A7BA543F1E1E493600E54377 /* LiveStream.framework in Embed Frameworks */ = {isa = PBXBuildFile; fileRef = A7BA54291E1E493500E54377 /* LiveStream.framework */; settings = {ATTRIBUTES = (CodeSignOnCopy, RemoveHeadersOnCopy, ); }; };
		A7BA549F1E1E4A9E00E54377 /* FirebaseExtensions.swift in Sources */ = {isa = PBXBuildFile; fileRef = A7BA54891E1E4A9E00E54377 /* FirebaseExtensions.swift */; };
		A7BA54A01E1E4A9E00E54377 /* LiveStreamTypes.swift in Sources */ = {isa = PBXBuildFile; fileRef = A7BA548A1E1E4A9E00E54377 /* LiveStreamTypes.swift */; };
		A7BA54A11E1E4A9E00E54377 /* OpenTokExtensions.swift in Sources */ = {isa = PBXBuildFile; fileRef = A7BA548B1E1E4A9E00E54377 /* OpenTokExtensions.swift */; };
		A7BA54A81E1E4A9E00E54377 /* LiveStreamViewController.swift in Sources */ = {isa = PBXBuildFile; fileRef = A7BA54951E1E4A9E00E54377 /* LiveStreamViewController.swift */; };
		A7BA54A91E1E4A9E00E54377 /* LiveVideoViewController.swift in Sources */ = {isa = PBXBuildFile; fileRef = A7BA54961E1E4A9E00E54377 /* LiveVideoViewController.swift */; };
		A7BA54AA1E1E4A9E00E54377 /* HLSPlayerView.swift in Sources */ = {isa = PBXBuildFile; fileRef = A7BA54971E1E4A9E00E54377 /* HLSPlayerView.swift */; };
		A7BA54AB1E1E4A9E00E54377 /* VideoGridView.swift in Sources */ = {isa = PBXBuildFile; fileRef = A7BA54981E1E4A9E00E54377 /* VideoGridView.swift */; };
		A7BA54AC1E1E4A9E00E54377 /* LiveStreamEvent.swift in Sources */ = {isa = PBXBuildFile; fileRef = A7BA549A1E1E4A9E00E54377 /* LiveStreamEvent.swift */; };
		A7BA54AD1E1E4A9E00E54377 /* LiveStreamViewModel.swift in Sources */ = {isa = PBXBuildFile; fileRef = A7BA549C1E1E4A9E00E54377 /* LiveStreamViewModel.swift */; };
		A7BA54AE1E1E4A9E00E54377 /* LiveVideoViewModel.swift in Sources */ = {isa = PBXBuildFile; fileRef = A7BA549D1E1E4A9E00E54377 /* LiveVideoViewModel.swift */; };
		A7BA54B01E1E4ABC00E54377 /* OpenTok.framework in Frameworks */ = {isa = PBXBuildFile; fileRef = A7BA53E61E1E47F400E54377 /* OpenTok.framework */; };
		A7BA54B11E1E4AD100E54377 /* FirebaseAnalytics.framework in Frameworks */ = {isa = PBXBuildFile; fileRef = A7BA53E91E1E482E00E54377 /* FirebaseAnalytics.framework */; };
		A7BA54B21E1E4AD100E54377 /* FirebaseInstanceID.framework in Frameworks */ = {isa = PBXBuildFile; fileRef = A7BA53EA1E1E482E00E54377 /* FirebaseInstanceID.framework */; };
		A7BA54B31E1E4AD100E54377 /* GoogleInterchangeUtilities.framework in Frameworks */ = {isa = PBXBuildFile; fileRef = A7BA53EB1E1E482E00E54377 /* GoogleInterchangeUtilities.framework */; };
		A7BA54B41E1E4AD100E54377 /* GoogleSymbolUtilities.framework in Frameworks */ = {isa = PBXBuildFile; fileRef = A7BA53EC1E1E482E00E54377 /* GoogleSymbolUtilities.framework */; };
		A7BA54B51E1E4AD100E54377 /* GoogleUtilities.framework in Frameworks */ = {isa = PBXBuildFile; fileRef = A7BA53ED1E1E482E00E54377 /* GoogleUtilities.framework */; };
		A7BA54B61E1E4AD100E54377 /* FirebaseAuth.framework in Frameworks */ = {isa = PBXBuildFile; fileRef = A7BA53EF1E1E482E00E54377 /* FirebaseAuth.framework */; };
		A7BA54B71E1E4AD100E54377 /* GoogleNetworkingUtilities.framework in Frameworks */ = {isa = PBXBuildFile; fileRef = A7BA53F01E1E482E00E54377 /* GoogleNetworkingUtilities.framework */; };
		A7BA54B81E1E4AD100E54377 /* GoogleParsingUtilities.framework in Frameworks */ = {isa = PBXBuildFile; fileRef = A7BA53F11E1E482E00E54377 /* GoogleParsingUtilities.framework */; };
		A7BA54B91E1E4AD100E54377 /* FirebaseDatabase.framework in Frameworks */ = {isa = PBXBuildFile; fileRef = A7BA53F31E1E482E00E54377 /* FirebaseDatabase.framework */; };
		A7BA54F31E1E4D5A00E54377 /* Secrets.swift in Sources */ = {isa = PBXBuildFile; fileRef = A7BA54F21E1E4D5A00E54377 /* Secrets.swift */; };
		A7BA55001E1E9D4B00E54377 /* LiveStreamEvent.CreatorLenses.swift in Sources */ = {isa = PBXBuildFile; fileRef = A7BA54FA1E1E9D4B00E54377 /* LiveStreamEvent.CreatorLenses.swift */; };
		A7BA55011E1E9D4B00E54377 /* LiveStreamEvent.FirebaseLenses.swift in Sources */ = {isa = PBXBuildFile; fileRef = A7BA54FB1E1E9D4B00E54377 /* LiveStreamEvent.FirebaseLenses.swift */; };
		A7BA55021E1E9D4B00E54377 /* LiveStreamEvent.OpenTokLenses.swift in Sources */ = {isa = PBXBuildFile; fileRef = A7BA54FC1E1E9D4B00E54377 /* LiveStreamEvent.OpenTokLenses.swift */; };
		A7BA55031E1E9D4B00E54377 /* LiveStreamEvent.StreamLenses.swift in Sources */ = {isa = PBXBuildFile; fileRef = A7BA54FD1E1E9D4B00E54377 /* LiveStreamEvent.StreamLenses.swift */; };
		A7BA55041E1E9D4B00E54377 /* LiveStreamEvent.UserLenses.swift in Sources */ = {isa = PBXBuildFile; fileRef = A7BA54FE1E1E9D4B00E54377 /* LiveStreamEvent.UserLenses.swift */; };
		A7BA55051E1E9D4B00E54377 /* LiveStreamEventLenses.swift in Sources */ = {isa = PBXBuildFile; fileRef = A7BA54FF1E1E9D4B00E54377 /* LiveStreamEventLenses.swift */; };
		A7BA55071E1E9DEE00E54377 /* LiveStreamEventTemplates.swift in Sources */ = {isa = PBXBuildFile; fileRef = A7BA55061E1E9DEE00E54377 /* LiveStreamEventTemplates.swift */; };
		A7BC37331E237F7500C4D031 /* LiveStreamViewModelTests.swift in Sources */ = {isa = PBXBuildFile; fileRef = A7BC37311E237F7500C4D031 /* LiveStreamViewModelTests.swift */; };
		A7BC37341E237F7500C4D031 /* LiveVideoViewModelTests.swift in Sources */ = {isa = PBXBuildFile; fileRef = A7BC37321E237F7500C4D031 /* LiveVideoViewModelTests.swift */; };
		A7BC37361E237F8600C4D031 /* LiveStreamEventTests.swift in Sources */ = {isa = PBXBuildFile; fileRef = A7BC37351E237F8600C4D031 /* LiveStreamEventTests.swift */; };
		A7C5C4F81DF881190048D14C /* KsApi.framework in Frameworks */ = {isa = PBXBuildFile; fileRef = A7C5C4501DF87CAC0048D14C /* KsApi.framework */; };
		A7C5C5331DF893110048D14C /* Prelude.framework in Frameworks */ = {isa = PBXBuildFile; fileRef = A7C5C4D41DF87CEB0048D14C /* Prelude.framework */; };
		A7C5C5361DF894DA0048D14C /* Prelude_UIKit.framework in Embed Frameworks */ = {isa = PBXBuildFile; fileRef = A7C5C4DC1DF87CEB0048D14C /* Prelude_UIKit.framework */; settings = {ATTRIBUTES = (CodeSignOnCopy, RemoveHeadersOnCopy, ); }; };
		A7C5C53A1DF894E00048D14C /* Prelude.framework in Embed Frameworks */ = {isa = PBXBuildFile; fileRef = A7C5C4D41DF87CEB0048D14C /* Prelude.framework */; settings = {ATTRIBUTES = (CodeSignOnCopy, RemoveHeadersOnCopy, ); }; };
		A7C5C53E1DF894E70048D14C /* Argo.framework in Embed Frameworks */ = {isa = PBXBuildFile; fileRef = A7C5C4281DF87C8E0048D14C /* Argo.framework */; settings = {ATTRIBUTES = (CodeSignOnCopy, RemoveHeadersOnCopy, ); }; };
		A7C5C5421DF894ED0048D14C /* Curry.framework in Embed Frameworks */ = {isa = PBXBuildFile; fileRef = A7C5C43C1DF87CA00048D14C /* Curry.framework */; settings = {ATTRIBUTES = (CodeSignOnCopy, RemoveHeadersOnCopy, ); }; };
		A7C5C54E1DF895050048D14C /* KsApi.framework in Embed Frameworks */ = {isa = PBXBuildFile; fileRef = A7C5C4501DF87CAC0048D14C /* KsApi.framework */; settings = {ATTRIBUTES = (CodeSignOnCopy, RemoveHeadersOnCopy, ); }; };
		A7C5C5571DF895AB0048D14C /* ReactiveExtensions_TestHelpers.framework in Frameworks */ = {isa = PBXBuildFile; fileRef = A7C5C4AE1DF87CEB0048D14C /* ReactiveExtensions_TestHelpers.framework */; };
		A7C5C55A1DF895C20048D14C /* ReactiveExtensions_TestHelpers.framework in Frameworks */ = {isa = PBXBuildFile; fileRef = A7C5C4AE1DF87CEB0048D14C /* ReactiveExtensions_TestHelpers.framework */; };
		A7C5C55C1DF899B80048D14C /* ReactiveExtensions.framework in Embed Frameworks */ = {isa = PBXBuildFile; fileRef = A7C5C4A61DF87CEB0048D14C /* ReactiveExtensions.framework */; settings = {ATTRIBUTES = (CodeSignOnCopy, RemoveHeadersOnCopy, ); }; };
		A7C795B31C873AC90081977F /* ActivitiesViewController.swift in Sources */ = {isa = PBXBuildFile; fileRef = A7F761741C85FA40005405ED /* ActivitiesViewController.swift */; };
		A7C795B41C873AC90081977F /* DiscoveryViewController.swift in Sources */ = {isa = PBXBuildFile; fileRef = A751A51E1C85EC0B009C5DEA /* DiscoveryViewController.swift */; };
		A7C93F801D440D9200C2DF9B /* ProjectPamphletMainCellViewModel.swift in Sources */ = {isa = PBXBuildFile; fileRef = A7C93F7F1D440D9200C2DF9B /* ProjectPamphletMainCellViewModel.swift */; };
		A7C93FB61D44142900C2DF9B /* ProjectDescriptionViewModel.swift in Sources */ = {isa = PBXBuildFile; fileRef = A7C93FB51D44142900C2DF9B /* ProjectDescriptionViewModel.swift */; };
		A7CA8BB71D8F14260086A3E9 /* ProjectPamphletMainCell.swift in Sources */ = {isa = PBXBuildFile; fileRef = A7CA8BB61D8F14260086A3E9 /* ProjectPamphletMainCell.swift */; };
		A7CA8C0E1D8F241A0086A3E9 /* ProjectNavBarViewModel.swift in Sources */ = {isa = PBXBuildFile; fileRef = A7CA8C0D1D8F241A0086A3E9 /* ProjectNavBarViewModel.swift */; };
		A7CA8C441D8F25D30086A3E9 /* ProjectNavBarViewModelTests.swift in Sources */ = {isa = PBXBuildFile; fileRef = A7CA8C431D8F25D30086A3E9 /* ProjectNavBarViewModelTests.swift */; };
		A7CA8C471D8F2F870086A3E9 /* ProjectNavBarViewControllerTests.swift in Sources */ = {isa = PBXBuildFile; fileRef = A7CA8C461D8F2F870086A3E9 /* ProjectNavBarViewControllerTests.swift */; };
		A7CC13D31D00E6CF00035C52 /* FindFriendsFacebookConnectCellViewModel.swift in Sources */ = {isa = PBXBuildFile; fileRef = A7CC13CE1D00E6CF00035C52 /* FindFriendsFacebookConnectCellViewModel.swift */; };
		A7CC13D51D00E6CF00035C52 /* FindFriendsFriendFollowCellViewModel.swift in Sources */ = {isa = PBXBuildFile; fileRef = A7CC13CF1D00E6CF00035C52 /* FindFriendsFriendFollowCellViewModel.swift */; };
		A7CC13D71D00E6CF00035C52 /* FindFriendsHeaderCellViewModel.swift in Sources */ = {isa = PBXBuildFile; fileRef = A7CC13D01D00E6CF00035C52 /* FindFriendsHeaderCellViewModel.swift */; };
		A7CC13D91D00E6CF00035C52 /* FindFriendsStatsCellViewModel.swift in Sources */ = {isa = PBXBuildFile; fileRef = A7CC13D11D00E6CF00035C52 /* FindFriendsStatsCellViewModel.swift */; };
		A7CC13DB1D00E6CF00035C52 /* FindFriendsViewModel.swift in Sources */ = {isa = PBXBuildFile; fileRef = A7CC13D21D00E6CF00035C52 /* FindFriendsViewModel.swift */; };
		A7CC142A1D00E70900035C52 /* FindFriendsFaceookConnectCellViewModelTests.swift in Sources */ = {isa = PBXBuildFile; fileRef = A7CC14251D00E70900035C52 /* FindFriendsFaceookConnectCellViewModelTests.swift */; };
		A7CC142C1D00E70900035C52 /* FindFriendsFriendFollowCellViewModelTests.swift in Sources */ = {isa = PBXBuildFile; fileRef = A7CC14261D00E70900035C52 /* FindFriendsFriendFollowCellViewModelTests.swift */; };
		A7CC142E1D00E70900035C52 /* FindFriendsHeaderCellViewModelTests.swift in Sources */ = {isa = PBXBuildFile; fileRef = A7CC14271D00E70900035C52 /* FindFriendsHeaderCellViewModelTests.swift */; };
		A7CC14301D00E70900035C52 /* FindFriendsStatsCellViewModelTests.swift in Sources */ = {isa = PBXBuildFile; fileRef = A7CC14281D00E70900035C52 /* FindFriendsStatsCellViewModelTests.swift */; };
		A7CC14321D00E70900035C52 /* FindFriendsViewModelTests.swift in Sources */ = {isa = PBXBuildFile; fileRef = A7CC14291D00E70900035C52 /* FindFriendsViewModelTests.swift */; };
		A7CC14361D00E73D00035C52 /* FindFriendsViewController.swift in Sources */ = {isa = PBXBuildFile; fileRef = A7CC14341D00E73D00035C52 /* FindFriendsViewController.swift */; };
		A7CC143C1D00E74F00035C52 /* FindFriendsFacebookConnectCell.swift in Sources */ = {isa = PBXBuildFile; fileRef = A7CC14371D00E74F00035C52 /* FindFriendsFacebookConnectCell.swift */; };
		A7CC143E1D00E74F00035C52 /* FindFriendsFriendFollowCell.swift in Sources */ = {isa = PBXBuildFile; fileRef = A7CC14381D00E74F00035C52 /* FindFriendsFriendFollowCell.swift */; };
		A7CC14401D00E74F00035C52 /* FindFriendsHeaderCell.swift in Sources */ = {isa = PBXBuildFile; fileRef = A7CC14391D00E74F00035C52 /* FindFriendsHeaderCell.swift */; };
		A7CC14421D00E74F00035C52 /* FindFriendsStatsCell.swift in Sources */ = {isa = PBXBuildFile; fileRef = A7CC143A1D00E74F00035C52 /* FindFriendsStatsCell.swift */; };
		A7CC14451D00E75F00035C52 /* FindFriendsDataSource.swift in Sources */ = {isa = PBXBuildFile; fileRef = A7CC14431D00E75F00035C52 /* FindFriendsDataSource.swift */; };
		A7CC14651D00E81B00035C52 /* FriendsSource.swift in Sources */ = {isa = PBXBuildFile; fileRef = A7CC14641D00E81B00035C52 /* FriendsSource.swift */; };
		A7D120D71D15A7B400F364FD /* Assets.xcassets in Resources */ = {isa = PBXBuildFile; fileRef = A7D1F9501C850B7C000D41D5 /* Assets.xcassets */; };
		A7D121091D15B08200F364FD /* CountBadgeView.swift in Sources */ = {isa = PBXBuildFile; fileRef = A7D121081D15B08200F364FD /* CountBadgeView.swift */; };
		A7D1CE821D5556C100E621C2 /* RewardCellViewModelTests.swift in Sources */ = {isa = PBXBuildFile; fileRef = A7D1CE811D5556C100E621C2 /* RewardCellViewModelTests.swift */; };
		A7D8B6B61DCCD4DE009BF854 /* ProjectNavigatorTransitionAnimator.swift in Sources */ = {isa = PBXBuildFile; fileRef = A7D8B6B51DCCD4DE009BF854 /* ProjectNavigatorTransitionAnimator.swift */; };
		A7DC83921C9DB9BC00BB2B44 /* (null) in Sources */ = {isa = PBXBuildFile; };
		A7DC83961C9DBBE700BB2B44 /* RefTag.swift in Sources */ = {isa = PBXBuildFile; fileRef = A7DC83951C9DBBE700BB2B44 /* RefTag.swift */; };
		A7DC83991C9DBEFA00BB2B44 /* RefTagTests.swift in Sources */ = {isa = PBXBuildFile; fileRef = A7DC83981C9DBEFA00BB2B44 /* RefTagTests.swift */; };
		A7E1C4F31D18C8B3002D6DE3 /* 1Password.xcassets in Resources */ = {isa = PBXBuildFile; fileRef = A7E1C4F11D18C8B3002D6DE3 /* 1Password.xcassets */; };
		A7E315C61C88AAA8000DD85A /* DiscoveryProjectsDataSource.swift in Sources */ = {isa = PBXBuildFile; fileRef = A7E315C41C88AAA8000DD85A /* DiscoveryProjectsDataSource.swift */; };
		A7E3A0B91D96CDFD00F83738 /* ProjectPamphletContentViewControllerTests.swift in Sources */ = {isa = PBXBuildFile; fileRef = A73778D91D81D3CC004C2A9B /* ProjectPamphletContentViewControllerTests.swift */; };
		A7E3BE771D415FF900F63EE6 /* HockeySDK.framework in Frameworks */ = {isa = PBXBuildFile; fileRef = A7B694271C87A04C00C49A4F /* HockeySDK.framework */; };
		A7E8FAEF1CD6806800DBF142 /* SearchDataSourceTests.swift in Sources */ = {isa = PBXBuildFile; fileRef = A7E8FAC11CD67F5C00DBF142 /* SearchDataSourceTests.swift */; };
		A7EDEE571D83453F00780B34 /* PKPaymentAuthorizationViewController.swift in Sources */ = {isa = PBXBuildFile; fileRef = A7EDEE561D83453F00780B34 /* PKPaymentAuthorizationViewController.swift */; };
		A7EDEE7B1D83635400780B34 /* CommentsViewControllerTests.swift in Sources */ = {isa = PBXBuildFile; fileRef = A7EDEE7A1D83635400780B34 /* CommentsViewControllerTests.swift */; };
		A7F441AD1D005A9400FE6FC5 /* ActivitiesViewModel.swift in Sources */ = {isa = PBXBuildFile; fileRef = A7F4418E1D005A9400FE6FC5 /* ActivitiesViewModel.swift */; };
		A7F441AF1D005A9400FE6FC5 /* ActivityFriendBackingViewModel.swift in Sources */ = {isa = PBXBuildFile; fileRef = A7F4418F1D005A9400FE6FC5 /* ActivityFriendBackingViewModel.swift */; };
		A7F441B31D005A9400FE6FC5 /* ActivityProjectStatusViewModel.swift in Sources */ = {isa = PBXBuildFile; fileRef = A7F441911D005A9400FE6FC5 /* ActivityProjectStatusViewModel.swift */; };
		A7F441B51D005A9400FE6FC5 /* ActivityUpdateViewModel.swift in Sources */ = {isa = PBXBuildFile; fileRef = A7F441921D005A9400FE6FC5 /* ActivityUpdateViewModel.swift */; };
		A7F441B71D005A9400FE6FC5 /* BackingCellViewModel.swift in Sources */ = {isa = PBXBuildFile; fileRef = A7F441931D005A9400FE6FC5 /* BackingCellViewModel.swift */; };
		A7F441B91D005A9400FE6FC5 /* CommentCellViewModel.swift in Sources */ = {isa = PBXBuildFile; fileRef = A7F441941D005A9400FE6FC5 /* CommentCellViewModel.swift */; };
		A7F441BB1D005A9400FE6FC5 /* CommentDialogViewModel.swift in Sources */ = {isa = PBXBuildFile; fileRef = A7F441951D005A9400FE6FC5 /* CommentDialogViewModel.swift */; };
		A7F441BD1D005A9400FE6FC5 /* CommentsViewModel.swift in Sources */ = {isa = PBXBuildFile; fileRef = A7F441961D005A9400FE6FC5 /* CommentsViewModel.swift */; };
		A7F441C11D005A9400FE6FC5 /* DiscoveryViewModel.swift in Sources */ = {isa = PBXBuildFile; fileRef = A7F441981D005A9400FE6FC5 /* DiscoveryViewModel.swift */; };
		A7F441C31D005A9400FE6FC5 /* FacebookConfirmationViewModel.swift in Sources */ = {isa = PBXBuildFile; fileRef = A7F441991D005A9400FE6FC5 /* FacebookConfirmationViewModel.swift */; };
		A7F441C51D005A9400FE6FC5 /* LoginToutViewModel.swift in Sources */ = {isa = PBXBuildFile; fileRef = A7F4419A1D005A9400FE6FC5 /* LoginToutViewModel.swift */; };
		A7F441C71D005A9400FE6FC5 /* MessageCellViewModel.swift in Sources */ = {isa = PBXBuildFile; fileRef = A7F4419B1D005A9400FE6FC5 /* MessageCellViewModel.swift */; };
		A7F441C91D005A9400FE6FC5 /* MessageDialogViewModel.swift in Sources */ = {isa = PBXBuildFile; fileRef = A7F4419C1D005A9400FE6FC5 /* MessageDialogViewModel.swift */; };
		A7F441CB1D005A9400FE6FC5 /* MessagesSearchViewModel.swift in Sources */ = {isa = PBXBuildFile; fileRef = A7F4419D1D005A9400FE6FC5 /* MessagesSearchViewModel.swift */; };
		A7F441CD1D005A9400FE6FC5 /* MessagesViewModel.swift in Sources */ = {isa = PBXBuildFile; fileRef = A7F4419E1D005A9400FE6FC5 /* MessagesViewModel.swift */; };
		A7F441CF1D005A9400FE6FC5 /* MessageThreadCellViewModel.swift in Sources */ = {isa = PBXBuildFile; fileRef = A7F4419F1D005A9400FE6FC5 /* MessageThreadCellViewModel.swift */; };
		A7F441D11D005A9400FE6FC5 /* MessageThreadsViewModel.swift in Sources */ = {isa = PBXBuildFile; fileRef = A7F441A01D005A9400FE6FC5 /* MessageThreadsViewModel.swift */; };
		A7F441D31D005A9400FE6FC5 /* ProfileHeaderViewModel.swift in Sources */ = {isa = PBXBuildFile; fileRef = A7F441A11D005A9400FE6FC5 /* ProfileHeaderViewModel.swift */; };
		A7F441D51D005A9400FE6FC5 /* ProfileProjectCellViewModel.swift in Sources */ = {isa = PBXBuildFile; fileRef = A7F441A21D005A9400FE6FC5 /* ProfileProjectCellViewModel.swift */; };
		A7F441D71D005A9400FE6FC5 /* ProfileViewModel.swift in Sources */ = {isa = PBXBuildFile; fileRef = A7F441A31D005A9400FE6FC5 /* ProfileViewModel.swift */; };
		A7F441E11D005A9400FE6FC5 /* ResetPasswordViewModel.swift in Sources */ = {isa = PBXBuildFile; fileRef = A7F441A81D005A9400FE6FC5 /* ResetPasswordViewModel.swift */; };
		A7F441E51D005A9400FE6FC5 /* SearchViewModel.swift in Sources */ = {isa = PBXBuildFile; fileRef = A7F441AA1D005A9400FE6FC5 /* SearchViewModel.swift */; };
		A7F441E71D005A9400FE6FC5 /* ThanksViewModel.swift in Sources */ = {isa = PBXBuildFile; fileRef = A7F441AB1D005A9400FE6FC5 /* ThanksViewModel.swift */; };
		A7F441E91D005A9400FE6FC5 /* TwoFactorViewModel.swift in Sources */ = {isa = PBXBuildFile; fileRef = A7F441AC1D005A9400FE6FC5 /* TwoFactorViewModel.swift */; };
		A7F6F0C11DC7EBF7002C118C /* DateProtocol.swift in Sources */ = {isa = PBXBuildFile; fileRef = A7F6F0C01DC7EBF7002C118C /* DateProtocol.swift */; };
		A7FA38A41D9068940041FC9C /* PledgeTitleCell.swift in Sources */ = {isa = PBXBuildFile; fileRef = A7FA38A31D9068940041FC9C /* PledgeTitleCell.swift */; };
		A7FA38D91D9068AD0041FC9C /* RewardsTitleCell.swift in Sources */ = {isa = PBXBuildFile; fileRef = A7FA38D81D9068AD0041FC9C /* RewardsTitleCell.swift */; };
		A7FC8C061C8F1DEA00C3B49B /* CircleAvatarImageView.swift in Sources */ = {isa = PBXBuildFile; fileRef = A7FC8C051C8F1DEA00C3B49B /* CircleAvatarImageView.swift */; };
		D0247A961DF9F29100D7A7C1 /* ProjectPamphletSubpageCellViewModel.swift in Sources */ = {isa = PBXBuildFile; fileRef = D0247A911DF9F0EF00D7A7C1 /* ProjectPamphletSubpageCellViewModel.swift */; };
		D033D8761E0A739D001CDA18 /* LiveStreamContainerViewModelTests.swift in Sources */ = {isa = PBXBuildFile; fileRef = D033D8751E0A739D001CDA18 /* LiveStreamContainerViewModelTests.swift */; };
		D049C8D71DFFFACE00349FE6 /* LiveStreamCountdownViewModelTests.swift in Sources */ = {isa = PBXBuildFile; fileRef = D049C8D61DFFFACD00349FE6 /* LiveStreamCountdownViewModelTests.swift */; };
		D04F48D41E0313FB00EDC98A /* ActivityProjectStatusCell.swift in Sources */ = {isa = PBXBuildFile; fileRef = A762F01B1C8CD2B3005581A4 /* ActivityProjectStatusCell.swift */; };
		D05AA2361E0A8BCA00D36EFC /* LiveStreamEventDetailsViewModelTests.swift in Sources */ = {isa = PBXBuildFile; fileRef = D05AA2351E0A8BCA00D36EFC /* LiveStreamEventDetailsViewModelTests.swift */; };
		D05C0CB01E02E3F100914393 /* LiveStreamActivityItemProvider.swift in Sources */ = {isa = PBXBuildFile; fileRef = D05C0CAF1E02E3F100914393 /* LiveStreamActivityItemProvider.swift */; };
		D08A81761DFAACAD000128DB /* LiveStream.storyboard in Resources */ = {isa = PBXBuildFile; fileRef = D08A81751DFAACAD000128DB /* LiveStream.storyboard */; };
		D08A81771DFAACD3000128DB /* ClearNavigationBar.swift in Sources */ = {isa = PBXBuildFile; fileRef = D08A816F1DFAA7EF000128DB /* ClearNavigationBar.swift */; };
		D08A81781DFAACF1000128DB /* LiveStreamContainerViewModel.swift in Sources */ = {isa = PBXBuildFile; fileRef = D0247A8E1DF9F0EF00D7A7C1 /* LiveStreamContainerViewModel.swift */; };
		D08A81791DFAACF5000128DB /* LiveStreamCountdownViewModel.swift in Sources */ = {isa = PBXBuildFile; fileRef = D0247A8F1DF9F0EF00D7A7C1 /* LiveStreamCountdownViewModel.swift */; };
		D08A817A1DFAACF8000128DB /* LiveStreamEventDetailsViewModel.swift in Sources */ = {isa = PBXBuildFile; fileRef = D0247A901DF9F0EF00D7A7C1 /* LiveStreamEventDetailsViewModel.swift */; };
		D08A817B1DFAAD04000128DB /* LiveStreamContainerViewController.swift in Sources */ = {isa = PBXBuildFile; fileRef = D08A81711DFAA815000128DB /* LiveStreamContainerViewController.swift */; };
		D08A817C1DFAAD08000128DB /* LiveStreamCountdownViewController.swift in Sources */ = {isa = PBXBuildFile; fileRef = D08A81721DFAA815000128DB /* LiveStreamCountdownViewController.swift */; };
		D0A9CC321E0842B8000F099C /* ProjectPamphletSubpageCellViewModelTests.swift in Sources */ = {isa = PBXBuildFile; fileRef = D0A9CC311E0842B8000F099C /* ProjectPamphletSubpageCellViewModelTests.swift */; };
		D0FD4CA51E26427100488660 /* AddressBook.framework in Frameworks */ = {isa = PBXBuildFile; fileRef = D0FD4CA31E26422C00488660 /* AddressBook.framework */; };
		D0FD4CA71E26427A00488660 /* AudioToolbox.framework in Frameworks */ = {isa = PBXBuildFile; fileRef = D0FD4CA61E26427A00488660 /* AudioToolbox.framework */; };
		D0FD4CA91E26428000488660 /* AVFoundation.framework in Frameworks */ = {isa = PBXBuildFile; fileRef = D0FD4CA81E26428000488660 /* AVFoundation.framework */; };
		D0FD4CAB1E26428700488660 /* CFNetwork.framework in Frameworks */ = {isa = PBXBuildFile; fileRef = D0FD4CAA1E26428700488660 /* CFNetwork.framework */; };
		D0FD4CAD1E26428E00488660 /* CoreGraphics.framework in Frameworks */ = {isa = PBXBuildFile; fileRef = D0FD4CAC1E26428E00488660 /* CoreGraphics.framework */; };
		D0FD4CAF1E26429500488660 /* CoreMedia.framework in Frameworks */ = {isa = PBXBuildFile; fileRef = D0FD4CAE1E26429500488660 /* CoreMedia.framework */; };
		D0FD4CB11E26429C00488660 /* CoreTelephony.framework in Frameworks */ = {isa = PBXBuildFile; fileRef = D0FD4CB01E26429C00488660 /* CoreTelephony.framework */; };
		D0FD4CB31E2642A300488660 /* CoreVideo.framework in Frameworks */ = {isa = PBXBuildFile; fileRef = D0FD4CB21E2642A300488660 /* CoreVideo.framework */; };
		D0FD4CB51E2642A900488660 /* GLKit.framework in Frameworks */ = {isa = PBXBuildFile; fileRef = D0FD4CB41E2642A900488660 /* GLKit.framework */; };
		D0FD4CB71E2642AF00488660 /* OpenGLES.framework in Frameworks */ = {isa = PBXBuildFile; fileRef = D0FD4CB61E2642AF00488660 /* OpenGLES.framework */; };
		D0FD4CB91E2642B700488660 /* QuartzCore.framework in Frameworks */ = {isa = PBXBuildFile; fileRef = D0FD4CB81E2642B700488660 /* QuartzCore.framework */; };
		D0FD4CBB1E2642BE00488660 /* Security.framework in Frameworks */ = {isa = PBXBuildFile; fileRef = D0FD4CBA1E2642BE00488660 /* Security.framework */; };
		D0FD4CBD1E2642C600488660 /* SystemConfiguration.framework in Frameworks */ = {isa = PBXBuildFile; fileRef = D0FD4CBC1E2642C600488660 /* SystemConfiguration.framework */; };
		D0FD4CBF1E2642CF00488660 /* UIKit.framework in Frameworks */ = {isa = PBXBuildFile; fileRef = D0FD4CBE1E2642CF00488660 /* UIKit.framework */; };
		D0FD4CC11E2642D500488660 /* VideoToolbox.framework in Frameworks */ = {isa = PBXBuildFile; fileRef = D0FD4CC01E2642D400488660 /* VideoToolbox.framework */; };
		D0FD4CC31E2642DC00488660 /* libc++.tbd in Frameworks */ = {isa = PBXBuildFile; fileRef = D0FD4CC21E2642DC00488660 /* libc++.tbd */; };
		D0FD4CC51E2642EB00488660 /* libicucore.tbd in Frameworks */ = {isa = PBXBuildFile; fileRef = D0FD4CC41E2642EB00488660 /* libicucore.tbd */; };
		D0FD4CC71E2642F200488660 /* libsqlite3.tbd in Frameworks */ = {isa = PBXBuildFile; fileRef = D0FD4CC61E2642F200488660 /* libsqlite3.tbd */; };
		D0FD4CC91E26433C00488660 /* libz.tbd in Frameworks */ = {isa = PBXBuildFile; fileRef = D0FD4CC81E26433C00488660 /* libz.tbd */; };
		D70347901DBAABC30099C668 /* DiscoveryExpandableRowCellViewModel.swift in Sources */ = {isa = PBXBuildFile; fileRef = D703478F1DBAABC30099C668 /* DiscoveryExpandableRowCellViewModel.swift */; };
		D7086F3C1DB7FBA40087E5EB /* BackingViewControllerTests.swift in Sources */ = {isa = PBXBuildFile; fileRef = D7086F3B1DB7FBA40087E5EB /* BackingViewControllerTests.swift */; };
		D7A9BE131DC125B800422B31 /* DiscoveryExpandableRowCellViewModelTests.swift in Sources */ = {isa = PBXBuildFile; fileRef = D7A9BE121DC125B800422B31 /* DiscoveryExpandableRowCellViewModelTests.swift */; };
/* End PBXBuildFile section */

/* Begin PBXContainerItemProxy section */
		805F304E1D91CEB80010B3D0 /* PBXContainerItemProxy */ = {
			isa = PBXContainerItemProxy;
			containerPortal = A73778921D819736004C2A9B /* FBSnapshotTestCase.xcodeproj */;
			proxyType = 1;
			remoteGlobalIDString = B31987EF1AB782D000B0A900;
			remoteInfo = "FBSnapshotTestCase iOS";
		};
		80762DF21D071BCF0074189D /* PBXContainerItemProxy */ = {
			isa = PBXContainerItemProxy;
			containerPortal = 80762DE71D071BCF0074189D /* AlamofireImage.xcodeproj */;
			proxyType = 2;
			remoteGlobalIDString = 4C9043771AABBFC5001B4E60;
			remoteInfo = "AlamofireImage iOS";
		};
		80762DF41D071BCF0074189D /* PBXContainerItemProxy */ = {
			isa = PBXContainerItemProxy;
			containerPortal = 80762DE71D071BCF0074189D /* AlamofireImage.xcodeproj */;
			proxyType = 2;
			remoteGlobalIDString = 4C9043821AABBFC5001B4E60;
			remoteInfo = "AlamofireImage iOS Tests";
		};
		80762DF61D071BCF0074189D /* PBXContainerItemProxy */ = {
			isa = PBXContainerItemProxy;
			containerPortal = 80762DE71D071BCF0074189D /* AlamofireImage.xcodeproj */;
			proxyType = 2;
			remoteGlobalIDString = 4CE611321AABC24E00D35044;
			remoteInfo = "AlamofireImage OSX";
		};
		80762DF81D071BCF0074189D /* PBXContainerItemProxy */ = {
			isa = PBXContainerItemProxy;
			containerPortal = 80762DE71D071BCF0074189D /* AlamofireImage.xcodeproj */;
			proxyType = 2;
			remoteGlobalIDString = 4CE611471AABC5C900D35044;
			remoteInfo = "AlamofireImage OSX Tests";
		};
		80762DFA1D071BCF0074189D /* PBXContainerItemProxy */ = {
			isa = PBXContainerItemProxy;
			containerPortal = 80762DE71D071BCF0074189D /* AlamofireImage.xcodeproj */;
			proxyType = 2;
			remoteGlobalIDString = 4C16B37D1BA9399500A66EF0;
			remoteInfo = "AlamofireImage tvOS";
		};
		80762DFC1D071BCF0074189D /* PBXContainerItemProxy */ = {
			isa = PBXContainerItemProxy;
			containerPortal = 80762DE71D071BCF0074189D /* AlamofireImage.xcodeproj */;
			proxyType = 2;
			remoteGlobalIDString = 4C16B3861BA9399500A66EF0;
			remoteInfo = "AlamofireImage tvOS Tests";
		};
		80762DFE1D071BCF0074189D /* PBXContainerItemProxy */ = {
			isa = PBXContainerItemProxy;
			containerPortal = 80762DE71D071BCF0074189D /* AlamofireImage.xcodeproj */;
			proxyType = 2;
			remoteGlobalIDString = 4C4D4EC11B92976900C96855;
			remoteInfo = "AlamofireImage watchOS";
		};
		80762E301D071BFE0074189D /* PBXContainerItemProxy */ = {
			isa = PBXContainerItemProxy;
			containerPortal = 80762E261D071BFE0074189D /* Alamofire.xcodeproj */;
			proxyType = 2;
			remoteGlobalIDString = F8111E3319A95C8B0040E7D1;
			remoteInfo = "Alamofire iOS";
		};
		80762E321D071BFE0074189D /* PBXContainerItemProxy */ = {
			isa = PBXContainerItemProxy;
			containerPortal = 80762E261D071BFE0074189D /* Alamofire.xcodeproj */;
			proxyType = 2;
			remoteGlobalIDString = F8111E3E19A95C8B0040E7D1;
			remoteInfo = "Alamofire iOS Tests";
		};
		80762E341D071BFE0074189D /* PBXContainerItemProxy */ = {
			isa = PBXContainerItemProxy;
			containerPortal = 80762E261D071BFE0074189D /* Alamofire.xcodeproj */;
			proxyType = 2;
			remoteGlobalIDString = 4DD67C0B1A5C55C900ED2280;
			remoteInfo = "Alamofire OSX";
		};
		80762E361D071BFE0074189D /* PBXContainerItemProxy */ = {
			isa = PBXContainerItemProxy;
			containerPortal = 80762E261D071BFE0074189D /* Alamofire.xcodeproj */;
			proxyType = 2;
			remoteGlobalIDString = F829C6B21A7A94F100A2CD59;
			remoteInfo = "Alamofire OSX Tests";
		};
		80762E381D071BFE0074189D /* PBXContainerItemProxy */ = {
			isa = PBXContainerItemProxy;
			containerPortal = 80762E261D071BFE0074189D /* Alamofire.xcodeproj */;
			proxyType = 2;
			remoteGlobalIDString = 4CF626EF1BA7CB3E0011A099;
			remoteInfo = "Alamofire tvOS";
		};
		80762E3A1D071BFE0074189D /* PBXContainerItemProxy */ = {
			isa = PBXContainerItemProxy;
			containerPortal = 80762E261D071BFE0074189D /* Alamofire.xcodeproj */;
			proxyType = 2;
			remoteGlobalIDString = 4CF626F81BA7CB3E0011A099;
			remoteInfo = "Alamofire tvOS Tests";
		};
		80762E3C1D071BFE0074189D /* PBXContainerItemProxy */ = {
			isa = PBXContainerItemProxy;
			containerPortal = 80762E261D071BFE0074189D /* Alamofire.xcodeproj */;
			proxyType = 2;
			remoteGlobalIDString = E4202FE01B667AA100C997FB;
			remoteInfo = "Alamofire watchOS";
		};
		A70969881D14685600DB39D3 /* PBXContainerItemProxy */ = {
			isa = PBXContainerItemProxy;
			containerPortal = 80762E261D071BFE0074189D /* Alamofire.xcodeproj */;
			proxyType = 1;
			remoteGlobalIDString = F8111E3219A95C8B0040E7D1;
			remoteInfo = "Alamofire iOS";
		};
		A709698A1D14685C00DB39D3 /* PBXContainerItemProxy */ = {
			isa = PBXContainerItemProxy;
			containerPortal = 80762DE71D071BCF0074189D /* AlamofireImage.xcodeproj */;
			proxyType = 1;
			remoteGlobalIDString = 4C9043761AABBFC5001B4E60;
			remoteInfo = "AlamofireImage iOS";
		};
		A71A509A1E2B4A3500574C42 /* PBXContainerItemProxy */ = {
			isa = PBXContainerItemProxy;
			containerPortal = A71A50901E2B4A3500574C42 /* ReactiveSwift.xcodeproj */;
			proxyType = 2;
			remoteGlobalIDString = D04725EA19E49ED7006002AA;
			remoteInfo = "ReactiveSwift-macOS";
		};
		A71A509C1E2B4A3500574C42 /* PBXContainerItemProxy */ = {
			isa = PBXContainerItemProxy;
			containerPortal = A71A50901E2B4A3500574C42 /* ReactiveSwift.xcodeproj */;
			proxyType = 2;
			remoteGlobalIDString = D04725F519E49ED7006002AA;
			remoteInfo = "ReactiveSwift-macOSTests";
		};
		A71A509E1E2B4A3500574C42 /* PBXContainerItemProxy */ = {
			isa = PBXContainerItemProxy;
			containerPortal = A71A50901E2B4A3500574C42 /* ReactiveSwift.xcodeproj */;
			proxyType = 2;
			remoteGlobalIDString = D047260C19E49F82006002AA;
			remoteInfo = "ReactiveSwift-iOS";
		};
		A71A50A01E2B4A3500574C42 /* PBXContainerItemProxy */ = {
			isa = PBXContainerItemProxy;
			containerPortal = A71A50901E2B4A3500574C42 /* ReactiveSwift.xcodeproj */;
			proxyType = 2;
			remoteGlobalIDString = D047261619E49F82006002AA;
			remoteInfo = "ReactiveSwift-iOSTests";
		};
		A71A50A21E2B4A3500574C42 /* PBXContainerItemProxy */ = {
			isa = PBXContainerItemProxy;
			containerPortal = A71A50901E2B4A3500574C42 /* ReactiveSwift.xcodeproj */;
			proxyType = 2;
			remoteGlobalIDString = A9B315541B3940610001CB9C;
			remoteInfo = "ReactiveSwift-watchOS";
		};
		A71A50A41E2B4A3500574C42 /* PBXContainerItemProxy */ = {
			isa = PBXContainerItemProxy;
			containerPortal = A71A50901E2B4A3500574C42 /* ReactiveSwift.xcodeproj */;
			proxyType = 2;
			remoteGlobalIDString = 57A4D2411BA13D7A00F7D4B1;
			remoteInfo = "ReactiveSwift-tvOS";
		};
		A71A50A61E2B4A3500574C42 /* PBXContainerItemProxy */ = {
			isa = PBXContainerItemProxy;
			containerPortal = A71A50901E2B4A3500574C42 /* ReactiveSwift.xcodeproj */;
			proxyType = 2;
			remoteGlobalIDString = 7DFBED031CDB8C9500EE435B;
			remoteInfo = "ReactiveSwift-tvOSTests";
		};
		A71A50B31E2B4A3E00574C42 /* PBXContainerItemProxy */ = {
			isa = PBXContainerItemProxy;
			containerPortal = A71A50A81E2B4A3E00574C42 /* Result.xcodeproj */;
			proxyType = 2;
			remoteGlobalIDString = D45480571A9572F5009D7229;
			remoteInfo = "Result-Mac";
		};
		A71A50B51E2B4A3E00574C42 /* PBXContainerItemProxy */ = {
			isa = PBXContainerItemProxy;
			containerPortal = A71A50A81E2B4A3E00574C42 /* Result.xcodeproj */;
			proxyType = 2;
			remoteGlobalIDString = D45480671A9572F5009D7229;
			remoteInfo = "Result-MacTests";
		};
		A71A50B71E2B4A3E00574C42 /* PBXContainerItemProxy */ = {
			isa = PBXContainerItemProxy;
			containerPortal = A71A50A81E2B4A3E00574C42 /* Result.xcodeproj */;
			proxyType = 2;
			remoteGlobalIDString = D454807D1A957361009D7229;
			remoteInfo = "Result-iOS";
		};
		A71A50B91E2B4A3E00574C42 /* PBXContainerItemProxy */ = {
			isa = PBXContainerItemProxy;
			containerPortal = A71A50A81E2B4A3E00574C42 /* Result.xcodeproj */;
			proxyType = 2;
			remoteGlobalIDString = D45480871A957362009D7229;
			remoteInfo = "Result-iOSTests";
		};
		A71A50BB1E2B4A3E00574C42 /* PBXContainerItemProxy */ = {
			isa = PBXContainerItemProxy;
			containerPortal = A71A50A81E2B4A3E00574C42 /* Result.xcodeproj */;
			proxyType = 2;
			remoteGlobalIDString = 57FCDE471BA280DC00130C48;
			remoteInfo = "Result-tvOS";
		};
		A71A50BD1E2B4A3E00574C42 /* PBXContainerItemProxy */ = {
			isa = PBXContainerItemProxy;
			containerPortal = A71A50A81E2B4A3E00574C42 /* Result.xcodeproj */;
			proxyType = 2;
			remoteGlobalIDString = 57FCDE541BA280E000130C48;
			remoteInfo = "Result-tvOSTests";
		};
		A71A50BF1E2B4A3E00574C42 /* PBXContainerItemProxy */ = {
			isa = PBXContainerItemProxy;
			containerPortal = A71A50A81E2B4A3E00574C42 /* Result.xcodeproj */;
			proxyType = 2;
			remoteGlobalIDString = D03579A31B2B788F005D26AE;
			remoteInfo = "Result-watchOS";
		};
		A71A50C11E2B4A3E00574C42 /* PBXContainerItemProxy */ = {
			isa = PBXContainerItemProxy;
			containerPortal = A71A50A81E2B4A3E00574C42 /* Result.xcodeproj */;
			proxyType = 2;
			remoteGlobalIDString = D03579B01B2B78A1005D26AE;
			remoteInfo = "Result-watchOSTests";
		};
		A71A50CD1E2B4A4C00574C42 /* PBXContainerItemProxy */ = {
			isa = PBXContainerItemProxy;
			containerPortal = A71A50C31E2B4A4C00574C42 /* Runes.xcodeproj */;
			proxyType = 2;
			remoteGlobalIDString = F802D4D21A5F218E005E236C;
			remoteInfo = "Runes-iOS";
		};
		A71A50CF1E2B4A4C00574C42 /* PBXContainerItemProxy */ = {
			isa = PBXContainerItemProxy;
			containerPortal = A71A50C31E2B4A4C00574C42 /* Runes.xcodeproj */;
			proxyType = 2;
			remoteGlobalIDString = F86B2E0B1A5F2B8D00C3B8BD;
			remoteInfo = "Runes-Mac";
		};
		A71A50D11E2B4A4C00574C42 /* PBXContainerItemProxy */ = {
			isa = PBXContainerItemProxy;
			containerPortal = A71A50C31E2B4A4C00574C42 /* Runes.xcodeproj */;
			proxyType = 2;
			remoteGlobalIDString = 51DE8A121BAB363500124320;
			remoteInfo = "Runes-tvOS";
		};
		A71A50D31E2B4A4C00574C42 /* PBXContainerItemProxy */ = {
			isa = PBXContainerItemProxy;
			containerPortal = A71A50C31E2B4A4C00574C42 /* Runes.xcodeproj */;
			proxyType = 2;
			remoteGlobalIDString = F8624C261A645A9600C883B3;
			remoteInfo = "Runes-iOS Tests";
		};
		A71A50D51E2B4A4C00574C42 /* PBXContainerItemProxy */ = {
			isa = PBXContainerItemProxy;
			containerPortal = A71A50C31E2B4A4C00574C42 /* Runes.xcodeproj */;
			proxyType = 2;
			remoteGlobalIDString = F8624C451A645C9500C883B3;
			remoteInfo = "Runes-Mac Tests";
		};
		A71A50D71E2B4A4C00574C42 /* PBXContainerItemProxy */ = {
			isa = PBXContainerItemProxy;
			containerPortal = A71A50C31E2B4A4C00574C42 /* Runes.xcodeproj */;
			proxyType = 2;
			remoteGlobalIDString = 51DE8A211BAB36E600124320;
			remoteInfo = "Runes-tvOS Tests";
		};
		A71A50D91E2B4A4C00574C42 /* PBXContainerItemProxy */ = {
			isa = PBXContainerItemProxy;
			containerPortal = A71A50C31E2B4A4C00574C42 /* Runes.xcodeproj */;
			proxyType = 2;
			remoteGlobalIDString = EAA6A5101B2F154D0058E9A8;
			remoteInfo = "Runes-watchOS";
		};
		A71A50DD1E2B4A6C00574C42 /* PBXContainerItemProxy */ = {
			isa = PBXContainerItemProxy;
			containerPortal = A71A50901E2B4A3500574C42 /* ReactiveSwift.xcodeproj */;
			proxyType = 1;
			remoteGlobalIDString = D047260B19E49F82006002AA;
			remoteInfo = "ReactiveSwift-iOS";
		};
		A71A50E11E2B4A7A00574C42 /* PBXContainerItemProxy */ = {
			isa = PBXContainerItemProxy;
			containerPortal = A71A50A81E2B4A3E00574C42 /* Result.xcodeproj */;
			proxyType = 1;
			remoteGlobalIDString = D454807C1A957361009D7229;
			remoteInfo = "Result-iOS";
		};
		A71A50E51E2B4A8600574C42 /* PBXContainerItemProxy */ = {
			isa = PBXContainerItemProxy;
			containerPortal = A71A50C31E2B4A4C00574C42 /* Runes.xcodeproj */;
			proxyType = 1;
			remoteGlobalIDString = F802D4D11A5F218E005E236C;
			remoteInfo = "Runes-iOS";
		};
		A724BA621D2BFCC10041863C /* PBXContainerItemProxy */ = {
			isa = PBXContainerItemProxy;
			containerPortal = A7E06C711C5A6EB300EBDCC2 /* Project object */;
			proxyType = 1;
			remoteGlobalIDString = A7C7959D1C873A870081977F;
			remoteInfo = "Kickstarter-iOS-Framework";
		};
		A73778AE1D819736004C2A9B /* PBXContainerItemProxy */ = {
			isa = PBXContainerItemProxy;
			containerPortal = A73778921D819736004C2A9B /* FBSnapshotTestCase.xcodeproj */;
			proxyType = 2;
			remoteGlobalIDString = B31987F01AB782D000B0A900;
			remoteInfo = "FBSnapshotTestCase iOS";
		};
		A73778B01D819736004C2A9B /* PBXContainerItemProxy */ = {
			isa = PBXContainerItemProxy;
			containerPortal = A73778921D819736004C2A9B /* FBSnapshotTestCase.xcodeproj */;
			proxyType = 2;
			remoteGlobalIDString = B31987FB1AB782D100B0A900;
			remoteInfo = "FBSnapshotTestCase iOS Tests";
		};
		A73778B21D819736004C2A9B /* PBXContainerItemProxy */ = {
			isa = PBXContainerItemProxy;
			containerPortal = A73778921D819736004C2A9B /* FBSnapshotTestCase.xcodeproj */;
			proxyType = 2;
			remoteGlobalIDString = 8271377A1C63AB6F00354E42;
			remoteInfo = "FBSnapshotTestCase tvOS";
		};
		A73778B41D819736004C2A9B /* PBXContainerItemProxy */ = {
			isa = PBXContainerItemProxy;
			containerPortal = A73778921D819736004C2A9B /* FBSnapshotTestCase.xcodeproj */;
			proxyType = 2;
			remoteGlobalIDString = 827137831C63AB7000354E42;
			remoteInfo = "FBSnapshotTestCase tvOS Tests";
		};
		A73778D11D819E2A004C2A9B /* PBXContainerItemProxy */ = {
			isa = PBXContainerItemProxy;
			containerPortal = A73778921D819736004C2A9B /* FBSnapshotTestCase.xcodeproj */;
			proxyType = 1;
			remoteGlobalIDString = B31987EF1AB782D000B0A900;
			remoteInfo = "FBSnapshotTestCase iOS";
		};
		A73923FE1D272302004524C3 /* PBXContainerItemProxy */ = {
			isa = PBXContainerItemProxy;
			containerPortal = A7E06C711C5A6EB300EBDCC2 /* Project object */;
			proxyType = 1;
			remoteGlobalIDString = A7C7959D1C873A870081977F;
			remoteInfo = "Kickstarter-iOS-Framework";
		};
		A75511471C8642B3005355CF /* PBXContainerItemProxy */ = {
			isa = PBXContainerItemProxy;
			containerPortal = A7E06C711C5A6EB300EBDCC2 /* Project object */;
			proxyType = 1;
			remoteGlobalIDString = A755113B1C8642B3005355CF;
			remoteInfo = "Library-iOS";
		};
		A76E0A4B1D00C00500EC525A /* PBXContainerItemProxy */ = {
			isa = PBXContainerItemProxy;
			containerPortal = A7E06C711C5A6EB300EBDCC2 /* Project object */;
			proxyType = 1;
			remoteGlobalIDString = A755113B1C8642B3005355CF;
			remoteInfo = "Library-iOS";
		};
		A782B4931D2D36440069D10E /* PBXContainerItemProxy */ = {
			isa = PBXContainerItemProxy;
			containerPortal = A7E06C711C5A6EB300EBDCC2 /* Project object */;
			proxyType = 1;
			remoteGlobalIDString = A7D1F9441C850B7C000D41D5;
			remoteInfo = "Kickstarter-iOS";
		};
		A7BA54341E1E493600E54377 /* PBXContainerItemProxy */ = {
			isa = PBXContainerItemProxy;
			containerPortal = A7E06C711C5A6EB300EBDCC2 /* Project object */;
			proxyType = 1;
			remoteGlobalIDString = A7BA54281E1E493500E54377;
			remoteInfo = LiveStream;
		};
		A7BA543C1E1E493600E54377 /* PBXContainerItemProxy */ = {
			isa = PBXContainerItemProxy;
			containerPortal = A7E06C711C5A6EB300EBDCC2 /* Project object */;
			proxyType = 1;
			remoteGlobalIDString = A7BA54281E1E493500E54377;
			remoteInfo = LiveStream;
		};
		A7BA54E81E1E4C2B00E54377 /* PBXContainerItemProxy */ = {
			isa = PBXContainerItemProxy;
			containerPortal = A76E0AC51D00D05F00EC525A /* ReactiveExtensions.xcodeproj */;
			proxyType = 1;
			remoteGlobalIDString = A7FD08861C81EDBD00332CCB;
			remoteInfo = "ReactiveExtensions-iOS";
		};
		A7BA54EA1E1E4C3F00E54377 /* PBXContainerItemProxy */ = {
			isa = PBXContainerItemProxy;
			containerPortal = A7BE4F121D05C10B00353EF9 /* Prelude.xcodeproj */;
			proxyType = 1;
			remoteGlobalIDString = A7FD084C1C81E1DA00332CCB;
			remoteInfo = "Prelude-iOS";
		};
		A7BA54EC1E1E4C4500E54377 /* PBXContainerItemProxy */ = {
			isa = PBXContainerItemProxy;
			containerPortal = A7BE4EEB1D05C10200353EF9 /* Argo.xcodeproj */;
			proxyType = 1;
			remoteGlobalIDString = EAD9FACE19D0EAB50031E006;
			remoteInfo = "Argo-iOS";
		};
		A7BA54EE1E1E4C8700E54377 /* PBXContainerItemProxy */ = {
			isa = PBXContainerItemProxy;
			containerPortal = A7BE4F031D05C10600353EF9 /* Curry.xcodeproj */;
			proxyType = 1;
			remoteGlobalIDString = F88630551B4EF96200F53969;
			remoteInfo = "Curry-iOS";
		};
		A7BA54F41E1E4DE400E54377 /* PBXContainerItemProxy */ = {
			isa = PBXContainerItemProxy;
			containerPortal = A76E0AC51D00D05F00EC525A /* ReactiveExtensions.xcodeproj */;
			proxyType = 1;
			remoteGlobalIDString = A7DB1D391C9F355E008244DA;
			remoteInfo = "ReactiveExtensions-TestHelpers-iOS";
		};
		A7BA54F61E1E51F800E54377 /* PBXContainerItemProxy */ = {
			isa = PBXContainerItemProxy;
			containerPortal = A7E06C711C5A6EB300EBDCC2 /* Project object */;
			proxyType = 1;
			remoteGlobalIDString = A7BA54281E1E493500E54377;
			remoteInfo = LiveStream;
		};
		A7C5C4271DF87C8E0048D14C /* PBXContainerItemProxy */ = {
			isa = PBXContainerItemProxy;
			containerPortal = A7BE4EEB1D05C10200353EF9 /* Argo.xcodeproj */;
			proxyType = 2;
			remoteGlobalIDString = EAD9FACF19D0EAB50031E006;
			remoteInfo = "Argo-iOS";
		};
		A7C5C4291DF87C8E0048D14C /* PBXContainerItemProxy */ = {
			isa = PBXContainerItemProxy;
			containerPortal = A7BE4EEB1D05C10200353EF9 /* Argo.xcodeproj */;
			proxyType = 2;
			remoteGlobalIDString = EAD9FADA19D0EAB60031E006;
			remoteInfo = ArgoTests;
		};
		A7C5C42B1DF87C8E0048D14C /* PBXContainerItemProxy */ = {
			isa = PBXContainerItemProxy;
			containerPortal = A7BE4EEB1D05C10200353EF9 /* Argo.xcodeproj */;
			proxyType = 2;
			remoteGlobalIDString = F89335541A4CE83000B88685;
			remoteInfo = "Argo-Mac";
		};
		A7C5C42D1DF87C8E0048D14C /* PBXContainerItemProxy */ = {
			isa = PBXContainerItemProxy;
			containerPortal = A7BE4EEB1D05C10200353EF9 /* Argo.xcodeproj */;
			proxyType = 2;
			remoteGlobalIDString = F893355E1A4CE83000B88685;
			remoteInfo = "Argo-MacTests";
		};
		A7C5C42F1DF87C8E0048D14C /* PBXContainerItemProxy */ = {
			isa = PBXContainerItemProxy;
			containerPortal = A7BE4EEB1D05C10200353EF9 /* Argo.xcodeproj */;
			proxyType = 2;
			remoteGlobalIDString = D0592EB61B77DD7800EFEF39;
			remoteInfo = "Argo-watchOS";
		};
		A7C5C4311DF87C8E0048D14C /* PBXContainerItemProxy */ = {
			isa = PBXContainerItemProxy;
			containerPortal = A7BE4EEB1D05C10200353EF9 /* Argo.xcodeproj */;
			proxyType = 2;
			remoteGlobalIDString = 809754C11BADF34100C409E6;
			remoteInfo = "Argo-tvOS";
		};
		A7C5C4331DF87C8E0048D14C /* PBXContainerItemProxy */ = {
			isa = PBXContainerItemProxy;
			containerPortal = A7BE4EEB1D05C10200353EF9 /* Argo.xcodeproj */;
			proxyType = 2;
			remoteGlobalIDString = 809754CA1BADF34200C409E6;
			remoteInfo = "Argo-tvOSTests";
		};
		A7C5C43B1DF87CA00048D14C /* PBXContainerItemProxy */ = {
			isa = PBXContainerItemProxy;
			containerPortal = A7BE4F031D05C10600353EF9 /* Curry.xcodeproj */;
			proxyType = 2;
			remoteGlobalIDString = F88630561B4EF96200F53969;
			remoteInfo = "Curry-iOS";
		};
		A7C5C43D1DF87CA00048D14C /* PBXContainerItemProxy */ = {
			isa = PBXContainerItemProxy;
			containerPortal = A7BE4F031D05C10600353EF9 /* Curry.xcodeproj */;
			proxyType = 2;
			remoteGlobalIDString = F886307D1B4EF9F800F53969;
			remoteInfo = "Curry-Mac";
		};
		A7C5C43F1DF87CA00048D14C /* PBXContainerItemProxy */ = {
			isa = PBXContainerItemProxy;
			containerPortal = A7BE4F031D05C10600353EF9 /* Curry.xcodeproj */;
			proxyType = 2;
			remoteGlobalIDString = 804D01F31BA3684C0005BBC4;
			remoteInfo = "Curry-watchOS";
		};
		A7C5C4411DF87CA00048D14C /* PBXContainerItemProxy */ = {
			isa = PBXContainerItemProxy;
			containerPortal = A7BE4F031D05C10600353EF9 /* Curry.xcodeproj */;
			proxyType = 2;
			remoteGlobalIDString = 80E059071BA9FA7F0077CBA7;
			remoteInfo = "Curry-tvOS";
		};
		A7C5C44F1DF87CAC0048D14C /* PBXContainerItemProxy */ = {
			isa = PBXContainerItemProxy;
			containerPortal = A7D1F8E41C84FB55000D41D5 /* KsApi.xcodeproj */;
			proxyType = 2;
			remoteGlobalIDString = A7FD099D1C83E74F00332CCB;
			remoteInfo = "KsApi-iOS";
		};
		A7C5C4511DF87CAC0048D14C /* PBXContainerItemProxy */ = {
			isa = PBXContainerItemProxy;
			containerPortal = A7D1F8E41C84FB55000D41D5 /* KsApi.xcodeproj */;
			proxyType = 2;
			remoteGlobalIDString = A7FD09D21C83E8E900332CCB;
			remoteInfo = "KsApi-iOSTests";
		};
		A7C5C4531DF87CAC0048D14C /* PBXContainerItemProxy */ = {
			isa = PBXContainerItemProxy;
			containerPortal = A7D1F8E41C84FB55000D41D5 /* KsApi.xcodeproj */;
			proxyType = 2;
			remoteGlobalIDString = CA43C5F91BB358F200C180DA;
			remoteInfo = "KsApi-tvOS";
		};
		A7C5C4551DF87CAC0048D14C /* PBXContainerItemProxy */ = {
			isa = PBXContainerItemProxy;
			containerPortal = A7D1F8E41C84FB55000D41D5 /* KsApi.xcodeproj */;
			proxyType = 2;
			remoteGlobalIDString = A753B5691C2EED9800FDB616;
			remoteInfo = "KsApi-tvOSTests";
		};
		A7C5C4A51DF87CEB0048D14C /* PBXContainerItemProxy */ = {
			isa = PBXContainerItemProxy;
			containerPortal = A76E0AC51D00D05F00EC525A /* ReactiveExtensions.xcodeproj */;
			proxyType = 2;
			remoteGlobalIDString = A7FD08B41C81EDBD00332CCB;
			remoteInfo = "ReactiveExtensions-iOS";
		};
		A7C5C4A71DF87CEB0048D14C /* PBXContainerItemProxy */ = {
			isa = PBXContainerItemProxy;
			containerPortal = A76E0AC51D00D05F00EC525A /* ReactiveExtensions.xcodeproj */;
			proxyType = 2;
			remoteGlobalIDString = A7FD08E11C81EEA100332CCB;
			remoteInfo = "ReactiveExtensions-iOSTests";
		};
		A7C5C4A91DF87CEB0048D14C /* PBXContainerItemProxy */ = {
			isa = PBXContainerItemProxy;
			containerPortal = A76E0AC51D00D05F00EC525A /* ReactiveExtensions.xcodeproj */;
			proxyType = 2;
			remoteGlobalIDString = CA43C6631BB35FCF00C180DA;
			remoteInfo = "ReactiveExtensions-tvOS";
		};
		A7C5C4AB1DF87CEB0048D14C /* PBXContainerItemProxy */ = {
			isa = PBXContainerItemProxy;
			containerPortal = A76E0AC51D00D05F00EC525A /* ReactiveExtensions.xcodeproj */;
			proxyType = 2;
			remoteGlobalIDString = A7983B881C2AFB1C003A1ABE;
			remoteInfo = "ReactiveExtensions-tvOSTests";
		};
		A7C5C4AD1DF87CEB0048D14C /* PBXContainerItemProxy */ = {
			isa = PBXContainerItemProxy;
			containerPortal = A76E0AC51D00D05F00EC525A /* ReactiveExtensions.xcodeproj */;
			proxyType = 2;
			remoteGlobalIDString = A7DB1D3A1C9F355E008244DA;
			remoteInfo = "ReactiveExtensions-TestHelpers-iOS";
		};
		A7C5C4AF1DF87CEB0048D14C /* PBXContainerItemProxy */ = {
			isa = PBXContainerItemProxy;
			containerPortal = A76E0AC51D00D05F00EC525A /* ReactiveExtensions.xcodeproj */;
			proxyType = 2;
			remoteGlobalIDString = A7DB1D5A1C9F4FD7008244DA;
			remoteInfo = "ReactiveExtensions-TestHelpers-tvOS";
		};
		A7C5C4D31DF87CEB0048D14C /* PBXContainerItemProxy */ = {
			isa = PBXContainerItemProxy;
			containerPortal = A7BE4F121D05C10B00353EF9 /* Prelude.xcodeproj */;
			proxyType = 2;
			remoteGlobalIDString = A7FD08641C81E1DA00332CCB;
			remoteInfo = "Prelude-iOS";
		};
		A7C5C4D51DF87CEB0048D14C /* PBXContainerItemProxy */ = {
			isa = PBXContainerItemProxy;
			containerPortal = A7BE4F121D05C10B00353EF9 /* Prelude.xcodeproj */;
			proxyType = 2;
			remoteGlobalIDString = A7FD087B1C81E24A00332CCB;
			remoteInfo = "Prelude-iOSTests";
		};
		A7C5C4D71DF87CEB0048D14C /* PBXContainerItemProxy */ = {
			isa = PBXContainerItemProxy;
			containerPortal = A7BE4F121D05C10B00353EF9 /* Prelude.xcodeproj */;
			proxyType = 2;
			remoteGlobalIDString = CA0923F81BB6291900C9EC88;
			remoteInfo = "Prelude-tvOS";
		};
		A7C5C4D91DF87CEB0048D14C /* PBXContainerItemProxy */ = {
			isa = PBXContainerItemProxy;
			containerPortal = A7BE4F121D05C10B00353EF9 /* Prelude.xcodeproj */;
			proxyType = 2;
			remoteGlobalIDString = CA0924021BB6291900C9EC88;
			remoteInfo = "Prelude-tvOSTests";
		};
		A7C5C4DB1DF87CEB0048D14C /* PBXContainerItemProxy */ = {
			isa = PBXContainerItemProxy;
			containerPortal = A7BE4F121D05C10B00353EF9 /* Prelude.xcodeproj */;
			proxyType = 2;
			remoteGlobalIDString = A727E0221D0796D600D8FE43;
			remoteInfo = "Prelude-UIKit-iOS";
		};
		A7C5C4DD1DF87CEB0048D14C /* PBXContainerItemProxy */ = {
			isa = PBXContainerItemProxy;
			containerPortal = A7BE4F121D05C10B00353EF9 /* Prelude.xcodeproj */;
			proxyType = 2;
			remoteGlobalIDString = A727E02B1D0796D600D8FE43;
			remoteInfo = "Prelude-UIKit-iOSTests";
		};
		A7C5C4DF1DF87CEB0048D14C /* PBXContainerItemProxy */ = {
			isa = PBXContainerItemProxy;
			containerPortal = A7BE4F121D05C10B00353EF9 /* Prelude.xcodeproj */;
			proxyType = 2;
			remoteGlobalIDString = A70969081D14373400DB39D3;
			remoteInfo = "Prelude-UIKit-tvOS";
		};
		A7C5C4E11DF87CEB0048D14C /* PBXContainerItemProxy */ = {
			isa = PBXContainerItemProxy;
			containerPortal = A7BE4F121D05C10B00353EF9 /* Prelude.xcodeproj */;
			proxyType = 2;
			remoteGlobalIDString = A70969111D14373400DB39D3;
			remoteInfo = "Prelude-UIKit-tvOSTests";
		};
		A7C5C5511DF895850048D14C /* PBXContainerItemProxy */ = {
			isa = PBXContainerItemProxy;
			containerPortal = A7BE4F121D05C10B00353EF9 /* Prelude.xcodeproj */;
			proxyType = 1;
			remoteGlobalIDString = A727E0211D0796D600D8FE43;
			remoteInfo = "Prelude-UIKit-iOS";
		};
		A7C5C5531DF895880048D14C /* PBXContainerItemProxy */ = {
			isa = PBXContainerItemProxy;
			containerPortal = A7D1F8E41C84FB55000D41D5 /* KsApi.xcodeproj */;
			proxyType = 1;
			remoteGlobalIDString = A7FD096E1C83E74F00332CCB;
			remoteInfo = "KsApi-iOS";
		};
		A7C5C5551DF895A00048D14C /* PBXContainerItemProxy */ = {
			isa = PBXContainerItemProxy;
			containerPortal = A76E0AC51D00D05F00EC525A /* ReactiveExtensions.xcodeproj */;
			proxyType = 1;
			remoteGlobalIDString = A7DB1D391C9F355E008244DA;
			remoteInfo = "ReactiveExtensions-TestHelpers-iOS";
		};
		A7C5C5581DF895BA0048D14C /* PBXContainerItemProxy */ = {
			isa = PBXContainerItemProxy;
			containerPortal = A76E0AC51D00D05F00EC525A /* ReactiveExtensions.xcodeproj */;
			proxyType = 1;
			remoteGlobalIDString = A7DB1D391C9F355E008244DA;
			remoteInfo = "ReactiveExtensions-TestHelpers-iOS";
		};
/* End PBXContainerItemProxy section */

/* Begin PBXCopyFilesBuildPhase section */
		A7D1F9C21C850DDE000D41D5 /* Embed Frameworks */ = {
			isa = PBXCopyFilesBuildPhase;
			buildActionMask = 2147483647;
			dstPath = "";
			dstSubfolderSpec = 10;
			files = (
				A7C5C55C1DF899B80048D14C /* ReactiveExtensions.framework in Embed Frameworks */,
				A7C5C5421DF894ED0048D14C /* Curry.framework in Embed Frameworks */,
				A73924011D272312004524C3 /* Kickstarter_Framework.framework in Embed Frameworks */,
				A71A50E01E2B4A7A00574C42 /* Result.framework in Embed Frameworks */,
				A71A50DC1E2B4A6C00574C42 /* ReactiveSwift.framework in Embed Frameworks */,
				80762E431D071CB70074189D /* AlamofireImage.framework in Embed Frameworks */,
				A7BA543F1E1E493600E54377 /* LiveStream.framework in Embed Frameworks */,
				A7C5C54E1DF895050048D14C /* KsApi.framework in Embed Frameworks */,
				80762E3F1D071CAA0074189D /* Alamofire.framework in Embed Frameworks */,
				A7C5C5361DF894DA0048D14C /* Prelude_UIKit.framework in Embed Frameworks */,
				A7C5C53A1DF894E00048D14C /* Prelude.framework in Embed Frameworks */,
				A7B693E71C8772CE00C49A4F /* Library.framework in Embed Frameworks */,
				A71A50E41E2B4A8600574C42 /* Runes.framework in Embed Frameworks */,
				A7C5C53E1DF894E70048D14C /* Argo.framework in Embed Frameworks */,
			);
			name = "Embed Frameworks";
			runOnlyForDeploymentPostprocessing = 0;
		};
/* End PBXCopyFilesBuildPhase section */

/* Begin PBXFileReference section */
		0123B4AC1D919BBA004C1166 /* DiscoveryFiltersViewControllerTests.swift */ = {isa = PBXFileReference; fileEncoding = 4; lastKnownFileType = sourcecode.swift; path = DiscoveryFiltersViewControllerTests.swift; sourceTree = "<group>"; };
		013744AC1D95AC1400E50C78 /* EmptyStatesViewController.swift */ = {isa = PBXFileReference; fileEncoding = 4; lastKnownFileType = sourcecode.swift; path = EmptyStatesViewController.swift; sourceTree = "<group>"; };
		013744C01D999BE200E50C78 /* EmptyStates.storyboard */ = {isa = PBXFileReference; fileEncoding = 4; lastKnownFileType = file.storyboard; path = EmptyStates.storyboard; sourceTree = "<group>"; };
		013744F71D99A39B00E50C78 /* EmptyStatesViewModel.swift */ = {isa = PBXFileReference; fileEncoding = 4; lastKnownFileType = sourcecode.swift; path = EmptyStatesViewModel.swift; sourceTree = "<group>"; };
		013744FA1D99FE6A00E50C78 /* EmptyStatesViewControllerTests.swift */ = {isa = PBXFileReference; fileEncoding = 4; lastKnownFileType = sourcecode.swift; path = EmptyStatesViewControllerTests.swift; sourceTree = "<group>"; };
		013F2FDB1D66243E0066DB77 /* DiscoveryNavigationHeaderViewModel.swift */ = {isa = PBXFileReference; fileEncoding = 4; lastKnownFileType = sourcecode.swift; path = DiscoveryNavigationHeaderViewModel.swift; sourceTree = "<group>"; };
		0146E3211CC0296900082C5B /* FacebookConfirmationViewController.swift */ = {isa = PBXFileReference; fileEncoding = 4; lastKnownFileType = sourcecode.swift; path = FacebookConfirmationViewController.swift; sourceTree = "<group>"; };
		0148EF8F1CDD2879000DEFF8 /* ThanksViewController.swift */ = {isa = PBXFileReference; fileEncoding = 4; lastKnownFileType = sourcecode.swift; path = ThanksViewController.swift; sourceTree = "<group>"; };
		014A8DE91CE3C350003BF51C /* ThanksProjectsDataSource.swift */ = {isa = PBXFileReference; fileEncoding = 4; lastKnownFileType = sourcecode.swift; path = ThanksProjectsDataSource.swift; sourceTree = "<group>"; };
		014A8E171CE3CD86003BF51C /* ThanksProjectCell.swift */ = {isa = PBXFileReference; fileEncoding = 4; lastKnownFileType = sourcecode.swift; path = ThanksProjectCell.swift; sourceTree = "<group>"; };
		014A8E1A1CE3CE34003BF51C /* ThanksCategoryCell.swift */ = {isa = PBXFileReference; fileEncoding = 4; lastKnownFileType = sourcecode.swift; path = ThanksCategoryCell.swift; sourceTree = "<group>"; };
		01515F8A1E1D6E0C00FDECB6 /* MessageThreadEmptyStateCell.swift */ = {isa = PBXFileReference; fileEncoding = 4; lastKnownFileType = sourcecode.swift; path = MessageThreadEmptyStateCell.swift; sourceTree = "<group>"; };
		0151AE871C8F60370067F1BE /* UIColor.swift */ = {isa = PBXFileReference; fileEncoding = 4; lastKnownFileType = sourcecode.swift; path = UIColor.swift; sourceTree = "<group>"; };
<<<<<<< HEAD
		0151AEAD1C8F61870067F1BE /* Styles.swift */ = {isa = PBXFileReference; fileEncoding = 4; lastKnownFileType = sourcecode.swift; path = Styles.swift; sourceTree = "<group>"; };
		0151AEB01C8F6FD80067F1BE /* StyledLabel.swift */ = {isa = PBXFileReference; fileEncoding = 4; lastKnownFileType = sourcecode.swift; path = StyledLabel.swift; sourceTree = "<group>"; };
		0151AEB91C8F811C0067F1BE /* BorderButton.swift */ = {isa = PBXFileReference; fileEncoding = 4; lastKnownFileType = sourcecode.swift; path = BorderButton.swift; sourceTree = "<group>"; };
=======
>>>>>>> c7f2c5a2
		0156B1AC1D072CB8000C4252 /* KSCacheTests.swift */ = {isa = PBXFileReference; fileEncoding = 4; lastKnownFileType = sourcecode.swift; path = KSCacheTests.swift; sourceTree = "<group>"; };
		0156B1FB1D074285000C4252 /* ActivityFriendFollowCellViewModelTests.swift */ = {isa = PBXFileReference; fileEncoding = 4; lastKnownFileType = sourcecode.swift; path = ActivityFriendFollowCellViewModelTests.swift; sourceTree = "<group>"; };
		0156B3841D107273000C4252 /* FindFriendsDataSourceTests.swift */ = {isa = PBXFileReference; fileEncoding = 4; lastKnownFileType = sourcecode.swift; path = FindFriendsDataSourceTests.swift; sourceTree = "<group>"; };
		0156B4181D10B419000C4252 /* UIAlertController.swift */ = {isa = PBXFileReference; fileEncoding = 4; lastKnownFileType = sourcecode.swift; path = UIAlertController.swift; sourceTree = "<group>"; };
		0156B42F1D11A062000C4252 /* AlertError+Equatable.swift */ = {isa = PBXFileReference; fileEncoding = 4; lastKnownFileType = sourcecode.swift; path = "AlertError+Equatable.swift"; sourceTree = "<group>"; };
		0156B5231D1327A1000C4252 /* DashboardRewardsCellViewModel.swift */ = {isa = PBXFileReference; fileEncoding = 4; lastKnownFileType = sourcecode.swift; path = DashboardRewardsCellViewModel.swift; sourceTree = "<group>"; };
		0156B5571D133BA0000C4252 /* DashboardRewardRowStackViewViewModel.swift */ = {isa = PBXFileReference; fileEncoding = 4; lastKnownFileType = sourcecode.swift; path = DashboardRewardRowStackViewViewModel.swift; sourceTree = "<group>"; };
		015A06F21D21914E007AE210 /* DashboardRewardRowStackView.swift */ = {isa = PBXFileReference; fileEncoding = 4; lastKnownFileType = sourcecode.swift; path = DashboardRewardRowStackView.swift; sourceTree = "<group>"; };
		015A06F51D219513007AE210 /* DashboardRewardsCell.swift */ = {isa = PBXFileReference; fileEncoding = 4; lastKnownFileType = sourcecode.swift; path = DashboardRewardsCell.swift; sourceTree = "<group>"; };
		015B78841D47FF51003216AC /* MFMailComposeViewController.swift */ = {isa = PBXFileReference; fileEncoding = 4; lastKnownFileType = sourcecode.swift; name = MFMailComposeViewController.swift; path = Library/MFMailComposeViewController.swift; sourceTree = "<group>"; };
		015B78BB1D481805003216AC /* HelpWebViewModelTests.swift */ = {isa = PBXFileReference; fileEncoding = 4; lastKnownFileType = sourcecode.swift; path = HelpWebViewModelTests.swift; sourceTree = "<group>"; };
		0169F8C01D6CA27500C8D5C5 /* RootCategory.swift */ = {isa = PBXFileReference; fileEncoding = 4; lastKnownFileType = sourcecode.swift; path = RootCategory.swift; sourceTree = "<group>"; };
		0169F9831D6E0B2000C8D5C5 /* DiscoveryFiltersStaticRowCell.swift */ = {isa = PBXFileReference; fileEncoding = 4; lastKnownFileType = sourcecode.swift; path = DiscoveryFiltersStaticRowCell.swift; sourceTree = "<group>"; };
		0169F9851D6F4E1D00C8D5C5 /* DiscoveryFiltersViewController.swift */ = {isa = PBXFileReference; fileEncoding = 4; lastKnownFileType = sourcecode.swift; path = DiscoveryFiltersViewController.swift; sourceTree = "<group>"; };
		0169F9871D6F51C400C8D5C5 /* DiscoveryFiltersViewModel.swift */ = {isa = PBXFileReference; fileEncoding = 4; lastKnownFileType = sourcecode.swift; path = DiscoveryFiltersViewModel.swift; sourceTree = "<group>"; };
		017508151D67A4E300BB1863 /* DiscoveryNavigationHeaderViewController.swift */ = {isa = PBXFileReference; fileEncoding = 4; lastKnownFileType = sourcecode.swift; path = DiscoveryNavigationHeaderViewController.swift; sourceTree = "<group>"; };
		017508771D68C9E900BB1863 /* DiscoveryNavigationHeaderViewModelTests.swift */ = {isa = PBXFileReference; fileEncoding = 4; lastKnownFileType = sourcecode.swift; path = DiscoveryNavigationHeaderViewModelTests.swift; sourceTree = "<group>"; };
		0176984E1DB9796800EE58BA /* EmptyStatesViewModelTests.swift */ = {isa = PBXFileReference; fileEncoding = 4; lastKnownFileType = sourcecode.swift; path = EmptyStatesViewModelTests.swift; sourceTree = "<group>"; };
		0176E13A1C9742FD009CA092 /* UIBarButtonItem.swift */ = {isa = PBXFileReference; fileEncoding = 4; lastKnownFileType = sourcecode.swift; path = UIBarButtonItem.swift; sourceTree = "<group>"; };
		018421F21D2C0DB700CA7566 /* DashboardDataSourceTests.swift */ = {isa = PBXFileReference; fileEncoding = 4; lastKnownFileType = sourcecode.swift; path = DashboardDataSourceTests.swift; sourceTree = "<group>"; };
		018422841D2C47A400CA7566 /* DashboardTitleView.swift */ = {isa = PBXFileReference; fileEncoding = 4; lastKnownFileType = sourcecode.swift; path = DashboardTitleView.swift; sourceTree = "<group>"; };
		018422B61D2C47D600CA7566 /* DashboardProjectsDrawerCell.swift */ = {isa = PBXFileReference; fileEncoding = 4; lastKnownFileType = sourcecode.swift; path = DashboardProjectsDrawerCell.swift; sourceTree = "<group>"; };
		018422B81D2C482900CA7566 /* DashboardTitleViewViewModel.swift */ = {isa = PBXFileReference; fileEncoding = 4; lastKnownFileType = sourcecode.swift; path = DashboardTitleViewViewModel.swift; sourceTree = "<group>"; };
		018422BF1D2C486900CA7566 /* DashboardProjectsDrawerCellViewModel.swift */ = {isa = PBXFileReference; fileEncoding = 4; lastKnownFileType = sourcecode.swift; path = DashboardProjectsDrawerCellViewModel.swift; sourceTree = "<group>"; };
		018422C31D2C48AA00CA7566 /* DashboardProjectsDrawerDataSource.swift */ = {isa = PBXFileReference; fileEncoding = 4; lastKnownFileType = sourcecode.swift; path = DashboardProjectsDrawerDataSource.swift; sourceTree = "<group>"; };
		018422C61D2C48E300CA7566 /* DashboardTitleViewViewModelTests.swift */ = {isa = PBXFileReference; fileEncoding = 4; lastKnownFileType = sourcecode.swift; path = DashboardTitleViewViewModelTests.swift; sourceTree = "<group>"; };
		018422CC1D2C493D00CA7566 /* DashboardProjectsDrawerDataSourceTests.swift */ = {isa = PBXFileReference; fileEncoding = 4; lastKnownFileType = sourcecode.swift; path = DashboardProjectsDrawerDataSourceTests.swift; sourceTree = "<group>"; };
		018F1F821C8E182200643DAA /* LoginViewController.swift */ = {isa = PBXFileReference; fileEncoding = 4; lastKnownFileType = sourcecode.swift; lineEnding = 0; path = LoginViewController.swift; sourceTree = "<group>"; xcLanguageSpecificationIdentifier = xcode.lang.swift; };
		01940B251D42DC1A0074FCE3 /* HelpViewModel.swift */ = {isa = PBXFileReference; fileEncoding = 4; lastKnownFileType = sourcecode.swift; path = HelpViewModel.swift; sourceTree = "<group>"; };
		01940B271D467EC60074FCE3 /* HelpWebViewController.swift */ = {isa = PBXFileReference; fileEncoding = 4; lastKnownFileType = sourcecode.swift; path = HelpWebViewController.swift; sourceTree = "<group>"; };
		01940B2A1D46814E0074FCE3 /* HelpWebViewModel.swift */ = {isa = PBXFileReference; fileEncoding = 4; lastKnownFileType = sourcecode.swift; path = HelpWebViewModel.swift; sourceTree = "<group>"; };
		01940B2D1D46A9AD0074FCE3 /* Help.storyboard */ = {isa = PBXFileReference; fileEncoding = 4; lastKnownFileType = file.storyboard; path = Help.storyboard; sourceTree = "<group>"; };
		01940B7F1D46DCC30074FCE3 /* HelpViewModelTests.swift */ = {isa = PBXFileReference; fileEncoding = 4; lastKnownFileType = sourcecode.swift; path = HelpViewModelTests.swift; sourceTree = "<group>"; };
		0199545E1D2D818E00BC1390 /* DashboardProjectsDrawerViewModel.swift */ = {isa = PBXFileReference; fileEncoding = 4; lastKnownFileType = sourcecode.swift; path = DashboardProjectsDrawerViewModel.swift; sourceTree = "<group>"; };
		019DDFEB1CB6FF4500BDC113 /* ResetPasswordViewController.swift */ = {isa = PBXFileReference; fileEncoding = 4; lastKnownFileType = sourcecode.swift; lineEnding = 0; path = ResetPasswordViewController.swift; sourceTree = "<group>"; xcLanguageSpecificationIdentifier = xcode.lang.swift; };
		01A120D01D2D646300B42F73 /* DashboardProjectsDrawer.storyboard */ = {isa = PBXFileReference; fileEncoding = 4; lastKnownFileType = file.storyboard; path = DashboardProjectsDrawer.storyboard; sourceTree = "<group>"; };
		01A120D21D2D6E6200B42F73 /* DashboardProjectsDrawerViewController.swift */ = {isa = PBXFileReference; fileEncoding = 4; lastKnownFileType = sourcecode.swift; path = DashboardProjectsDrawerViewController.swift; sourceTree = "<group>"; };
		01A7A4BF1C9690220036E553 /* UITextField+LocalizedPlaceholderKey.swift */ = {isa = PBXFileReference; fileEncoding = 4; lastKnownFileType = sourcecode.swift; path = "UITextField+LocalizedPlaceholderKey.swift"; sourceTree = "<group>"; };
		01C7CDBD1D14BBE500D9E0D1 /* DashboardRewardRowStackViewViewModelTests.swift */ = {isa = PBXFileReference; fileEncoding = 4; lastKnownFileType = sourcecode.swift; path = DashboardRewardRowStackViewViewModelTests.swift; sourceTree = "<group>"; };
		01C7CDC11D1A4FD100D9E0D1 /* DashboardRewardsCellViewModelTests.swift */ = {isa = PBXFileReference; fileEncoding = 4; lastKnownFileType = sourcecode.swift; path = DashboardRewardsCellViewModelTests.swift; sourceTree = "<group>"; };
		01D31A361CCA786A0037A178 /* FBSDKCoreKit.framework */ = {isa = PBXFileReference; lastKnownFileType = wrapper.framework; name = FBSDKCoreKit.framework; path = Frameworks/FBSDK/iOS/FBSDKCoreKit.framework; sourceTree = "<group>"; };
		01D31A371CCA786A0037A178 /* FBSDKLoginKit.framework */ = {isa = PBXFileReference; lastKnownFileType = wrapper.framework; name = FBSDKLoginKit.framework; path = Frameworks/FBSDK/iOS/FBSDKLoginKit.framework; sourceTree = "<group>"; };
		01D31A421CCA78A00037A178 /* FBSDKCoreKit.framework */ = {isa = PBXFileReference; lastKnownFileType = wrapper.framework; name = FBSDKCoreKit.framework; path = Frameworks/FBSDK/tvOS/FBSDKCoreKit.framework; sourceTree = "<group>"; };
		01DEFB941CB44A5D003709C0 /* TwoFactorViewController.swift */ = {isa = PBXFileReference; fileEncoding = 4; lastKnownFileType = sourcecode.swift; lineEnding = 0; path = TwoFactorViewController.swift; sourceTree = "<group>"; xcLanguageSpecificationIdentifier = xcode.lang.swift; };
		01EC3B981DFA0679003A673C /* ProfileViewControllerTests.swift */ = {isa = PBXFileReference; fileEncoding = 4; lastKnownFileType = sourcecode.swift; path = ProfileViewControllerTests.swift; sourceTree = "<group>"; };
		01EFBC881C91FB770094EEC2 /* UIColorTests.swift */ = {isa = PBXFileReference; fileEncoding = 4; lastKnownFileType = sourcecode.swift; path = UIColorTests.swift; sourceTree = "<group>"; };
		01F219521DC12697005DD2E4 /* LaunchScreen.storyboard */ = {isa = PBXFileReference; fileEncoding = 4; lastKnownFileType = file.storyboard; path = LaunchScreen.storyboard; sourceTree = "<group>"; };
		01F42A191D9328490084719D /* SortPagerViewControllerTests.swift */ = {isa = PBXFileReference; fileEncoding = 4; lastKnownFileType = sourcecode.swift; path = SortPagerViewControllerTests.swift; sourceTree = "<group>"; };
		01F42A511D9332F60084719D /* DiscoveryNavigationHeaderViewControllerTests.swift */ = {isa = PBXFileReference; fileEncoding = 4; lastKnownFileType = sourcecode.swift; path = DiscoveryNavigationHeaderViewControllerTests.swift; sourceTree = "<group>"; };
		01F4FE0C1DF6095A00BB9DD4 /* ActivitiesViewControllerTests.swift */ = {isa = PBXFileReference; fileEncoding = 4; lastKnownFileType = sourcecode.swift; path = ActivitiesViewControllerTests.swift; sourceTree = "<group>"; };
		01F4FE431DF7810400BB9DD4 /* ActivityProjectStatusViewModelTests.swift */ = {isa = PBXFileReference; fileEncoding = 4; lastKnownFileType = sourcecode.swift; path = ActivityProjectStatusViewModelTests.swift; sourceTree = "<group>"; };
		01F547EC1D53994B000A98EF /* TabBarItemStyles.swift */ = {isa = PBXFileReference; fileEncoding = 4; lastKnownFileType = sourcecode.swift; path = TabBarItemStyles.swift; sourceTree = "<group>"; };
		01F8ADCE1CEA58AE0026F220 /* ThanksProjectsDataSourceTests.swift */ = {isa = PBXFileReference; fileEncoding = 4; lastKnownFileType = sourcecode.swift; path = ThanksProjectsDataSourceTests.swift; sourceTree = "<group>"; };
		01FD71831D36BA2900070BAC /* DashboardProjectsDrawerViewModelTests.swift */ = {isa = PBXFileReference; fileEncoding = 4; lastKnownFileType = sourcecode.swift; path = DashboardProjectsDrawerViewModelTests.swift; sourceTree = "<group>"; };
		01FD71861D36BE1A00070BAC /* DashboardProjectsDrawerCellViewModelTests.swift */ = {isa = PBXFileReference; fileEncoding = 4; lastKnownFileType = sourcecode.swift; path = DashboardProjectsDrawerCellViewModelTests.swift; sourceTree = "<group>"; };
		01FD71EB1D3808E500070BAC /* BarButtonItemStyles.swift */ = {isa = PBXFileReference; fileEncoding = 4; lastKnownFileType = sourcecode.swift; path = BarButtonItemStyles.swift; sourceTree = "<group>"; };
		59019FB51D21A47700EAEC9D /* DashboardReferrerRowStackViewViewModel.swift */ = {isa = PBXFileReference; fileEncoding = 4; lastKnownFileType = sourcecode.swift; path = DashboardReferrerRowStackViewViewModel.swift; sourceTree = "<group>"; };
		59019FB81D21ABD200EAEC9D /* DashboardReferrerRowStackView.swift */ = {isa = PBXFileReference; fileEncoding = 4; lastKnownFileType = sourcecode.swift; path = DashboardReferrerRowStackView.swift; sourceTree = "<group>"; };
		59235ED81DC0149B0067F4AD /* DiscoveryPageViewControllerTests.swift */ = {isa = PBXFileReference; fileEncoding = 4; lastKnownFileType = sourcecode.swift; path = DiscoveryPageViewControllerTests.swift; sourceTree = "<group>"; };
		59322F051CD27B1000C90CC6 /* ProfileDataSource.swift */ = {isa = PBXFileReference; fileEncoding = 4; lastKnownFileType = sourcecode.swift; path = ProfileDataSource.swift; sourceTree = "<group>"; };
		59392BEB1D7094B0001C99A4 /* ProjectUpdatesViewController.swift */ = {isa = PBXFileReference; fileEncoding = 4; lastKnownFileType = sourcecode.swift; path = ProjectUpdatesViewController.swift; sourceTree = "<group>"; };
		59392C1D1D7095B3001C99A4 /* ProjectUpdatesViewModel.swift */ = {isa = PBXFileReference; fileEncoding = 4; lastKnownFileType = sourcecode.swift; path = ProjectUpdatesViewModel.swift; sourceTree = "<group>"; };
		59392C201D70A117001C99A4 /* ProjectUpdatesViewModelTests.swift */ = {isa = PBXFileReference; fileEncoding = 4; lastKnownFileType = sourcecode.swift; path = ProjectUpdatesViewModelTests.swift; sourceTree = "<group>"; };
		593AC5CE1D33F4BF002613F4 /* DashboardFundingCell.swift */ = {isa = PBXFileReference; fileEncoding = 4; lastKnownFileType = sourcecode.swift; path = DashboardFundingCell.swift; sourceTree = "<group>"; };
		593AC6001D33F517002613F4 /* DashboardFundingCellViewModel.swift */ = {isa = PBXFileReference; fileEncoding = 4; lastKnownFileType = sourcecode.swift; path = DashboardFundingCellViewModel.swift; sourceTree = "<group>"; };
		593AC6031D33F996002613F4 /* DashboardFundingCellViewModelTests.swift */ = {isa = PBXFileReference; fileEncoding = 4; lastKnownFileType = sourcecode.swift; path = DashboardFundingCellViewModelTests.swift; sourceTree = "<group>"; };
		5955E64D1D21800300B4153D /* DashboardReferrersCell.swift */ = {isa = PBXFileReference; fileEncoding = 4; lastKnownFileType = sourcecode.swift; path = DashboardReferrersCell.swift; sourceTree = "<group>"; };
		5955E6801D21805200B4153D /* DashboardReferrersCellViewModel.swift */ = {isa = PBXFileReference; fileEncoding = 4; lastKnownFileType = sourcecode.swift; path = DashboardReferrersCellViewModel.swift; sourceTree = "<group>"; };
		5955E6831D2180E400B4153D /* DashboardReferrersCellViewModelTests.swift */ = {isa = PBXFileReference; fileEncoding = 4; lastKnownFileType = sourcecode.swift; path = DashboardReferrersCellViewModelTests.swift; sourceTree = "<group>"; };
		595CDAB71D3537180051C816 /* FundingGraphView.swift */ = {isa = PBXFileReference; fileEncoding = 4; lastKnownFileType = sourcecode.swift; path = FundingGraphView.swift; sourceTree = "<group>"; };
		595F82631D679346008B8C56 /* DiscoveryPostcardViewModel.swift */ = {isa = PBXFileReference; fileEncoding = 4; lastKnownFileType = sourcecode.swift; path = DiscoveryPostcardViewModel.swift; sourceTree = "<group>"; };
		596109FE1D6B8AA100C8206A /* DiscoveryPostcardViewModelTests.swift */ = {isa = PBXFileReference; fileEncoding = 4; lastKnownFileType = sourcecode.swift; path = DiscoveryPostcardViewModelTests.swift; sourceTree = "<group>"; };
		59673C8A1D50EC920035AFD9 /* Video.storyboard */ = {isa = PBXFileReference; fileEncoding = 4; lastKnownFileType = file.storyboard; path = Video.storyboard; sourceTree = "<group>"; };
		59673CBC1D50ED380035AFD9 /* VideoViewController.swift */ = {isa = PBXFileReference; fileEncoding = 4; lastKnownFileType = sourcecode.swift; path = VideoViewController.swift; sourceTree = "<group>"; };
		59673CBE1D50EE9B0035AFD9 /* VideoViewModel.swift */ = {isa = PBXFileReference; fileEncoding = 4; lastKnownFileType = sourcecode.swift; path = VideoViewModel.swift; sourceTree = "<group>"; };
		59673CD21D50FB350035AFD9 /* VideoViewModelTests.swift */ = {isa = PBXFileReference; fileEncoding = 4; lastKnownFileType = sourcecode.swift; path = VideoViewModelTests.swift; sourceTree = "<group>"; };
		597073511D05FE6B00B00444 /* ProjectNotificationsViewModel.swift */ = {isa = PBXFileReference; fileEncoding = 4; lastKnownFileType = sourcecode.swift; path = ProjectNotificationsViewModel.swift; sourceTree = "<group>"; };
		597073861D06169700B00444 /* ProjectNotificationsViewModelTest.swift */ = {isa = PBXFileReference; fileEncoding = 4; lastKnownFileType = sourcecode.swift; path = ProjectNotificationsViewModelTest.swift; sourceTree = "<group>"; };
		597073981D06346700B00444 /* ProjectNotificationsViewController.swift */ = {isa = PBXFileReference; fileEncoding = 4; lastKnownFileType = sourcecode.swift; path = ProjectNotificationsViewController.swift; sourceTree = "<group>"; };
		5970739E1D07277100B00444 /* ProjectNotificationsDataSource.swift */ = {isa = PBXFileReference; fileEncoding = 4; lastKnownFileType = sourcecode.swift; path = ProjectNotificationsDataSource.swift; sourceTree = "<group>"; };
		597073B01D07281800B00444 /* ProjectNotificationCell.swift */ = {isa = PBXFileReference; fileEncoding = 4; lastKnownFileType = sourcecode.swift; path = ProjectNotificationCell.swift; sourceTree = "<group>"; };
		597073B31D07294500B00444 /* ProjectNotificationCellViewModel.swift */ = {isa = PBXFileReference; fileEncoding = 4; lastKnownFileType = sourcecode.swift; path = ProjectNotificationCellViewModel.swift; sourceTree = "<group>"; };
		597073BF1D0760F200B00444 /* ProjectNotificationCellViewModelTests.swift */ = {isa = PBXFileReference; fileEncoding = 4; lastKnownFileType = sourcecode.swift; path = ProjectNotificationCellViewModelTests.swift; sourceTree = "<group>"; };
		597582E21D5D12AE008765DE /* SettingsStyles.swift */ = {isa = PBXFileReference; fileEncoding = 4; lastKnownFileType = sourcecode.swift; path = SettingsStyles.swift; sourceTree = "<group>"; };
		5981BE0F1D7F4656002E49F1 /* CommentStyles.swift */ = {isa = PBXFileReference; fileEncoding = 4; lastKnownFileType = sourcecode.swift; path = CommentStyles.swift; sourceTree = "<group>"; };
		5981BE421D7F59DE002E49F1 /* CommentsEmptyStateCell.swift */ = {isa = PBXFileReference; fileEncoding = 4; lastKnownFileType = sourcecode.swift; path = CommentsEmptyStateCell.swift; sourceTree = "<group>"; };
		5981BE441D7F61C0002E49F1 /* CommentsEmptyStateCellViewModel.swift */ = {isa = PBXFileReference; fileEncoding = 4; lastKnownFileType = sourcecode.swift; path = CommentsEmptyStateCellViewModel.swift; sourceTree = "<group>"; };
		5981BE671D7F86C8002E49F1 /* CommentsEmptyStateCellViewModelTests.swift */ = {isa = PBXFileReference; fileEncoding = 4; lastKnownFileType = sourcecode.swift; path = CommentsEmptyStateCellViewModelTests.swift; sourceTree = "<group>"; };
		5981BF4D1D81CE1C002E49F1 /* ActivityUpdateViewModelTests.swift */ = {isa = PBXFileReference; fileEncoding = 4; lastKnownFileType = sourcecode.swift; path = ActivityUpdateViewModelTests.swift; sourceTree = "<group>"; };
		59885A5D1DB6DC2900F65825 /* LoginToutViewControllerTests.swift */ = {isa = PBXFileReference; fileEncoding = 4; lastKnownFileType = sourcecode.swift; path = LoginToutViewControllerTests.swift; sourceTree = "<group>"; };
		59885A951DB6E04100F65825 /* LoginViewControllerTests.swift */ = {isa = PBXFileReference; fileEncoding = 4; lastKnownFileType = sourcecode.swift; path = LoginViewControllerTests.swift; sourceTree = "<group>"; };
		59885A971DB6E2A900F65825 /* TwoFactorViewControllerTests.swift */ = {isa = PBXFileReference; fileEncoding = 4; lastKnownFileType = sourcecode.swift; path = TwoFactorViewControllerTests.swift; sourceTree = "<group>"; };
		59885A991DB6EA5700F65825 /* SignupViewControllerTests.swift */ = {isa = PBXFileReference; fileEncoding = 4; lastKnownFileType = sourcecode.swift; path = SignupViewControllerTests.swift; sourceTree = "<group>"; };
		59885A9B1DB6ED6800F65825 /* FacebookConfirmationViewControllerTests.swift */ = {isa = PBXFileReference; fileEncoding = 4; lastKnownFileType = sourcecode.swift; path = FacebookConfirmationViewControllerTests.swift; sourceTree = "<group>"; };
		59885A9D1DB6EFD900F65825 /* ResetPasswordViewControllerTests.swift */ = {isa = PBXFileReference; fileEncoding = 4; lastKnownFileType = sourcecode.swift; path = ResetPasswordViewControllerTests.swift; sourceTree = "<group>"; };
		598D96821D417905003F3F66 /* ActivitySampleBackingCell.swift */ = {isa = PBXFileReference; fileEncoding = 4; lastKnownFileType = sourcecode.swift; path = ActivitySampleBackingCell.swift; sourceTree = "<group>"; };
		598D96B51D426D80003F3F66 /* ActivitySampleFollowCell.swift */ = {isa = PBXFileReference; fileEncoding = 4; lastKnownFileType = sourcecode.swift; path = ActivitySampleFollowCell.swift; sourceTree = "<group>"; };
		598D96B71D426F70003F3F66 /* ActivitySampleProjectCell.swift */ = {isa = PBXFileReference; fileEncoding = 4; lastKnownFileType = sourcecode.swift; path = ActivitySampleProjectCell.swift; sourceTree = "<group>"; };
		598D96B91D426FD8003F3F66 /* ActivitySampleBackingCellViewModel.swift */ = {isa = PBXFileReference; fileEncoding = 4; lastKnownFileType = sourcecode.swift; path = ActivitySampleBackingCellViewModel.swift; sourceTree = "<group>"; };
		598D96BC1D427B3B003F3F66 /* ActivitySampleBackingCellViewModelTests.swift */ = {isa = PBXFileReference; fileEncoding = 4; lastKnownFileType = sourcecode.swift; path = ActivitySampleBackingCellViewModelTests.swift; sourceTree = "<group>"; };
		598D96C11D429756003F3F66 /* ActivitySampleStyles.swift */ = {isa = PBXFileReference; fileEncoding = 4; lastKnownFileType = sourcecode.swift; path = ActivitySampleStyles.swift; sourceTree = "<group>"; };
		598D96C41D42A3E3003F3F66 /* ActivitySampleFollowCellViewModel.swift */ = {isa = PBXFileReference; fileEncoding = 4; lastKnownFileType = sourcecode.swift; path = ActivitySampleFollowCellViewModel.swift; sourceTree = "<group>"; };
		598D96C71D42A97E003F3F66 /* ActivitySampleFollowCellViewModelTests.swift */ = {isa = PBXFileReference; fileEncoding = 4; lastKnownFileType = sourcecode.swift; path = ActivitySampleFollowCellViewModelTests.swift; sourceTree = "<group>"; };
		598D96CA1D42AE85003F3F66 /* ActivitySampleProjectCellViewModel.swift */ = {isa = PBXFileReference; fileEncoding = 4; lastKnownFileType = sourcecode.swift; path = ActivitySampleProjectCellViewModel.swift; sourceTree = "<group>"; };
		598D96CD1D42B727003F3F66 /* ActivitySampleProjectCellViewModelTests.swift */ = {isa = PBXFileReference; fileEncoding = 4; lastKnownFileType = sourcecode.swift; path = ActivitySampleProjectCellViewModelTests.swift; sourceTree = "<group>"; };
		5993DEBD1CE296F000925494 /* ProfileHeaderView.swift */ = {isa = PBXFileReference; fileEncoding = 4; lastKnownFileType = sourcecode.swift; path = ProfileHeaderView.swift; sourceTree = "<group>"; };
		599603FF1CE6286900E1B1EC /* ProfileDataSourceTests.swift */ = {isa = PBXFileReference; fileEncoding = 4; lastKnownFileType = sourcecode.swift; path = ProfileDataSourceTests.swift; sourceTree = "<group>"; };
		59AE35AF1D67631B00A310E6 /* DiscoveryPage.storyboard */ = {isa = PBXFileReference; fileEncoding = 4; lastKnownFileType = file.storyboard; path = DiscoveryPage.storyboard; sourceTree = "<group>"; };
		59AE35E11D67643100A310E6 /* DiscoveryPostcardCell.swift */ = {isa = PBXFileReference; fileEncoding = 4; lastKnownFileType = sourcecode.swift; path = DiscoveryPostcardCell.swift; sourceTree = "<group>"; };
		59AFCCEE1DD3D0B9004A200E /* FindFriendsViewControllerTests.swift */ = {isa = PBXFileReference; fileEncoding = 4; lastKnownFileType = sourcecode.swift; path = FindFriendsViewControllerTests.swift; sourceTree = "<group>"; };
		59B0DFC31D11AC850081D2DC /* DashboardDataSource.swift */ = {isa = PBXFileReference; fileEncoding = 4; lastKnownFileType = sourcecode.swift; path = DashboardDataSource.swift; sourceTree = "<group>"; };
		59B0DFFC1D11B2E50081D2DC /* DashboardContextCell.swift */ = {isa = PBXFileReference; fileEncoding = 4; lastKnownFileType = sourcecode.swift; path = DashboardContextCell.swift; sourceTree = "<group>"; };
		59B0DFFF1D11EAC70081D2DC /* DashboardViewModelTests.swift */ = {isa = PBXFileReference; fileEncoding = 4; lastKnownFileType = sourcecode.swift; path = DashboardViewModelTests.swift; sourceTree = "<group>"; };
		59B0E0021D1203970081D2DC /* DashboardActionCell.swift */ = {isa = PBXFileReference; fileEncoding = 4; lastKnownFileType = sourcecode.swift; path = DashboardActionCell.swift; sourceTree = "<group>"; };
		59B0E0051D1207070081D2DC /* DashboardActionCellViewModel.swift */ = {isa = PBXFileReference; fileEncoding = 4; lastKnownFileType = sourcecode.swift; path = DashboardActionCellViewModel.swift; sourceTree = "<group>"; };
		59B0E00B1D12144A0081D2DC /* DashboardActionCellViewModelTests.swift */ = {isa = PBXFileReference; fileEncoding = 4; lastKnownFileType = sourcecode.swift; path = DashboardActionCellViewModelTests.swift; sourceTree = "<group>"; };
		59B0E07D1D147F340081D2DC /* DashboardStyles.swift */ = {isa = PBXFileReference; fileEncoding = 4; lastKnownFileType = sourcecode.swift; path = DashboardStyles.swift; sourceTree = "<group>"; };
		59B6B7091CCEBC1000953319 /* ProfileProjectCell.swift */ = {isa = PBXFileReference; fileEncoding = 4; lastKnownFileType = sourcecode.swift; path = ProfileProjectCell.swift; sourceTree = "<group>"; };
		59D1E6241D1865AC00896A4C /* DashboardVideoCell.swift */ = {isa = PBXFileReference; fileEncoding = 4; lastKnownFileType = sourcecode.swift; path = DashboardVideoCell.swift; sourceTree = "<group>"; };
		59D1E6571D1866F800896A4C /* DashboardVideoCellViewModel.swift */ = {isa = PBXFileReference; fileEncoding = 4; lastKnownFileType = sourcecode.swift; path = DashboardVideoCellViewModel.swift; sourceTree = "<group>"; };
		59D1E6731D18968300896A4C /* DashboardVideoCellViewModelTests.swift */ = {isa = PBXFileReference; fileEncoding = 4; lastKnownFileType = sourcecode.swift; path = DashboardVideoCellViewModelTests.swift; sourceTree = "<group>"; };
		59E877371DC9419700BCD1F7 /* Newsletter.swift */ = {isa = PBXFileReference; fileEncoding = 4; lastKnownFileType = sourcecode.swift; path = Newsletter.swift; sourceTree = "<group>"; };
		59F0C0961DBEC8DE0007E0A7 /* DashboardViewControllerTests.swift */ = {isa = PBXFileReference; fileEncoding = 4; lastKnownFileType = sourcecode.swift; path = DashboardViewControllerTests.swift; sourceTree = "<group>"; };
		59F368C61D245BE8005404DC /* DashboardReferrerRowStackViewViewModelTests.swift */ = {isa = PBXFileReference; fileEncoding = 4; lastKnownFileType = sourcecode.swift; path = DashboardReferrerRowStackViewViewModelTests.swift; sourceTree = "<group>"; };
		8001D4971D41568C009E6667 /* UpdateDraftStyles.swift */ = {isa = PBXFileReference; fileEncoding = 4; lastKnownFileType = sourcecode.swift; path = UpdateDraftStyles.swift; sourceTree = "<group>"; };
		8016BFE71D0F582D00067956 /* String+Whitespace.swift */ = {isa = PBXFileReference; fileEncoding = 4; lastKnownFileType = sourcecode.swift; path = "String+Whitespace.swift"; sourceTree = "<group>"; };
		8024FE4A1D6376BF0067A1F6 /* Storyboard.swift */ = {isa = PBXFileReference; fileEncoding = 4; lastKnownFileType = sourcecode.swift; path = Storyboard.swift; sourceTree = "<group>"; };
		802800571C88F64D00141235 /* Base.xcconfig */ = {isa = PBXFileReference; lastKnownFileType = text.xcconfig; name = Base.xcconfig; path = Configs/Base.xcconfig; sourceTree = "<group>"; };
		803BDF731D11AF7C004A785A /* UpdateDraftViewController.swift */ = {isa = PBXFileReference; fileEncoding = 4; lastKnownFileType = sourcecode.swift; path = UpdateDraftViewController.swift; sourceTree = "<group>"; };
		8053D3101D3848A3007B85DB /* Reachability.swift */ = {isa = PBXFileReference; fileEncoding = 4; lastKnownFileType = sourcecode.swift; path = Reachability.swift; sourceTree = "<group>"; };
		8072F41C1D46B75200999EF1 /* UpdatePreviewViewController.swift */ = {isa = PBXFileReference; fileEncoding = 4; lastKnownFileType = sourcecode.swift; path = UpdatePreviewViewController.swift; sourceTree = "<group>"; };
		8072F44E1D46BAA400999EF1 /* UpdatePreviewViewModel.swift */ = {isa = PBXFileReference; fileEncoding = 4; lastKnownFileType = sourcecode.swift; path = UpdatePreviewViewModel.swift; sourceTree = "<group>"; };
		80762DE71D071BCF0074189D /* AlamofireImage.xcodeproj */ = {isa = PBXFileReference; lastKnownFileType = "wrapper.pb-project"; name = AlamofireImage.xcodeproj; path = Frameworks/AlamofireImage/AlamofireImage.xcodeproj; sourceTree = "<group>"; };
		80762E261D071BFE0074189D /* Alamofire.xcodeproj */ = {isa = PBXFileReference; lastKnownFileType = "wrapper.pb-project"; name = Alamofire.xcodeproj; path = Frameworks/AlamofireImage/Carthage/Checkouts/Alamofire/Alamofire.xcodeproj; sourceTree = "<group>"; };
		8078D0B21D0F08B1001CFF87 /* UpdateDraftViewModelTests.swift */ = {isa = PBXFileReference; fileEncoding = 4; lastKnownFileType = sourcecode.swift; path = UpdateDraftViewModelTests.swift; sourceTree = "<group>"; };
		809F8B651D08B4FF005BADD9 /* UpdateDraftViewModel.swift */ = {isa = PBXFileReference; fileEncoding = 4; lastKnownFileType = sourcecode.swift; path = UpdateDraftViewModel.swift; sourceTree = "<group>"; };
		80AB97B61D6281D60051C9D1 /* KickDebug.entitlements */ = {isa = PBXFileReference; lastKnownFileType = text.xml; path = KickDebug.entitlements; sourceTree = "<group>"; };
		80C9F8EB1D4923C4001A2E8E /* UpdatePreviewViewModelTests.swift */ = {isa = PBXFileReference; fileEncoding = 4; lastKnownFileType = sourcecode.swift; path = UpdatePreviewViewModelTests.swift; sourceTree = "<group>"; };
		80E26A121D500C6A007B3022 /* Navigation.swift */ = {isa = PBXFileReference; fileEncoding = 4; lastKnownFileType = sourcecode.swift; path = Navigation.swift; sourceTree = "<group>"; };
		80E8EAC71D3EC65A007BDA4B /* Image.swift */ = {isa = PBXFileReference; fileEncoding = 4; lastKnownFileType = sourcecode.swift; path = Image.swift; sourceTree = "<group>"; };
		80EAEEFF1D243A7A008C2353 /* BackingViewModel.swift */ = {isa = PBXFileReference; fileEncoding = 4; lastKnownFileType = sourcecode.swift; path = BackingViewModel.swift; sourceTree = "<group>"; };
		80EAEF011D243B69008C2353 /* BackingViewController.swift */ = {isa = PBXFileReference; fileEncoding = 4; lastKnownFileType = sourcecode.swift; path = BackingViewController.swift; sourceTree = "<group>"; };
		80EAEF031D243C4E008C2353 /* Backing.storyboard */ = {isa = PBXFileReference; fileEncoding = 4; lastKnownFileType = file.storyboard; path = Backing.storyboard; sourceTree = "<group>"; };
		80EAEF081D244274008C2353 /* BackingViewModelTests.swift */ = {isa = PBXFileReference; fileEncoding = 4; lastKnownFileType = sourcecode.swift; path = BackingViewModelTests.swift; sourceTree = "<group>"; };
		9D0FB7741D7600B5005774F2 /* CheckoutRacingViewModel.swift */ = {isa = PBXFileReference; fileEncoding = 4; lastKnownFileType = sourcecode.swift; path = CheckoutRacingViewModel.swift; sourceTree = "<group>"; };
		9D0FB7A71D76055B005774F2 /* CheckoutRacingViewModelTests.swift */ = {isa = PBXFileReference; fileEncoding = 4; lastKnownFileType = sourcecode.swift; path = CheckoutRacingViewModelTests.swift; sourceTree = "<group>"; };
		9D10B91A1D35407C008B8045 /* String+Truncate.swift */ = {isa = PBXFileReference; fileEncoding = 4; lastKnownFileType = sourcecode.swift; path = "String+Truncate.swift"; sourceTree = "<group>"; };
		9D10B94D1D354105008B8045 /* String+TruncateTests.swift */ = {isa = PBXFileReference; fileEncoding = 4; lastKnownFileType = sourcecode.swift; path = "String+TruncateTests.swift"; sourceTree = "<group>"; };
		9D14FFC51D135C12005F4ABB /* ProjectActivityUpdateCellViewModel.swift */ = {isa = PBXFileReference; fileEncoding = 4; lastKnownFileType = sourcecode.swift; path = ProjectActivityUpdateCellViewModel.swift; sourceTree = "<group>"; };
		9D14FFF91D135E4F005F4ABB /* ProjectActivityUpdateCellViewModelTests.swift */ = {isa = PBXFileReference; fileEncoding = 4; lastKnownFileType = sourcecode.swift; path = ProjectActivityUpdateCellViewModelTests.swift; sourceTree = "<group>"; };
		9D1A29851D5A9508009E1B3F /* DeprecatedWebViewController.swift */ = {isa = PBXFileReference; fileEncoding = 4; lastKnownFileType = sourcecode.swift; name = DeprecatedWebViewController.swift; path = Library/DeprecatedWebViewController.swift; sourceTree = "<group>"; };
		9D1A2A511D5D249D009E1B3F /* CheckoutViewModelTests.swift */ = {isa = PBXFileReference; fileEncoding = 4; lastKnownFileType = sourcecode.swift; path = CheckoutViewModelTests.swift; sourceTree = "<group>"; };
		9D2546F71D23101E0053844D /* ProjectActivityCommentCell.swift */ = {isa = PBXFileReference; fileEncoding = 4; lastKnownFileType = sourcecode.swift; path = ProjectActivityCommentCell.swift; sourceTree = "<group>"; };
		9D2547291D2313440053844D /* ProjectActivityCommentCellViewModelTests.swift */ = {isa = PBXFileReference; fileEncoding = 4; lastKnownFileType = sourcecode.swift; path = ProjectActivityCommentCellViewModelTests.swift; sourceTree = "<group>"; };
		9D25472C1D23135F0053844D /* ProjectActivityCommentCellViewModel.swift */ = {isa = PBXFileReference; fileEncoding = 4; lastKnownFileType = sourcecode.swift; path = ProjectActivityCommentCellViewModel.swift; sourceTree = "<group>"; };
		9D2F4BAA1D1ADF1800B7C554 /* ProjectActivitySuccessCellViewModelTests.swift */ = {isa = PBXFileReference; fileEncoding = 4; lastKnownFileType = sourcecode.swift; path = ProjectActivitySuccessCellViewModelTests.swift; sourceTree = "<group>"; };
		9D2F4BDF1D1AE02700B7C554 /* ProjectActivitySuccessCellViewModel.swift */ = {isa = PBXFileReference; fileEncoding = 4; lastKnownFileType = sourcecode.swift; path = ProjectActivitySuccessCellViewModel.swift; sourceTree = "<group>"; };
		9D3A6B4B1D8C4F3800FE3926 /* ProjectActivityViewControllerTests.swift */ = {isa = PBXFileReference; fileEncoding = 4; lastKnownFileType = sourcecode.swift; path = ProjectActivityViewControllerTests.swift; sourceTree = "<group>"; };
		9D525F0E1D4158AC003CAE04 /* ProjectActivityDateCell.swift */ = {isa = PBXFileReference; fileEncoding = 4; lastKnownFileType = sourcecode.swift; path = ProjectActivityDateCell.swift; sourceTree = "<group>"; };
		9D525F111D417FD7003CAE04 /* ProjectActivitiesDataSourceTests.swift */ = {isa = PBXFileReference; fileEncoding = 4; lastKnownFileType = sourcecode.swift; path = ProjectActivitiesDataSourceTests.swift; sourceTree = "<group>"; };
		9D7536CC1D78D78600A7623B /* SurveyResponseViewController.swift */ = {isa = PBXFileReference; fileEncoding = 4; lastKnownFileType = sourcecode.swift; path = SurveyResponseViewController.swift; sourceTree = "<group>"; };
		9D7536CE1D78D88D00A7623B /* SurveyResponseViewModel.swift */ = {isa = PBXFileReference; fileEncoding = 4; lastKnownFileType = sourcecode.swift; path = SurveyResponseViewModel.swift; sourceTree = "<group>"; };
		9D8772121D19E84E003A4E96 /* ProjectActivityLaunchCellViewModel.swift */ = {isa = PBXFileReference; fileEncoding = 4; lastKnownFileType = sourcecode.swift; path = ProjectActivityLaunchCellViewModel.swift; sourceTree = "<group>"; };
		9D8772451D19E9C9003A4E96 /* ProjectActivityLaunchCellViewModelTests.swift */ = {isa = PBXFileReference; fileEncoding = 4; lastKnownFileType = sourcecode.swift; path = ProjectActivityLaunchCellViewModelTests.swift; sourceTree = "<group>"; };
		9D89B7E21D6B8B310021F6FF /* WebModalViewController.swift */ = {isa = PBXFileReference; fileEncoding = 4; lastKnownFileType = sourcecode.swift; path = WebModalViewController.swift; sourceTree = "<group>"; };
		9D89B7E41D6B8DB90021F6FF /* WebModalViewModel.swift */ = {isa = PBXFileReference; fileEncoding = 4; lastKnownFileType = sourcecode.swift; path = WebModalViewModel.swift; sourceTree = "<group>"; };
		9D89B7E71D6BA71F0021F6FF /* WebModal.storyboard */ = {isa = PBXFileReference; fileEncoding = 4; lastKnownFileType = file.storyboard; path = WebModal.storyboard; sourceTree = "<group>"; };
		9D89B7F91D6CC2AD0021F6FF /* WebModalViewModelTests.swift */ = {isa = PBXFileReference; fileEncoding = 4; lastKnownFileType = sourcecode.swift; path = WebModalViewModelTests.swift; sourceTree = "<group>"; };
		9D9F57CB1D131AF200CE81DE /* ProjectActivityBackingCell.swift */ = {isa = PBXFileReference; fileEncoding = 4; lastKnownFileType = sourcecode.swift; path = ProjectActivityBackingCell.swift; sourceTree = "<group>"; };
		9D9F57CC1D131AF200CE81DE /* ProjectActivityEmptyStateCell.swift */ = {isa = PBXFileReference; fileEncoding = 4; lastKnownFileType = sourcecode.swift; path = ProjectActivityEmptyStateCell.swift; sourceTree = "<group>"; };
		9D9F57CD1D131AF200CE81DE /* ProjectActivityLaunchCell.swift */ = {isa = PBXFileReference; fileEncoding = 4; lastKnownFileType = sourcecode.swift; path = ProjectActivityLaunchCell.swift; sourceTree = "<group>"; };
		9D9F57CE1D131AF200CE81DE /* ProjectActivityNegativeStateChangeCell.swift */ = {isa = PBXFileReference; fileEncoding = 4; lastKnownFileType = sourcecode.swift; path = ProjectActivityNegativeStateChangeCell.swift; sourceTree = "<group>"; };
		9D9F57D01D131AF200CE81DE /* ProjectActivitySuccessCell.swift */ = {isa = PBXFileReference; fileEncoding = 4; lastKnownFileType = sourcecode.swift; path = ProjectActivitySuccessCell.swift; sourceTree = "<group>"; };
		9D9F57D11D131AF200CE81DE /* ProjectActivityUpdateCell.swift */ = {isa = PBXFileReference; fileEncoding = 4; lastKnownFileType = sourcecode.swift; path = ProjectActivityUpdateCell.swift; sourceTree = "<group>"; };
		9D9F580C1D131B1200CE81DE /* ProjectActivitiesViewController.swift */ = {isa = PBXFileReference; fileEncoding = 4; lastKnownFileType = sourcecode.swift; path = ProjectActivitiesViewController.swift; sourceTree = "<group>"; };
		9D9F580E1D131B4000CE81DE /* DashboardViewModel.swift */ = {isa = PBXFileReference; fileEncoding = 4; lastKnownFileType = sourcecode.swift; path = DashboardViewModel.swift; sourceTree = "<group>"; };
		9D9F580F1D131B4000CE81DE /* ProjectActivitiesViewModel.swift */ = {isa = PBXFileReference; fileEncoding = 4; lastKnownFileType = sourcecode.swift; path = ProjectActivitiesViewModel.swift; sourceTree = "<group>"; };
		9D9F58121D131B8300CE81DE /* ProjectActivitiesViewModelTests.swift */ = {isa = PBXFileReference; fileEncoding = 4; lastKnownFileType = sourcecode.swift; path = ProjectActivitiesViewModelTests.swift; sourceTree = "<group>"; };
		9D9F58141D131D4A00CE81DE /* ProjectActivitiesDataSource.swift */ = {isa = PBXFileReference; fileEncoding = 4; lastKnownFileType = sourcecode.swift; path = ProjectActivitiesDataSource.swift; sourceTree = "<group>"; };
		9DA4E2FB1D79C97B005C1897 /* SurveyResponseViewModelTests.swift */ = {isa = PBXFileReference; fileEncoding = 4; lastKnownFileType = sourcecode.swift; path = SurveyResponseViewModelTests.swift; sourceTree = "<group>"; };
		9DA8C3C21D3D4860000BB2F9 /* String+WhitespaceTests.swift */ = {isa = PBXFileReference; fileEncoding = 4; lastKnownFileType = sourcecode.swift; path = "String+WhitespaceTests.swift"; sourceTree = "<group>"; };
		9DBF80DE1D666CAC007F2843 /* CheckoutModels.swift */ = {isa = PBXFileReference; fileEncoding = 4; lastKnownFileType = sourcecode.swift; path = CheckoutModels.swift; sourceTree = "<group>"; };
		9DC204B61D1B46BD003C1636 /* ProjectActivityNegativeStateChangeCellViewModel.swift */ = {isa = PBXFileReference; fileEncoding = 4; lastKnownFileType = sourcecode.swift; path = ProjectActivityNegativeStateChangeCellViewModel.swift; sourceTree = "<group>"; };
		9DC204E91D1B4EC1003C1636 /* ProjectActivityNegativeStateChangeCellViewModelTests.swift */ = {isa = PBXFileReference; fileEncoding = 4; lastKnownFileType = sourcecode.swift; path = ProjectActivityNegativeStateChangeCellViewModelTests.swift; sourceTree = "<group>"; };
		9DC572E41D36CA9800AE209C /* ProjectActivityStyles.swift */ = {isa = PBXFileReference; fileEncoding = 4; lastKnownFileType = sourcecode.swift; path = ProjectActivityStyles.swift; sourceTree = "<group>"; };
		9DD1E3871D50035E00D4829E /* ProjectActivityData.swift */ = {isa = PBXFileReference; fileEncoding = 4; lastKnownFileType = sourcecode.swift; path = ProjectActivityData.swift; sourceTree = "<group>"; };
		9DDE1F6F1D5924AC0092D9A5 /* Checkout.storyboard */ = {isa = PBXFileReference; fileEncoding = 4; lastKnownFileType = file.storyboard; path = Checkout.storyboard; sourceTree = "<group>"; };
		9DDE1F711D5925A90092D9A5 /* CheckoutViewController.swift */ = {isa = PBXFileReference; fileEncoding = 4; lastKnownFileType = sourcecode.swift; path = CheckoutViewController.swift; sourceTree = "<group>"; };
		9DDE1F731D5926D80092D9A5 /* CheckoutViewModel.swift */ = {isa = PBXFileReference; fileEncoding = 4; lastKnownFileType = sourcecode.swift; path = CheckoutViewModel.swift; sourceTree = "<group>"; };
		9DEE3B241D1D81950020C2BE /* ProjectActivityBackingCellViewModel.swift */ = {isa = PBXFileReference; fileEncoding = 4; lastKnownFileType = sourcecode.swift; path = ProjectActivityBackingCellViewModel.swift; sourceTree = "<group>"; };
		9DEE3B581D1D81C80020C2BE /* ProjectActivityBackingCellViewModelTests.swift */ = {isa = PBXFileReference; fileEncoding = 4; lastKnownFileType = sourcecode.swift; path = ProjectActivityBackingCellViewModelTests.swift; sourceTree = "<group>"; };
		A70119171CD921D0009F8F65 /* CommentsDataSourceTests.swift */ = {isa = PBXFileReference; fileEncoding = 4; lastKnownFileType = sourcecode.swift; path = CommentsDataSourceTests.swift; sourceTree = "<group>"; };
		A7066AA51E27C44200E8658C /* LiveStreamCountdownViewControllerTests.swift */ = {isa = PBXFileReference; fileEncoding = 4; lastKnownFileType = sourcecode.swift; path = LiveStreamCountdownViewControllerTests.swift; sourceTree = "<group>"; };
		A707BAD31CFFAB9400653B2F /* HelpType.swift */ = {isa = PBXFileReference; fileEncoding = 4; lastKnownFileType = sourcecode.swift; path = HelpType.swift; sourceTree = "<group>"; };
		A707BAD41CFFAB9400653B2F /* LoginIntent.swift */ = {isa = PBXFileReference; fileEncoding = 4; lastKnownFileType = sourcecode.swift; path = LoginIntent.swift; sourceTree = "<group>"; };
		A707BAD51CFFAB9400653B2F /* Notifications.swift */ = {isa = PBXFileReference; fileEncoding = 4; lastKnownFileType = sourcecode.swift; path = Notifications.swift; sourceTree = "<group>"; };
		A709697D1D143D1300DB39D3 /* AlertError.swift */ = {isa = PBXFileReference; fileEncoding = 4; lastKnownFileType = sourcecode.swift; path = AlertError.swift; sourceTree = "<group>"; };
		A70F1F311D8A3E85007DA8E9 /* ProjectPamphletViewController.swift */ = {isa = PBXFileReference; fileEncoding = 4; lastKnownFileType = sourcecode.swift; path = ProjectPamphletViewController.swift; sourceTree = "<group>"; };
		A71003D81CDCFA2500B4F4D7 /* MessageThreadsViewController.swift */ = {isa = PBXFileReference; fileEncoding = 4; lastKnownFileType = sourcecode.swift; path = MessageThreadsViewController.swift; sourceTree = "<group>"; };
		A71003DB1CDD068F00B4F4D7 /* MessageThreadsDataSource.swift */ = {isa = PBXFileReference; fileEncoding = 4; lastKnownFileType = sourcecode.swift; path = MessageThreadsDataSource.swift; sourceTree = "<group>"; };
		A71003DE1CDD06E600B4F4D7 /* MessageThreadCell.swift */ = {isa = PBXFileReference; fileEncoding = 4; lastKnownFileType = sourcecode.swift; path = MessageThreadCell.swift; sourceTree = "<group>"; };
		A71003E11CDD077200B4F4D7 /* MessageCell.swift */ = {isa = PBXFileReference; fileEncoding = 4; lastKnownFileType = sourcecode.swift; path = MessageCell.swift; sourceTree = "<group>"; };
		A710573A1DC2B2DF00A69552 /* SharedFunctions.swift */ = {isa = PBXFileReference; fileEncoding = 4; lastKnownFileType = sourcecode.swift; path = SharedFunctions.swift; sourceTree = "<group>"; };
		A71199F81DD8E42A0072D478 /* ProjectPamphletMinimalCell.swift */ = {isa = PBXFileReference; fileEncoding = 4; lastKnownFileType = sourcecode.swift; path = ProjectPamphletMinimalCell.swift; sourceTree = "<group>"; };
		A712EB911E0C2B7300614340 /* DispatchTimeInterval-Extensions.swift */ = {isa = PBXFileReference; fileEncoding = 4; lastKnownFileType = sourcecode.swift; path = "DispatchTimeInterval-Extensions.swift"; sourceTree = "<group>"; };
		A71404381CAF215900A2795B /* KeyValueStoreType.swift */ = {isa = PBXFileReference; fileEncoding = 4; lastKnownFileType = sourcecode.swift; lineEnding = 0; path = KeyValueStoreType.swift; sourceTree = "<group>"; xcLanguageSpecificationIdentifier = xcode.lang.swift; };
		A715451F1DD0D93000A2F186 /* ProjectNavigatorViewModelTests.swift */ = {isa = PBXFileReference; fileEncoding = 4; lastKnownFileType = sourcecode.swift; path = ProjectNavigatorViewModelTests.swift; sourceTree = "<group>"; };
		A7169BF51DDD064200480C0D /* UIScrollView+Extensions.swift */ = {isa = PBXFileReference; fileEncoding = 4; lastKnownFileType = sourcecode.swift; path = "UIScrollView+Extensions.swift"; sourceTree = "<group>"; };
		A7180BA81CCED598001711CA /* CommentsViewController.swift */ = {isa = PBXFileReference; fileEncoding = 4; lastKnownFileType = sourcecode.swift; path = CommentsViewController.swift; sourceTree = "<group>"; };
		A718885C1DE0DDCE0094856D /* ShortcutItem.swift */ = {isa = PBXFileReference; fileEncoding = 4; lastKnownFileType = sourcecode.swift; path = ShortcutItem.swift; sourceTree = "<group>"; };
		A71A50901E2B4A3500574C42 /* ReactiveSwift.xcodeproj */ = {isa = PBXFileReference; lastKnownFileType = "wrapper.pb-project"; name = ReactiveSwift.xcodeproj; path = "Frameworks/ios-ksapi/Frameworks/ReactiveExtensions/Frameworks/ReactiveSwift/ReactiveSwift.xcodeproj"; sourceTree = "<group>"; };
		A71A50A81E2B4A3E00574C42 /* Result.xcodeproj */ = {isa = PBXFileReference; lastKnownFileType = "wrapper.pb-project"; name = Result.xcodeproj; path = "Frameworks/ios-ksapi/Frameworks/ReactiveExtensions/Frameworks/ReactiveSwift/Carthage/Checkouts/Result/Result.xcodeproj"; sourceTree = "<group>"; };
		A71A50C31E2B4A4C00574C42 /* Runes.xcodeproj */ = {isa = PBXFileReference; lastKnownFileType = "wrapper.pb-project"; name = Runes.xcodeproj; path = "Frameworks/ios-ksapi/Frameworks/Runes/Runes.xcodeproj"; sourceTree = "<group>"; };
		A71F59E41D240CAF00909BE3 /* NavigationTests.swift */ = {isa = PBXFileReference; fileEncoding = 4; lastKnownFileType = sourcecode.swift; path = NavigationTests.swift; sourceTree = "<group>"; };
		A71F59E71D2424CA00909BE3 /* KSCache.swift */ = {isa = PBXFileReference; fileEncoding = 4; lastKnownFileType = sourcecode.swift; path = KSCache.swift; sourceTree = "<group>"; };
		A7208C3D1CCAC86800E3DAB3 /* FacebookAppDelegateProtocol.swift */ = {isa = PBXFileReference; fileEncoding = 4; lastKnownFileType = sourcecode.swift; path = FacebookAppDelegateProtocol.swift; sourceTree = "<group>"; };
		A7208CC31CCBDA7900E3DAB3 /* ActivitiesDataSourceTests.swift */ = {isa = PBXFileReference; fileEncoding = 4; lastKnownFileType = sourcecode.swift; path = ActivitiesDataSourceTests.swift; sourceTree = "<group>"; };
		A721DF611C8CF503000CB97C /* TrackingClientType.swift */ = {isa = PBXFileReference; fileEncoding = 4; lastKnownFileType = sourcecode.swift; path = TrackingClientType.swift; sourceTree = "<group>"; };
		A721DF641C8CF5A3000CB97C /* KoalaTrackingClient.swift */ = {isa = PBXFileReference; fileEncoding = 4; lastKnownFileType = sourcecode.swift; lineEnding = 0; path = KoalaTrackingClient.swift; sourceTree = "<group>"; xcLanguageSpecificationIdentifier = xcode.lang.swift; };
		A721DF671C8CFAEB000CB97C /* Koala.swift */ = {isa = PBXFileReference; fileEncoding = 4; lastKnownFileType = sourcecode.swift; lineEnding = 0; path = Koala.swift; sourceTree = "<group>"; xcLanguageSpecificationIdentifier = xcode.lang.swift; };
		A721DF6A1C8CFAF6000CB97C /* MockTrackingClient.swift */ = {isa = PBXFileReference; fileEncoding = 4; lastKnownFileType = sourcecode.swift; lineEnding = 0; path = MockTrackingClient.swift; sourceTree = "<group>"; xcLanguageSpecificationIdentifier = xcode.lang.swift; };
		A724BA651D2C03930041863C /* NSBundle-Framework.swift */ = {isa = PBXFileReference; fileEncoding = 4; lastKnownFileType = sourcecode.swift; name = "NSBundle-Framework.swift"; path = "Library/NSBundle-Framework.swift"; sourceTree = "<group>"; };
		A72AFFD91CD7ED6B008F052B /* Keyboard.swift */ = {isa = PBXFileReference; fileEncoding = 4; lastKnownFileType = sourcecode.swift; path = Keyboard.swift; sourceTree = "<group>"; };
		A72C39F31D00F27E0075227E /* SettingsViewController.swift */ = {isa = PBXFileReference; fileEncoding = 4; lastKnownFileType = sourcecode.swift; path = SettingsViewController.swift; sourceTree = "<group>"; };
		A72C3A2F1D00F28C0075227E /* SettingsViewModel.swift */ = {isa = PBXFileReference; fileEncoding = 4; lastKnownFileType = sourcecode.swift; path = SettingsViewModel.swift; sourceTree = "<group>"; };
		A72C3A321D00F29A0075227E /* SettingsViewModelTests.swift */ = {isa = PBXFileReference; fileEncoding = 4; lastKnownFileType = sourcecode.swift; path = SettingsViewModelTests.swift; sourceTree = "<group>"; };
		A72C3A8A1D00F6A80075227E /* ExpandableRow.swift */ = {isa = PBXFileReference; fileEncoding = 4; lastKnownFileType = sourcecode.swift; path = ExpandableRow.swift; sourceTree = "<group>"; };
		A72C3A8B1D00F6A80075227E /* SelectableRow.swift */ = {isa = PBXFileReference; fileEncoding = 4; lastKnownFileType = sourcecode.swift; path = SelectableRow.swift; sourceTree = "<group>"; };
		A72C3A911D00F6C70075227E /* DiscoveryPageViewModel.swift */ = {isa = PBXFileReference; fileEncoding = 4; lastKnownFileType = sourcecode.swift; path = DiscoveryPageViewModel.swift; sourceTree = "<group>"; };
		A72C3A921D00F6C70075227E /* SortPagerViewModel.swift */ = {isa = PBXFileReference; fileEncoding = 4; lastKnownFileType = sourcecode.swift; path = SortPagerViewModel.swift; sourceTree = "<group>"; };
		A72C3A991D00F6E60075227E /* DiscoveryFiltersViewModelTests.swift */ = {isa = PBXFileReference; fileEncoding = 4; lastKnownFileType = sourcecode.swift; path = DiscoveryFiltersViewModelTests.swift; sourceTree = "<group>"; };
		A72C3A9A1D00F6E60075227E /* DiscoveryPageViewModelTests.swift */ = {isa = PBXFileReference; fileEncoding = 4; lastKnownFileType = sourcecode.swift; path = DiscoveryPageViewModelTests.swift; sourceTree = "<group>"; };
		A72C3A9B1D00F6E60075227E /* SortPagerViewModelTests.swift */ = {isa = PBXFileReference; fileEncoding = 4; lastKnownFileType = sourcecode.swift; path = SortPagerViewModelTests.swift; sourceTree = "<group>"; };
		A72C3AA21D00F7170075227E /* DiscoveryPagesDataSource.swift */ = {isa = PBXFileReference; fileEncoding = 4; lastKnownFileType = sourcecode.swift; path = DiscoveryPagesDataSource.swift; sourceTree = "<group>"; };
		A72C3AA51D00F7A30075227E /* SortPagerViewController.swift */ = {isa = PBXFileReference; fileEncoding = 4; lastKnownFileType = sourcecode.swift; path = SortPagerViewController.swift; sourceTree = "<group>"; };
		A72C3AA81D00F96C0075227E /* DiscoveryPageViewController.swift */ = {isa = PBXFileReference; fileEncoding = 4; lastKnownFileType = sourcecode.swift; path = DiscoveryPageViewController.swift; sourceTree = "<group>"; };
		A72C3AAE1D00F9C10075227E /* DiscoveryFiltersDataSource.swift */ = {isa = PBXFileReference; fileEncoding = 4; lastKnownFileType = sourcecode.swift; path = DiscoveryFiltersDataSource.swift; sourceTree = "<group>"; };
		A72C3AB11D00FB1F0075227E /* DiscoveryExpandableRowCell.swift */ = {isa = PBXFileReference; fileEncoding = 4; lastKnownFileType = sourcecode.swift; path = DiscoveryExpandableRowCell.swift; sourceTree = "<group>"; };
		A72C3AB21D00FB1F0075227E /* DiscoveryExpandedSelectableRow.swift */ = {isa = PBXFileReference; fileEncoding = 4; lastKnownFileType = sourcecode.swift; path = DiscoveryExpandedSelectableRow.swift; sourceTree = "<group>"; };
		A72C3AB31D00FB1F0075227E /* DiscoverySelectableRowCell.swift */ = {isa = PBXFileReference; fileEncoding = 4; lastKnownFileType = sourcecode.swift; path = DiscoverySelectableRowCell.swift; sourceTree = "<group>"; };
		A72D92981CB1F7DA00A88249 /* TestCase.swift */ = {isa = PBXFileReference; fileEncoding = 4; lastKnownFileType = sourcecode.swift; lineEnding = 0; path = TestCase.swift; sourceTree = "<group>"; xcLanguageSpecificationIdentifier = xcode.lang.swift; };
		A72E75961CC313A400983066 /* ValueCell.swift */ = {isa = PBXFileReference; fileEncoding = 4; lastKnownFileType = sourcecode.swift; path = ValueCell.swift; sourceTree = "<group>"; };
		A731BF581D1ED60800A734AC /* WebViewController.swift */ = {isa = PBXFileReference; fileEncoding = 4; lastKnownFileType = sourcecode.swift; name = WebViewController.swift; path = Library/WebViewController.swift; sourceTree = "<group>"; };
		A731BF8B1D1EE44E00A734AC /* UpdateViewController.swift */ = {isa = PBXFileReference; fileEncoding = 4; lastKnownFileType = sourcecode.swift; path = UpdateViewController.swift; sourceTree = "<group>"; };
		A731BF8E1D1EE4CD00A734AC /* UpdateViewModel.swift */ = {isa = PBXFileReference; fileEncoding = 4; lastKnownFileType = sourcecode.swift; path = UpdateViewModel.swift; sourceTree = "<group>"; };
		A73378FA1D0AE33B00C91445 /* BaseStyles.swift */ = {isa = PBXFileReference; fileEncoding = 4; lastKnownFileType = sourcecode.swift; path = BaseStyles.swift; sourceTree = "<group>"; };
		A73378FD1D0AE36400C91445 /* LoginStyles.swift */ = {isa = PBXFileReference; fileEncoding = 4; lastKnownFileType = sourcecode.swift; path = LoginStyles.swift; sourceTree = "<group>"; };
		A73379101D0E33A600C91445 /* ButtonStyles.swift */ = {isa = PBXFileReference; fileEncoding = 4; lastKnownFileType = sourcecode.swift; path = ButtonStyles.swift; sourceTree = "<group>"; };
		A73379441D0E36A600C91445 /* Colors.swift */ = {isa = PBXFileReference; fileEncoding = 4; lastKnownFileType = sourcecode.swift; path = Colors.swift; sourceTree = "<group>"; };
		A73379471D0E36CA00C91445 /* Fonts.swift */ = {isa = PBXFileReference; fileEncoding = 4; lastKnownFileType = sourcecode.swift; path = Fonts.swift; sourceTree = "<group>"; };
		A733795F1D0EDFEE00C91445 /* UIViewController-Preparation.swift */ = {isa = PBXFileReference; fileEncoding = 4; lastKnownFileType = sourcecode.swift; path = "UIViewController-Preparation.swift"; sourceTree = "<group>"; };
		A734A2161D9BF8B800E05454 /* Hockey.entitlements */ = {isa = PBXFileReference; lastKnownFileType = text.xml; path = Hockey.entitlements; sourceTree = "<group>"; };
		A734A2641D219CB00080BBD5 /* UpdateViewModelTests.swift */ = {isa = PBXFileReference; fileEncoding = 4; lastKnownFileType = sourcecode.swift; path = UpdateViewModelTests.swift; sourceTree = "<group>"; };
		A734A2661D21A1790080BBD5 /* WKNavigationActionProtocol.swift */ = {isa = PBXFileReference; fileEncoding = 4; lastKnownFileType = sourcecode.swift; path = WKNavigationActionProtocol.swift; sourceTree = "<group>"; };
		A73778921D819736004C2A9B /* FBSnapshotTestCase.xcodeproj */ = {isa = PBXFileReference; lastKnownFileType = "wrapper.pb-project"; name = FBSnapshotTestCase.xcodeproj; path = "Frameworks/ios-snapshot-test-case/FBSnapshotTestCase.xcodeproj"; sourceTree = "<group>"; };
		A73778D51D81ABE2004C2A9B /* FundingGraphViewTests.swift */ = {isa = PBXFileReference; fileEncoding = 4; lastKnownFileType = sourcecode.swift; path = FundingGraphViewTests.swift; sourceTree = "<group>"; };
		A73778D71D81C201004C2A9B /* SettingsViewControllerTests.swift */ = {isa = PBXFileReference; fileEncoding = 4; lastKnownFileType = sourcecode.swift; path = SettingsViewControllerTests.swift; sourceTree = "<group>"; };
		A73778D91D81D3CC004C2A9B /* ProjectPamphletContentViewControllerTests.swift */ = {isa = PBXFileReference; fileEncoding = 4; lastKnownFileType = sourcecode.swift; path = ProjectPamphletContentViewControllerTests.swift; sourceTree = "<group>"; };
		A73778DC1D81DC69004C2A9B /* TraitController.swift */ = {isa = PBXFileReference; fileEncoding = 4; lastKnownFileType = sourcecode.swift; path = TraitController.swift; sourceTree = "<group>"; };
		A73778DE1D81DC9B004C2A9B /* Combos.swift */ = {isa = PBXFileReference; fileEncoding = 4; lastKnownFileType = sourcecode.swift; path = Combos.swift; sourceTree = "<group>"; };
		A73923AB1D272242004524C3 /* Activity.storyboard */ = {isa = PBXFileReference; fileEncoding = 4; lastKnownFileType = file.storyboard; path = Activity.storyboard; sourceTree = "<group>"; };
		A73923AC1D272242004524C3 /* Thanks.storyboard */ = {isa = PBXFileReference; fileEncoding = 4; lastKnownFileType = file.storyboard; path = Thanks.storyboard; sourceTree = "<group>"; };
		A73923AD1D272242004524C3 /* Comments.storyboard */ = {isa = PBXFileReference; fileEncoding = 4; lastKnownFileType = file.storyboard; path = Comments.storyboard; sourceTree = "<group>"; };
		A73923AE1D272242004524C3 /* Dashboard.storyboard */ = {isa = PBXFileReference; fileEncoding = 4; lastKnownFileType = file.storyboard; path = Dashboard.storyboard; sourceTree = "<group>"; };
		A73923AF1D272242004524C3 /* Discovery.storyboard */ = {isa = PBXFileReference; fileEncoding = 4; lastKnownFileType = file.storyboard; path = Discovery.storyboard; sourceTree = "<group>"; };
		A73923B01D272242004524C3 /* Friends.storyboard */ = {isa = PBXFileReference; fileEncoding = 4; lastKnownFileType = file.storyboard; path = Friends.storyboard; sourceTree = "<group>"; };
		A73923B21D272242004524C3 /* Login.storyboard */ = {isa = PBXFileReference; fileEncoding = 4; lastKnownFileType = file.storyboard; path = Login.storyboard; sourceTree = "<group>"; };
		A73923B31D272242004524C3 /* Main.storyboard */ = {isa = PBXFileReference; fileEncoding = 4; lastKnownFileType = file.storyboard; path = Main.storyboard; sourceTree = "<group>"; };
		A73923B41D272242004524C3 /* Messages.storyboard */ = {isa = PBXFileReference; fileEncoding = 4; lastKnownFileType = file.storyboard; path = Messages.storyboard; sourceTree = "<group>"; };
		A73923B51D272242004524C3 /* Profile.storyboard */ = {isa = PBXFileReference; fileEncoding = 4; lastKnownFileType = file.storyboard; path = Profile.storyboard; sourceTree = "<group>"; };
		A73923B71D272242004524C3 /* ProjectActivity.storyboard */ = {isa = PBXFileReference; fileEncoding = 4; lastKnownFileType = file.storyboard; path = ProjectActivity.storyboard; sourceTree = "<group>"; };
		A73923B81D272242004524C3 /* Search.storyboard */ = {isa = PBXFileReference; fileEncoding = 4; lastKnownFileType = file.storyboard; path = Search.storyboard; sourceTree = "<group>"; };
		A73923B91D272242004524C3 /* Settings.storyboard */ = {isa = PBXFileReference; fileEncoding = 4; lastKnownFileType = file.storyboard; path = Settings.storyboard; sourceTree = "<group>"; };
		A73923BA1D272242004524C3 /* Update.storyboard */ = {isa = PBXFileReference; fileEncoding = 4; lastKnownFileType = file.storyboard; path = Update.storyboard; sourceTree = "<group>"; };
		A73923BB1D272242004524C3 /* UpdateDraft.storyboard */ = {isa = PBXFileReference; fileEncoding = 4; lastKnownFileType = file.storyboard; path = UpdateDraft.storyboard; sourceTree = "<group>"; };
		A73EF6D11DCC173C008FDBE5 /* ProjectNavigatorViewModel.swift */ = {isa = PBXFileReference; fileEncoding = 4; lastKnownFileType = sourcecode.swift; path = ProjectNavigatorViewModel.swift; sourceTree = "<group>"; };
		A73EF7091DCC17DD008FDBE5 /* ProjectNavigatorPagesDataSource.swift */ = {isa = PBXFileReference; fileEncoding = 4; lastKnownFileType = sourcecode.swift; path = ProjectNavigatorPagesDataSource.swift; sourceTree = "<group>"; };
		A743817A1D33E03D00040A95 /* ActivityFriendBackingViewModelTests.swift */ = {isa = PBXFileReference; fileEncoding = 4; lastKnownFileType = sourcecode.swift; path = ActivityFriendBackingViewModelTests.swift; sourceTree = "<group>"; };
		A74382041D3458C900040A95 /* PaddingCell.swift */ = {isa = PBXFileReference; fileEncoding = 4; lastKnownFileType = sourcecode.swift; path = PaddingCell.swift; sourceTree = "<group>"; };
		A745D0201CA897FF00C12802 /* SearchViewController.swift */ = {isa = PBXFileReference; fileEncoding = 4; lastKnownFileType = sourcecode.swift; path = SearchViewController.swift; sourceTree = "<group>"; };
		A745D0461CA8985B00C12802 /* DashboardViewController.swift */ = {isa = PBXFileReference; fileEncoding = 4; lastKnownFileType = sourcecode.swift; path = DashboardViewController.swift; sourceTree = "<group>"; };
		A745D0491CA8986E00C12802 /* ProfileViewController.swift */ = {isa = PBXFileReference; fileEncoding = 4; lastKnownFileType = sourcecode.swift; path = ProfileViewController.swift; sourceTree = "<group>"; };
		A747A8B81D45893100AF199A /* ProjectPamphletContentDataSource.swift */ = {isa = PBXFileReference; fileEncoding = 4; lastKnownFileType = sourcecode.swift; path = ProjectPamphletContentDataSource.swift; sourceTree = "<group>"; };
		A747A8EA1D45896000AF199A /* RewardCellViewModel.swift */ = {isa = PBXFileReference; fileEncoding = 4; lastKnownFileType = sourcecode.swift; path = RewardCellViewModel.swift; sourceTree = "<group>"; };
		A747A8ED1D45899F00AF199A /* RewardCell.swift */ = {isa = PBXFileReference; fileEncoding = 4; lastKnownFileType = sourcecode.swift; path = RewardCell.swift; sourceTree = "<group>"; };
		A74900171D00E23000BC3BE7 /* SignupViewModel.swift */ = {isa = PBXFileReference; fileEncoding = 4; lastKnownFileType = sourcecode.swift; path = SignupViewModel.swift; sourceTree = "<group>"; };
		A749001A1D00E25200BC3BE7 /* SignupViewModelTests.swift */ = {isa = PBXFileReference; fileEncoding = 4; lastKnownFileType = sourcecode.swift; path = SignupViewModelTests.swift; sourceTree = "<group>"; };
		A749001D1D00E27100BC3BE7 /* SignupViewController.swift */ = {isa = PBXFileReference; fileEncoding = 4; lastKnownFileType = sourcecode.swift; path = SignupViewController.swift; sourceTree = "<group>"; };
		A74BEF181DE3474C008D5E63 /* UIImageView+URL.swift */ = {isa = PBXFileReference; fileEncoding = 4; lastKnownFileType = sourcecode.swift; name = "UIImageView+URL.swift"; path = "Library/UIImageView+URL.swift"; sourceTree = "<group>"; };
		A74FFDEE1CE3E33300C7BCB9 /* MessageDialogViewController.swift */ = {isa = PBXFileReference; fileEncoding = 4; lastKnownFileType = sourcecode.swift; path = MessageDialogViewController.swift; sourceTree = "<group>"; };
		A74FFE671CE3FFE200C7BCB9 /* SearchMessagesViewController.swift */ = {isa = PBXFileReference; fileEncoding = 4; lastKnownFileType = sourcecode.swift; path = SearchMessagesViewController.swift; sourceTree = "<group>"; };
		A74FFEC81CE4FB9900C7BCB9 /* SearchMessagesDataSource.swift */ = {isa = PBXFileReference; fileEncoding = 4; lastKnownFileType = sourcecode.swift; path = SearchMessagesDataSource.swift; sourceTree = "<group>"; };
		A751A51E1C85EC0B009C5DEA /* DiscoveryViewController.swift */ = {isa = PBXFileReference; fileEncoding = 4; lastKnownFileType = sourcecode.swift; path = DiscoveryViewController.swift; sourceTree = "<group>"; };
		A755113C1C8642B3005355CF /* Library.framework */ = {isa = PBXFileReference; explicitFileType = wrapper.framework; includeInIndex = 0; path = Library.framework; sourceTree = BUILT_PRODUCTS_DIR; };
		A75511451C8642B3005355CF /* Library-iOSTests.xctest */ = {isa = PBXFileReference; explicitFileType = wrapper.cfbundle; includeInIndex = 0; path = "Library-iOSTests.xctest"; sourceTree = BUILT_PRODUCTS_DIR; };
		A75511891C8645A0005355CF /* AppEnvironmentTests.swift */ = {isa = PBXFileReference; fileEncoding = 4; lastKnownFileType = sourcecode.swift; lineEnding = 0; path = AppEnvironmentTests.swift; sourceTree = "<group>"; xcLanguageSpecificationIdentifier = xcode.lang.swift; };
		A755118A1C8645A0005355CF /* EnvironmentTests.swift */ = {isa = PBXFileReference; fileEncoding = 4; lastKnownFileType = sourcecode.swift; lineEnding = 0; path = EnvironmentTests.swift; sourceTree = "<group>"; xcLanguageSpecificationIdentifier = xcode.lang.swift; };
		A755118B1C8645A0005355CF /* FormatTests.swift */ = {isa = PBXFileReference; fileEncoding = 4; lastKnownFileType = sourcecode.swift; lineEnding = 0; path = FormatTests.swift; sourceTree = "<group>"; xcLanguageSpecificationIdentifier = xcode.lang.swift; };
		A755118C1C8645A0005355CF /* LanguageTests.swift */ = {isa = PBXFileReference; fileEncoding = 4; lastKnownFileType = sourcecode.swift; lineEnding = 0; path = LanguageTests.swift; sourceTree = "<group>"; xcLanguageSpecificationIdentifier = xcode.lang.swift; };
		A755118D1C8645A0005355CF /* LaunchedCountriesTests.swift */ = {isa = PBXFileReference; fileEncoding = 4; lastKnownFileType = sourcecode.swift; lineEnding = 0; path = LaunchedCountriesTests.swift; sourceTree = "<group>"; xcLanguageSpecificationIdentifier = xcode.lang.swift; };
		A755118E1C8645A0005355CF /* LocalizedStringTests.swift */ = {isa = PBXFileReference; fileEncoding = 4; lastKnownFileType = sourcecode.swift; lineEnding = 0; path = LocalizedStringTests.swift; sourceTree = "<group>"; xcLanguageSpecificationIdentifier = xcode.lang.swift; };
		A755118F1C8645A0005355CF /* String+SimpleHTMLTests.swift */ = {isa = PBXFileReference; fileEncoding = 4; lastKnownFileType = sourcecode.swift; lineEnding = 0; path = "String+SimpleHTMLTests.swift"; sourceTree = "<group>"; xcLanguageSpecificationIdentifier = xcode.lang.swift; };
		A75511911C8645A0005355CF /* UILabel+IBClearTests.swift */ = {isa = PBXFileReference; fileEncoding = 4; lastKnownFileType = sourcecode.swift; lineEnding = 0; path = "UILabel+IBClearTests.swift"; sourceTree = "<group>"; xcLanguageSpecificationIdentifier = xcode.lang.swift; };
		A75511931C8645A0005355CF /* UILabel+SimpleHTMLTests.swift */ = {isa = PBXFileReference; fileEncoding = 4; lastKnownFileType = sourcecode.swift; lineEnding = 0; path = "UILabel+SimpleHTMLTests.swift"; sourceTree = "<group>"; xcLanguageSpecificationIdentifier = xcode.lang.swift; };
		A75511A11C86460B005355CF /* MockBundle.swift */ = {isa = PBXFileReference; fileEncoding = 4; lastKnownFileType = sourcecode.swift; path = MockBundle.swift; sourceTree = "<group>"; };
		A75511A31C86460B005355CF /* XCTestCase+AppEnvironment.swift */ = {isa = PBXFileReference; fileEncoding = 4; lastKnownFileType = sourcecode.swift; lineEnding = 0; path = "XCTestCase+AppEnvironment.swift"; sourceTree = "<group>"; xcLanguageSpecificationIdentifier = xcode.lang.swift; };
		A7561A3A1D3144210028DEA1 /* ProjectDescriptionViewController.swift */ = {isa = PBXFileReference; fileEncoding = 4; lastKnownFileType = sourcecode.swift; path = ProjectDescriptionViewController.swift; sourceTree = "<group>"; };
		A7561A3C1D3146290028DEA1 /* ProjectNavigatorViewController.swift */ = {isa = PBXFileReference; fileEncoding = 4; lastKnownFileType = sourcecode.swift; path = ProjectNavigatorViewController.swift; sourceTree = "<group>"; };
		A75784301D84486F007B61AA /* PKPaymentRequestTests.swift */ = {isa = PBXFileReference; fileEncoding = 4; lastKnownFileType = sourcecode.swift; path = PKPaymentRequestTests.swift; sourceTree = "<group>"; };
		A75798901D6A201F0063CEEC /* DebugPushNotifictionsViewController.swift */ = {isa = PBXFileReference; fileEncoding = 4; lastKnownFileType = sourcecode.swift; path = DebugPushNotifictionsViewController.swift; sourceTree = "<group>"; };
		A75798C21D6A24CD0063CEEC /* DebugPushNotifications.storyboard */ = {isa = PBXFileReference; fileEncoding = 4; lastKnownFileType = file.storyboard; path = DebugPushNotifications.storyboard; sourceTree = "<group>"; };
		A757E9BD1D19C34600A5C978 /* ActivitySurveyResponseCell.swift */ = {isa = PBXFileReference; fileEncoding = 4; lastKnownFileType = sourcecode.swift; path = ActivitySurveyResponseCell.swift; sourceTree = "<group>"; };
		A757EAEF1D1ABE7400A5C978 /* ActivitySurveyResponseCellViewModel.swift */ = {isa = PBXFileReference; fileEncoding = 4; lastKnownFileType = sourcecode.swift; path = ActivitySurveyResponseCellViewModel.swift; sourceTree = "<group>"; };
		A757EB2A1D1AD89E00A5C978 /* DiscoveryStyles.swift */ = {isa = PBXFileReference; fileEncoding = 4; lastKnownFileType = sourcecode.swift; path = DiscoveryStyles.swift; sourceTree = "<group>"; };
		A757EBB11D1B084F00A5C978 /* DiscoveryOnboardingCell.swift */ = {isa = PBXFileReference; fileEncoding = 4; lastKnownFileType = sourcecode.swift; path = DiscoveryOnboardingCell.swift; sourceTree = "<group>"; };
		A757ED1F1D1C181D00A5C978 /* DiscoveryProjectsDataSourceTest.swift */ = {isa = PBXFileReference; fileEncoding = 4; lastKnownFileType = sourcecode.swift; path = DiscoveryProjectsDataSourceTest.swift; sourceTree = "<group>"; };
		A758F4031D0702CF00169CC0 /* DiscoveryFiltersDataSourceTests.swift */ = {isa = PBXFileReference; fileEncoding = 4; lastKnownFileType = sourcecode.swift; path = DiscoveryFiltersDataSourceTests.swift; sourceTree = "<group>"; };
		A758F43A1D070B8E00169CC0 /* DiscoveryPagesDataSourceTests.swift */ = {isa = PBXFileReference; fileEncoding = 4; lastKnownFileType = sourcecode.swift; path = DiscoveryPagesDataSourceTests.swift; sourceTree = "<group>"; };
		A75A29231CE0AE5A00D35E5C /* MessagesViewController.swift */ = {isa = PBXFileReference; fileEncoding = 4; lastKnownFileType = sourcecode.swift; path = MessagesViewController.swift; sourceTree = "<group>"; };
		A75A29261CE0B7DD00D35E5C /* BackingCell.swift */ = {isa = PBXFileReference; fileEncoding = 4; lastKnownFileType = sourcecode.swift; path = BackingCell.swift; sourceTree = "<group>"; };
		A75A29291CE0B7EA00D35E5C /* ProjectBannerCell.swift */ = {isa = PBXFileReference; fileEncoding = 4; lastKnownFileType = sourcecode.swift; path = ProjectBannerCell.swift; sourceTree = "<group>"; };
		A75A292C1CE0B95300D35E5C /* MessagesDataSource.swift */ = {isa = PBXFileReference; fileEncoding = 4; lastKnownFileType = sourcecode.swift; path = MessagesDataSource.swift; sourceTree = "<group>"; };
		A75A9D8C1D6F336B00603D1D /* RewardShippingPickerViewController.swift */ = {isa = PBXFileReference; fileEncoding = 4; lastKnownFileType = sourcecode.swift; path = RewardShippingPickerViewController.swift; sourceTree = "<group>"; };
		A75A9DBE1D6F3A3000603D1D /* RewardShippingPickerViewModel.swift */ = {isa = PBXFileReference; fileEncoding = 4; lastKnownFileType = sourcecode.swift; path = RewardShippingPickerViewModel.swift; sourceTree = "<group>"; };
		A75AB1F81C8A84B5002FC3E6 /* ActivitiesDataSource.swift */ = {isa = PBXFileReference; fileEncoding = 4; lastKnownFileType = sourcecode.swift; path = ActivitiesDataSource.swift; sourceTree = "<group>"; };
		A75AB2211C8A85D1002FC3E6 /* ActivityUpdateCell.swift */ = {isa = PBXFileReference; fileEncoding = 4; lastKnownFileType = sourcecode.swift; path = ActivityUpdateCell.swift; sourceTree = "<group>"; };
		A75AB2241C8B407F002FC3E6 /* ActivityFriendBackingCell.swift */ = {isa = PBXFileReference; fileEncoding = 4; lastKnownFileType = sourcecode.swift; path = ActivityFriendBackingCell.swift; sourceTree = "<group>"; };
		A75C81161D210BD700B5AD03 /* ShareViewModel.swift */ = {isa = PBXFileReference; fileEncoding = 4; lastKnownFileType = sourcecode.swift; path = ShareViewModel.swift; sourceTree = "<group>"; };
		A75C81191D210C4700B5AD03 /* SafariActivity.swift */ = {isa = PBXFileReference; fileEncoding = 4; lastKnownFileType = sourcecode.swift; path = SafariActivity.swift; sourceTree = "<group>"; };
		A75C811A1D210C4700B5AD03 /* ProjectActivityItemProvider.swift */ = {isa = PBXFileReference; fileEncoding = 4; lastKnownFileType = sourcecode.swift; path = ProjectActivityItemProvider.swift; sourceTree = "<group>"; };
		A75C811B1D210C4700B5AD03 /* UpdateActivityItemProvider.swift */ = {isa = PBXFileReference; fileEncoding = 4; lastKnownFileType = sourcecode.swift; path = UpdateActivityItemProvider.swift; sourceTree = "<group>"; };
		A75C81221D210EE200B5AD03 /* ShareViewModelTests.swift */ = {isa = PBXFileReference; fileEncoding = 4; lastKnownFileType = sourcecode.swift; path = ShareViewModelTests.swift; sourceTree = "<group>"; };
		A75C81251D210F1F00B5AD03 /* ShareContext.swift */ = {isa = PBXFileReference; fileEncoding = 4; lastKnownFileType = sourcecode.swift; path = ShareContext.swift; sourceTree = "<group>"; };
		A75CBDE61C8A26F800758C55 /* AppDelegateViewModel.swift */ = {isa = PBXFileReference; fileEncoding = 4; lastKnownFileType = sourcecode.swift; path = AppDelegateViewModel.swift; sourceTree = "<group>"; };
		A75CFA4E1CCDB322004CD5FA /* SearchDataSource.swift */ = {isa = PBXFileReference; fileEncoding = 4; lastKnownFileType = sourcecode.swift; path = SearchDataSource.swift; sourceTree = "<group>"; };
		A75CFA7C1CCE56C4004CD5FA /* SearchProjectCell.swift */ = {isa = PBXFileReference; fileEncoding = 4; lastKnownFileType = sourcecode.swift; path = SearchProjectCell.swift; sourceTree = "<group>"; };
		A75CFB071CCE7FCF004CD5FA /* StaticTableViewCell.swift */ = {isa = PBXFileReference; fileEncoding = 4; lastKnownFileType = sourcecode.swift; path = StaticTableViewCell.swift; sourceTree = "<group>"; };
		A75F71621D897E4C0091258A /* Stripe.framework */ = {isa = PBXFileReference; lastKnownFileType = wrapper.framework; name = Stripe.framework; path = Frameworks/Stripe/Stripe.framework; sourceTree = "<group>"; };
		A76078091CAEE0A6001B39D0 /* IsValidEmail.swift */ = {isa = PBXFileReference; fileEncoding = 4; lastKnownFileType = sourcecode.swift; path = IsValidEmail.swift; sourceTree = "<group>"; };
		A760782F1CAEE0DD001B39D0 /* IsValidEmailTests.swift */ = {isa = PBXFileReference; fileEncoding = 4; lastKnownFileType = sourcecode.swift; path = IsValidEmailTests.swift; sourceTree = "<group>"; };
		A761269F1C90C94000EDCCB9 /* ValueCellDataSource.swift */ = {isa = PBXFileReference; fileEncoding = 4; lastKnownFileType = sourcecode.swift; lineEnding = 0; path = ValueCellDataSource.swift; sourceTree = "<group>"; xcLanguageSpecificationIdentifier = xcode.lang.swift; };
		A76126A41C90C94000EDCCB9 /* UICollectionView-Extensions.swift */ = {isa = PBXFileReference; fileEncoding = 4; lastKnownFileType = sourcecode.swift; path = "UICollectionView-Extensions.swift"; sourceTree = "<group>"; };
		A76126A51C90C94000EDCCB9 /* UIView-Extensions.swift */ = {isa = PBXFileReference; fileEncoding = 4; lastKnownFileType = sourcecode.swift; path = "UIView-Extensions.swift"; sourceTree = "<group>"; };
		A76126A61C90C94000EDCCB9 /* UITableView-Extensions.swift */ = {isa = PBXFileReference; fileEncoding = 4; lastKnownFileType = sourcecode.swift; path = "UITableView-Extensions.swift"; sourceTree = "<group>"; };
		A762EFF11C8CC663005581A4 /* ActivityFriendFollowCell.swift */ = {isa = PBXFileReference; fileEncoding = 4; lastKnownFileType = sourcecode.swift; path = ActivityFriendFollowCell.swift; sourceTree = "<group>"; };
		A762F01B1C8CD2B3005581A4 /* ActivityProjectStatusCell.swift */ = {isa = PBXFileReference; fileEncoding = 4; lastKnownFileType = sourcecode.swift; path = ActivityProjectStatusCell.swift; sourceTree = "<group>"; };
		A7698B291D00602800953FD3 /* LoginViewModel.swift */ = {isa = PBXFileReference; fileEncoding = 4; lastKnownFileType = sourcecode.swift; path = LoginViewModel.swift; sourceTree = "<group>"; };
		A76E0AC51D00D05F00EC525A /* ReactiveExtensions.xcodeproj */ = {isa = PBXFileReference; lastKnownFileType = "wrapper.pb-project"; name = ReactiveExtensions.xcodeproj; path = "Frameworks/ios-ksapi/Frameworks/ReactiveExtensions/ReactiveExtensions.xcodeproj"; sourceTree = "<group>"; };
		A76FAF261DB98AD000C6BF33 /* ProjectPamphletContentViewModelTests.swift */ = {isa = PBXFileReference; fileEncoding = 4; lastKnownFileType = sourcecode.swift; path = ProjectPamphletContentViewModelTests.swift; sourceTree = "<group>"; };
		A77352EC1D5E70FC0017E239 /* MostPopularCell.swift */ = {isa = PBXFileReference; fileEncoding = 4; lastKnownFileType = sourcecode.swift; path = MostPopularCell.swift; sourceTree = "<group>"; };
		A773531E1D5E8AEF0017E239 /* MostPopularSearchProjectCell.swift */ = {isa = PBXFileReference; fileEncoding = 4; lastKnownFileType = sourcecode.swift; path = MostPopularSearchProjectCell.swift; sourceTree = "<group>"; };
		A774684A1D6E400D007DCDFC /* RewardPledgeViewModel.swift */ = {isa = PBXFileReference; fileEncoding = 4; lastKnownFileType = sourcecode.swift; path = RewardPledgeViewModel.swift; sourceTree = "<group>"; };
		A775190F1C8CADC80022F175 /* AppDelegateViewModelTests.swift */ = {isa = PBXFileReference; fileEncoding = 4; lastKnownFileType = sourcecode.swift; path = AppDelegateViewModelTests.swift; sourceTree = "<group>"; };
		A77519211C8CB0360022F175 /* CircleAvatarImageViewTests.swift */ = {isa = PBXFileReference; fileEncoding = 4; lastKnownFileType = sourcecode.swift; lineEnding = 0; path = CircleAvatarImageViewTests.swift; sourceTree = "<group>"; xcLanguageSpecificationIdentifier = xcode.lang.swift; };
		A775B51F1CA8705B00BBB587 /* RootTabBarViewController.swift */ = {isa = PBXFileReference; fileEncoding = 4; lastKnownFileType = sourcecode.swift; path = RootTabBarViewController.swift; sourceTree = "<group>"; };
		A775B5451CA871D700BBB587 /* RootViewModel.swift */ = {isa = PBXFileReference; fileEncoding = 4; lastKnownFileType = sourcecode.swift; lineEnding = 0; path = RootViewModel.swift; sourceTree = "<group>"; xcLanguageSpecificationIdentifier = xcode.lang.swift; };
		A775B54B1CA87C8500BBB587 /* RootViewModelTests.swift */ = {isa = PBXFileReference; fileEncoding = 4; lastKnownFileType = sourcecode.swift; path = RootViewModelTests.swift; sourceTree = "<group>"; };
		A77D7B061CBAAF5D0077586B /* Paginate.swift */ = {isa = PBXFileReference; fileEncoding = 4; lastKnownFileType = sourcecode.swift; path = Paginate.swift; sourceTree = "<group>"; };
		A77D7B341CBAC5F90077586B /* PaginateTests.swift */ = {isa = PBXFileReference; fileEncoding = 4; lastKnownFileType = sourcecode.swift; path = PaginateTests.swift; sourceTree = "<group>"; };
		A77FD5B41D91FD2C00FFC636 /* RewardPledgeViewControllerTests.swift */ = {isa = PBXFileReference; fileEncoding = 4; lastKnownFileType = sourcecode.swift; path = RewardPledgeViewControllerTests.swift; sourceTree = "<group>"; };
		A78012641D2EEA620027396E /* ReferralChartView.swift */ = {isa = PBXFileReference; fileEncoding = 4; lastKnownFileType = sourcecode.swift; path = ReferralChartView.swift; sourceTree = "<group>"; };
		A7808B6A1D61E9DF001CF96A /* MostPopularSearchProjectCellViewModel.swift */ = {isa = PBXFileReference; fileEncoding = 4; lastKnownFileType = sourcecode.swift; path = MostPopularSearchProjectCellViewModel.swift; sourceTree = "<group>"; };
		A7808BBD1D6240B9001CF96A /* ProjectCreatorViewController.swift */ = {isa = PBXFileReference; fileEncoding = 4; lastKnownFileType = sourcecode.swift; path = ProjectCreatorViewController.swift; sourceTree = "<group>"; };
		A7808BEF1D625C6A001CF96A /* ProjectCreateViewModel.swift */ = {isa = PBXFileReference; fileEncoding = 4; lastKnownFileType = sourcecode.swift; path = ProjectCreateViewModel.swift; sourceTree = "<group>"; };
		A7808BF21D625D10001CF96A /* ProjectCreatorViewModelTests.swift */ = {isa = PBXFileReference; fileEncoding = 4; lastKnownFileType = sourcecode.swift; path = ProjectCreatorViewModelTests.swift; sourceTree = "<group>"; };
		A7830CDD1D005C3F00B5B6AE /* ActivitiesViewModelTests.swift */ = {isa = PBXFileReference; fileEncoding = 4; lastKnownFileType = sourcecode.swift; path = ActivitiesViewModelTests.swift; sourceTree = "<group>"; };
		A7830CDF1D005C3F00B5B6AE /* BackingCellViewModelTests.swift */ = {isa = PBXFileReference; fileEncoding = 4; lastKnownFileType = sourcecode.swift; path = BackingCellViewModelTests.swift; sourceTree = "<group>"; };
		A7830CE01D005C3F00B5B6AE /* CommentCellViewModelTests.swift */ = {isa = PBXFileReference; fileEncoding = 4; lastKnownFileType = sourcecode.swift; path = CommentCellViewModelTests.swift; sourceTree = "<group>"; };
		A7830CE11D005C3F00B5B6AE /* CommentDialogViewModelTests.swift */ = {isa = PBXFileReference; fileEncoding = 4; lastKnownFileType = sourcecode.swift; path = CommentDialogViewModelTests.swift; sourceTree = "<group>"; };
		A7830CE21D005C3F00B5B6AE /* CommentsViewModelTests.swift */ = {isa = PBXFileReference; fileEncoding = 4; lastKnownFileType = sourcecode.swift; path = CommentsViewModelTests.swift; sourceTree = "<group>"; };
		A7830CE31D005C3F00B5B6AE /* DiscoveryViewModelTests.swift */ = {isa = PBXFileReference; fileEncoding = 4; lastKnownFileType = sourcecode.swift; path = DiscoveryViewModelTests.swift; sourceTree = "<group>"; };
		A7830CE41D005C3F00B5B6AE /* FacebookConfirmationViewModelTests.swift */ = {isa = PBXFileReference; fileEncoding = 4; lastKnownFileType = sourcecode.swift; path = FacebookConfirmationViewModelTests.swift; sourceTree = "<group>"; };
		A7830CE51D005C3F00B5B6AE /* LoginToutViewModelTests.swift */ = {isa = PBXFileReference; fileEncoding = 4; lastKnownFileType = sourcecode.swift; path = LoginToutViewModelTests.swift; sourceTree = "<group>"; };
		A7830CE61D005C3F00B5B6AE /* LoginViewModelTests.swift */ = {isa = PBXFileReference; fileEncoding = 4; lastKnownFileType = sourcecode.swift; path = LoginViewModelTests.swift; sourceTree = "<group>"; };
		A7830CE71D005C3F00B5B6AE /* MessageCellViewModelTests.swift */ = {isa = PBXFileReference; fileEncoding = 4; lastKnownFileType = sourcecode.swift; path = MessageCellViewModelTests.swift; sourceTree = "<group>"; };
		A7830CE81D005C3F00B5B6AE /* MessageDialogViewModelTests.swift */ = {isa = PBXFileReference; fileEncoding = 4; lastKnownFileType = sourcecode.swift; path = MessageDialogViewModelTests.swift; sourceTree = "<group>"; };
		A7830CE91D005C3F00B5B6AE /* MessagesSearchViewModelTests.swift */ = {isa = PBXFileReference; fileEncoding = 4; lastKnownFileType = sourcecode.swift; path = MessagesSearchViewModelTests.swift; sourceTree = "<group>"; };
		A7830CEA1D005C3F00B5B6AE /* MessagesViewModelTests.swift */ = {isa = PBXFileReference; fileEncoding = 4; lastKnownFileType = sourcecode.swift; path = MessagesViewModelTests.swift; sourceTree = "<group>"; };
		A7830CEB1D005C3F00B5B6AE /* MessageThreadCellViewModelTests.swift */ = {isa = PBXFileReference; fileEncoding = 4; lastKnownFileType = sourcecode.swift; path = MessageThreadCellViewModelTests.swift; sourceTree = "<group>"; };
		A7830CEC1D005C3F00B5B6AE /* MessageThreadsViewModelTests.swift */ = {isa = PBXFileReference; fileEncoding = 4; lastKnownFileType = sourcecode.swift; path = MessageThreadsViewModelTests.swift; sourceTree = "<group>"; };
		A7830CED1D005C3F00B5B6AE /* ProfileHeaderViewModelTests.swift */ = {isa = PBXFileReference; fileEncoding = 4; lastKnownFileType = sourcecode.swift; path = ProfileHeaderViewModelTests.swift; sourceTree = "<group>"; };
		A7830CEE1D005C3F00B5B6AE /* ProfileProjectCellViewModelTests.swift */ = {isa = PBXFileReference; fileEncoding = 4; lastKnownFileType = sourcecode.swift; path = ProfileProjectCellViewModelTests.swift; sourceTree = "<group>"; };
		A7830CEF1D005C3F00B5B6AE /* ProfileViewModelTests.swift */ = {isa = PBXFileReference; fileEncoding = 4; lastKnownFileType = sourcecode.swift; path = ProfileViewModelTests.swift; sourceTree = "<group>"; };
		A7830CF31D005C3F00B5B6AE /* ResetPasswordViewModelTests.swift */ = {isa = PBXFileReference; fileEncoding = 4; lastKnownFileType = sourcecode.swift; path = ResetPasswordViewModelTests.swift; sourceTree = "<group>"; };
		A7830CF51D005C3F00B5B6AE /* SearchViewModelTests.swift */ = {isa = PBXFileReference; fileEncoding = 4; lastKnownFileType = sourcecode.swift; path = SearchViewModelTests.swift; sourceTree = "<group>"; };
		A7830CF61D005C3F00B5B6AE /* ThanksViewModelTests.swift */ = {isa = PBXFileReference; fileEncoding = 4; lastKnownFileType = sourcecode.swift; path = ThanksViewModelTests.swift; sourceTree = "<group>"; };
		A7830CF71D005C3F00B5B6AE /* TwoFactorViewModelTests.swift */ = {isa = PBXFileReference; fileEncoding = 4; lastKnownFileType = sourcecode.swift; path = TwoFactorViewModelTests.swift; sourceTree = "<group>"; };
		A7845B011E27D5F5005F1CE9 /* LiveStreamContainerViewControllerTests.swift */ = {isa = PBXFileReference; fileEncoding = 4; lastKnownFileType = sourcecode.swift; path = LiveStreamContainerViewControllerTests.swift; sourceTree = "<group>"; };
		A78537921CB46CFB00385B73 /* KoalaTests.swift */ = {isa = PBXFileReference; fileEncoding = 4; lastKnownFileType = sourcecode.swift; path = KoalaTests.swift; sourceTree = "<group>"; };
		A78537BB1CB5416700385B73 /* UIDeviceType.swift */ = {isa = PBXFileReference; fileEncoding = 4; lastKnownFileType = sourcecode.swift; path = UIDeviceType.swift; sourceTree = "<group>"; };
		A78537E11CB5422100385B73 /* UIScreenType.swift */ = {isa = PBXFileReference; fileEncoding = 4; lastKnownFileType = sourcecode.swift; path = UIScreenType.swift; sourceTree = "<group>"; };
		A78537F71CB5803B00385B73 /* NSHTTPCookieStorageType.swift */ = {isa = PBXFileReference; fileEncoding = 4; lastKnownFileType = sourcecode.swift; path = NSHTTPCookieStorageType.swift; sourceTree = "<group>"; };
		A787E6951E28A84B0017B186 /* _LiveStreamTesting.storyboard */ = {isa = PBXFileReference; fileEncoding = 4; lastKnownFileType = file.storyboard; path = _LiveStreamTesting.storyboard; sourceTree = "<group>"; };
		A78838731D8A2EFF0081E94D /* ProjectPamphlet.storyboard */ = {isa = PBXFileReference; fileEncoding = 4; lastKnownFileType = file.storyboard; path = ProjectPamphlet.storyboard; sourceTree = "<group>"; };
		A78838A81D8A32060081E94D /* ProjectNavBarViewController.swift */ = {isa = PBXFileReference; fileEncoding = 4; lastKnownFileType = sourcecode.swift; path = ProjectNavBarViewController.swift; sourceTree = "<group>"; };
		A78851901D6C900000617930 /* DeprecatedWebViewModel.swift */ = {isa = PBXFileReference; fileEncoding = 4; lastKnownFileType = sourcecode.swift; path = DeprecatedWebViewModel.swift; sourceTree = "<group>"; };
		A78851C31D6C91C600617930 /* DeprecatedWebViewModelTests.swift */ = {isa = PBXFileReference; fileEncoding = 4; lastKnownFileType = sourcecode.swift; path = DeprecatedWebViewModelTests.swift; sourceTree = "<group>"; };
		A78852061D6CC5C300617930 /* RewardPledgeViewController.swift */ = {isa = PBXFileReference; fileEncoding = 4; lastKnownFileType = sourcecode.swift; path = RewardPledgeViewController.swift; sourceTree = "<group>"; };
		A78852381D6CC5DE00617930 /* RewardPledge.storyboard */ = {isa = PBXFileReference; fileEncoding = 4; lastKnownFileType = file.storyboard; path = RewardPledge.storyboard; sourceTree = "<group>"; };
		A796A88E1D48DE79009B6EF6 /* ProjectPamphletContentViewModel.swift */ = {isa = PBXFileReference; fileEncoding = 4; lastKnownFileType = sourcecode.swift; path = ProjectPamphletContentViewModel.swift; sourceTree = "<group>"; };
		A796FF261D425A4500CD58AA /* ProjectStyles.swift */ = {isa = PBXFileReference; fileEncoding = 4; lastKnownFileType = sourcecode.swift; path = ProjectStyles.swift; sourceTree = "<group>"; };
		A799E97F1E297D6E00B5C09D /* ProjectPamphletContentDataSourceTests.swift */ = {isa = PBXFileReference; fileEncoding = 4; lastKnownFileType = sourcecode.swift; path = ProjectPamphletContentDataSourceTests.swift; sourceTree = "<group>"; };
		A79BF81E1D11F6AF004C0445 /* Strings.swift */ = {isa = PBXFileReference; fileEncoding = 4; lastKnownFileType = sourcecode.swift; path = Strings.swift; sourceTree = "<group>"; };
		A79F52FF1D8F50CE00C051B8 /* ProjectPamphletSubpageCell.swift */ = {isa = PBXFileReference; fileEncoding = 4; lastKnownFileType = sourcecode.swift; path = ProjectPamphletSubpageCell.swift; sourceTree = "<group>"; };
		A7A051E41CD12D9A005AF5E2 /* CommentsDataSource.swift */ = {isa = PBXFileReference; fileEncoding = 4; lastKnownFileType = sourcecode.swift; path = CommentsDataSource.swift; sourceTree = "<group>"; };
		A7A052121CD12DD7005AF5E2 /* CommentCell.swift */ = {isa = PBXFileReference; fileEncoding = 4; lastKnownFileType = sourcecode.swift; path = CommentCell.swift; sourceTree = "<group>"; };
		A7A0534C1CD19C68005AF5E2 /* CommentDialogViewController.swift */ = {isa = PBXFileReference; fileEncoding = 4; lastKnownFileType = sourcecode.swift; path = CommentDialogViewController.swift; sourceTree = "<group>"; };
		A7A29F491CC3DE5F002BE580 /* ValueCellDataSourceTests.swift */ = {isa = PBXFileReference; fileEncoding = 4; lastKnownFileType = sourcecode.swift; path = ValueCellDataSourceTests.swift; sourceTree = "<group>"; };
		A7A5F8241D11ECF60036139A /* Base */ = {isa = PBXFileReference; lastKnownFileType = text.plist.strings; name = Base; path = Base.lproj/Localizable.strings; sourceTree = "<group>"; };
		A7A5F8251D11ECF60036139A /* de */ = {isa = PBXFileReference; lastKnownFileType = text.plist.strings; name = de; path = de.lproj/Localizable.strings; sourceTree = "<group>"; };
		A7A5F8261D11ECF60036139A /* es */ = {isa = PBXFileReference; lastKnownFileType = text.plist.strings; name = es; path = es.lproj/Localizable.strings; sourceTree = "<group>"; };
		A7A5F8271D11ECF60036139A /* fr */ = {isa = PBXFileReference; lastKnownFileType = text.plist.strings; name = fr; path = fr.lproj/Localizable.strings; sourceTree = "<group>"; };
		A7A882BE1D31745500E9046E /* SimpleHTMLLabel.swift */ = {isa = PBXFileReference; fileEncoding = 4; lastKnownFileType = sourcecode.swift; path = SimpleHTMLLabel.swift; sourceTree = "<group>"; };
		A7A978AA1D71E88100ABA1D6 /* RewardPledgeViewModelTests.swift */ = {isa = PBXFileReference; fileEncoding = 4; lastKnownFileType = sourcecode.swift; path = RewardPledgeViewModelTests.swift; sourceTree = "<group>"; };
		A7A978AD1D71E99900ABA1D6 /* RewardShippingPickerViewModelTests.swift */ = {isa = PBXFileReference; fileEncoding = 4; lastKnownFileType = sourcecode.swift; path = RewardShippingPickerViewModelTests.swift; sourceTree = "<group>"; };
		A7AD54471D465B370016B4C2 /* ProjectPamphletMainCellViewModelTests.swift */ = {isa = PBXFileReference; fileEncoding = 4; lastKnownFileType = sourcecode.swift; path = ProjectPamphletMainCellViewModelTests.swift; sourceTree = "<group>"; };
		A7AD54891D4682C20016B4C2 /* ProjectDescriptionViewModelTests.swift */ = {isa = PBXFileReference; fileEncoding = 4; lastKnownFileType = sourcecode.swift; path = ProjectDescriptionViewModelTests.swift; sourceTree = "<group>"; };
		A7AD548C1D4683900016B4C2 /* ProjectPamphletViewModelTests.swift */ = {isa = PBXFileReference; fileEncoding = 4; lastKnownFileType = sourcecode.swift; path = ProjectPamphletViewModelTests.swift; sourceTree = "<group>"; };
		A7B11A761D79F03300A5036E /* PKPaymentRequest.swift */ = {isa = PBXFileReference; fileEncoding = 4; lastKnownFileType = sourcecode.swift; path = PKPaymentRequest.swift; sourceTree = "<group>"; };
		A7B1EBB01D901DE800BEE8B3 /* ProjectPamphletViewModel.swift */ = {isa = PBXFileReference; fileEncoding = 4; lastKnownFileType = sourcecode.swift; path = ProjectPamphletViewModel.swift; sourceTree = "<group>"; };
		A7B1EBB21D90496A00BEE8B3 /* NoRewardCell.swift */ = {isa = PBXFileReference; fileEncoding = 4; lastKnownFileType = sourcecode.swift; path = NoRewardCell.swift; sourceTree = "<group>"; };
		A7B694271C87A04C00C49A4F /* HockeySDK.framework */ = {isa = PBXFileReference; lastKnownFileType = wrapper.framework; path = HockeySDK.framework; sourceTree = "<group>"; };
		A7B694291C87A04C00C49A4F /* HockeySDKResources.bundle */ = {isa = PBXFileReference; lastKnownFileType = "wrapper.plug-in"; path = HockeySDKResources.bundle; sourceTree = "<group>"; };
		A7B694301C87A07100C49A4F /* HockeySDK.framework */ = {isa = PBXFileReference; lastKnownFileType = wrapper.framework; path = HockeySDK.framework; sourceTree = "<group>"; };
		A7B694321C87A07100C49A4F /* HockeySDKResources.bundle */ = {isa = PBXFileReference; lastKnownFileType = "wrapper.plug-in"; path = HockeySDKResources.bundle; sourceTree = "<group>"; };
		A7B76BC91E23E47100C8E312 /* KsLive.swift */ = {isa = PBXFileReference; fileEncoding = 4; lastKnownFileType = sourcecode.swift; path = KsLive.swift; sourceTree = "<group>"; };
		A7B76C011E23E48300C8E312 /* LiveStreamServiceProtocol.swift */ = {isa = PBXFileReference; fileEncoding = 4; lastKnownFileType = sourcecode.swift; path = LiveStreamServiceProtocol.swift; sourceTree = "<group>"; };
		A7B76C031E23E4B500C8E312 /* MockLiveStreamService.swift */ = {isa = PBXFileReference; fileEncoding = 4; lastKnownFileType = sourcecode.swift; path = MockLiveStreamService.swift; sourceTree = "<group>"; };
		A7B76C051E23E4CF00C8E312 /* LiveStreamService.swift */ = {isa = PBXFileReference; fileEncoding = 4; lastKnownFileType = sourcecode.swift; path = LiveStreamService.swift; sourceTree = "<group>"; };
		A7BA53E61E1E47F400E54377 /* OpenTok.framework */ = {isa = PBXFileReference; lastKnownFileType = wrapper.framework; name = OpenTok.framework; path = Frameworks/OpenTok/OpenTok.framework; sourceTree = "<group>"; };
		A7BA53E91E1E482E00E54377 /* FirebaseAnalytics.framework */ = {isa = PBXFileReference; lastKnownFileType = wrapper.framework; path = FirebaseAnalytics.framework; sourceTree = "<group>"; };
		A7BA53EA1E1E482E00E54377 /* FirebaseInstanceID.framework */ = {isa = PBXFileReference; lastKnownFileType = wrapper.framework; path = FirebaseInstanceID.framework; sourceTree = "<group>"; };
		A7BA53EB1E1E482E00E54377 /* GoogleInterchangeUtilities.framework */ = {isa = PBXFileReference; lastKnownFileType = wrapper.framework; path = GoogleInterchangeUtilities.framework; sourceTree = "<group>"; };
		A7BA53EC1E1E482E00E54377 /* GoogleSymbolUtilities.framework */ = {isa = PBXFileReference; lastKnownFileType = wrapper.framework; path = GoogleSymbolUtilities.framework; sourceTree = "<group>"; };
		A7BA53ED1E1E482E00E54377 /* GoogleUtilities.framework */ = {isa = PBXFileReference; lastKnownFileType = wrapper.framework; path = GoogleUtilities.framework; sourceTree = "<group>"; };
		A7BA53EF1E1E482E00E54377 /* FirebaseAuth.framework */ = {isa = PBXFileReference; lastKnownFileType = wrapper.framework; path = FirebaseAuth.framework; sourceTree = "<group>"; };
		A7BA53F01E1E482E00E54377 /* GoogleNetworkingUtilities.framework */ = {isa = PBXFileReference; lastKnownFileType = wrapper.framework; path = GoogleNetworkingUtilities.framework; sourceTree = "<group>"; };
		A7BA53F11E1E482E00E54377 /* GoogleParsingUtilities.framework */ = {isa = PBXFileReference; lastKnownFileType = wrapper.framework; path = GoogleParsingUtilities.framework; sourceTree = "<group>"; };
		A7BA53F31E1E482E00E54377 /* FirebaseDatabase.framework */ = {isa = PBXFileReference; lastKnownFileType = wrapper.framework; path = FirebaseDatabase.framework; sourceTree = "<group>"; };
		A7BA54291E1E493500E54377 /* LiveStream.framework */ = {isa = PBXFileReference; explicitFileType = wrapper.framework; includeInIndex = 0; path = LiveStream.framework; sourceTree = BUILT_PRODUCTS_DIR; };
		A7BA542B1E1E493600E54377 /* LiveStream.h */ = {isa = PBXFileReference; lastKnownFileType = sourcecode.c.h; path = LiveStream.h; sourceTree = "<group>"; };
		A7BA542D1E1E493600E54377 /* Info.plist */ = {isa = PBXFileReference; lastKnownFileType = text.plist.xml; path = Info.plist; sourceTree = "<group>"; };
		A7BA54321E1E493600E54377 /* LiveStreamTests.xctest */ = {isa = PBXFileReference; explicitFileType = wrapper.cfbundle; includeInIndex = 0; path = LiveStreamTests.xctest; sourceTree = BUILT_PRODUCTS_DIR; };
		A7BA54891E1E4A9E00E54377 /* FirebaseExtensions.swift */ = {isa = PBXFileReference; fileEncoding = 4; lastKnownFileType = sourcecode.swift; path = FirebaseExtensions.swift; sourceTree = "<group>"; };
		A7BA548A1E1E4A9E00E54377 /* LiveStreamTypes.swift */ = {isa = PBXFileReference; fileEncoding = 4; lastKnownFileType = sourcecode.swift; path = LiveStreamTypes.swift; sourceTree = "<group>"; };
		A7BA548B1E1E4A9E00E54377 /* OpenTokExtensions.swift */ = {isa = PBXFileReference; fileEncoding = 4; lastKnownFileType = sourcecode.swift; path = OpenTokExtensions.swift; sourceTree = "<group>"; };
		A7BA54951E1E4A9E00E54377 /* LiveStreamViewController.swift */ = {isa = PBXFileReference; fileEncoding = 4; lastKnownFileType = sourcecode.swift; path = LiveStreamViewController.swift; sourceTree = "<group>"; };
		A7BA54961E1E4A9E00E54377 /* LiveVideoViewController.swift */ = {isa = PBXFileReference; fileEncoding = 4; lastKnownFileType = sourcecode.swift; path = LiveVideoViewController.swift; sourceTree = "<group>"; };
		A7BA54971E1E4A9E00E54377 /* HLSPlayerView.swift */ = {isa = PBXFileReference; fileEncoding = 4; lastKnownFileType = sourcecode.swift; path = HLSPlayerView.swift; sourceTree = "<group>"; };
		A7BA54981E1E4A9E00E54377 /* VideoGridView.swift */ = {isa = PBXFileReference; fileEncoding = 4; lastKnownFileType = sourcecode.swift; path = VideoGridView.swift; sourceTree = "<group>"; };
		A7BA549A1E1E4A9E00E54377 /* LiveStreamEvent.swift */ = {isa = PBXFileReference; fileEncoding = 4; lastKnownFileType = sourcecode.swift; path = LiveStreamEvent.swift; sourceTree = "<group>"; };
		A7BA549C1E1E4A9E00E54377 /* LiveStreamViewModel.swift */ = {isa = PBXFileReference; fileEncoding = 4; lastKnownFileType = sourcecode.swift; path = LiveStreamViewModel.swift; sourceTree = "<group>"; };
		A7BA549D1E1E4A9E00E54377 /* LiveVideoViewModel.swift */ = {isa = PBXFileReference; fileEncoding = 4; lastKnownFileType = sourcecode.swift; path = LiveVideoViewModel.swift; sourceTree = "<group>"; };
		A7BA54F21E1E4D5A00E54377 /* Secrets.swift */ = {isa = PBXFileReference; fileEncoding = 4; lastKnownFileType = sourcecode.swift; name = Secrets.swift; path = "Frameworks/ios-ksapi/Frameworks/native-secrets/ios/Secrets.swift"; sourceTree = SOURCE_ROOT; };
		A7BA54FA1E1E9D4B00E54377 /* LiveStreamEvent.CreatorLenses.swift */ = {isa = PBXFileReference; fileEncoding = 4; lastKnownFileType = sourcecode.swift; path = LiveStreamEvent.CreatorLenses.swift; sourceTree = "<group>"; };
		A7BA54FB1E1E9D4B00E54377 /* LiveStreamEvent.FirebaseLenses.swift */ = {isa = PBXFileReference; fileEncoding = 4; lastKnownFileType = sourcecode.swift; path = LiveStreamEvent.FirebaseLenses.swift; sourceTree = "<group>"; };
		A7BA54FC1E1E9D4B00E54377 /* LiveStreamEvent.OpenTokLenses.swift */ = {isa = PBXFileReference; fileEncoding = 4; lastKnownFileType = sourcecode.swift; path = LiveStreamEvent.OpenTokLenses.swift; sourceTree = "<group>"; };
		A7BA54FD1E1E9D4B00E54377 /* LiveStreamEvent.StreamLenses.swift */ = {isa = PBXFileReference; fileEncoding = 4; lastKnownFileType = sourcecode.swift; path = LiveStreamEvent.StreamLenses.swift; sourceTree = "<group>"; };
		A7BA54FE1E1E9D4B00E54377 /* LiveStreamEvent.UserLenses.swift */ = {isa = PBXFileReference; fileEncoding = 4; lastKnownFileType = sourcecode.swift; path = LiveStreamEvent.UserLenses.swift; sourceTree = "<group>"; };
		A7BA54FF1E1E9D4B00E54377 /* LiveStreamEventLenses.swift */ = {isa = PBXFileReference; fileEncoding = 4; lastKnownFileType = sourcecode.swift; path = LiveStreamEventLenses.swift; sourceTree = "<group>"; };
		A7BA55061E1E9DEE00E54377 /* LiveStreamEventTemplates.swift */ = {isa = PBXFileReference; fileEncoding = 4; lastKnownFileType = sourcecode.swift; path = LiveStreamEventTemplates.swift; sourceTree = "<group>"; };
		A7BC37311E237F7500C4D031 /* LiveStreamViewModelTests.swift */ = {isa = PBXFileReference; fileEncoding = 4; lastKnownFileType = sourcecode.swift; path = LiveStreamViewModelTests.swift; sourceTree = "<group>"; };
		A7BC37321E237F7500C4D031 /* LiveVideoViewModelTests.swift */ = {isa = PBXFileReference; fileEncoding = 4; lastKnownFileType = sourcecode.swift; path = LiveVideoViewModelTests.swift; sourceTree = "<group>"; };
		A7BC37351E237F8600C4D031 /* LiveStreamEventTests.swift */ = {isa = PBXFileReference; fileEncoding = 4; lastKnownFileType = sourcecode.swift; path = LiveStreamEventTests.swift; sourceTree = "<group>"; };
		A7BE4EEB1D05C10200353EF9 /* Argo.xcodeproj */ = {isa = PBXFileReference; lastKnownFileType = "wrapper.pb-project"; name = Argo.xcodeproj; path = "Frameworks/ios-ksapi/Frameworks/Argo/Argo.xcodeproj"; sourceTree = "<group>"; };
		A7BE4F031D05C10600353EF9 /* Curry.xcodeproj */ = {isa = PBXFileReference; lastKnownFileType = "wrapper.pb-project"; name = Curry.xcodeproj; path = "Frameworks/ios-ksapi/Frameworks/Curry/Curry.xcodeproj"; sourceTree = "<group>"; };
		A7BE4F121D05C10B00353EF9 /* Prelude.xcodeproj */ = {isa = PBXFileReference; lastKnownFileType = "wrapper.pb-project"; name = Prelude.xcodeproj; path = "Frameworks/ios-ksapi/Frameworks/Prelude/Prelude.xcodeproj"; sourceTree = "<group>"; };
		A7C725781C85D36D005A016B /* AppEnvironment.swift */ = {isa = PBXFileReference; fileEncoding = 4; lastKnownFileType = sourcecode.swift; lineEnding = 0; path = AppEnvironment.swift; sourceTree = "<group>"; xcLanguageSpecificationIdentifier = xcode.lang.swift; };
		A7C725791C85D36D005A016B /* AssetImageGeneratorType.swift */ = {isa = PBXFileReference; fileEncoding = 4; lastKnownFileType = sourcecode.swift; lineEnding = 0; path = AssetImageGeneratorType.swift; sourceTree = "<group>"; xcLanguageSpecificationIdentifier = xcode.lang.swift; };
		A7C7257A1C85D36D005A016B /* AVPlayerView.swift */ = {isa = PBXFileReference; fileEncoding = 4; lastKnownFileType = sourcecode.swift; path = AVPlayerView.swift; sourceTree = "<group>"; };
		A7C7257F1C85D36D005A016B /* Environment.swift */ = {isa = PBXFileReference; fileEncoding = 4; lastKnownFileType = sourcecode.swift; lineEnding = 0; path = Environment.swift; sourceTree = "<group>"; xcLanguageSpecificationIdentifier = xcode.lang.swift; };
		A7C725801C85D36D005A016B /* Format.swift */ = {isa = PBXFileReference; fileEncoding = 4; lastKnownFileType = sourcecode.swift; path = Format.swift; sourceTree = "<group>"; };
		A7C725811C85D36D005A016B /* GradientView.swift */ = {isa = PBXFileReference; fileEncoding = 4; lastKnownFileType = sourcecode.swift; path = GradientView.swift; sourceTree = "<group>"; };
		A7C725821C85D36D005A016B /* Language.swift */ = {isa = PBXFileReference; fileEncoding = 4; lastKnownFileType = sourcecode.swift; lineEnding = 0; path = Language.swift; sourceTree = "<group>"; xcLanguageSpecificationIdentifier = xcode.lang.swift; };
		A7C725831C85D36D005A016B /* LaunchedCountries.swift */ = {isa = PBXFileReference; fileEncoding = 4; lastKnownFileType = sourcecode.swift; path = LaunchedCountries.swift; sourceTree = "<group>"; };
		A7C725841C85D36D005A016B /* LocalizedString.swift */ = {isa = PBXFileReference; fileEncoding = 4; lastKnownFileType = sourcecode.swift; lineEnding = 0; path = LocalizedString.swift; sourceTree = "<group>"; xcLanguageSpecificationIdentifier = xcode.lang.swift; };
		A7C725911C85D36D005A016B /* NSBundleType.swift */ = {isa = PBXFileReference; fileEncoding = 4; lastKnownFileType = sourcecode.swift; path = NSBundleType.swift; sourceTree = "<group>"; };
		A7C725921C85D36D005A016B /* String+SimpleHTML.swift */ = {isa = PBXFileReference; fileEncoding = 4; lastKnownFileType = sourcecode.swift; path = "String+SimpleHTML.swift"; sourceTree = "<group>"; };
		A7C725941C85D36D005A016B /* UIButton+LocalizedKey.swift */ = {isa = PBXFileReference; fileEncoding = 4; lastKnownFileType = sourcecode.swift; path = "UIButton+LocalizedKey.swift"; sourceTree = "<group>"; };
		A7C725951C85D36D005A016B /* UIGestureRecognizer-Extensions.swift */ = {isa = PBXFileReference; fileEncoding = 4; lastKnownFileType = sourcecode.swift; path = "UIGestureRecognizer-Extensions.swift"; sourceTree = "<group>"; };
		A7C725961C85D36D005A016B /* UILabel+IBClear.swift */ = {isa = PBXFileReference; fileEncoding = 4; lastKnownFileType = sourcecode.swift; path = "UILabel+IBClear.swift"; sourceTree = "<group>"; };
		A7C725971C85D36D005A016B /* UILabel+LocalizedKey.swift */ = {isa = PBXFileReference; fileEncoding = 4; lastKnownFileType = sourcecode.swift; path = "UILabel+LocalizedKey.swift"; sourceTree = "<group>"; };
		A7C725981C85D36D005A016B /* UILabel+SimpleHTML.swift */ = {isa = PBXFileReference; fileEncoding = 4; lastKnownFileType = sourcecode.swift; path = "UILabel+SimpleHTML.swift"; sourceTree = "<group>"; };
		A7C725991C85D36D005A016B /* UIPress-Extensions.swift */ = {isa = PBXFileReference; fileEncoding = 4; lastKnownFileType = sourcecode.swift; path = "UIPress-Extensions.swift"; sourceTree = "<group>"; };
		A7C7959E1C873A870081977F /* Kickstarter_Framework.framework */ = {isa = PBXFileReference; explicitFileType = wrapper.framework; includeInIndex = 0; path = Kickstarter_Framework.framework; sourceTree = BUILT_PRODUCTS_DIR; };
		A7C795C71C873B800081977F /* Kickstarter-iOS.playground */ = {isa = PBXFileReference; lastKnownFileType = file.playground; path = "Kickstarter-iOS.playground"; sourceTree = "<group>"; };
		A7C93F7F1D440D9200C2DF9B /* ProjectPamphletMainCellViewModel.swift */ = {isa = PBXFileReference; fileEncoding = 4; lastKnownFileType = sourcecode.swift; path = ProjectPamphletMainCellViewModel.swift; sourceTree = "<group>"; };
		A7C93FB51D44142900C2DF9B /* ProjectDescriptionViewModel.swift */ = {isa = PBXFileReference; fileEncoding = 4; lastKnownFileType = sourcecode.swift; path = ProjectDescriptionViewModel.swift; sourceTree = "<group>"; };
		A7C93FB81D4415E700C2DF9B /* ProjectPamphletContentViewController.swift */ = {isa = PBXFileReference; fileEncoding = 4; lastKnownFileType = sourcecode.swift; path = ProjectPamphletContentViewController.swift; sourceTree = "<group>"; };
		A7CA8BB61D8F14260086A3E9 /* ProjectPamphletMainCell.swift */ = {isa = PBXFileReference; fileEncoding = 4; lastKnownFileType = sourcecode.swift; path = ProjectPamphletMainCell.swift; sourceTree = "<group>"; };
		A7CA8C0D1D8F241A0086A3E9 /* ProjectNavBarViewModel.swift */ = {isa = PBXFileReference; fileEncoding = 4; lastKnownFileType = sourcecode.swift; path = ProjectNavBarViewModel.swift; sourceTree = "<group>"; };
		A7CA8C431D8F25D30086A3E9 /* ProjectNavBarViewModelTests.swift */ = {isa = PBXFileReference; fileEncoding = 4; lastKnownFileType = sourcecode.swift; path = ProjectNavBarViewModelTests.swift; sourceTree = "<group>"; };
		A7CA8C461D8F2F870086A3E9 /* ProjectNavBarViewControllerTests.swift */ = {isa = PBXFileReference; fileEncoding = 4; lastKnownFileType = sourcecode.swift; path = ProjectNavBarViewControllerTests.swift; sourceTree = "<group>"; };
		A7CC13CE1D00E6CF00035C52 /* FindFriendsFacebookConnectCellViewModel.swift */ = {isa = PBXFileReference; fileEncoding = 4; lastKnownFileType = sourcecode.swift; path = FindFriendsFacebookConnectCellViewModel.swift; sourceTree = "<group>"; };
		A7CC13CF1D00E6CF00035C52 /* FindFriendsFriendFollowCellViewModel.swift */ = {isa = PBXFileReference; fileEncoding = 4; lastKnownFileType = sourcecode.swift; path = FindFriendsFriendFollowCellViewModel.swift; sourceTree = "<group>"; };
		A7CC13D01D00E6CF00035C52 /* FindFriendsHeaderCellViewModel.swift */ = {isa = PBXFileReference; fileEncoding = 4; lastKnownFileType = sourcecode.swift; path = FindFriendsHeaderCellViewModel.swift; sourceTree = "<group>"; };
		A7CC13D11D00E6CF00035C52 /* FindFriendsStatsCellViewModel.swift */ = {isa = PBXFileReference; fileEncoding = 4; lastKnownFileType = sourcecode.swift; path = FindFriendsStatsCellViewModel.swift; sourceTree = "<group>"; };
		A7CC13D21D00E6CF00035C52 /* FindFriendsViewModel.swift */ = {isa = PBXFileReference; fileEncoding = 4; lastKnownFileType = sourcecode.swift; path = FindFriendsViewModel.swift; sourceTree = "<group>"; };
		A7CC14251D00E70900035C52 /* FindFriendsFaceookConnectCellViewModelTests.swift */ = {isa = PBXFileReference; fileEncoding = 4; lastKnownFileType = sourcecode.swift; path = FindFriendsFaceookConnectCellViewModelTests.swift; sourceTree = "<group>"; };
		A7CC14261D00E70900035C52 /* FindFriendsFriendFollowCellViewModelTests.swift */ = {isa = PBXFileReference; fileEncoding = 4; lastKnownFileType = sourcecode.swift; path = FindFriendsFriendFollowCellViewModelTests.swift; sourceTree = "<group>"; };
		A7CC14271D00E70900035C52 /* FindFriendsHeaderCellViewModelTests.swift */ = {isa = PBXFileReference; fileEncoding = 4; lastKnownFileType = sourcecode.swift; path = FindFriendsHeaderCellViewModelTests.swift; sourceTree = "<group>"; };
		A7CC14281D00E70900035C52 /* FindFriendsStatsCellViewModelTests.swift */ = {isa = PBXFileReference; fileEncoding = 4; lastKnownFileType = sourcecode.swift; path = FindFriendsStatsCellViewModelTests.swift; sourceTree = "<group>"; };
		A7CC14291D00E70900035C52 /* FindFriendsViewModelTests.swift */ = {isa = PBXFileReference; fileEncoding = 4; lastKnownFileType = sourcecode.swift; path = FindFriendsViewModelTests.swift; sourceTree = "<group>"; };
		A7CC14341D00E73D00035C52 /* FindFriendsViewController.swift */ = {isa = PBXFileReference; fileEncoding = 4; lastKnownFileType = sourcecode.swift; path = FindFriendsViewController.swift; sourceTree = "<group>"; };
		A7CC14371D00E74F00035C52 /* FindFriendsFacebookConnectCell.swift */ = {isa = PBXFileReference; fileEncoding = 4; lastKnownFileType = sourcecode.swift; path = FindFriendsFacebookConnectCell.swift; sourceTree = "<group>"; };
		A7CC14381D00E74F00035C52 /* FindFriendsFriendFollowCell.swift */ = {isa = PBXFileReference; fileEncoding = 4; lastKnownFileType = sourcecode.swift; path = FindFriendsFriendFollowCell.swift; sourceTree = "<group>"; };
		A7CC14391D00E74F00035C52 /* FindFriendsHeaderCell.swift */ = {isa = PBXFileReference; fileEncoding = 4; lastKnownFileType = sourcecode.swift; path = FindFriendsHeaderCell.swift; sourceTree = "<group>"; };
		A7CC143A1D00E74F00035C52 /* FindFriendsStatsCell.swift */ = {isa = PBXFileReference; fileEncoding = 4; lastKnownFileType = sourcecode.swift; path = FindFriendsStatsCell.swift; sourceTree = "<group>"; };
		A7CC14431D00E75F00035C52 /* FindFriendsDataSource.swift */ = {isa = PBXFileReference; fileEncoding = 4; lastKnownFileType = sourcecode.swift; path = FindFriendsDataSource.swift; sourceTree = "<group>"; };
		A7CC14641D00E81B00035C52 /* FriendsSource.swift */ = {isa = PBXFileReference; fileEncoding = 4; lastKnownFileType = sourcecode.swift; path = FriendsSource.swift; sourceTree = "<group>"; };
		A7D121081D15B08200F364FD /* CountBadgeView.swift */ = {isa = PBXFileReference; fileEncoding = 4; lastKnownFileType = sourcecode.swift; path = CountBadgeView.swift; sourceTree = "<group>"; };
		A7D1CE811D5556C100E621C2 /* RewardCellViewModelTests.swift */ = {isa = PBXFileReference; fileEncoding = 4; lastKnownFileType = sourcecode.swift; path = RewardCellViewModelTests.swift; sourceTree = "<group>"; };
		A7D1F8E41C84FB55000D41D5 /* KsApi.xcodeproj */ = {isa = PBXFileReference; lastKnownFileType = "wrapper.pb-project"; name = KsApi.xcodeproj; path = "Frameworks/ios-ksapi/KsApi.xcodeproj"; sourceTree = "<group>"; };
		A7D1F9451C850B7C000D41D5 /* KickDebug.app */ = {isa = PBXFileReference; explicitFileType = wrapper.application; includeInIndex = 0; path = KickDebug.app; sourceTree = BUILT_PRODUCTS_DIR; };
		A7D1F9471C850B7C000D41D5 /* AppDelegate.swift */ = {isa = PBXFileReference; lastKnownFileType = sourcecode.swift; path = AppDelegate.swift; sourceTree = "<group>"; };
		A7D1F9501C850B7C000D41D5 /* Assets.xcassets */ = {isa = PBXFileReference; lastKnownFileType = folder.assetcatalog; path = Assets.xcassets; sourceTree = "<group>"; };
		A7D1F9551C850B7C000D41D5 /* Info.plist */ = {isa = PBXFileReference; lastKnownFileType = text.plist.xml; path = Info.plist; sourceTree = "<group>"; };
		A7D1F95A1C850B7C000D41D5 /* Kickstarter-Framework-iOSTests.xctest */ = {isa = PBXFileReference; explicitFileType = wrapper.cfbundle; includeInIndex = 0; path = "Kickstarter-Framework-iOSTests.xctest"; sourceTree = BUILT_PRODUCTS_DIR; };
		A7D1F9901C850CB2000D41D5 /* Info.plist */ = {isa = PBXFileReference; fileEncoding = 4; lastKnownFileType = text.plist.xml; path = Info.plist; sourceTree = "<group>"; };
		A7D8B6B51DCCD4DE009BF854 /* ProjectNavigatorTransitionAnimator.swift */ = {isa = PBXFileReference; fileEncoding = 4; lastKnownFileType = sourcecode.swift; path = ProjectNavigatorTransitionAnimator.swift; sourceTree = "<group>"; };
		A7DC83951C9DBBE700BB2B44 /* RefTag.swift */ = {isa = PBXFileReference; fileEncoding = 4; lastKnownFileType = sourcecode.swift; path = RefTag.swift; sourceTree = "<group>"; };
		A7DC83981C9DBEFA00BB2B44 /* RefTagTests.swift */ = {isa = PBXFileReference; fileEncoding = 4; lastKnownFileType = sourcecode.swift; path = RefTagTests.swift; sourceTree = "<group>"; };
		A7E1C4EE1D18C8B2002D6DE3 /* Kickstarter-iOS-Bridging-Header.h */ = {isa = PBXFileReference; lastKnownFileType = sourcecode.c.h; name = "Kickstarter-iOS-Bridging-Header.h"; path = "Kickstarter-iOS/Kickstarter-iOS-Bridging-Header.h"; sourceTree = SOURCE_ROOT; };
		A7E1C4EF1D18C8B3002D6DE3 /* OnePasswordExtension.h */ = {isa = PBXFileReference; fileEncoding = 4; lastKnownFileType = sourcecode.c.h; name = OnePasswordExtension.h; path = "Frameworks/onepassword-app-extension/OnePasswordExtension.h"; sourceTree = "<group>"; };
		A7E1C4F01D18C8B3002D6DE3 /* OnePasswordExtension.m */ = {isa = PBXFileReference; fileEncoding = 4; lastKnownFileType = sourcecode.c.objc; name = OnePasswordExtension.m; path = "Frameworks/onepassword-app-extension/OnePasswordExtension.m"; sourceTree = "<group>"; };
		A7E1C4F11D18C8B3002D6DE3 /* 1Password.xcassets */ = {isa = PBXFileReference; lastKnownFileType = folder.assetcatalog; name = 1Password.xcassets; path = "Frameworks/onepassword-app-extension/1Password.xcassets"; sourceTree = "<group>"; };
		A7E315C41C88AAA8000DD85A /* DiscoveryProjectsDataSource.swift */ = {isa = PBXFileReference; fileEncoding = 4; lastKnownFileType = sourcecode.swift; path = DiscoveryProjectsDataSource.swift; sourceTree = "<group>"; };
		A7E8FAC11CD67F5C00DBF142 /* SearchDataSourceTests.swift */ = {isa = PBXFileReference; fileEncoding = 4; lastKnownFileType = sourcecode.swift; path = SearchDataSourceTests.swift; sourceTree = "<group>"; };
		A7EDEE561D83453F00780B34 /* PKPaymentAuthorizationViewController.swift */ = {isa = PBXFileReference; fileEncoding = 4; lastKnownFileType = sourcecode.swift; path = PKPaymentAuthorizationViewController.swift; sourceTree = "<group>"; };
		A7EDEE7A1D83635400780B34 /* CommentsViewControllerTests.swift */ = {isa = PBXFileReference; fileEncoding = 4; lastKnownFileType = sourcecode.swift; path = CommentsViewControllerTests.swift; sourceTree = "<group>"; };
		A7F4418E1D005A9400FE6FC5 /* ActivitiesViewModel.swift */ = {isa = PBXFileReference; fileEncoding = 4; lastKnownFileType = sourcecode.swift; path = ActivitiesViewModel.swift; sourceTree = "<group>"; };
		A7F4418F1D005A9400FE6FC5 /* ActivityFriendBackingViewModel.swift */ = {isa = PBXFileReference; fileEncoding = 4; lastKnownFileType = sourcecode.swift; path = ActivityFriendBackingViewModel.swift; sourceTree = "<group>"; };
		A7F441901D005A9400FE6FC5 /* ActivityFriendFollowCellViewModel.swift */ = {isa = PBXFileReference; fileEncoding = 4; lastKnownFileType = sourcecode.swift; path = ActivityFriendFollowCellViewModel.swift; sourceTree = "<group>"; };
		A7F441911D005A9400FE6FC5 /* ActivityProjectStatusViewModel.swift */ = {isa = PBXFileReference; fileEncoding = 4; lastKnownFileType = sourcecode.swift; path = ActivityProjectStatusViewModel.swift; sourceTree = "<group>"; };
		A7F441921D005A9400FE6FC5 /* ActivityUpdateViewModel.swift */ = {isa = PBXFileReference; fileEncoding = 4; lastKnownFileType = sourcecode.swift; path = ActivityUpdateViewModel.swift; sourceTree = "<group>"; xcLanguageSpecificationIdentifier = xcode.lang.swift; };
		A7F441931D005A9400FE6FC5 /* BackingCellViewModel.swift */ = {isa = PBXFileReference; fileEncoding = 4; lastKnownFileType = sourcecode.swift; path = BackingCellViewModel.swift; sourceTree = "<group>"; };
		A7F441941D005A9400FE6FC5 /* CommentCellViewModel.swift */ = {isa = PBXFileReference; fileEncoding = 4; lastKnownFileType = sourcecode.swift; path = CommentCellViewModel.swift; sourceTree = "<group>"; };
		A7F441951D005A9400FE6FC5 /* CommentDialogViewModel.swift */ = {isa = PBXFileReference; fileEncoding = 4; lastKnownFileType = sourcecode.swift; path = CommentDialogViewModel.swift; sourceTree = "<group>"; };
		A7F441961D005A9400FE6FC5 /* CommentsViewModel.swift */ = {isa = PBXFileReference; fileEncoding = 4; lastKnownFileType = sourcecode.swift; path = CommentsViewModel.swift; sourceTree = "<group>"; };
		A7F441981D005A9400FE6FC5 /* DiscoveryViewModel.swift */ = {isa = PBXFileReference; fileEncoding = 4; lastKnownFileType = sourcecode.swift; path = DiscoveryViewModel.swift; sourceTree = "<group>"; };
		A7F441991D005A9400FE6FC5 /* FacebookConfirmationViewModel.swift */ = {isa = PBXFileReference; fileEncoding = 4; lastKnownFileType = sourcecode.swift; path = FacebookConfirmationViewModel.swift; sourceTree = "<group>"; };
		A7F4419A1D005A9400FE6FC5 /* LoginToutViewModel.swift */ = {isa = PBXFileReference; fileEncoding = 4; lastKnownFileType = sourcecode.swift; path = LoginToutViewModel.swift; sourceTree = "<group>"; };
		A7F4419B1D005A9400FE6FC5 /* MessageCellViewModel.swift */ = {isa = PBXFileReference; fileEncoding = 4; lastKnownFileType = sourcecode.swift; path = MessageCellViewModel.swift; sourceTree = "<group>"; };
		A7F4419C1D005A9400FE6FC5 /* MessageDialogViewModel.swift */ = {isa = PBXFileReference; fileEncoding = 4; lastKnownFileType = sourcecode.swift; path = MessageDialogViewModel.swift; sourceTree = "<group>"; };
		A7F4419D1D005A9400FE6FC5 /* MessagesSearchViewModel.swift */ = {isa = PBXFileReference; fileEncoding = 4; lastKnownFileType = sourcecode.swift; path = MessagesSearchViewModel.swift; sourceTree = "<group>"; };
		A7F4419E1D005A9400FE6FC5 /* MessagesViewModel.swift */ = {isa = PBXFileReference; fileEncoding = 4; lastKnownFileType = sourcecode.swift; path = MessagesViewModel.swift; sourceTree = "<group>"; };
		A7F4419F1D005A9400FE6FC5 /* MessageThreadCellViewModel.swift */ = {isa = PBXFileReference; fileEncoding = 4; lastKnownFileType = sourcecode.swift; path = MessageThreadCellViewModel.swift; sourceTree = "<group>"; };
		A7F441A01D005A9400FE6FC5 /* MessageThreadsViewModel.swift */ = {isa = PBXFileReference; fileEncoding = 4; lastKnownFileType = sourcecode.swift; path = MessageThreadsViewModel.swift; sourceTree = "<group>"; };
		A7F441A11D005A9400FE6FC5 /* ProfileHeaderViewModel.swift */ = {isa = PBXFileReference; fileEncoding = 4; lastKnownFileType = sourcecode.swift; path = ProfileHeaderViewModel.swift; sourceTree = "<group>"; };
		A7F441A21D005A9400FE6FC5 /* ProfileProjectCellViewModel.swift */ = {isa = PBXFileReference; fileEncoding = 4; lastKnownFileType = sourcecode.swift; path = ProfileProjectCellViewModel.swift; sourceTree = "<group>"; };
		A7F441A31D005A9400FE6FC5 /* ProfileViewModel.swift */ = {isa = PBXFileReference; fileEncoding = 4; lastKnownFileType = sourcecode.swift; path = ProfileViewModel.swift; sourceTree = "<group>"; };
		A7F441A81D005A9400FE6FC5 /* ResetPasswordViewModel.swift */ = {isa = PBXFileReference; fileEncoding = 4; lastKnownFileType = sourcecode.swift; path = ResetPasswordViewModel.swift; sourceTree = "<group>"; };
		A7F441AA1D005A9400FE6FC5 /* SearchViewModel.swift */ = {isa = PBXFileReference; fileEncoding = 4; lastKnownFileType = sourcecode.swift; path = SearchViewModel.swift; sourceTree = "<group>"; };
		A7F441AB1D005A9400FE6FC5 /* ThanksViewModel.swift */ = {isa = PBXFileReference; fileEncoding = 4; lastKnownFileType = sourcecode.swift; path = ThanksViewModel.swift; sourceTree = "<group>"; };
		A7F441AC1D005A9400FE6FC5 /* TwoFactorViewModel.swift */ = {isa = PBXFileReference; fileEncoding = 4; lastKnownFileType = sourcecode.swift; path = TwoFactorViewModel.swift; sourceTree = "<group>"; };
		A7F6F0C01DC7EBF7002C118C /* DateProtocol.swift */ = {isa = PBXFileReference; fileEncoding = 4; lastKnownFileType = sourcecode.swift; path = DateProtocol.swift; sourceTree = "<group>"; };
		A7F761741C85FA40005405ED /* ActivitiesViewController.swift */ = {isa = PBXFileReference; fileEncoding = 4; lastKnownFileType = sourcecode.swift; path = ActivitiesViewController.swift; sourceTree = "<group>"; };
		A7F761761C85FACB005405ED /* LoginToutViewController.swift */ = {isa = PBXFileReference; fileEncoding = 4; lastKnownFileType = sourcecode.swift; lineEnding = 0; path = LoginToutViewController.swift; sourceTree = "<group>"; xcLanguageSpecificationIdentifier = xcode.lang.swift; };
		A7FA38A31D9068940041FC9C /* PledgeTitleCell.swift */ = {isa = PBXFileReference; fileEncoding = 4; lastKnownFileType = sourcecode.swift; path = PledgeTitleCell.swift; sourceTree = "<group>"; };
		A7FA38D81D9068AD0041FC9C /* RewardsTitleCell.swift */ = {isa = PBXFileReference; fileEncoding = 4; lastKnownFileType = sourcecode.swift; path = RewardsTitleCell.swift; sourceTree = "<group>"; };
		A7FC8C051C8F1DEA00C3B49B /* CircleAvatarImageView.swift */ = {isa = PBXFileReference; fileEncoding = 4; lastKnownFileType = sourcecode.swift; path = CircleAvatarImageView.swift; sourceTree = "<group>"; };
		D0247A8E1DF9F0EF00D7A7C1 /* LiveStreamContainerViewModel.swift */ = {isa = PBXFileReference; fileEncoding = 4; lastKnownFileType = sourcecode.swift; path = LiveStreamContainerViewModel.swift; sourceTree = "<group>"; };
		D0247A8F1DF9F0EF00D7A7C1 /* LiveStreamCountdownViewModel.swift */ = {isa = PBXFileReference; fileEncoding = 4; lastKnownFileType = sourcecode.swift; path = LiveStreamCountdownViewModel.swift; sourceTree = "<group>"; };
		D0247A901DF9F0EF00D7A7C1 /* LiveStreamEventDetailsViewModel.swift */ = {isa = PBXFileReference; fileEncoding = 4; lastKnownFileType = sourcecode.swift; path = LiveStreamEventDetailsViewModel.swift; sourceTree = "<group>"; };
		D0247A911DF9F0EF00D7A7C1 /* ProjectPamphletSubpageCellViewModel.swift */ = {isa = PBXFileReference; fileEncoding = 4; lastKnownFileType = sourcecode.swift; path = ProjectPamphletSubpageCellViewModel.swift; sourceTree = "<group>"; };
		D033D8751E0A739D001CDA18 /* LiveStreamContainerViewModelTests.swift */ = {isa = PBXFileReference; fileEncoding = 4; lastKnownFileType = sourcecode.swift; path = LiveStreamContainerViewModelTests.swift; sourceTree = "<group>"; };
		D049C8D61DFFFACD00349FE6 /* LiveStreamCountdownViewModelTests.swift */ = {isa = PBXFileReference; fileEncoding = 4; lastKnownFileType = sourcecode.swift; path = LiveStreamCountdownViewModelTests.swift; sourceTree = "<group>"; };
		D05AA2351E0A8BCA00D36EFC /* LiveStreamEventDetailsViewModelTests.swift */ = {isa = PBXFileReference; fileEncoding = 4; lastKnownFileType = sourcecode.swift; path = LiveStreamEventDetailsViewModelTests.swift; sourceTree = "<group>"; };
		D05C0CAF1E02E3F100914393 /* LiveStreamActivityItemProvider.swift */ = {isa = PBXFileReference; fileEncoding = 4; lastKnownFileType = sourcecode.swift; path = LiveStreamActivityItemProvider.swift; sourceTree = "<group>"; };
		D08A816F1DFAA7EF000128DB /* ClearNavigationBar.swift */ = {isa = PBXFileReference; fileEncoding = 4; lastKnownFileType = sourcecode.swift; path = ClearNavigationBar.swift; sourceTree = "<group>"; };
		D08A81711DFAA815000128DB /* LiveStreamContainerViewController.swift */ = {isa = PBXFileReference; fileEncoding = 4; lastKnownFileType = sourcecode.swift; path = LiveStreamContainerViewController.swift; sourceTree = "<group>"; };
		D08A81721DFAA815000128DB /* LiveStreamCountdownViewController.swift */ = {isa = PBXFileReference; fileEncoding = 4; lastKnownFileType = sourcecode.swift; path = LiveStreamCountdownViewController.swift; sourceTree = "<group>"; };
		D08A81751DFAACAD000128DB /* LiveStream.storyboard */ = {isa = PBXFileReference; fileEncoding = 4; lastKnownFileType = file.storyboard; path = LiveStream.storyboard; sourceTree = "<group>"; };
		D0A9CC311E0842B8000F099C /* ProjectPamphletSubpageCellViewModelTests.swift */ = {isa = PBXFileReference; fileEncoding = 4; lastKnownFileType = sourcecode.swift; path = ProjectPamphletSubpageCellViewModelTests.swift; sourceTree = "<group>"; };
		D0FD4CA31E26422C00488660 /* AddressBook.framework */ = {isa = PBXFileReference; lastKnownFileType = wrapper.framework; name = AddressBook.framework; path = System/Library/Frameworks/AddressBook.framework; sourceTree = SDKROOT; };
		D0FD4CA61E26427A00488660 /* AudioToolbox.framework */ = {isa = PBXFileReference; lastKnownFileType = wrapper.framework; name = AudioToolbox.framework; path = System/Library/Frameworks/AudioToolbox.framework; sourceTree = SDKROOT; };
		D0FD4CA81E26428000488660 /* AVFoundation.framework */ = {isa = PBXFileReference; lastKnownFileType = wrapper.framework; name = AVFoundation.framework; path = System/Library/Frameworks/AVFoundation.framework; sourceTree = SDKROOT; };
		D0FD4CAA1E26428700488660 /* CFNetwork.framework */ = {isa = PBXFileReference; lastKnownFileType = wrapper.framework; name = CFNetwork.framework; path = System/Library/Frameworks/CFNetwork.framework; sourceTree = SDKROOT; };
		D0FD4CAC1E26428E00488660 /* CoreGraphics.framework */ = {isa = PBXFileReference; lastKnownFileType = wrapper.framework; name = CoreGraphics.framework; path = System/Library/Frameworks/CoreGraphics.framework; sourceTree = SDKROOT; };
		D0FD4CAE1E26429500488660 /* CoreMedia.framework */ = {isa = PBXFileReference; lastKnownFileType = wrapper.framework; name = CoreMedia.framework; path = System/Library/Frameworks/CoreMedia.framework; sourceTree = SDKROOT; };
		D0FD4CB01E26429C00488660 /* CoreTelephony.framework */ = {isa = PBXFileReference; lastKnownFileType = wrapper.framework; name = CoreTelephony.framework; path = System/Library/Frameworks/CoreTelephony.framework; sourceTree = SDKROOT; };
		D0FD4CB21E2642A300488660 /* CoreVideo.framework */ = {isa = PBXFileReference; lastKnownFileType = wrapper.framework; name = CoreVideo.framework; path = System/Library/Frameworks/CoreVideo.framework; sourceTree = SDKROOT; };
		D0FD4CB41E2642A900488660 /* GLKit.framework */ = {isa = PBXFileReference; lastKnownFileType = wrapper.framework; name = GLKit.framework; path = System/Library/Frameworks/GLKit.framework; sourceTree = SDKROOT; };
		D0FD4CB61E2642AF00488660 /* OpenGLES.framework */ = {isa = PBXFileReference; lastKnownFileType = wrapper.framework; name = OpenGLES.framework; path = System/Library/Frameworks/OpenGLES.framework; sourceTree = SDKROOT; };
		D0FD4CB81E2642B700488660 /* QuartzCore.framework */ = {isa = PBXFileReference; lastKnownFileType = wrapper.framework; name = QuartzCore.framework; path = System/Library/Frameworks/QuartzCore.framework; sourceTree = SDKROOT; };
		D0FD4CBA1E2642BE00488660 /* Security.framework */ = {isa = PBXFileReference; lastKnownFileType = wrapper.framework; name = Security.framework; path = System/Library/Frameworks/Security.framework; sourceTree = SDKROOT; };
		D0FD4CBC1E2642C600488660 /* SystemConfiguration.framework */ = {isa = PBXFileReference; lastKnownFileType = wrapper.framework; name = SystemConfiguration.framework; path = System/Library/Frameworks/SystemConfiguration.framework; sourceTree = SDKROOT; };
		D0FD4CBE1E2642CF00488660 /* UIKit.framework */ = {isa = PBXFileReference; lastKnownFileType = wrapper.framework; name = UIKit.framework; path = System/Library/Frameworks/UIKit.framework; sourceTree = SDKROOT; };
		D0FD4CC01E2642D400488660 /* VideoToolbox.framework */ = {isa = PBXFileReference; lastKnownFileType = wrapper.framework; name = VideoToolbox.framework; path = System/Library/Frameworks/VideoToolbox.framework; sourceTree = SDKROOT; };
		D0FD4CC21E2642DC00488660 /* libc++.tbd */ = {isa = PBXFileReference; lastKnownFileType = "sourcecode.text-based-dylib-definition"; name = "libc++.tbd"; path = "usr/lib/libc++.tbd"; sourceTree = SDKROOT; };
		D0FD4CC41E2642EB00488660 /* libicucore.tbd */ = {isa = PBXFileReference; lastKnownFileType = "sourcecode.text-based-dylib-definition"; name = libicucore.tbd; path = usr/lib/libicucore.tbd; sourceTree = SDKROOT; };
		D0FD4CC61E2642F200488660 /* libsqlite3.tbd */ = {isa = PBXFileReference; lastKnownFileType = "sourcecode.text-based-dylib-definition"; name = libsqlite3.tbd; path = usr/lib/libsqlite3.tbd; sourceTree = SDKROOT; };
		D0FD4CC81E26433C00488660 /* libz.tbd */ = {isa = PBXFileReference; lastKnownFileType = "sourcecode.text-based-dylib-definition"; name = libz.tbd; path = usr/lib/libz.tbd; sourceTree = SDKROOT; };
		D703478F1DBAABC30099C668 /* DiscoveryExpandableRowCellViewModel.swift */ = {isa = PBXFileReference; fileEncoding = 4; lastKnownFileType = sourcecode.swift; path = DiscoveryExpandableRowCellViewModel.swift; sourceTree = "<group>"; };
		D7086F3B1DB7FBA40087E5EB /* BackingViewControllerTests.swift */ = {isa = PBXFileReference; fileEncoding = 4; lastKnownFileType = sourcecode.swift; path = BackingViewControllerTests.swift; sourceTree = "<group>"; };
		D7A9BE121DC125B800422B31 /* DiscoveryExpandableRowCellViewModelTests.swift */ = {isa = PBXFileReference; fileEncoding = 4; lastKnownFileType = sourcecode.swift; path = DiscoveryExpandableRowCellViewModelTests.swift; sourceTree = "<group>"; };
/* End PBXFileReference section */

/* Begin PBXFrameworksBuildPhase section */
		A75511381C8642B3005355CF /* Frameworks */ = {
			isa = PBXFrameworksBuildPhase;
			buildActionMask = 2147483647;
			files = (
				A7C5C5331DF893110048D14C /* Prelude.framework in Frameworks */,
				A7C5C4F81DF881190048D14C /* KsApi.framework in Frameworks */,
				01D31A3A1CCA786A0037A178 /* FBSDKCoreKit.framework in Frameworks */,
				01D31A3F1CCA786A0037A178 /* FBSDKLoginKit.framework in Frameworks */,
			);
			runOnlyForDeploymentPostprocessing = 0;
		};
		A75511421C8642B3005355CF /* Frameworks */ = {
			isa = PBXFrameworksBuildPhase;
			buildActionMask = 2147483647;
			files = (
				A7C5C5571DF895AB0048D14C /* ReactiveExtensions_TestHelpers.framework in Frameworks */,
				A7B1BA9A1D01D75F0025A69C /* FBSDKCoreKit.framework in Frameworks */,
				A7B1BA9B1D01D7620025A69C /* FBSDKLoginKit.framework in Frameworks */,
				A75511461C8642B3005355CF /* Library.framework in Frameworks */,
			);
			runOnlyForDeploymentPostprocessing = 0;
		};
		A7BA54251E1E493500E54377 /* Frameworks */ = {
			isa = PBXFrameworksBuildPhase;
			buildActionMask = 2147483647;
			files = (
				D0FD4CC91E26433C00488660 /* libz.tbd in Frameworks */,
				D0FD4CC71E2642F200488660 /* libsqlite3.tbd in Frameworks */,
				D0FD4CC51E2642EB00488660 /* libicucore.tbd in Frameworks */,
				D0FD4CC31E2642DC00488660 /* libc++.tbd in Frameworks */,
				D0FD4CC11E2642D500488660 /* VideoToolbox.framework in Frameworks */,
				D0FD4CBF1E2642CF00488660 /* UIKit.framework in Frameworks */,
				D0FD4CBD1E2642C600488660 /* SystemConfiguration.framework in Frameworks */,
				D0FD4CBB1E2642BE00488660 /* Security.framework in Frameworks */,
				D0FD4CB91E2642B700488660 /* QuartzCore.framework in Frameworks */,
				D0FD4CB71E2642AF00488660 /* OpenGLES.framework in Frameworks */,
				D0FD4CB51E2642A900488660 /* GLKit.framework in Frameworks */,
				D0FD4CB31E2642A300488660 /* CoreVideo.framework in Frameworks */,
				D0FD4CB11E26429C00488660 /* CoreTelephony.framework in Frameworks */,
				D0FD4CAF1E26429500488660 /* CoreMedia.framework in Frameworks */,
				D0FD4CAD1E26428E00488660 /* CoreGraphics.framework in Frameworks */,
				D0FD4CAB1E26428700488660 /* CFNetwork.framework in Frameworks */,
				D0FD4CA91E26428000488660 /* AVFoundation.framework in Frameworks */,
				D0FD4CA71E26427A00488660 /* AudioToolbox.framework in Frameworks */,
				D0FD4CA51E26427100488660 /* AddressBook.framework in Frameworks */,
				A7BA54B71E1E4AD100E54377 /* GoogleNetworkingUtilities.framework in Frameworks */,
				A7BA54B51E1E4AD100E54377 /* GoogleUtilities.framework in Frameworks */,
				A7BA54B61E1E4AD100E54377 /* FirebaseAuth.framework in Frameworks */,
				A7BA54B11E1E4AD100E54377 /* FirebaseAnalytics.framework in Frameworks */,
				A7BA54B91E1E4AD100E54377 /* FirebaseDatabase.framework in Frameworks */,
				A7BA54B31E1E4AD100E54377 /* GoogleInterchangeUtilities.framework in Frameworks */,
				A7BA54B41E1E4AD100E54377 /* GoogleSymbolUtilities.framework in Frameworks */,
				A7BA54B21E1E4AD100E54377 /* FirebaseInstanceID.framework in Frameworks */,
				A7BA54B81E1E4AD100E54377 /* GoogleParsingUtilities.framework in Frameworks */,
				A7BA54B01E1E4ABC00E54377 /* OpenTok.framework in Frameworks */,
			);
			runOnlyForDeploymentPostprocessing = 0;
		};
		A7BA542F1E1E493600E54377 /* Frameworks */ = {
			isa = PBXFrameworksBuildPhase;
			buildActionMask = 2147483647;
			files = (
				A7BA54331E1E493600E54377 /* LiveStream.framework in Frameworks */,
			);
			runOnlyForDeploymentPostprocessing = 0;
		};
		A7C7959A1C873A870081977F /* Frameworks */ = {
			isa = PBXFrameworksBuildPhase;
			buildActionMask = 2147483647;
			files = (
				A709698C1D1468A200DB39D3 /* Alamofire.framework in Frameworks */,
				A709698D1D1468A200DB39D3 /* AlamofireImage.framework in Frameworks */,
				017E88B41CD29CA1003FE5D6 /* FBSDKCoreKit.framework in Frameworks */,
				017E88B31CD29C9D003FE5D6 /* FBSDKLoginKit.framework in Frameworks */,
				A76127C01C93100C00EDCCB9 /* Library.framework in Frameworks */,
				A75F71631D897E4C0091258A /* Stripe.framework in Frameworks */,
			);
			runOnlyForDeploymentPostprocessing = 0;
		};
		A7D1F9421C850B7C000D41D5 /* Frameworks */ = {
			isa = PBXFrameworksBuildPhase;
			buildActionMask = 2147483647;
			files = (
				A73924001D27230B004524C3 /* Kickstarter_Framework.framework in Frameworks */,
				A7BA543E1E1E493600E54377 /* LiveStream.framework in Frameworks */,
				A7722F401D2D3B6B0049BCDC /* FBSDKCoreKit.framework in Frameworks */,
				A71A50DB1E2B4A6C00574C42 /* ReactiveSwift.framework in Frameworks */,
				A71A50DF1E2B4A7A00574C42 /* Result.framework in Frameworks */,
				A7722F411D2D3B6C0049BCDC /* FBSDKLoginKit.framework in Frameworks */,
				A7E3BE771D415FF900F63EE6 /* HockeySDK.framework in Frameworks */,
				A71A50E31E2B4A8600574C42 /* Runes.framework in Frameworks */,
			);
			runOnlyForDeploymentPostprocessing = 0;
		};
		A7D1F9571C850B7C000D41D5 /* Frameworks */ = {
			isa = PBXFrameworksBuildPhase;
			buildActionMask = 2147483647;
			files = (
				A7C5C55A1DF895C20048D14C /* ReactiveExtensions_TestHelpers.framework in Frameworks */,
				A73778D31D819E30004C2A9B /* FBSnapshotTestCase.framework in Frameworks */,
				A724BA641D2BFCC80041863C /* Kickstarter_Framework.framework in Frameworks */,
				A782B4951D2D36BF0069D10E /* FBSDKCoreKit.framework in Frameworks */,
				A782B4961D2D36BF0069D10E /* FBSDKLoginKit.framework in Frameworks */,
			);
			runOnlyForDeploymentPostprocessing = 0;
		};
/* End PBXFrameworksBuildPhase section */

/* Begin PBXGroup section */
		0127FC511C98BFD000E335C6 /* Library */ = {
			isa = PBXGroup;
			children = (
				9D1A29851D5A9508009E1B3F /* DeprecatedWebViewController.swift */,
				015B78841D47FF51003216AC /* MFMailComposeViewController.swift */,
				A724BA651D2C03930041863C /* NSBundle-Framework.swift */,
				A74BEF181DE3474C008D5E63 /* UIImageView+URL.swift */,
				A731BF581D1ED60800A734AC /* WebViewController.swift */,
			);
			name = Library;
			sourceTree = "<group>";
		};
		802800561C88F62500141235 /* Configs */ = {
			isa = PBXGroup;
			children = (
				802800571C88F64D00141235 /* Base.xcconfig */,
			);
			name = Configs;
			sourceTree = "<group>";
		};
		80762DE81D071BCF0074189D /* Products */ = {
			isa = PBXGroup;
			children = (
				80762DF31D071BCF0074189D /* AlamofireImage.framework */,
				80762DF51D071BCF0074189D /* AlamofireImage iOS Tests.xctest */,
				80762DF71D071BCF0074189D /* AlamofireImage.framework */,
				80762DF91D071BCF0074189D /* AlamofireImage macOS Tests.xctest */,
				80762DFB1D071BCF0074189D /* AlamofireImage.framework */,
				80762DFD1D071BCF0074189D /* AlamofireImage tvOS Tests.xctest */,
				80762DFF1D071BCF0074189D /* AlamofireImage.framework */,
			);
			name = Products;
			sourceTree = "<group>";
		};
		80762E271D071BFE0074189D /* Products */ = {
			isa = PBXGroup;
			children = (
				80762E311D071BFE0074189D /* Alamofire.framework */,
				80762E331D071BFE0074189D /* Alamofire iOS Tests.xctest */,
				80762E351D071BFE0074189D /* Alamofire.framework */,
				80762E371D071BFE0074189D /* Alamofire macOS Tests.xctest */,
				80762E391D071BFE0074189D /* Alamofire.framework */,
				80762E3B1D071BFE0074189D /* Alamofire tvOS Tests.xctest */,
				80762E3D1D071BFE0074189D /* Alamofire.framework */,
			);
			name = Products;
			sourceTree = "<group>";
		};
		A71A50911E2B4A3500574C42 /* Products */ = {
			isa = PBXGroup;
			children = (
				A71A509B1E2B4A3500574C42 /* ReactiveSwift.framework */,
				A71A509D1E2B4A3500574C42 /* ReactiveSwiftTests.xctest */,
				A71A509F1E2B4A3500574C42 /* ReactiveSwift.framework */,
				A71A50A11E2B4A3500574C42 /* ReactiveSwiftTests.xctest */,
				A71A50A31E2B4A3500574C42 /* ReactiveSwift.framework */,
				A71A50A51E2B4A3500574C42 /* ReactiveSwift.framework */,
				A71A50A71E2B4A3500574C42 /* ReactiveSwiftTests.xctest */,
			);
			name = Products;
			sourceTree = "<group>";
		};
		A71A50A91E2B4A3E00574C42 /* Products */ = {
			isa = PBXGroup;
			children = (
				A71A50B41E2B4A3E00574C42 /* Result.framework */,
				A71A50B61E2B4A3E00574C42 /* Result-MacTests.xctest */,
				A71A50B81E2B4A3E00574C42 /* Result.framework */,
				A71A50BA1E2B4A3E00574C42 /* Result-iOSTests.xctest */,
				A71A50BC1E2B4A3E00574C42 /* Result.framework */,
				A71A50BE1E2B4A3E00574C42 /* Result-tvOSTests.xctest */,
				A71A50C01E2B4A3E00574C42 /* Result.framework */,
				A71A50C21E2B4A3E00574C42 /* Result-watchOSTests.xctest */,
			);
			name = Products;
			sourceTree = "<group>";
		};
		A71A50C41E2B4A4C00574C42 /* Products */ = {
			isa = PBXGroup;
			children = (
				A71A50CE1E2B4A4C00574C42 /* Runes.framework */,
				A71A50D01E2B4A4C00574C42 /* Runes.framework */,
				A71A50D21E2B4A4C00574C42 /* Runes.framework */,
				A71A50D41E2B4A4C00574C42 /* Runes-iOS Tests.xctest */,
				A71A50D61E2B4A4C00574C42 /* Runes-Mac Tests.xctest */,
				A71A50D81E2B4A4C00574C42 /* Runes-tvOS Tests.xctest */,
				A71A50DA1E2B4A4C00574C42 /* Runes.framework */,
			);
			name = Products;
			sourceTree = "<group>";
		};
		A7208CC21CCBDA5700E3DAB3 /* DataSources */ = {
			isa = PBXGroup;
			children = (
				A7208CC31CCBDA7900E3DAB3 /* ActivitiesDataSourceTests.swift */,
				A70119171CD921D0009F8F65 /* CommentsDataSourceTests.swift */,
				018421F21D2C0DB700CA7566 /* DashboardDataSourceTests.swift */,
				018422CC1D2C493D00CA7566 /* DashboardProjectsDrawerDataSourceTests.swift */,
				A758F4031D0702CF00169CC0 /* DiscoveryFiltersDataSourceTests.swift */,
				A758F43A1D070B8E00169CC0 /* DiscoveryPagesDataSourceTests.swift */,
				A757ED1F1D1C181D00A5C978 /* DiscoveryProjectsDataSourceTest.swift */,
				0156B3841D107273000C4252 /* FindFriendsDataSourceTests.swift */,
				599603FF1CE6286900E1B1EC /* ProfileDataSourceTests.swift */,
				9D525F111D417FD7003CAE04 /* ProjectActivitiesDataSourceTests.swift */,
				A799E97F1E297D6E00B5C09D /* ProjectPamphletContentDataSourceTests.swift */,
				A7E8FAC11CD67F5C00DBF142 /* SearchDataSourceTests.swift */,
				01F8ADCE1CEA58AE0026F220 /* ThanksProjectsDataSourceTests.swift */,
			);
			path = DataSources;
			sourceTree = "<group>";
		};
		A721DF3D1C8CF4F6000CB97C /* Koala */ = {
			isa = PBXGroup;
			children = (
				A721DF671C8CFAEB000CB97C /* Koala.swift */,
				A721DF641C8CF5A3000CB97C /* KoalaTrackingClient.swift */,
				A721DF6A1C8CFAF6000CB97C /* MockTrackingClient.swift */,
				A721DF611C8CF503000CB97C /* TrackingClientType.swift */,
			);
			path = Koala;
			sourceTree = "<group>";
		};
		A73378F91D0AE33B00C91445 /* Styles */ = {
			isa = PBXGroup;
			children = (
				01FD71EB1D3808E500070BAC /* BarButtonItemStyles.swift */,
				A73378FA1D0AE33B00C91445 /* BaseStyles.swift */,
				A73379101D0E33A600C91445 /* ButtonStyles.swift */,
				A73379441D0E36A600C91445 /* Colors.swift */,
				59B0E07D1D147F340081D2DC /* DashboardStyles.swift */,
				5981BE0F1D7F4656002E49F1 /* CommentStyles.swift */,
				597582E21D5D12AE008765DE /* SettingsStyles.swift */,
				598D96C11D429756003F3F66 /* ActivitySampleStyles.swift */,
				A757EB2A1D1AD89E00A5C978 /* DiscoveryStyles.swift */,
				A73379471D0E36CA00C91445 /* Fonts.swift */,
				A73378FD1D0AE36400C91445 /* LoginStyles.swift */,
				9DC572E41D36CA9800AE209C /* ProjectActivityStyles.swift */,
				01F547EC1D53994B000A98EF /* TabBarItemStyles.swift */,
				A796FF261D425A4500CD58AA /* ProjectStyles.swift */,
				8001D4971D41568C009E6667 /* UpdateDraftStyles.swift */,
			);
			path = Styles;
			sourceTree = "<group>";
		};
		A73778931D819736004C2A9B /* Products */ = {
			isa = PBXGroup;
			children = (
				A73778AF1D819736004C2A9B /* FBSnapshotTestCase.framework */,
				A73778B11D819736004C2A9B /* FBSnapshotTestCase iOS Tests.xctest */,
				A73778B31D819736004C2A9B /* FBSnapshotTestCase.framework */,
				A73778B51D819736004C2A9B /* FBSnapshotTestCase tvOS Tests.xctest */,
			);
			name = Products;
			sourceTree = "<group>";
		};
		A73778D41D81A98E004C2A9B /* Views */ = {
			isa = PBXGroup;
			children = (
				01F4FE0C1DF6095A00BB9DD4 /* ActivitiesViewControllerTests.swift */,
				D7086F3B1DB7FBA40087E5EB /* BackingViewControllerTests.swift */,
				A7EDEE7A1D83635400780B34 /* CommentsViewControllerTests.swift */,
				59F0C0961DBEC8DE0007E0A7 /* DashboardViewControllerTests.swift */,
				0123B4AC1D919BBA004C1166 /* DiscoveryFiltersViewControllerTests.swift */,
				01F42A511D9332F60084719D /* DiscoveryNavigationHeaderViewControllerTests.swift */,
				59235ED81DC0149B0067F4AD /* DiscoveryPageViewControllerTests.swift */,
				013744FA1D99FE6A00E50C78 /* EmptyStatesViewControllerTests.swift */,
				59885A9B1DB6ED6800F65825 /* FacebookConfirmationViewControllerTests.swift */,
				59AFCCEE1DD3D0B9004A200E /* FindFriendsViewControllerTests.swift */,
				A73778D51D81ABE2004C2A9B /* FundingGraphViewTests.swift */,
				A7845B011E27D5F5005F1CE9 /* LiveStreamContainerViewControllerTests.swift */,
				A7066AA51E27C44200E8658C /* LiveStreamCountdownViewControllerTests.swift */,
				59885A5D1DB6DC2900F65825 /* LoginToutViewControllerTests.swift */,
				59885A951DB6E04100F65825 /* LoginViewControllerTests.swift */,
				01EC3B981DFA0679003A673C /* ProfileViewControllerTests.swift */,
				9D3A6B4B1D8C4F3800FE3926 /* ProjectActivityViewControllerTests.swift */,
				A7CA8C461D8F2F870086A3E9 /* ProjectNavBarViewControllerTests.swift */,
				A73778D91D81D3CC004C2A9B /* ProjectPamphletContentViewControllerTests.swift */,
				59885A9D1DB6EFD900F65825 /* ResetPasswordViewControllerTests.swift */,
				A77FD5B41D91FD2C00FFC636 /* RewardPledgeViewControllerTests.swift */,
				A73778D71D81C201004C2A9B /* SettingsViewControllerTests.swift */,
				59885A991DB6EA5700F65825 /* SignupViewControllerTests.swift */,
				01F42A191D9328490084719D /* SortPagerViewControllerTests.swift */,
				59885A971DB6E2A900F65825 /* TwoFactorViewControllerTests.swift */,
			);
			path = Views;
			sourceTree = "<group>";
		};
		A73778DB1D81DC53004C2A9B /* TestHelpers */ = {
			isa = PBXGroup;
			children = (
				A73778DE1D81DC9B004C2A9B /* Combos.swift */,
				A73778DC1D81DC69004C2A9B /* TraitController.swift */,
			);
			path = TestHelpers;
			sourceTree = "<group>";
		};
		A73923AA1D272242004524C3 /* Storyboards */ = {
			isa = PBXGroup;
			children = (
				A73923AB1D272242004524C3 /* Activity.storyboard */,
				80EAEF031D243C4E008C2353 /* Backing.storyboard */,
				9DDE1F6F1D5924AC0092D9A5 /* Checkout.storyboard */,
				A73923AD1D272242004524C3 /* Comments.storyboard */,
				A73923AE1D272242004524C3 /* Dashboard.storyboard */,
				01A120D01D2D646300B42F73 /* DashboardProjectsDrawer.storyboard */,
				A75798C21D6A24CD0063CEEC /* DebugPushNotifications.storyboard */,
				A73923AF1D272242004524C3 /* Discovery.storyboard */,
				59AE35AF1D67631B00A310E6 /* DiscoveryPage.storyboard */,
				013744C01D999BE200E50C78 /* EmptyStates.storyboard */,
				A73923B01D272242004524C3 /* Friends.storyboard */,
				01940B2D1D46A9AD0074FCE3 /* Help.storyboard */,
				01F219521DC12697005DD2E4 /* LaunchScreen.storyboard */,
				D08A81751DFAACAD000128DB /* LiveStream.storyboard */,
				A73923B21D272242004524C3 /* Login.storyboard */,
				A73923B31D272242004524C3 /* Main.storyboard */,
				A73923B41D272242004524C3 /* Messages.storyboard */,
				A73923B51D272242004524C3 /* Profile.storyboard */,
				A73923B71D272242004524C3 /* ProjectActivity.storyboard */,
				A78838731D8A2EFF0081E94D /* ProjectPamphlet.storyboard */,
				A78852381D6CC5DE00617930 /* RewardPledge.storyboard */,
				A73923B81D272242004524C3 /* Search.storyboard */,
				A73923B91D272242004524C3 /* Settings.storyboard */,
				A73923AC1D272242004524C3 /* Thanks.storyboard */,
				A73923BA1D272242004524C3 /* Update.storyboard */,
				A73923BB1D272242004524C3 /* UpdateDraft.storyboard */,
				59673C8A1D50EC920035AFD9 /* Video.storyboard */,
				9D89B7E71D6BA71F0021F6FF /* WebModal.storyboard */,
				A787E6951E28A84B0017B186 /* _LiveStreamTesting.storyboard */,
			);
			path = Storyboards;
			sourceTree = "<group>";
		};
		A7424F0D1C84F40E00FDC1E4 /* Embedded */ = {
			isa = PBXGroup;
			children = (
				A7424F421C84F43300FDC1E4 /* iOS */,
				A7E1C4BD1D18C871002D6DE3 /* onepassword-app-extension */,
				A7424F411C84F41600FDC1E4 /* tvOS */,
			);
			name = Embedded;
			sourceTree = "<group>";
		};
		A7424F411C84F41600FDC1E4 /* tvOS */ = {
			isa = PBXGroup;
			children = (
				01D31A421CCA78A00037A178 /* FBSDKCoreKit.framework */,
				A7B6942F1C87A07100C49A4F /* HockeySDK.embeddedframework */,
			);
			name = tvOS;
			sourceTree = "<group>";
		};
		A7424F421C84F43300FDC1E4 /* iOS */ = {
			isa = PBXGroup;
			children = (
				01D31A361CCA786A0037A178 /* FBSDKCoreKit.framework */,
				01D31A371CCA786A0037A178 /* FBSDKLoginKit.framework */,
				A7BA53E61E1E47F400E54377 /* OpenTok.framework */,
				A75F71621D897E4C0091258A /* Stripe.framework */,
				A7BA53E71E1E482E00E54377 /* Firebase */,
				A7B694261C87A04C00C49A4F /* HockeySDK.embeddedframework */,
			);
			name = iOS;
			sourceTree = "<group>";
		};
		A751A51A1C85EAD8009C5DEA /* ViewModels */ = {
			isa = PBXGroup;
			children = (
				A75CBDE61C8A26F800758C55 /* AppDelegateViewModel.swift */,
				01940B2A1D46814E0074FCE3 /* HelpWebViewModel.swift */,
				A775B5451CA871D700BBB587 /* RootViewModel.swift */,
				8072F44E1D46BAA400999EF1 /* UpdatePreviewViewModel.swift */,
				A731BF8E1D1EE4CD00A734AC /* UpdateViewModel.swift */,
			);
			path = ViewModels;
			sourceTree = "<group>";
		};
		A751A51B1C85EAD8009C5DEA /* Views */ = {
			isa = PBXGroup;
			children = (
				015A06F21D21914E007AE210 /* DashboardRewardRowStackView.swift */,
				018422841D2C47A400CA7566 /* DashboardTitleView.swift */,
				595CDAB71D3537180051C816 /* FundingGraphView.swift */,
				5993DEBD1CE296F000925494 /* ProfileHeaderView.swift */,
				A78012641D2EEA620027396E /* ReferralChartView.swift */,
				A751A51C1C85EAD8009C5DEA /* Cells */,
				A751A51D1C85EAD8009C5DEA /* Controllers */,
				A73923AA1D272242004524C3 /* Storyboards */,
				A7D8B67F1DCCD4B9009BF854 /* Transitions */,
			);
			path = Views;
			sourceTree = "<group>";
		};
		A751A51C1C85EAD8009C5DEA /* Cells */ = {
			isa = PBXGroup;
			children = (
				A75AB2241C8B407F002FC3E6 /* ActivityFriendBackingCell.swift */,
				A762EFF11C8CC663005581A4 /* ActivityFriendFollowCell.swift */,
				A762F01B1C8CD2B3005581A4 /* ActivityProjectStatusCell.swift */,
				598D96821D417905003F3F66 /* ActivitySampleBackingCell.swift */,
				598D96B51D426D80003F3F66 /* ActivitySampleFollowCell.swift */,
				598D96B71D426F70003F3F66 /* ActivitySampleProjectCell.swift */,
				A757E9BD1D19C34600A5C978 /* ActivitySurveyResponseCell.swift */,
				A75AB2211C8A85D1002FC3E6 /* ActivityUpdateCell.swift */,
				A75A29261CE0B7DD00D35E5C /* BackingCell.swift */,
				A7A052121CD12DD7005AF5E2 /* CommentCell.swift */,
				5981BE421D7F59DE002E49F1 /* CommentsEmptyStateCell.swift */,
				59B0E0021D1203970081D2DC /* DashboardActionCell.swift */,
				59B0DFFC1D11B2E50081D2DC /* DashboardContextCell.swift */,
				593AC5CE1D33F4BF002613F4 /* DashboardFundingCell.swift */,
				018422B61D2C47D600CA7566 /* DashboardProjectsDrawerCell.swift */,
				59019FB81D21ABD200EAEC9D /* DashboardReferrerRowStackView.swift */,
				5955E64D1D21800300B4153D /* DashboardReferrersCell.swift */,
				015A06F51D219513007AE210 /* DashboardRewardsCell.swift */,
				59D1E6241D1865AC00896A4C /* DashboardVideoCell.swift */,
				A72C3AB11D00FB1F0075227E /* DiscoveryExpandableRowCell.swift */,
				A72C3AB21D00FB1F0075227E /* DiscoveryExpandedSelectableRow.swift */,
				0169F9831D6E0B2000C8D5C5 /* DiscoveryFiltersStaticRowCell.swift */,
				A757EBB11D1B084F00A5C978 /* DiscoveryOnboardingCell.swift */,
				59AE35E11D67643100A310E6 /* DiscoveryPostcardCell.swift */,
				A72C3AB31D00FB1F0075227E /* DiscoverySelectableRowCell.swift */,
				A7CC14371D00E74F00035C52 /* FindFriendsFacebookConnectCell.swift */,
				A7CC14381D00E74F00035C52 /* FindFriendsFriendFollowCell.swift */,
				A7CC14391D00E74F00035C52 /* FindFriendsHeaderCell.swift */,
				A7CC143A1D00E74F00035C52 /* FindFriendsStatsCell.swift */,
				A71003E11CDD077200B4F4D7 /* MessageCell.swift */,
				A71003DE1CDD06E600B4F4D7 /* MessageThreadCell.swift */,
				01515F8A1E1D6E0C00FDECB6 /* MessageThreadEmptyStateCell.swift */,
				A77352EC1D5E70FC0017E239 /* MostPopularCell.swift */,
				A773531E1D5E8AEF0017E239 /* MostPopularSearchProjectCell.swift */,
				A7B1EBB21D90496A00BEE8B3 /* NoRewardCell.swift */,
				A74382041D3458C900040A95 /* PaddingCell.swift */,
				A7FA38A31D9068940041FC9C /* PledgeTitleCell.swift */,
				59B6B7091CCEBC1000953319 /* ProfileProjectCell.swift */,
				9D9F57CB1D131AF200CE81DE /* ProjectActivityBackingCell.swift */,
				9D2546F71D23101E0053844D /* ProjectActivityCommentCell.swift */,
				9D525F0E1D4158AC003CAE04 /* ProjectActivityDateCell.swift */,
				9D9F57CC1D131AF200CE81DE /* ProjectActivityEmptyStateCell.swift */,
				9D9F57CD1D131AF200CE81DE /* ProjectActivityLaunchCell.swift */,
				9D9F57CE1D131AF200CE81DE /* ProjectActivityNegativeStateChangeCell.swift */,
				9D9F57D01D131AF200CE81DE /* ProjectActivitySuccessCell.swift */,
				9D9F57D11D131AF200CE81DE /* ProjectActivityUpdateCell.swift */,
				A75A29291CE0B7EA00D35E5C /* ProjectBannerCell.swift */,
				597073B01D07281800B00444 /* ProjectNotificationCell.swift */,
				A7CA8BB61D8F14260086A3E9 /* ProjectPamphletMainCell.swift */,
				A71199F81DD8E42A0072D478 /* ProjectPamphletMinimalCell.swift */,
				A79F52FF1D8F50CE00C051B8 /* ProjectPamphletSubpageCell.swift */,
				A747A8ED1D45899F00AF199A /* RewardCell.swift */,
				A7FA38D81D9068AD0041FC9C /* RewardsTitleCell.swift */,
				A75CFA7C1CCE56C4004CD5FA /* SearchProjectCell.swift */,
				014A8E1A1CE3CE34003BF51C /* ThanksCategoryCell.swift */,
				014A8E171CE3CD86003BF51C /* ThanksProjectCell.swift */,
			);
			path = Cells;
			sourceTree = "<group>";
		};
		A751A51D1C85EAD8009C5DEA /* Controllers */ = {
			isa = PBXGroup;
			children = (
				A7F761741C85FA40005405ED /* ActivitiesViewController.swift */,
				80EAEF011D243B69008C2353 /* BackingViewController.swift */,
				9DDE1F711D5925A90092D9A5 /* CheckoutViewController.swift */,
				A7A0534C1CD19C68005AF5E2 /* CommentDialogViewController.swift */,
				A7180BA81CCED598001711CA /* CommentsViewController.swift */,
				01A120D21D2D6E6200B42F73 /* DashboardProjectsDrawerViewController.swift */,
				A745D0461CA8985B00C12802 /* DashboardViewController.swift */,
				A75798901D6A201F0063CEEC /* DebugPushNotifictionsViewController.swift */,
				0169F9851D6F4E1D00C8D5C5 /* DiscoveryFiltersViewController.swift */,
				017508151D67A4E300BB1863 /* DiscoveryNavigationHeaderViewController.swift */,
				A72C3AA81D00F96C0075227E /* DiscoveryPageViewController.swift */,
				A751A51E1C85EC0B009C5DEA /* DiscoveryViewController.swift */,
				013744AC1D95AC1400E50C78 /* EmptyStatesViewController.swift */,
				0146E3211CC0296900082C5B /* FacebookConfirmationViewController.swift */,
				A7CC14341D00E73D00035C52 /* FindFriendsViewController.swift */,
				01940B271D467EC60074FCE3 /* HelpWebViewController.swift */,
				D08A81711DFAA815000128DB /* LiveStreamContainerViewController.swift */,
				D08A81721DFAA815000128DB /* LiveStreamCountdownViewController.swift */,
				A7F761761C85FACB005405ED /* LoginToutViewController.swift */,
				018F1F821C8E182200643DAA /* LoginViewController.swift */,
				A74FFDEE1CE3E33300C7BCB9 /* MessageDialogViewController.swift */,
				A75A29231CE0AE5A00D35E5C /* MessagesViewController.swift */,
				A71003D81CDCFA2500B4F4D7 /* MessageThreadsViewController.swift */,
				A745D0491CA8986E00C12802 /* ProfileViewController.swift */,
				9D9F580C1D131B1200CE81DE /* ProjectActivitiesViewController.swift */,
				A7808BBD1D6240B9001CF96A /* ProjectCreatorViewController.swift */,
				A7561A3A1D3144210028DEA1 /* ProjectDescriptionViewController.swift */,
				A78838A81D8A32060081E94D /* ProjectNavBarViewController.swift */,
				A7561A3C1D3146290028DEA1 /* ProjectNavigatorViewController.swift */,
				597073981D06346700B00444 /* ProjectNotificationsViewController.swift */,
				A7C93FB81D4415E700C2DF9B /* ProjectPamphletContentViewController.swift */,
				A70F1F311D8A3E85007DA8E9 /* ProjectPamphletViewController.swift */,
				59392BEB1D7094B0001C99A4 /* ProjectUpdatesViewController.swift */,
				019DDFEB1CB6FF4500BDC113 /* ResetPasswordViewController.swift */,
				A78852061D6CC5C300617930 /* RewardPledgeViewController.swift */,
				A75A9D8C1D6F336B00603D1D /* RewardShippingPickerViewController.swift */,
				A775B51F1CA8705B00BBB587 /* RootTabBarViewController.swift */,
				A74FFE671CE3FFE200C7BCB9 /* SearchMessagesViewController.swift */,
				A745D0201CA897FF00C12802 /* SearchViewController.swift */,
				A72C39F31D00F27E0075227E /* SettingsViewController.swift */,
				A749001D1D00E27100BC3BE7 /* SignupViewController.swift */,
				A72C3AA51D00F7A30075227E /* SortPagerViewController.swift */,
				9D7536CC1D78D78600A7623B /* SurveyResponseViewController.swift */,
				0148EF8F1CDD2879000DEFF8 /* ThanksViewController.swift */,
				01DEFB941CB44A5D003709C0 /* TwoFactorViewController.swift */,
				803BDF731D11AF7C004A785A /* UpdateDraftViewController.swift */,
				8072F41C1D46B75200999EF1 /* UpdatePreviewViewController.swift */,
				A731BF8B1D1EE44E00A734AC /* UpdateViewController.swift */,
				59673CBC1D50ED380035AFD9 /* VideoViewController.swift */,
				9D89B7E21D6B8B310021F6FF /* WebModalViewController.swift */,
			);
			path = Controllers;
			sourceTree = "<group>";
		};
		A75511881C8645A0005355CF /* Tests */ = {
			isa = PBXGroup;
			children = (
				A75511891C8645A0005355CF /* AppEnvironmentTests.swift */,
				A77519211C8CB0360022F175 /* CircleAvatarImageViewTests.swift */,
				A755118A1C8645A0005355CF /* EnvironmentTests.swift */,
				A755118B1C8645A0005355CF /* FormatTests.swift */,
				A760782F1CAEE0DD001B39D0 /* IsValidEmailTests.swift */,
				0156B1AC1D072CB8000C4252 /* KSCacheTests.swift */,
				A755118C1C8645A0005355CF /* LanguageTests.swift */,
				A755118D1C8645A0005355CF /* LaunchedCountriesTests.swift */,
				A755118E1C8645A0005355CF /* LocalizedStringTests.swift */,
				A71F59E41D240CAF00909BE3 /* NavigationTests.swift */,
				A77D7B341CBAC5F90077586B /* PaginateTests.swift */,
				A75784301D84486F007B61AA /* PKPaymentRequestTests.swift */,
				A7DC83981C9DBEFA00BB2B44 /* RefTagTests.swift */,
				A755118F1C8645A0005355CF /* String+SimpleHTMLTests.swift */,
				9D10B94D1D354105008B8045 /* String+TruncateTests.swift */,
				9DA8C3C21D3D4860000BB2F9 /* String+WhitespaceTests.swift */,
				01EFBC881C91FB770094EEC2 /* UIColorTests.swift */,
				A75511911C8645A0005355CF /* UILabel+IBClearTests.swift */,
				A75511931C8645A0005355CF /* UILabel+SimpleHTMLTests.swift */,
				A7A29F481CC3DE50002BE580 /* DataSource */,
				A78537911CB46CEE00385B73 /* Koala */,
				A755119F1C86460B005355CF /* TestHelpers */,
				A7830CDC1D005C3F00B5B6AE /* ViewModels */,
			);
			path = Tests;
			sourceTree = "<group>";
		};
		A755119F1C86460B005355CF /* TestHelpers */ = {
			isa = PBXGroup;
			children = (
				0156B42F1D11A062000C4252 /* AlertError+Equatable.swift */,
				A712EB911E0C2B7300614340 /* DispatchTimeInterval-Extensions.swift */,
				A75511A11C86460B005355CF /* MockBundle.swift */,
				A72D92981CB1F7DA00A88249 /* TestCase.swift */,
				A75511A31C86460B005355CF /* XCTestCase+AppEnvironment.swift */,
			);
			path = TestHelpers;
			sourceTree = "<group>";
		};
		A775190E1C8CADC80022F175 /* ViewModels */ = {
			isa = PBXGroup;
			children = (
				A775190F1C8CADC80022F175 /* AppDelegateViewModelTests.swift */,
				015B78BB1D481805003216AC /* HelpWebViewModelTests.swift */,
				A775B54B1CA87C8500BBB587 /* RootViewModelTests.swift */,
				A734A2641D219CB00080BBD5 /* UpdateViewModelTests.swift */,
				80C9F8EB1D4923C4001A2E8E /* UpdatePreviewViewModelTests.swift */,
			);
			path = ViewModels;
			sourceTree = "<group>";
		};
		A7830CDC1D005C3F00B5B6AE /* ViewModels */ = {
			isa = PBXGroup;
			children = (
				A7830CDD1D005C3F00B5B6AE /* ActivitiesViewModelTests.swift */,
				A743817A1D33E03D00040A95 /* ActivityFriendBackingViewModelTests.swift */,
				0156B1FB1D074285000C4252 /* ActivityFriendFollowCellViewModelTests.swift */,
				01F4FE431DF7810400BB9DD4 /* ActivityProjectStatusViewModelTests.swift */,
				598D96BC1D427B3B003F3F66 /* ActivitySampleBackingCellViewModelTests.swift */,
				598D96C71D42A97E003F3F66 /* ActivitySampleFollowCellViewModelTests.swift */,
				598D96CD1D42B727003F3F66 /* ActivitySampleProjectCellViewModelTests.swift */,
				5981BF4D1D81CE1C002E49F1 /* ActivityUpdateViewModelTests.swift */,
				A7830CDF1D005C3F00B5B6AE /* BackingCellViewModelTests.swift */,
				80EAEF081D244274008C2353 /* BackingViewModelTests.swift */,
				9D0FB7A71D76055B005774F2 /* CheckoutRacingViewModelTests.swift */,
				9D1A2A511D5D249D009E1B3F /* CheckoutViewModelTests.swift */,
				A7830CE01D005C3F00B5B6AE /* CommentCellViewModelTests.swift */,
				A7830CE11D005C3F00B5B6AE /* CommentDialogViewModelTests.swift */,
				5981BE671D7F86C8002E49F1 /* CommentsEmptyStateCellViewModelTests.swift */,
				A7830CE21D005C3F00B5B6AE /* CommentsViewModelTests.swift */,
				59B0E00B1D12144A0081D2DC /* DashboardActionCellViewModelTests.swift */,
				593AC6031D33F996002613F4 /* DashboardFundingCellViewModelTests.swift */,
				01FD71861D36BE1A00070BAC /* DashboardProjectsDrawerCellViewModelTests.swift */,
				01FD71831D36BA2900070BAC /* DashboardProjectsDrawerViewModelTests.swift */,
				59F368C61D245BE8005404DC /* DashboardReferrerRowStackViewViewModelTests.swift */,
				5955E6831D2180E400B4153D /* DashboardReferrersCellViewModelTests.swift */,
				01C7CDBD1D14BBE500D9E0D1 /* DashboardRewardRowStackViewViewModelTests.swift */,
				01C7CDC11D1A4FD100D9E0D1 /* DashboardRewardsCellViewModelTests.swift */,
				018422C61D2C48E300CA7566 /* DashboardTitleViewViewModelTests.swift */,
				59D1E6731D18968300896A4C /* DashboardVideoCellViewModelTests.swift */,
				59B0DFFF1D11EAC70081D2DC /* DashboardViewModelTests.swift */,
				A78851C31D6C91C600617930 /* DeprecatedWebViewModelTests.swift */,
				D7A9BE121DC125B800422B31 /* DiscoveryExpandableRowCellViewModelTests.swift */,
				A72C3A991D00F6E60075227E /* DiscoveryFiltersViewModelTests.swift */,
				017508771D68C9E900BB1863 /* DiscoveryNavigationHeaderViewModelTests.swift */,
				A72C3A9A1D00F6E60075227E /* DiscoveryPageViewModelTests.swift */,
				596109FE1D6B8AA100C8206A /* DiscoveryPostcardViewModelTests.swift */,
				A7830CE31D005C3F00B5B6AE /* DiscoveryViewModelTests.swift */,
				0176984E1DB9796800EE58BA /* EmptyStatesViewModelTests.swift */,
				A7830CE41D005C3F00B5B6AE /* FacebookConfirmationViewModelTests.swift */,
				A7CC14251D00E70900035C52 /* FindFriendsFaceookConnectCellViewModelTests.swift */,
				A7CC14261D00E70900035C52 /* FindFriendsFriendFollowCellViewModelTests.swift */,
				A7CC14271D00E70900035C52 /* FindFriendsHeaderCellViewModelTests.swift */,
				A7CC14281D00E70900035C52 /* FindFriendsStatsCellViewModelTests.swift */,
				A7CC14291D00E70900035C52 /* FindFriendsViewModelTests.swift */,
				01940B7F1D46DCC30074FCE3 /* HelpViewModelTests.swift */,
				D033D8751E0A739D001CDA18 /* LiveStreamContainerViewModelTests.swift */,
				D049C8D61DFFFACD00349FE6 /* LiveStreamCountdownViewModelTests.swift */,
				D05AA2351E0A8BCA00D36EFC /* LiveStreamEventDetailsViewModelTests.swift */,
				A7830CE51D005C3F00B5B6AE /* LoginToutViewModelTests.swift */,
				A7830CE61D005C3F00B5B6AE /* LoginViewModelTests.swift */,
				A7830CE71D005C3F00B5B6AE /* MessageCellViewModelTests.swift */,
				A7830CE81D005C3F00B5B6AE /* MessageDialogViewModelTests.swift */,
				A7830CE91D005C3F00B5B6AE /* MessagesSearchViewModelTests.swift */,
				A7830CEA1D005C3F00B5B6AE /* MessagesViewModelTests.swift */,
				A7830CEB1D005C3F00B5B6AE /* MessageThreadCellViewModelTests.swift */,
				A7830CEC1D005C3F00B5B6AE /* MessageThreadsViewModelTests.swift */,
				A7830CED1D005C3F00B5B6AE /* ProfileHeaderViewModelTests.swift */,
				A7830CEE1D005C3F00B5B6AE /* ProfileProjectCellViewModelTests.swift */,
				A7830CEF1D005C3F00B5B6AE /* ProfileViewModelTests.swift */,
				9D9F58121D131B8300CE81DE /* ProjectActivitiesViewModelTests.swift */,
				9DEE3B581D1D81C80020C2BE /* ProjectActivityBackingCellViewModelTests.swift */,
				9D2547291D2313440053844D /* ProjectActivityCommentCellViewModelTests.swift */,
				9D8772451D19E9C9003A4E96 /* ProjectActivityLaunchCellViewModelTests.swift */,
				9DC204E91D1B4EC1003C1636 /* ProjectActivityNegativeStateChangeCellViewModelTests.swift */,
				9D2F4BAA1D1ADF1800B7C554 /* ProjectActivitySuccessCellViewModelTests.swift */,
				9D14FFF91D135E4F005F4ABB /* ProjectActivityUpdateCellViewModelTests.swift */,
				A7808BF21D625D10001CF96A /* ProjectCreatorViewModelTests.swift */,
				A7AD54891D4682C20016B4C2 /* ProjectDescriptionViewModelTests.swift */,
				A7CA8C431D8F25D30086A3E9 /* ProjectNavBarViewModelTests.swift */,
				A715451F1DD0D93000A2F186 /* ProjectNavigatorViewModelTests.swift */,
				597073BF1D0760F200B00444 /* ProjectNotificationCellViewModelTests.swift */,
				597073861D06169700B00444 /* ProjectNotificationsViewModelTest.swift */,
				A76FAF261DB98AD000C6BF33 /* ProjectPamphletContentViewModelTests.swift */,
				A7AD54471D465B370016B4C2 /* ProjectPamphletMainCellViewModelTests.swift */,
				D0A9CC311E0842B8000F099C /* ProjectPamphletSubpageCellViewModelTests.swift */,
				A7AD548C1D4683900016B4C2 /* ProjectPamphletViewModelTests.swift */,
				59392C201D70A117001C99A4 /* ProjectUpdatesViewModelTests.swift */,
				A7830CF31D005C3F00B5B6AE /* ResetPasswordViewModelTests.swift */,
				A7D1CE811D5556C100E621C2 /* RewardCellViewModelTests.swift */,
				A7A978AA1D71E88100ABA1D6 /* RewardPledgeViewModelTests.swift */,
				A7A978AD1D71E99900ABA1D6 /* RewardShippingPickerViewModelTests.swift */,
				A7830CF51D005C3F00B5B6AE /* SearchViewModelTests.swift */,
				A72C3A321D00F29A0075227E /* SettingsViewModelTests.swift */,
				A75C81221D210EE200B5AD03 /* ShareViewModelTests.swift */,
				A749001A1D00E25200BC3BE7 /* SignupViewModelTests.swift */,
				A72C3A9B1D00F6E60075227E /* SortPagerViewModelTests.swift */,
				9DA4E2FB1D79C97B005C1897 /* SurveyResponseViewModelTests.swift */,
				A7830CF61D005C3F00B5B6AE /* ThanksViewModelTests.swift */,
				A7830CF71D005C3F00B5B6AE /* TwoFactorViewModelTests.swift */,
				8078D0B21D0F08B1001CFF87 /* UpdateDraftViewModelTests.swift */,
				59673CD21D50FB350035AFD9 /* VideoViewModelTests.swift */,
				9D89B7F91D6CC2AD0021F6FF /* WebModalViewModelTests.swift */,
			);
			path = ViewModels;
			sourceTree = "<group>";
		};
		A78537911CB46CEE00385B73 /* Koala */ = {
			isa = PBXGroup;
			children = (
				A78537921CB46CFB00385B73 /* KoalaTests.swift */,
			);
			path = Koala;
			sourceTree = "<group>";
		};
		A7A29F481CC3DE50002BE580 /* DataSource */ = {
			isa = PBXGroup;
			children = (
				A7A29F491CC3DE5F002BE580 /* ValueCellDataSourceTests.swift */,
			);
			path = DataSource;
			sourceTree = "<group>";
		};
		A7A5F8221D11ECF60036139A /* Locales */ = {
			isa = PBXGroup;
			children = (
				A7A5F8231D11ECF60036139A /* Localizable.strings */,
			);
			path = Locales;
			sourceTree = "<group>";
		};
		A7B693F31C8778A900C49A4F /* Configs */ = {
			isa = PBXGroup;
			children = (
			);
			path = Configs;
			sourceTree = "<group>";
		};
		A7B694261C87A04C00C49A4F /* HockeySDK.embeddedframework */ = {
			isa = PBXGroup;
			children = (
				A7B694271C87A04C00C49A4F /* HockeySDK.framework */,
				A7B694281C87A04C00C49A4F /* Resources */,
			);
			name = HockeySDK.embeddedframework;
			path = Frameworks/HockeySDK/iOS/HockeySDK.embeddedframework;
			sourceTree = "<group>";
		};
		A7B694281C87A04C00C49A4F /* Resources */ = {
			isa = PBXGroup;
			children = (
				A7B694291C87A04C00C49A4F /* HockeySDKResources.bundle */,
			);
			path = Resources;
			sourceTree = "<group>";
		};
		A7B6942F1C87A07100C49A4F /* HockeySDK.embeddedframework */ = {
			isa = PBXGroup;
			children = (
				A7B694301C87A07100C49A4F /* HockeySDK.framework */,
				A7B694311C87A07100C49A4F /* Resources */,
			);
			name = HockeySDK.embeddedframework;
			path = Frameworks/HockeySDK/tvOS/HockeySDK.embeddedframework;
			sourceTree = "<group>";
		};
		A7B694311C87A07100C49A4F /* Resources */ = {
			isa = PBXGroup;
			children = (
				A7B694321C87A07100C49A4F /* HockeySDKResources.bundle */,
			);
			path = Resources;
			sourceTree = "<group>";
		};
		A7B76BC81E23E47100C8E312 /* Service */ = {
			isa = PBXGroup;
			children = (
				A7B76BC91E23E47100C8E312 /* KsLive.swift */,
				A7B76C051E23E4CF00C8E312 /* LiveStreamService.swift */,
				A7B76C011E23E48300C8E312 /* LiveStreamServiceProtocol.swift */,
				A7B76C031E23E4B500C8E312 /* MockLiveStreamService.swift */,
			);
			path = Service;
			sourceTree = "<group>";
		};
		A7BA53E71E1E482E00E54377 /* Firebase */ = {
			isa = PBXGroup;
			children = (
				A7BA53E81E1E482E00E54377 /* Analytics */,
				A7BA53EE1E1E482E00E54377 /* Auth */,
				A7BA53F21E1E482E00E54377 /* Database */,
			);
			name = Firebase;
			path = Frameworks/Firebase;
			sourceTree = "<group>";
		};
		A7BA53E81E1E482E00E54377 /* Analytics */ = {
			isa = PBXGroup;
			children = (
				A7BA53E91E1E482E00E54377 /* FirebaseAnalytics.framework */,
				A7BA53EA1E1E482E00E54377 /* FirebaseInstanceID.framework */,
				A7BA53EB1E1E482E00E54377 /* GoogleInterchangeUtilities.framework */,
				A7BA53EC1E1E482E00E54377 /* GoogleSymbolUtilities.framework */,
				A7BA53ED1E1E482E00E54377 /* GoogleUtilities.framework */,
			);
			path = Analytics;
			sourceTree = "<group>";
		};
		A7BA53EE1E1E482E00E54377 /* Auth */ = {
			isa = PBXGroup;
			children = (
				A7BA53EF1E1E482E00E54377 /* FirebaseAuth.framework */,
				A7BA53F01E1E482E00E54377 /* GoogleNetworkingUtilities.framework */,
				A7BA53F11E1E482E00E54377 /* GoogleParsingUtilities.framework */,
			);
			path = Auth;
			sourceTree = "<group>";
		};
		A7BA53F21E1E482E00E54377 /* Database */ = {
			isa = PBXGroup;
			children = (
				A7BA53F31E1E482E00E54377 /* FirebaseDatabase.framework */,
			);
			path = Database;
			sourceTree = "<group>";
		};
		A7BA542A1E1E493600E54377 /* LiveStream */ = {
			isa = PBXGroup;
			children = (
				A7BA542B1E1E493600E54377 /* LiveStream.h */,
				A7BA542D1E1E493600E54377 /* Info.plist */,
				A7BA54F21E1E4D5A00E54377 /* Secrets.swift */,
				A7BA54881E1E4A9E00E54377 /* Extensions */,
				A7BA54991E1E4A9E00E54377 /* Models */,
				A7B76BC81E23E47100C8E312 /* Service */,
				A7BA549B1E1E4A9E00E54377 /* ViewModels */,
				A7BA54931E1E4A9E00E54377 /* Views */,
			);
			path = LiveStream;
			sourceTree = "<group>";
		};
		A7BA54881E1E4A9E00E54377 /* Extensions */ = {
			isa = PBXGroup;
			children = (
				A7BA54891E1E4A9E00E54377 /* FirebaseExtensions.swift */,
				A7BA548A1E1E4A9E00E54377 /* LiveStreamTypes.swift */,
				A7BA548B1E1E4A9E00E54377 /* OpenTokExtensions.swift */,
			);
			path = Extensions;
			sourceTree = "<group>";
		};
		A7BA54931E1E4A9E00E54377 /* Views */ = {
			isa = PBXGroup;
			children = (
				A7BA54941E1E4A9E00E54377 /* Controllers */,
				A7BA54971E1E4A9E00E54377 /* HLSPlayerView.swift */,
				A7BA54981E1E4A9E00E54377 /* VideoGridView.swift */,
			);
			path = Views;
			sourceTree = "<group>";
		};
		A7BA54941E1E4A9E00E54377 /* Controllers */ = {
			isa = PBXGroup;
			children = (
				A7BA54951E1E4A9E00E54377 /* LiveStreamViewController.swift */,
				A7BA54961E1E4A9E00E54377 /* LiveVideoViewController.swift */,
			);
			path = Controllers;
			sourceTree = "<group>";
		};
		A7BA54991E1E4A9E00E54377 /* Models */ = {
			isa = PBXGroup;
			children = (
				A7BA549A1E1E4A9E00E54377 /* LiveStreamEvent.swift */,
				A7BC37351E237F8600C4D031 /* LiveStreamEventTests.swift */,
				A7BA54F91E1E9D2200E54377 /* lenses */,
				A7BA54F81E1E9CDD00E54377 /* templates */,
			);
			path = Models;
			sourceTree = "<group>";
		};
		A7BA549B1E1E4A9E00E54377 /* ViewModels */ = {
			isa = PBXGroup;
			children = (
				A7BA549C1E1E4A9E00E54377 /* LiveStreamViewModel.swift */,
				A7BC37311E237F7500C4D031 /* LiveStreamViewModelTests.swift */,
				A7BA549D1E1E4A9E00E54377 /* LiveVideoViewModel.swift */,
				A7BC37321E237F7500C4D031 /* LiveVideoViewModelTests.swift */,
			);
			path = ViewModels;
			sourceTree = "<group>";
		};
		A7BA54F81E1E9CDD00E54377 /* templates */ = {
			isa = PBXGroup;
			children = (
				A7BA55061E1E9DEE00E54377 /* LiveStreamEventTemplates.swift */,
			);
			path = templates;
			sourceTree = "<group>";
		};
		A7BA54F91E1E9D2200E54377 /* lenses */ = {
			isa = PBXGroup;
			children = (
				A7BA54FA1E1E9D4B00E54377 /* LiveStreamEvent.CreatorLenses.swift */,
				A7BA54FB1E1E9D4B00E54377 /* LiveStreamEvent.FirebaseLenses.swift */,
				A7BA54FC1E1E9D4B00E54377 /* LiveStreamEvent.OpenTokLenses.swift */,
				A7BA54FD1E1E9D4B00E54377 /* LiveStreamEvent.StreamLenses.swift */,
				A7BA54FE1E1E9D4B00E54377 /* LiveStreamEvent.UserLenses.swift */,
				A7BA54FF1E1E9D4B00E54377 /* LiveStreamEventLenses.swift */,
			);
			path = lenses;
			sourceTree = "<group>";
		};
		A7C5C41E1DF87C8E0048D14C /* Products */ = {
			isa = PBXGroup;
			children = (
				A7C5C4281DF87C8E0048D14C /* Argo.framework */,
				A7C5C42A1DF87C8E0048D14C /* ArgoTests.xctest */,
				A7C5C42C1DF87C8E0048D14C /* Argo.framework */,
				A7C5C42E1DF87C8E0048D14C /* Argo-MacTests.xctest */,
				A7C5C4301DF87C8E0048D14C /* Argo.framework */,
				A7C5C4321DF87C8E0048D14C /* Argo.framework */,
				A7C5C4341DF87C8E0048D14C /* Argo-tvOSTests.xctest */,
			);
			name = Products;
			sourceTree = "<group>";
		};
		A7C5C4351DF87CA00048D14C /* Products */ = {
			isa = PBXGroup;
			children = (
				A7C5C43C1DF87CA00048D14C /* Curry.framework */,
				A7C5C43E1DF87CA00048D14C /* Curry.framework */,
				A7C5C4401DF87CA00048D14C /* Curry.framework */,
				A7C5C4421DF87CA00048D14C /* Curry.framework */,
			);
			name = Products;
			sourceTree = "<group>";
		};
		A7C5C4491DF87CAC0048D14C /* Products */ = {
			isa = PBXGroup;
			children = (
				A7C5C4501DF87CAC0048D14C /* KsApi.framework */,
				A7C5C4521DF87CAC0048D14C /* KsApi-iOSTests.xctest */,
				A7C5C4541DF87CAC0048D14C /* KsApi.framework */,
				A7C5C4561DF87CAC0048D14C /* KsApi-tvOSTests.xctest */,
			);
			name = Products;
			sourceTree = "<group>";
		};
		A7C5C4661DF87CEB0048D14C /* Products */ = {
			isa = PBXGroup;
			children = (
				A7C5C4A61DF87CEB0048D14C /* ReactiveExtensions.framework */,
				A7C5C4A81DF87CEB0048D14C /* ReactiveExtensions-iOSTests.xctest */,
				A7C5C4AA1DF87CEB0048D14C /* ReactiveExtensions.framework */,
				A7C5C4AC1DF87CEB0048D14C /* ReactiveExtensions-tvOSTests.xctest */,
				A7C5C4AE1DF87CEB0048D14C /* ReactiveExtensions_TestHelpers.framework */,
				A7C5C4B01DF87CEB0048D14C /* ReactiveExtensions_TestHelpers.framework */,
			);
			name = Products;
			sourceTree = "<group>";
		};
		A7C5C4C91DF87CEB0048D14C /* Products */ = {
			isa = PBXGroup;
			children = (
				A7C5C4D41DF87CEB0048D14C /* Prelude.framework */,
				A7C5C4D61DF87CEB0048D14C /* Prelude-iOSTests.xctest */,
				A7C5C4D81DF87CEB0048D14C /* Prelude.framework */,
				A7C5C4DA1DF87CEB0048D14C /* Prelude-tvOSTests.xctest */,
				A7C5C4DC1DF87CEB0048D14C /* Prelude_UIKit.framework */,
				A7C5C4DE1DF87CEB0048D14C /* Prelude-UIKit-iOSTests.xctest */,
				A7C5C4E01DF87CEB0048D14C /* Prelude_UIKit.framework */,
				A7C5C4E21DF87CEB0048D14C /* Prelude-UIKit-tvOSTests.xctest */,
			);
			name = Products;
			sourceTree = "<group>";
		};
		A7C725771C85D36D005A016B /* Library */ = {
			isa = PBXGroup;
			children = (
				A709697D1D143D1300DB39D3 /* AlertError.swift */,
				A7C725781C85D36D005A016B /* AppEnvironment.swift */,
				A7C725791C85D36D005A016B /* AssetImageGeneratorType.swift */,
				A7C7257A1C85D36D005A016B /* AVPlayerView.swift */,
<<<<<<< HEAD
				0151AEB91C8F811C0067F1BE /* BorderButton.swift */,
=======
>>>>>>> c7f2c5a2
				9DBF80DE1D666CAC007F2843 /* CheckoutModels.swift */,
				A7FC8C051C8F1DEA00C3B49B /* CircleAvatarImageView.swift */,
				D08A816F1DFAA7EF000128DB /* ClearNavigationBar.swift */,
				A7D121081D15B08200F364FD /* CountBadgeView.swift */,
				A7F6F0C01DC7EBF7002C118C /* DateProtocol.swift */,
				A7C7257F1C85D36D005A016B /* Environment.swift */,
				A72C3A8A1D00F6A80075227E /* ExpandableRow.swift */,
				A7208C3D1CCAC86800E3DAB3 /* FacebookAppDelegateProtocol.swift */,
				A7C725801C85D36D005A016B /* Format.swift */,
				A7CC14641D00E81B00035C52 /* FriendsSource.swift */,
				A7C725811C85D36D005A016B /* GradientView.swift */,
				A707BAD31CFFAB9400653B2F /* HelpType.swift */,
				80E8EAC71D3EC65A007BDA4B /* Image.swift */,
				A76078091CAEE0A6001B39D0 /* IsValidEmail.swift */,
				A72AFFD91CD7ED6B008F052B /* Keyboard.swift */,
				A71404381CAF215900A2795B /* KeyValueStoreType.swift */,
				A71F59E71D2424CA00909BE3 /* KSCache.swift */,
				A7C725821C85D36D005A016B /* Language.swift */,
				A7C725831C85D36D005A016B /* LaunchedCountries.swift */,
				D05C0CAF1E02E3F100914393 /* LiveStreamActivityItemProvider.swift */,
				A7C725841C85D36D005A016B /* LocalizedString.swift */,
				A707BAD41CFFAB9400653B2F /* LoginIntent.swift */,
				80E26A121D500C6A007B3022 /* Navigation.swift */,
				59E877371DC9419700BCD1F7 /* Newsletter.swift */,
				A707BAD51CFFAB9400653B2F /* Notifications.swift */,
				A7C725911C85D36D005A016B /* NSBundleType.swift */,
				A78537F71CB5803B00385B73 /* NSHTTPCookieStorageType.swift */,
				A77D7B061CBAAF5D0077586B /* Paginate.swift */,
				A7EDEE561D83453F00780B34 /* PKPaymentAuthorizationViewController.swift */,
				A7B11A761D79F03300A5036E /* PKPaymentRequest.swift */,
				9DD1E3871D50035E00D4829E /* ProjectActivityData.swift */,
				A75C811A1D210C4700B5AD03 /* ProjectActivityItemProvider.swift */,
				8053D3101D3848A3007B85DB /* Reachability.swift */,
				A7DC83951C9DBBE700BB2B44 /* RefTag.swift */,
				0169F8C01D6CA27500C8D5C5 /* RootCategory.swift */,
				A75C81191D210C4700B5AD03 /* SafariActivity.swift */,
				A72C3A8B1D00F6A80075227E /* SelectableRow.swift */,
				A75C81251D210F1F00B5AD03 /* ShareContext.swift */,
				A710573A1DC2B2DF00A69552 /* SharedFunctions.swift */,
				A718885C1DE0DDCE0094856D /* ShortcutItem.swift */,
				A7A882BE1D31745500E9046E /* SimpleHTMLLabel.swift */,
				8024FE4A1D6376BF0067A1F6 /* Storyboard.swift */,
				A7C725921C85D36D005A016B /* String+SimpleHTML.swift */,
				9D10B91A1D35407C008B8045 /* String+Truncate.swift */,
				8016BFE71D0F582D00067956 /* String+Whitespace.swift */,
				A79BF81E1D11F6AF004C0445 /* Strings.swift */,
<<<<<<< HEAD
				0151AEB01C8F6FD80067F1BE /* StyledLabel.swift */,
				0151AEAD1C8F61870067F1BE /* Styles.swift */,
=======
>>>>>>> c7f2c5a2
				0156B4181D10B419000C4252 /* UIAlertController.swift */,
				0176E13A1C9742FD009CA092 /* UIBarButtonItem.swift */,
				A7C725941C85D36D005A016B /* UIButton+LocalizedKey.swift */,
				0151AE871C8F60370067F1BE /* UIColor.swift */,
				A78537BB1CB5416700385B73 /* UIDeviceType.swift */,
				A7C725951C85D36D005A016B /* UIGestureRecognizer-Extensions.swift */,
				A7C725961C85D36D005A016B /* UILabel+IBClear.swift */,
				A7C725971C85D36D005A016B /* UILabel+LocalizedKey.swift */,
				A7C725981C85D36D005A016B /* UILabel+SimpleHTML.swift */,
				A7C725991C85D36D005A016B /* UIPress-Extensions.swift */,
				A78537E11CB5422100385B73 /* UIScreenType.swift */,
				A7169BF51DDD064200480C0D /* UIScrollView+Extensions.swift */,
				01A7A4BF1C9690220036E553 /* UITextField+LocalizedPlaceholderKey.swift */,
				A733795F1D0EDFEE00C91445 /* UIViewController-Preparation.swift */,
				A75C811B1D210C4700B5AD03 /* UpdateActivityItemProvider.swift */,
				A734A2661D21A1790080BBD5 /* WKNavigationActionProtocol.swift */,
				A7C725851C85D36D005A016B /* DataSource */,
				A721DF3D1C8CF4F6000CB97C /* Koala */,
				A73378F91D0AE33B00C91445 /* Styles */,
				A75511881C8645A0005355CF /* Tests */,
				A7F4418D1D005A9400FE6FC5 /* ViewModels */,
			);
			path = Library;
			sourceTree = "<group>";
		};
		A7C725851C85D36D005A016B /* DataSource */ = {
			isa = PBXGroup;
			children = (
				A75CFB071CCE7FCF004CD5FA /* StaticTableViewCell.swift */,
				A76126A41C90C94000EDCCB9 /* UICollectionView-Extensions.swift */,
				A76126A61C90C94000EDCCB9 /* UITableView-Extensions.swift */,
				A76126A51C90C94000EDCCB9 /* UIView-Extensions.swift */,
				A72E75961CC313A400983066 /* ValueCell.swift */,
				A761269F1C90C94000EDCCB9 /* ValueCellDataSource.swift */,
			);
			path = DataSource;
			sourceTree = "<group>";
		};
		A7D1F9461C850B7C000D41D5 /* Kickstarter-iOS */ = {
			isa = PBXGroup;
			children = (
				A734A2161D9BF8B800E05454 /* Hockey.entitlements */,
				80AB97B61D6281D60051C9D1 /* KickDebug.entitlements */,
				A7E1C4EE1D18C8B2002D6DE3 /* Kickstarter-iOS-Bridging-Header.h */,
				A7D1F9551C850B7C000D41D5 /* Info.plist */,
				A7D1F9471C850B7C000D41D5 /* AppDelegate.swift */,
				A7D1F9501C850B7C000D41D5 /* Assets.xcassets */,
				A7B693F31C8778A900C49A4F /* Configs */,
				A7E315BD1C88AA56000DD85A /* DataSources */,
				0127FC511C98BFD000E335C6 /* Library */,
				A7A5F8221D11ECF60036139A /* Locales */,
				A7D1F98F1C850CB2000D41D5 /* Tests */,
				A751A51A1C85EAD8009C5DEA /* ViewModels */,
				A751A51B1C85EAD8009C5DEA /* Views */,
			);
			path = "Kickstarter-iOS";
			sourceTree = "<group>";
		};
		A7D1F98F1C850CB2000D41D5 /* Tests */ = {
			isa = PBXGroup;
			children = (
				A7D1F9901C850CB2000D41D5 /* Info.plist */,
				A7208CC21CCBDA5700E3DAB3 /* DataSources */,
				A73778DB1D81DC53004C2A9B /* TestHelpers */,
				A775190E1C8CADC80022F175 /* ViewModels */,
				A73778D41D81A98E004C2A9B /* Views */,
			);
			path = Tests;
			sourceTree = "<group>";
		};
		A7D8B67F1DCCD4B9009BF854 /* Transitions */ = {
			isa = PBXGroup;
			children = (
				A7D8B6B51DCCD4DE009BF854 /* ProjectNavigatorTransitionAnimator.swift */,
			);
			path = Transitions;
			sourceTree = "<group>";
		};
		A7E06C701C5A6EB300EBDCC2 = {
			isa = PBXGroup;
			children = (
				A7C795C71C873B800081977F /* Kickstarter-iOS.playground */,
				802800561C88F62500141235 /* Configs */,
				A7E06DBC1C5C027800EBDCC2 /* Frameworks */,
				A7D1F9461C850B7C000D41D5 /* Kickstarter-iOS */,
				A7C725771C85D36D005A016B /* Library */,
				A7BA542A1E1E493600E54377 /* LiveStream */,
				A7E06C7A1C5A6EB300EBDCC2 /* Products */,
			);
			indentWidth = 2;
			sourceTree = "<group>";
			tabWidth = 2;
			usesTabs = 0;
		};
		A7E06C7A1C5A6EB300EBDCC2 /* Products */ = {
			isa = PBXGroup;
			children = (
				A7D1F9451C850B7C000D41D5 /* KickDebug.app */,
				A7D1F95A1C850B7C000D41D5 /* Kickstarter-Framework-iOSTests.xctest */,
				A755113C1C8642B3005355CF /* Library.framework */,
				A75511451C8642B3005355CF /* Library-iOSTests.xctest */,
				A7C7959E1C873A870081977F /* Kickstarter_Framework.framework */,
				A7BA54291E1E493500E54377 /* LiveStream.framework */,
				A7BA54321E1E493600E54377 /* LiveStreamTests.xctest */,
			);
			name = Products;
			sourceTree = "<group>";
		};
		A7E06DBC1C5C027800EBDCC2 /* Frameworks */ = {
			isa = PBXGroup;
			children = (
<<<<<<< HEAD
				D0FD4CA31E26422C00488660 /* AddressBook.framework */,
				D0FD4CA61E26427A00488660 /* AudioToolbox.framework */,
				D0FD4CA81E26428000488660 /* AVFoundation.framework */,
				D0FD4CAA1E26428700488660 /* CFNetwork.framework */,
				D0FD4CAC1E26428E00488660 /* CoreGraphics.framework */,
				D0FD4CAE1E26429500488660 /* CoreMedia.framework */,
				D0FD4CB01E26429C00488660 /* CoreTelephony.framework */,
				D0FD4CB21E2642A300488660 /* CoreVideo.framework */,
				D0FD4CB41E2642A900488660 /* GLKit.framework */,
				D0FD4CB61E2642AF00488660 /* OpenGLES.framework */,
				D0FD4CB81E2642B700488660 /* QuartzCore.framework */,
				D0FD4CBA1E2642BE00488660 /* Security.framework */,
				D0FD4CBC1E2642C600488660 /* SystemConfiguration.framework */,
				D0FD4CBE1E2642CF00488660 /* UIKit.framework */,
				D0FD4CC01E2642D400488660 /* VideoToolbox.framework */,
				D0FD4CC21E2642DC00488660 /* libc++.tbd */,
				D0FD4CC41E2642EB00488660 /* libicucore.tbd */,
				D0FD4CC61E2642F200488660 /* libsqlite3.tbd */,
				D0FD4CC81E26433C00488660 /* libz.tbd */,
=======
>>>>>>> c7f2c5a2
				80762E261D071BFE0074189D /* Alamofire.xcodeproj */,
				80762DE71D071BCF0074189D /* AlamofireImage.xcodeproj */,
				A7BE4EEB1D05C10200353EF9 /* Argo.xcodeproj */,
				A7BE4F031D05C10600353EF9 /* Curry.xcodeproj */,
				A73778921D819736004C2A9B /* FBSnapshotTestCase.xcodeproj */,
				A7D1F8E41C84FB55000D41D5 /* KsApi.xcodeproj */,
				A7BE4F121D05C10B00353EF9 /* Prelude.xcodeproj */,
				A76E0AC51D00D05F00EC525A /* ReactiveExtensions.xcodeproj */,
				A71A50901E2B4A3500574C42 /* ReactiveSwift.xcodeproj */,
				A71A50A81E2B4A3E00574C42 /* Result.xcodeproj */,
				A71A50C31E2B4A4C00574C42 /* Runes.xcodeproj */,
				A7424F0D1C84F40E00FDC1E4 /* Embedded */,
			);
			name = Frameworks;
			sourceTree = "<group>";
		};
		A7E1C4BD1D18C871002D6DE3 /* onepassword-app-extension */ = {
			isa = PBXGroup;
			children = (
				A7E1C4EF1D18C8B3002D6DE3 /* OnePasswordExtension.h */,
				A7E1C4F01D18C8B3002D6DE3 /* OnePasswordExtension.m */,
				A7E1C4F11D18C8B3002D6DE3 /* 1Password.xcassets */,
			);
			name = "onepassword-app-extension";
			sourceTree = "<group>";
		};
		A7E315BD1C88AA56000DD85A /* DataSources */ = {
			isa = PBXGroup;
			children = (
				A75AB1F81C8A84B5002FC3E6 /* ActivitiesDataSource.swift */,
				A7A051E41CD12D9A005AF5E2 /* CommentsDataSource.swift */,
				59B0DFC31D11AC850081D2DC /* DashboardDataSource.swift */,
				018422C31D2C48AA00CA7566 /* DashboardProjectsDrawerDataSource.swift */,
				A72C3AAE1D00F9C10075227E /* DiscoveryFiltersDataSource.swift */,
				A72C3AA21D00F7170075227E /* DiscoveryPagesDataSource.swift */,
				A7E315C41C88AAA8000DD85A /* DiscoveryProjectsDataSource.swift */,
				A7CC14431D00E75F00035C52 /* FindFriendsDataSource.swift */,
				A75A292C1CE0B95300D35E5C /* MessagesDataSource.swift */,
				A71003DB1CDD068F00B4F4D7 /* MessageThreadsDataSource.swift */,
				59322F051CD27B1000C90CC6 /* ProfileDataSource.swift */,
				9D9F58141D131D4A00CE81DE /* ProjectActivitiesDataSource.swift */,
				A73EF7091DCC17DD008FDBE5 /* ProjectNavigatorPagesDataSource.swift */,
				5970739E1D07277100B00444 /* ProjectNotificationsDataSource.swift */,
				A747A8B81D45893100AF199A /* ProjectPamphletContentDataSource.swift */,
				A75CFA4E1CCDB322004CD5FA /* SearchDataSource.swift */,
				A74FFEC81CE4FB9900C7BCB9 /* SearchMessagesDataSource.swift */,
				014A8DE91CE3C350003BF51C /* ThanksProjectsDataSource.swift */,
			);
			path = DataSources;
			sourceTree = "<group>";
		};
		A7F4418D1D005A9400FE6FC5 /* ViewModels */ = {
			isa = PBXGroup;
			children = (
				A7F4418E1D005A9400FE6FC5 /* ActivitiesViewModel.swift */,
				A7F4418F1D005A9400FE6FC5 /* ActivityFriendBackingViewModel.swift */,
				A7F441901D005A9400FE6FC5 /* ActivityFriendFollowCellViewModel.swift */,
				598D96B91D426FD8003F3F66 /* ActivitySampleBackingCellViewModel.swift */,
				598D96C41D42A3E3003F3F66 /* ActivitySampleFollowCellViewModel.swift */,
				598D96CA1D42AE85003F3F66 /* ActivitySampleProjectCellViewModel.swift */,
				A7F441911D005A9400FE6FC5 /* ActivityProjectStatusViewModel.swift */,
				A757EAEF1D1ABE7400A5C978 /* ActivitySurveyResponseCellViewModel.swift */,
				A7F441921D005A9400FE6FC5 /* ActivityUpdateViewModel.swift */,
				A7F441931D005A9400FE6FC5 /* BackingCellViewModel.swift */,
				80EAEEFF1D243A7A008C2353 /* BackingViewModel.swift */,
				9D0FB7741D7600B5005774F2 /* CheckoutRacingViewModel.swift */,
				9DDE1F731D5926D80092D9A5 /* CheckoutViewModel.swift */,
				A7F441941D005A9400FE6FC5 /* CommentCellViewModel.swift */,
				A7F441951D005A9400FE6FC5 /* CommentDialogViewModel.swift */,
				5981BE441D7F61C0002E49F1 /* CommentsEmptyStateCellViewModel.swift */,
				A7F441961D005A9400FE6FC5 /* CommentsViewModel.swift */,
				59B0E0051D1207070081D2DC /* DashboardActionCellViewModel.swift */,
				593AC6001D33F517002613F4 /* DashboardFundingCellViewModel.swift */,
				018422BF1D2C486900CA7566 /* DashboardProjectsDrawerCellViewModel.swift */,
				0199545E1D2D818E00BC1390 /* DashboardProjectsDrawerViewModel.swift */,
				59019FB51D21A47700EAEC9D /* DashboardReferrerRowStackViewViewModel.swift */,
				5955E6801D21805200B4153D /* DashboardReferrersCellViewModel.swift */,
				0156B5571D133BA0000C4252 /* DashboardRewardRowStackViewViewModel.swift */,
				0156B5231D1327A1000C4252 /* DashboardRewardsCellViewModel.swift */,
				018422B81D2C482900CA7566 /* DashboardTitleViewViewModel.swift */,
				59D1E6571D1866F800896A4C /* DashboardVideoCellViewModel.swift */,
				9D9F580E1D131B4000CE81DE /* DashboardViewModel.swift */,
				A78851901D6C900000617930 /* DeprecatedWebViewModel.swift */,
				D703478F1DBAABC30099C668 /* DiscoveryExpandableRowCellViewModel.swift */,
				0169F9871D6F51C400C8D5C5 /* DiscoveryFiltersViewModel.swift */,
				013F2FDB1D66243E0066DB77 /* DiscoveryNavigationHeaderViewModel.swift */,
				A72C3A911D00F6C70075227E /* DiscoveryPageViewModel.swift */,
				595F82631D679346008B8C56 /* DiscoveryPostcardViewModel.swift */,
				A7F441981D005A9400FE6FC5 /* DiscoveryViewModel.swift */,
				013744F71D99A39B00E50C78 /* EmptyStatesViewModel.swift */,
				A7F441991D005A9400FE6FC5 /* FacebookConfirmationViewModel.swift */,
				A7CC13CE1D00E6CF00035C52 /* FindFriendsFacebookConnectCellViewModel.swift */,
				A7CC13CF1D00E6CF00035C52 /* FindFriendsFriendFollowCellViewModel.swift */,
				A7CC13D01D00E6CF00035C52 /* FindFriendsHeaderCellViewModel.swift */,
				A7CC13D11D00E6CF00035C52 /* FindFriendsStatsCellViewModel.swift */,
				A7CC13D21D00E6CF00035C52 /* FindFriendsViewModel.swift */,
				01940B251D42DC1A0074FCE3 /* HelpViewModel.swift */,
				D0247A8E1DF9F0EF00D7A7C1 /* LiveStreamContainerViewModel.swift */,
				D0247A8F1DF9F0EF00D7A7C1 /* LiveStreamCountdownViewModel.swift */,
				D0247A901DF9F0EF00D7A7C1 /* LiveStreamEventDetailsViewModel.swift */,
				A7F4419A1D005A9400FE6FC5 /* LoginToutViewModel.swift */,
				A7698B291D00602800953FD3 /* LoginViewModel.swift */,
				A7F4419B1D005A9400FE6FC5 /* MessageCellViewModel.swift */,
				A7F4419C1D005A9400FE6FC5 /* MessageDialogViewModel.swift */,
				A7F4419D1D005A9400FE6FC5 /* MessagesSearchViewModel.swift */,
				A7F4419E1D005A9400FE6FC5 /* MessagesViewModel.swift */,
				A7F4419F1D005A9400FE6FC5 /* MessageThreadCellViewModel.swift */,
				A7F441A01D005A9400FE6FC5 /* MessageThreadsViewModel.swift */,
				A7808B6A1D61E9DF001CF96A /* MostPopularSearchProjectCellViewModel.swift */,
				A7F441A11D005A9400FE6FC5 /* ProfileHeaderViewModel.swift */,
				A7F441A21D005A9400FE6FC5 /* ProfileProjectCellViewModel.swift */,
				A7F441A31D005A9400FE6FC5 /* ProfileViewModel.swift */,
				9D9F580F1D131B4000CE81DE /* ProjectActivitiesViewModel.swift */,
				9DEE3B241D1D81950020C2BE /* ProjectActivityBackingCellViewModel.swift */,
				9D25472C1D23135F0053844D /* ProjectActivityCommentCellViewModel.swift */,
				9D8772121D19E84E003A4E96 /* ProjectActivityLaunchCellViewModel.swift */,
				9DC204B61D1B46BD003C1636 /* ProjectActivityNegativeStateChangeCellViewModel.swift */,
				9D2F4BDF1D1AE02700B7C554 /* ProjectActivitySuccessCellViewModel.swift */,
				9D14FFC51D135C12005F4ABB /* ProjectActivityUpdateCellViewModel.swift */,
				A7808BEF1D625C6A001CF96A /* ProjectCreateViewModel.swift */,
				A7C93FB51D44142900C2DF9B /* ProjectDescriptionViewModel.swift */,
				A7CA8C0D1D8F241A0086A3E9 /* ProjectNavBarViewModel.swift */,
				A73EF6D11DCC173C008FDBE5 /* ProjectNavigatorViewModel.swift */,
				597073B31D07294500B00444 /* ProjectNotificationCellViewModel.swift */,
				597073511D05FE6B00B00444 /* ProjectNotificationsViewModel.swift */,
				A796A88E1D48DE79009B6EF6 /* ProjectPamphletContentViewModel.swift */,
				A7C93F7F1D440D9200C2DF9B /* ProjectPamphletMainCellViewModel.swift */,
				D0247A911DF9F0EF00D7A7C1 /* ProjectPamphletSubpageCellViewModel.swift */,
				A7B1EBB01D901DE800BEE8B3 /* ProjectPamphletViewModel.swift */,
				59392C1D1D7095B3001C99A4 /* ProjectUpdatesViewModel.swift */,
				A7F441A81D005A9400FE6FC5 /* ResetPasswordViewModel.swift */,
				A747A8EA1D45896000AF199A /* RewardCellViewModel.swift */,
				A774684A1D6E400D007DCDFC /* RewardPledgeViewModel.swift */,
				A75A9DBE1D6F3A3000603D1D /* RewardShippingPickerViewModel.swift */,
				A7F441AA1D005A9400FE6FC5 /* SearchViewModel.swift */,
				A72C3A2F1D00F28C0075227E /* SettingsViewModel.swift */,
				A75C81161D210BD700B5AD03 /* ShareViewModel.swift */,
				A74900171D00E23000BC3BE7 /* SignupViewModel.swift */,
				A72C3A921D00F6C70075227E /* SortPagerViewModel.swift */,
				9D7536CE1D78D88D00A7623B /* SurveyResponseViewModel.swift */,
				A7F441AB1D005A9400FE6FC5 /* ThanksViewModel.swift */,
				A7F441AC1D005A9400FE6FC5 /* TwoFactorViewModel.swift */,
				809F8B651D08B4FF005BADD9 /* UpdateDraftViewModel.swift */,
				59673CBE1D50EE9B0035AFD9 /* VideoViewModel.swift */,
				9D89B7E41D6B8DB90021F6FF /* WebModalViewModel.swift */,
			);
			path = ViewModels;
			sourceTree = "<group>";
		};
/* End PBXGroup section */

/* Begin PBXHeadersBuildPhase section */
		A75511391C8642B3005355CF /* Headers */ = {
			isa = PBXHeadersBuildPhase;
			buildActionMask = 2147483647;
			files = (
			);
			runOnlyForDeploymentPostprocessing = 0;
		};
		A7BA54261E1E493500E54377 /* Headers */ = {
			isa = PBXHeadersBuildPhase;
			buildActionMask = 2147483647;
			files = (
				A7BA542C1E1E493600E54377 /* LiveStream.h in Headers */,
			);
			runOnlyForDeploymentPostprocessing = 0;
		};
		A7C7959B1C873A870081977F /* Headers */ = {
			isa = PBXHeadersBuildPhase;
			buildActionMask = 2147483647;
			files = (
			);
			runOnlyForDeploymentPostprocessing = 0;
		};
/* End PBXHeadersBuildPhase section */

/* Begin PBXNativeTarget section */
		A755113B1C8642B3005355CF /* Library-iOS */ = {
			isa = PBXNativeTarget;
			buildConfigurationList = A75511591C8642B3005355CF /* Build configuration list for PBXNativeTarget "Library-iOS" */;
			buildPhases = (
				A75511371C8642B3005355CF /* Sources */,
				A75511381C8642B3005355CF /* Frameworks */,
				A75511391C8642B3005355CF /* Headers */,
				A755113A1C8642B3005355CF /* Resources */,
			);
			buildRules = (
			);
			dependencies = (
				A7BA54F71E1E51F800E54377 /* PBXTargetDependency */,
				A7C5C5541DF895880048D14C /* PBXTargetDependency */,
				A7C5C5521DF895850048D14C /* PBXTargetDependency */,
			);
			name = "Library-iOS";
			productName = "Library-iOS";
			productReference = A755113C1C8642B3005355CF /* Library.framework */;
			productType = "com.apple.product-type.framework";
		};
		A75511441C8642B3005355CF /* Library-iOSTests */ = {
			isa = PBXNativeTarget;
			buildConfigurationList = A755115A1C8642B3005355CF /* Build configuration list for PBXNativeTarget "Library-iOSTests" */;
			buildPhases = (
				A75511411C8642B3005355CF /* Sources */,
				A75511421C8642B3005355CF /* Frameworks */,
				A75511431C8642B3005355CF /* Resources */,
			);
			buildRules = (
			);
			dependencies = (
				A7C5C5561DF895A00048D14C /* PBXTargetDependency */,
				805F304F1D91CEB80010B3D0 /* PBXTargetDependency */,
				A75511481C8642B3005355CF /* PBXTargetDependency */,
			);
			name = "Library-iOSTests";
			productName = "Library-iOSTests";
			productReference = A75511451C8642B3005355CF /* Library-iOSTests.xctest */;
			productType = "com.apple.product-type.bundle.unit-test";
		};
		A7BA54281E1E493500E54377 /* LiveStream */ = {
			isa = PBXNativeTarget;
			buildConfigurationList = A7BA54811E1E493600E54377 /* Build configuration list for PBXNativeTarget "LiveStream" */;
			buildPhases = (
				A7BA54241E1E493500E54377 /* Sources */,
				A7BA54251E1E493500E54377 /* Frameworks */,
				A7BA54261E1E493500E54377 /* Headers */,
				A7BA54271E1E493500E54377 /* Resources */,
			);
			buildRules = (
			);
			dependencies = (
				A7BA54EF1E1E4C8700E54377 /* PBXTargetDependency */,
				A7BA54ED1E1E4C4500E54377 /* PBXTargetDependency */,
				A7BA54EB1E1E4C3F00E54377 /* PBXTargetDependency */,
				A7BA54E91E1E4C2B00E54377 /* PBXTargetDependency */,
			);
			name = LiveStream;
			productName = LiveStream;
			productReference = A7BA54291E1E493500E54377 /* LiveStream.framework */;
			productType = "com.apple.product-type.framework";
		};
		A7BA54311E1E493600E54377 /* LiveStreamTests */ = {
			isa = PBXNativeTarget;
			buildConfigurationList = A7BA54821E1E493600E54377 /* Build configuration list for PBXNativeTarget "LiveStreamTests" */;
			buildPhases = (
				A7BA542E1E1E493600E54377 /* Sources */,
				A7BA542F1E1E493600E54377 /* Frameworks */,
				A7BA54301E1E493600E54377 /* Resources */,
			);
			buildRules = (
			);
			dependencies = (
				A7BA54F51E1E4DE400E54377 /* PBXTargetDependency */,
				A7BA54351E1E493600E54377 /* PBXTargetDependency */,
			);
			name = LiveStreamTests;
			productName = LiveStreamTests;
			productReference = A7BA54321E1E493600E54377 /* LiveStreamTests.xctest */;
			productType = "com.apple.product-type.bundle.unit-test";
		};
		A7C7959D1C873A870081977F /* Kickstarter-Framework-iOS */ = {
			isa = PBXNativeTarget;
			buildConfigurationList = A7C795B11C873A870081977F /* Build configuration list for PBXNativeTarget "Kickstarter-Framework-iOS" */;
			buildPhases = (
				A7C795991C873A870081977F /* Sources */,
				A7C7959A1C873A870081977F /* Frameworks */,
				A7C7959B1C873A870081977F /* Headers */,
				A7C7959C1C873A870081977F /* Resources */,
			);
			buildRules = (
			);
			dependencies = (
				A709698B1D14685C00DB39D3 /* PBXTargetDependency */,
				A70969891D14685600DB39D3 /* PBXTargetDependency */,
				A76E0A4C1D00C00500EC525A /* PBXTargetDependency */,
			);
			name = "Kickstarter-Framework-iOS";
			productName = "Kickstarter-iOS-Framework";
			productReference = A7C7959E1C873A870081977F /* Kickstarter_Framework.framework */;
			productType = "com.apple.product-type.framework";
		};
		A7D1F9441C850B7C000D41D5 /* Kickstarter-iOS */ = {
			isa = PBXNativeTarget;
			buildConfigurationList = A7D1F9611C850B7C000D41D5 /* Build configuration list for PBXNativeTarget "Kickstarter-iOS" */;
			buildPhases = (
				A7D1F9411C850B7C000D41D5 /* Sources */,
				A7D1F9421C850B7C000D41D5 /* Frameworks */,
				A7D1F9431C850B7C000D41D5 /* Resources */,
				A7D1F9C21C850DDE000D41D5 /* Embed Frameworks */,
			);
			buildRules = (
			);
			dependencies = (
				A73923FF1D272302004524C3 /* PBXTargetDependency */,
<<<<<<< HEAD
				A7BA543D1E1E493600E54377 /* PBXTargetDependency */,
=======
				A71A50DE1E2B4A6C00574C42 /* PBXTargetDependency */,
				A71A50E21E2B4A7A00574C42 /* PBXTargetDependency */,
				A71A50E61E2B4A8600574C42 /* PBXTargetDependency */,
>>>>>>> c7f2c5a2
			);
			name = "Kickstarter-iOS";
			productName = Kickstarter;
			productReference = A7D1F9451C850B7C000D41D5 /* KickDebug.app */;
			productType = "com.apple.product-type.application";
		};
		A7D1F9591C850B7C000D41D5 /* Kickstarter-Framework-iOSTests */ = {
			isa = PBXNativeTarget;
			buildConfigurationList = A7D1F9641C850B7C000D41D5 /* Build configuration list for PBXNativeTarget "Kickstarter-Framework-iOSTests" */;
			buildPhases = (
				A7D1F9561C850B7C000D41D5 /* Sources */,
				A7D1F9571C850B7C000D41D5 /* Frameworks */,
				A7D1F9581C850B7C000D41D5 /* Resources */,
			);
			buildRules = (
			);
			dependencies = (
				A7C5C5591DF895BA0048D14C /* PBXTargetDependency */,
				A73778D21D819E2A004C2A9B /* PBXTargetDependency */,
				A724BA631D2BFCC10041863C /* PBXTargetDependency */,
				A782B4941D2D36440069D10E /* PBXTargetDependency */,
			);
			name = "Kickstarter-Framework-iOSTests";
			productName = KickstarterTests;
			productReference = A7D1F95A1C850B7C000D41D5 /* Kickstarter-Framework-iOSTests.xctest */;
			productType = "com.apple.product-type.bundle.unit-test";
		};
/* End PBXNativeTarget section */

/* Begin PBXProject section */
		A7E06C711C5A6EB300EBDCC2 /* Project object */ = {
			isa = PBXProject;
			attributes = {
				LastSwiftUpdateCheck = 0730;
				LastUpgradeCheck = 0820;
				ORGANIZATIONNAME = Kickstarter;
				TargetAttributes = {
					A755113B1C8642B3005355CF = {
						CreatedOnToolsVersion = 7.2.1;
						LastSwiftMigration = 0820;
						ProvisioningStyle = Automatic;
					};
					A75511441C8642B3005355CF = {
						CreatedOnToolsVersion = 7.2.1;
						DevelopmentTeam = 48YBP49Y5N;
						LastSwiftMigration = 0820;
					};
					A7BA54281E1E493500E54377 = {
						CreatedOnToolsVersion = 7.3.1;
						DevelopmentTeam = 48YBP49Y5N;
					};
					A7BA54311E1E493600E54377 = {
						CreatedOnToolsVersion = 7.3.1;
						TestTargetID = A7D1F9441C850B7C000D41D5;
					};
					A7C7959D1C873A870081977F = {
						CreatedOnToolsVersion = 7.2.1;
						LastSwiftMigration = 0820;
						ProvisioningStyle = Automatic;
					};
					A7D1F9441C850B7C000D41D5 = {
						CreatedOnToolsVersion = 7.2.1;
						DevelopmentTeam = 5DAN4UM3NC;
						LastSwiftMigration = 0820;
						ProvisioningStyle = Manual;
						SystemCapabilities = {
							com.apple.OMC = {
								enabled = 1;
							};
							com.apple.SafariKeychain = {
								enabled = 1;
							};
							com.apple.iCloud = {
								enabled = 1;
							};
						};
					};
					A7D1F9591C850B7C000D41D5 = {
						CreatedOnToolsVersion = 7.2.1;
						DevelopmentTeam = 48YBP49Y5N;
						LastSwiftMigration = 0820;
						TestTargetID = A7D1F9441C850B7C000D41D5;
					};
				};
			};
			buildConfigurationList = A7E06C741C5A6EB300EBDCC2 /* Build configuration list for PBXProject "Kickstarter" */;
			compatibilityVersion = "Xcode 3.2";
			developmentRegion = English;
			hasScannedForEncodings = 0;
			knownRegions = (
				en,
				Base,
				de,
				es,
				fr,
			);
			mainGroup = A7E06C701C5A6EB300EBDCC2;
			productRefGroup = A7E06C7A1C5A6EB300EBDCC2 /* Products */;
			projectDirPath = "";
			projectReferences = (
				{
					ProductGroup = 80762E271D071BFE0074189D /* Products */;
					ProjectRef = 80762E261D071BFE0074189D /* Alamofire.xcodeproj */;
				},
				{
					ProductGroup = 80762DE81D071BCF0074189D /* Products */;
					ProjectRef = 80762DE71D071BCF0074189D /* AlamofireImage.xcodeproj */;
				},
				{
					ProductGroup = A7C5C41E1DF87C8E0048D14C /* Products */;
					ProjectRef = A7BE4EEB1D05C10200353EF9 /* Argo.xcodeproj */;
				},
				{
					ProductGroup = A7C5C4351DF87CA00048D14C /* Products */;
					ProjectRef = A7BE4F031D05C10600353EF9 /* Curry.xcodeproj */;
				},
				{
					ProductGroup = A73778931D819736004C2A9B /* Products */;
					ProjectRef = A73778921D819736004C2A9B /* FBSnapshotTestCase.xcodeproj */;
				},
				{
					ProductGroup = A7C5C4491DF87CAC0048D14C /* Products */;
					ProjectRef = A7D1F8E41C84FB55000D41D5 /* KsApi.xcodeproj */;
				},
				{
					ProductGroup = A7C5C4C91DF87CEB0048D14C /* Products */;
					ProjectRef = A7BE4F121D05C10B00353EF9 /* Prelude.xcodeproj */;
				},
				{
					ProductGroup = A7C5C4661DF87CEB0048D14C /* Products */;
					ProjectRef = A76E0AC51D00D05F00EC525A /* ReactiveExtensions.xcodeproj */;
				},
				{
					ProductGroup = A71A50911E2B4A3500574C42 /* Products */;
					ProjectRef = A71A50901E2B4A3500574C42 /* ReactiveSwift.xcodeproj */;
				},
				{
					ProductGroup = A71A50A91E2B4A3E00574C42 /* Products */;
					ProjectRef = A71A50A81E2B4A3E00574C42 /* Result.xcodeproj */;
				},
				{
					ProductGroup = A71A50C41E2B4A4C00574C42 /* Products */;
					ProjectRef = A71A50C31E2B4A4C00574C42 /* Runes.xcodeproj */;
				},
			);
			projectRoot = "";
			targets = (
				A7D1F9441C850B7C000D41D5 /* Kickstarter-iOS */,
				A755113B1C8642B3005355CF /* Library-iOS */,
				A7C7959D1C873A870081977F /* Kickstarter-Framework-iOS */,
				A75511441C8642B3005355CF /* Library-iOSTests */,
				A7D1F9591C850B7C000D41D5 /* Kickstarter-Framework-iOSTests */,
				A7BA54281E1E493500E54377 /* LiveStream */,
				A7BA54311E1E493600E54377 /* LiveStreamTests */,
			);
		};
/* End PBXProject section */

/* Begin PBXReferenceProxy section */
		80762DF31D071BCF0074189D /* AlamofireImage.framework */ = {
			isa = PBXReferenceProxy;
			fileType = wrapper.framework;
			path = AlamofireImage.framework;
			remoteRef = 80762DF21D071BCF0074189D /* PBXContainerItemProxy */;
			sourceTree = BUILT_PRODUCTS_DIR;
		};
		80762DF51D071BCF0074189D /* AlamofireImage iOS Tests.xctest */ = {
			isa = PBXReferenceProxy;
			fileType = wrapper.cfbundle;
			path = "AlamofireImage iOS Tests.xctest";
			remoteRef = 80762DF41D071BCF0074189D /* PBXContainerItemProxy */;
			sourceTree = BUILT_PRODUCTS_DIR;
		};
		80762DF71D071BCF0074189D /* AlamofireImage.framework */ = {
			isa = PBXReferenceProxy;
			fileType = wrapper.framework;
			path = AlamofireImage.framework;
			remoteRef = 80762DF61D071BCF0074189D /* PBXContainerItemProxy */;
			sourceTree = BUILT_PRODUCTS_DIR;
		};
		80762DF91D071BCF0074189D /* AlamofireImage macOS Tests.xctest */ = {
			isa = PBXReferenceProxy;
			fileType = wrapper.cfbundle;
			path = "AlamofireImage macOS Tests.xctest";
			remoteRef = 80762DF81D071BCF0074189D /* PBXContainerItemProxy */;
			sourceTree = BUILT_PRODUCTS_DIR;
		};
		80762DFB1D071BCF0074189D /* AlamofireImage.framework */ = {
			isa = PBXReferenceProxy;
			fileType = wrapper.framework;
			path = AlamofireImage.framework;
			remoteRef = 80762DFA1D071BCF0074189D /* PBXContainerItemProxy */;
			sourceTree = BUILT_PRODUCTS_DIR;
		};
		80762DFD1D071BCF0074189D /* AlamofireImage tvOS Tests.xctest */ = {
			isa = PBXReferenceProxy;
			fileType = wrapper.cfbundle;
			path = "AlamofireImage tvOS Tests.xctest";
			remoteRef = 80762DFC1D071BCF0074189D /* PBXContainerItemProxy */;
			sourceTree = BUILT_PRODUCTS_DIR;
		};
		80762DFF1D071BCF0074189D /* AlamofireImage.framework */ = {
			isa = PBXReferenceProxy;
			fileType = wrapper.framework;
			path = AlamofireImage.framework;
			remoteRef = 80762DFE1D071BCF0074189D /* PBXContainerItemProxy */;
			sourceTree = BUILT_PRODUCTS_DIR;
		};
		80762E311D071BFE0074189D /* Alamofire.framework */ = {
			isa = PBXReferenceProxy;
			fileType = wrapper.framework;
			path = Alamofire.framework;
			remoteRef = 80762E301D071BFE0074189D /* PBXContainerItemProxy */;
			sourceTree = BUILT_PRODUCTS_DIR;
		};
		80762E331D071BFE0074189D /* Alamofire iOS Tests.xctest */ = {
			isa = PBXReferenceProxy;
			fileType = wrapper.cfbundle;
			path = "Alamofire iOS Tests.xctest";
			remoteRef = 80762E321D071BFE0074189D /* PBXContainerItemProxy */;
			sourceTree = BUILT_PRODUCTS_DIR;
		};
		80762E351D071BFE0074189D /* Alamofire.framework */ = {
			isa = PBXReferenceProxy;
			fileType = wrapper.framework;
			path = Alamofire.framework;
			remoteRef = 80762E341D071BFE0074189D /* PBXContainerItemProxy */;
			sourceTree = BUILT_PRODUCTS_DIR;
		};
		80762E371D071BFE0074189D /* Alamofire macOS Tests.xctest */ = {
			isa = PBXReferenceProxy;
			fileType = wrapper.cfbundle;
			path = "Alamofire macOS Tests.xctest";
			remoteRef = 80762E361D071BFE0074189D /* PBXContainerItemProxy */;
			sourceTree = BUILT_PRODUCTS_DIR;
		};
		80762E391D071BFE0074189D /* Alamofire.framework */ = {
			isa = PBXReferenceProxy;
			fileType = wrapper.framework;
			path = Alamofire.framework;
			remoteRef = 80762E381D071BFE0074189D /* PBXContainerItemProxy */;
			sourceTree = BUILT_PRODUCTS_DIR;
		};
		80762E3B1D071BFE0074189D /* Alamofire tvOS Tests.xctest */ = {
			isa = PBXReferenceProxy;
			fileType = wrapper.cfbundle;
			path = "Alamofire tvOS Tests.xctest";
			remoteRef = 80762E3A1D071BFE0074189D /* PBXContainerItemProxy */;
			sourceTree = BUILT_PRODUCTS_DIR;
		};
		80762E3D1D071BFE0074189D /* Alamofire.framework */ = {
			isa = PBXReferenceProxy;
			fileType = wrapper.framework;
			path = Alamofire.framework;
			remoteRef = 80762E3C1D071BFE0074189D /* PBXContainerItemProxy */;
			sourceTree = BUILT_PRODUCTS_DIR;
		};
		A71A509B1E2B4A3500574C42 /* ReactiveSwift.framework */ = {
			isa = PBXReferenceProxy;
			fileType = wrapper.framework;
			path = ReactiveSwift.framework;
			remoteRef = A71A509A1E2B4A3500574C42 /* PBXContainerItemProxy */;
			sourceTree = BUILT_PRODUCTS_DIR;
		};
		A71A509D1E2B4A3500574C42 /* ReactiveSwiftTests.xctest */ = {
			isa = PBXReferenceProxy;
			fileType = wrapper.cfbundle;
			path = ReactiveSwiftTests.xctest;
			remoteRef = A71A509C1E2B4A3500574C42 /* PBXContainerItemProxy */;
			sourceTree = BUILT_PRODUCTS_DIR;
		};
		A71A509F1E2B4A3500574C42 /* ReactiveSwift.framework */ = {
			isa = PBXReferenceProxy;
			fileType = wrapper.framework;
			path = ReactiveSwift.framework;
			remoteRef = A71A509E1E2B4A3500574C42 /* PBXContainerItemProxy */;
			sourceTree = BUILT_PRODUCTS_DIR;
		};
		A71A50A11E2B4A3500574C42 /* ReactiveSwiftTests.xctest */ = {
			isa = PBXReferenceProxy;
			fileType = wrapper.cfbundle;
			path = ReactiveSwiftTests.xctest;
			remoteRef = A71A50A01E2B4A3500574C42 /* PBXContainerItemProxy */;
			sourceTree = BUILT_PRODUCTS_DIR;
		};
		A71A50A31E2B4A3500574C42 /* ReactiveSwift.framework */ = {
			isa = PBXReferenceProxy;
			fileType = wrapper.framework;
			path = ReactiveSwift.framework;
			remoteRef = A71A50A21E2B4A3500574C42 /* PBXContainerItemProxy */;
			sourceTree = BUILT_PRODUCTS_DIR;
		};
		A71A50A51E2B4A3500574C42 /* ReactiveSwift.framework */ = {
			isa = PBXReferenceProxy;
			fileType = wrapper.framework;
			path = ReactiveSwift.framework;
			remoteRef = A71A50A41E2B4A3500574C42 /* PBXContainerItemProxy */;
			sourceTree = BUILT_PRODUCTS_DIR;
		};
		A71A50A71E2B4A3500574C42 /* ReactiveSwiftTests.xctest */ = {
			isa = PBXReferenceProxy;
			fileType = wrapper.cfbundle;
			path = ReactiveSwiftTests.xctest;
			remoteRef = A71A50A61E2B4A3500574C42 /* PBXContainerItemProxy */;
			sourceTree = BUILT_PRODUCTS_DIR;
		};
		A71A50B41E2B4A3E00574C42 /* Result.framework */ = {
			isa = PBXReferenceProxy;
			fileType = wrapper.framework;
			path = Result.framework;
			remoteRef = A71A50B31E2B4A3E00574C42 /* PBXContainerItemProxy */;
			sourceTree = BUILT_PRODUCTS_DIR;
		};
		A71A50B61E2B4A3E00574C42 /* Result-MacTests.xctest */ = {
			isa = PBXReferenceProxy;
			fileType = wrapper.cfbundle;
			path = "Result-MacTests.xctest";
			remoteRef = A71A50B51E2B4A3E00574C42 /* PBXContainerItemProxy */;
			sourceTree = BUILT_PRODUCTS_DIR;
		};
		A71A50B81E2B4A3E00574C42 /* Result.framework */ = {
			isa = PBXReferenceProxy;
			fileType = wrapper.framework;
			path = Result.framework;
			remoteRef = A71A50B71E2B4A3E00574C42 /* PBXContainerItemProxy */;
			sourceTree = BUILT_PRODUCTS_DIR;
		};
		A71A50BA1E2B4A3E00574C42 /* Result-iOSTests.xctest */ = {
			isa = PBXReferenceProxy;
			fileType = wrapper.cfbundle;
			path = "Result-iOSTests.xctest";
			remoteRef = A71A50B91E2B4A3E00574C42 /* PBXContainerItemProxy */;
			sourceTree = BUILT_PRODUCTS_DIR;
		};
		A71A50BC1E2B4A3E00574C42 /* Result.framework */ = {
			isa = PBXReferenceProxy;
			fileType = wrapper.framework;
			path = Result.framework;
			remoteRef = A71A50BB1E2B4A3E00574C42 /* PBXContainerItemProxy */;
			sourceTree = BUILT_PRODUCTS_DIR;
		};
		A71A50BE1E2B4A3E00574C42 /* Result-tvOSTests.xctest */ = {
			isa = PBXReferenceProxy;
			fileType = wrapper.cfbundle;
			path = "Result-tvOSTests.xctest";
			remoteRef = A71A50BD1E2B4A3E00574C42 /* PBXContainerItemProxy */;
			sourceTree = BUILT_PRODUCTS_DIR;
		};
		A71A50C01E2B4A3E00574C42 /* Result.framework */ = {
			isa = PBXReferenceProxy;
			fileType = wrapper.framework;
			path = Result.framework;
			remoteRef = A71A50BF1E2B4A3E00574C42 /* PBXContainerItemProxy */;
			sourceTree = BUILT_PRODUCTS_DIR;
		};
		A71A50C21E2B4A3E00574C42 /* Result-watchOSTests.xctest */ = {
			isa = PBXReferenceProxy;
			fileType = wrapper.cfbundle;
			path = "Result-watchOSTests.xctest";
			remoteRef = A71A50C11E2B4A3E00574C42 /* PBXContainerItemProxy */;
			sourceTree = BUILT_PRODUCTS_DIR;
		};
		A71A50CE1E2B4A4C00574C42 /* Runes.framework */ = {
			isa = PBXReferenceProxy;
			fileType = wrapper.framework;
			path = Runes.framework;
			remoteRef = A71A50CD1E2B4A4C00574C42 /* PBXContainerItemProxy */;
			sourceTree = BUILT_PRODUCTS_DIR;
		};
		A71A50D01E2B4A4C00574C42 /* Runes.framework */ = {
			isa = PBXReferenceProxy;
			fileType = wrapper.framework;
			path = Runes.framework;
			remoteRef = A71A50CF1E2B4A4C00574C42 /* PBXContainerItemProxy */;
			sourceTree = BUILT_PRODUCTS_DIR;
		};
		A71A50D21E2B4A4C00574C42 /* Runes.framework */ = {
			isa = PBXReferenceProxy;
			fileType = wrapper.framework;
			path = Runes.framework;
			remoteRef = A71A50D11E2B4A4C00574C42 /* PBXContainerItemProxy */;
			sourceTree = BUILT_PRODUCTS_DIR;
		};
		A71A50D41E2B4A4C00574C42 /* Runes-iOS Tests.xctest */ = {
			isa = PBXReferenceProxy;
			fileType = wrapper.cfbundle;
			path = "Runes-iOS Tests.xctest";
			remoteRef = A71A50D31E2B4A4C00574C42 /* PBXContainerItemProxy */;
			sourceTree = BUILT_PRODUCTS_DIR;
		};
		A71A50D61E2B4A4C00574C42 /* Runes-Mac Tests.xctest */ = {
			isa = PBXReferenceProxy;
			fileType = wrapper.cfbundle;
			path = "Runes-Mac Tests.xctest";
			remoteRef = A71A50D51E2B4A4C00574C42 /* PBXContainerItemProxy */;
			sourceTree = BUILT_PRODUCTS_DIR;
		};
		A71A50D81E2B4A4C00574C42 /* Runes-tvOS Tests.xctest */ = {
			isa = PBXReferenceProxy;
			fileType = wrapper.cfbundle;
			path = "Runes-tvOS Tests.xctest";
			remoteRef = A71A50D71E2B4A4C00574C42 /* PBXContainerItemProxy */;
			sourceTree = BUILT_PRODUCTS_DIR;
		};
		A71A50DA1E2B4A4C00574C42 /* Runes.framework */ = {
			isa = PBXReferenceProxy;
			fileType = wrapper.framework;
			path = Runes.framework;
			remoteRef = A71A50D91E2B4A4C00574C42 /* PBXContainerItemProxy */;
			sourceTree = BUILT_PRODUCTS_DIR;
		};
		A73778AF1D819736004C2A9B /* FBSnapshotTestCase.framework */ = {
			isa = PBXReferenceProxy;
			fileType = wrapper.framework;
			path = FBSnapshotTestCase.framework;
			remoteRef = A73778AE1D819736004C2A9B /* PBXContainerItemProxy */;
			sourceTree = BUILT_PRODUCTS_DIR;
		};
		A73778B11D819736004C2A9B /* FBSnapshotTestCase iOS Tests.xctest */ = {
			isa = PBXReferenceProxy;
			fileType = wrapper.cfbundle;
			path = "FBSnapshotTestCase iOS Tests.xctest";
			remoteRef = A73778B01D819736004C2A9B /* PBXContainerItemProxy */;
			sourceTree = BUILT_PRODUCTS_DIR;
		};
		A73778B31D819736004C2A9B /* FBSnapshotTestCase.framework */ = {
			isa = PBXReferenceProxy;
			fileType = wrapper.framework;
			path = FBSnapshotTestCase.framework;
			remoteRef = A73778B21D819736004C2A9B /* PBXContainerItemProxy */;
			sourceTree = BUILT_PRODUCTS_DIR;
		};
		A73778B51D819736004C2A9B /* FBSnapshotTestCase tvOS Tests.xctest */ = {
			isa = PBXReferenceProxy;
			fileType = wrapper.cfbundle;
			path = "FBSnapshotTestCase tvOS Tests.xctest";
			remoteRef = A73778B41D819736004C2A9B /* PBXContainerItemProxy */;
			sourceTree = BUILT_PRODUCTS_DIR;
		};
		A7C5C4281DF87C8E0048D14C /* Argo.framework */ = {
			isa = PBXReferenceProxy;
			fileType = wrapper.framework;
			path = Argo.framework;
			remoteRef = A7C5C4271DF87C8E0048D14C /* PBXContainerItemProxy */;
			sourceTree = BUILT_PRODUCTS_DIR;
		};
		A7C5C42A1DF87C8E0048D14C /* ArgoTests.xctest */ = {
			isa = PBXReferenceProxy;
			fileType = wrapper.cfbundle;
			path = ArgoTests.xctest;
			remoteRef = A7C5C4291DF87C8E0048D14C /* PBXContainerItemProxy */;
			sourceTree = BUILT_PRODUCTS_DIR;
		};
		A7C5C42C1DF87C8E0048D14C /* Argo.framework */ = {
			isa = PBXReferenceProxy;
			fileType = wrapper.framework;
			path = Argo.framework;
			remoteRef = A7C5C42B1DF87C8E0048D14C /* PBXContainerItemProxy */;
			sourceTree = BUILT_PRODUCTS_DIR;
		};
		A7C5C42E1DF87C8E0048D14C /* Argo-MacTests.xctest */ = {
			isa = PBXReferenceProxy;
			fileType = wrapper.cfbundle;
			path = "Argo-MacTests.xctest";
			remoteRef = A7C5C42D1DF87C8E0048D14C /* PBXContainerItemProxy */;
			sourceTree = BUILT_PRODUCTS_DIR;
		};
		A7C5C4301DF87C8E0048D14C /* Argo.framework */ = {
			isa = PBXReferenceProxy;
			fileType = wrapper.framework;
			path = Argo.framework;
			remoteRef = A7C5C42F1DF87C8E0048D14C /* PBXContainerItemProxy */;
			sourceTree = BUILT_PRODUCTS_DIR;
		};
		A7C5C4321DF87C8E0048D14C /* Argo.framework */ = {
			isa = PBXReferenceProxy;
			fileType = wrapper.framework;
			path = Argo.framework;
			remoteRef = A7C5C4311DF87C8E0048D14C /* PBXContainerItemProxy */;
			sourceTree = BUILT_PRODUCTS_DIR;
		};
		A7C5C4341DF87C8E0048D14C /* Argo-tvOSTests.xctest */ = {
			isa = PBXReferenceProxy;
			fileType = wrapper.cfbundle;
			path = "Argo-tvOSTests.xctest";
			remoteRef = A7C5C4331DF87C8E0048D14C /* PBXContainerItemProxy */;
			sourceTree = BUILT_PRODUCTS_DIR;
		};
		A7C5C43C1DF87CA00048D14C /* Curry.framework */ = {
			isa = PBXReferenceProxy;
			fileType = wrapper.framework;
			path = Curry.framework;
			remoteRef = A7C5C43B1DF87CA00048D14C /* PBXContainerItemProxy */;
			sourceTree = BUILT_PRODUCTS_DIR;
		};
		A7C5C43E1DF87CA00048D14C /* Curry.framework */ = {
			isa = PBXReferenceProxy;
			fileType = wrapper.framework;
			path = Curry.framework;
			remoteRef = A7C5C43D1DF87CA00048D14C /* PBXContainerItemProxy */;
			sourceTree = BUILT_PRODUCTS_DIR;
		};
		A7C5C4401DF87CA00048D14C /* Curry.framework */ = {
			isa = PBXReferenceProxy;
			fileType = wrapper.framework;
			path = Curry.framework;
			remoteRef = A7C5C43F1DF87CA00048D14C /* PBXContainerItemProxy */;
			sourceTree = BUILT_PRODUCTS_DIR;
		};
		A7C5C4421DF87CA00048D14C /* Curry.framework */ = {
			isa = PBXReferenceProxy;
			fileType = wrapper.framework;
			path = Curry.framework;
			remoteRef = A7C5C4411DF87CA00048D14C /* PBXContainerItemProxy */;
			sourceTree = BUILT_PRODUCTS_DIR;
		};
		A7C5C4501DF87CAC0048D14C /* KsApi.framework */ = {
			isa = PBXReferenceProxy;
			fileType = wrapper.framework;
			path = KsApi.framework;
			remoteRef = A7C5C44F1DF87CAC0048D14C /* PBXContainerItemProxy */;
			sourceTree = BUILT_PRODUCTS_DIR;
		};
		A7C5C4521DF87CAC0048D14C /* KsApi-iOSTests.xctest */ = {
			isa = PBXReferenceProxy;
			fileType = wrapper.cfbundle;
			path = "KsApi-iOSTests.xctest";
			remoteRef = A7C5C4511DF87CAC0048D14C /* PBXContainerItemProxy */;
			sourceTree = BUILT_PRODUCTS_DIR;
		};
		A7C5C4541DF87CAC0048D14C /* KsApi.framework */ = {
			isa = PBXReferenceProxy;
			fileType = wrapper.framework;
			path = KsApi.framework;
			remoteRef = A7C5C4531DF87CAC0048D14C /* PBXContainerItemProxy */;
			sourceTree = BUILT_PRODUCTS_DIR;
		};
		A7C5C4561DF87CAC0048D14C /* KsApi-tvOSTests.xctest */ = {
			isa = PBXReferenceProxy;
			fileType = wrapper.cfbundle;
			path = "KsApi-tvOSTests.xctest";
			remoteRef = A7C5C4551DF87CAC0048D14C /* PBXContainerItemProxy */;
			sourceTree = BUILT_PRODUCTS_DIR;
		};
		A7C5C4A61DF87CEB0048D14C /* ReactiveExtensions.framework */ = {
			isa = PBXReferenceProxy;
			fileType = wrapper.framework;
			path = ReactiveExtensions.framework;
			remoteRef = A7C5C4A51DF87CEB0048D14C /* PBXContainerItemProxy */;
			sourceTree = BUILT_PRODUCTS_DIR;
		};
		A7C5C4A81DF87CEB0048D14C /* ReactiveExtensions-iOSTests.xctest */ = {
			isa = PBXReferenceProxy;
			fileType = wrapper.cfbundle;
			path = "ReactiveExtensions-iOSTests.xctest";
			remoteRef = A7C5C4A71DF87CEB0048D14C /* PBXContainerItemProxy */;
			sourceTree = BUILT_PRODUCTS_DIR;
		};
		A7C5C4AA1DF87CEB0048D14C /* ReactiveExtensions.framework */ = {
			isa = PBXReferenceProxy;
			fileType = wrapper.framework;
			path = ReactiveExtensions.framework;
			remoteRef = A7C5C4A91DF87CEB0048D14C /* PBXContainerItemProxy */;
			sourceTree = BUILT_PRODUCTS_DIR;
		};
		A7C5C4AC1DF87CEB0048D14C /* ReactiveExtensions-tvOSTests.xctest */ = {
			isa = PBXReferenceProxy;
			fileType = wrapper.cfbundle;
			path = "ReactiveExtensions-tvOSTests.xctest";
			remoteRef = A7C5C4AB1DF87CEB0048D14C /* PBXContainerItemProxy */;
			sourceTree = BUILT_PRODUCTS_DIR;
		};
		A7C5C4AE1DF87CEB0048D14C /* ReactiveExtensions_TestHelpers.framework */ = {
			isa = PBXReferenceProxy;
			fileType = wrapper.framework;
			path = ReactiveExtensions_TestHelpers.framework;
			remoteRef = A7C5C4AD1DF87CEB0048D14C /* PBXContainerItemProxy */;
			sourceTree = BUILT_PRODUCTS_DIR;
		};
		A7C5C4B01DF87CEB0048D14C /* ReactiveExtensions_TestHelpers.framework */ = {
			isa = PBXReferenceProxy;
			fileType = wrapper.framework;
			path = ReactiveExtensions_TestHelpers.framework;
			remoteRef = A7C5C4AF1DF87CEB0048D14C /* PBXContainerItemProxy */;
			sourceTree = BUILT_PRODUCTS_DIR;
		};
		A7C5C4D41DF87CEB0048D14C /* Prelude.framework */ = {
			isa = PBXReferenceProxy;
			fileType = wrapper.framework;
			path = Prelude.framework;
			remoteRef = A7C5C4D31DF87CEB0048D14C /* PBXContainerItemProxy */;
			sourceTree = BUILT_PRODUCTS_DIR;
		};
		A7C5C4D61DF87CEB0048D14C /* Prelude-iOSTests.xctest */ = {
			isa = PBXReferenceProxy;
			fileType = wrapper.cfbundle;
			path = "Prelude-iOSTests.xctest";
			remoteRef = A7C5C4D51DF87CEB0048D14C /* PBXContainerItemProxy */;
			sourceTree = BUILT_PRODUCTS_DIR;
		};
		A7C5C4D81DF87CEB0048D14C /* Prelude.framework */ = {
			isa = PBXReferenceProxy;
			fileType = wrapper.framework;
			path = Prelude.framework;
			remoteRef = A7C5C4D71DF87CEB0048D14C /* PBXContainerItemProxy */;
			sourceTree = BUILT_PRODUCTS_DIR;
		};
		A7C5C4DA1DF87CEB0048D14C /* Prelude-tvOSTests.xctest */ = {
			isa = PBXReferenceProxy;
			fileType = wrapper.cfbundle;
			path = "Prelude-tvOSTests.xctest";
			remoteRef = A7C5C4D91DF87CEB0048D14C /* PBXContainerItemProxy */;
			sourceTree = BUILT_PRODUCTS_DIR;
		};
		A7C5C4DC1DF87CEB0048D14C /* Prelude_UIKit.framework */ = {
			isa = PBXReferenceProxy;
			fileType = wrapper.framework;
			path = Prelude_UIKit.framework;
			remoteRef = A7C5C4DB1DF87CEB0048D14C /* PBXContainerItemProxy */;
			sourceTree = BUILT_PRODUCTS_DIR;
		};
		A7C5C4DE1DF87CEB0048D14C /* Prelude-UIKit-iOSTests.xctest */ = {
			isa = PBXReferenceProxy;
			fileType = wrapper.cfbundle;
			path = "Prelude-UIKit-iOSTests.xctest";
			remoteRef = A7C5C4DD1DF87CEB0048D14C /* PBXContainerItemProxy */;
			sourceTree = BUILT_PRODUCTS_DIR;
		};
		A7C5C4E01DF87CEB0048D14C /* Prelude_UIKit.framework */ = {
			isa = PBXReferenceProxy;
			fileType = wrapper.framework;
			path = Prelude_UIKit.framework;
			remoteRef = A7C5C4DF1DF87CEB0048D14C /* PBXContainerItemProxy */;
			sourceTree = BUILT_PRODUCTS_DIR;
		};
		A7C5C4E21DF87CEB0048D14C /* Prelude-UIKit-tvOSTests.xctest */ = {
			isa = PBXReferenceProxy;
			fileType = wrapper.cfbundle;
			path = "Prelude-UIKit-tvOSTests.xctest";
			remoteRef = A7C5C4E11DF87CEB0048D14C /* PBXContainerItemProxy */;
			sourceTree = BUILT_PRODUCTS_DIR;
		};
/* End PBXReferenceProxy section */

/* Begin PBXResourcesBuildPhase section */
		A755113A1C8642B3005355CF /* Resources */ = {
			isa = PBXResourcesBuildPhase;
			buildActionMask = 2147483647;
			files = (
				A78214741DB9326A00D0DD91 /* Localizable.strings in Resources */,
			);
			runOnlyForDeploymentPostprocessing = 0;
		};
		A75511431C8642B3005355CF /* Resources */ = {
			isa = PBXResourcesBuildPhase;
			buildActionMask = 2147483647;
			files = (
			);
			runOnlyForDeploymentPostprocessing = 0;
		};
		A7BA54271E1E493500E54377 /* Resources */ = {
			isa = PBXResourcesBuildPhase;
			buildActionMask = 2147483647;
			files = (
			);
			runOnlyForDeploymentPostprocessing = 0;
		};
		A7BA54301E1E493600E54377 /* Resources */ = {
			isa = PBXResourcesBuildPhase;
			buildActionMask = 2147483647;
			files = (
			);
			runOnlyForDeploymentPostprocessing = 0;
		};
		A7C7959C1C873A870081977F /* Resources */ = {
			isa = PBXResourcesBuildPhase;
			buildActionMask = 2147483647;
			files = (
				59AE35B01D67631B00A310E6 /* DiscoveryPage.storyboard in Resources */,
				A73923BC1D272242004524C3 /* Activity.storyboard in Resources */,
				A73923C51D272242004524C3 /* Messages.storyboard in Resources */,
				01AFE30E1D5A97FB0094C263 /* Main.storyboard in Resources */,
				A757EA6C1D19F93400A5C978 /* 1Password.xcassets in Resources */,
				013744C11D999BE200E50C78 /* EmptyStates.storyboard in Resources */,
				9D89B7E81D6BA71F0021F6FF /* WebModal.storyboard in Resources */,
				A7D120D71D15A7B400F364FD /* Assets.xcassets in Resources */,
				80EAEF051D243C4E008C2353 /* Backing.storyboard in Resources */,
				A75798C31D6A24CD0063CEEC /* DebugPushNotifications.storyboard in Resources */,
				A73923C31D272242004524C3 /* Login.storyboard in Resources */,
				A73923C91D272242004524C3 /* Search.storyboard in Resources */,
				A73923CC1D272242004524C3 /* UpdateDraft.storyboard in Resources */,
				A7986C9D1D6B85840027030D /* Thanks.storyboard in Resources */,
				A73923CB1D272242004524C3 /* Update.storyboard in Resources */,
				A787E6BE1E28A85A0017B186 /* _LiveStreamTesting.storyboard in Resources */,
				A78838741D8A2EFF0081E94D /* ProjectPamphlet.storyboard in Resources */,
				01A120D11D2D646300B42F73 /* DashboardProjectsDrawer.storyboard in Resources */,
				59673C8B1D50EC920035AFD9 /* Video.storyboard in Resources */,
				A73923BE1D272242004524C3 /* Comments.storyboard in Resources */,
				A73923BF1D272242004524C3 /* Dashboard.storyboard in Resources */,
				9DDE1F701D5924AC0092D9A5 /* Checkout.storyboard in Resources */,
				A73923CA1D272242004524C3 /* Settings.storyboard in Resources */,
				A73923C01D272242004524C3 /* Discovery.storyboard in Resources */,
				A73923C61D272242004524C3 /* Profile.storyboard in Resources */,
				A73923C11D272242004524C3 /* Friends.storyboard in Resources */,
				01940B2E1D46A9AD0074FCE3 /* Help.storyboard in Resources */,
				D08A81761DFAACAD000128DB /* LiveStream.storyboard in Resources */,
				A78852391D6CC5DE00617930 /* RewardPledge.storyboard in Resources */,
				A73923C81D272242004524C3 /* ProjectActivity.storyboard in Resources */,
			);
			runOnlyForDeploymentPostprocessing = 0;
		};
		A7D1F9431C850B7C000D41D5 /* Resources */ = {
			isa = PBXResourcesBuildPhase;
			buildActionMask = 2147483647;
			files = (
				A7E1C4F31D18C8B3002D6DE3 /* 1Password.xcassets in Resources */,
				A76AD3531D70979900143034 /* HockeySDKResources.bundle in Resources */,
				9D50E9471D2EDBE50096DAEC /* Assets.xcassets in Resources */,
				01F219561DC12BF7005DD2E4 /* LaunchScreen.storyboard in Resources */,
				A73924051D27247E004524C3 /* Main.storyboard in Resources */,
			);
			runOnlyForDeploymentPostprocessing = 0;
		};
		A7D1F9581C850B7C000D41D5 /* Resources */ = {
			isa = PBXResourcesBuildPhase;
			buildActionMask = 2147483647;
			files = (
			);
			runOnlyForDeploymentPostprocessing = 0;
		};
/* End PBXResourcesBuildPhase section */

/* Begin PBXSourcesBuildPhase section */
		A75511371C8642B3005355CF /* Sources */ = {
			isa = PBXSourcesBuildPhase;
			buildActionMask = 2147483647;
			files = (
				013744F81D99A39B00E50C78 /* EmptyStatesViewModel.swift in Sources */,
				D0247A961DF9F29100D7A7C1 /* ProjectPamphletSubpageCellViewModel.swift in Sources */,
				0156B3751D0F7524000C4252 /* ActivityFriendFollowCellViewModel.swift in Sources */,
				013F2FDC1D66243E0066DB77 /* DiscoveryNavigationHeaderViewModel.swift in Sources */,
				A79BF81F1D11F6AF004C0445 /* Strings.swift in Sources */,
				5981BE451D7F61C0002E49F1 /* CommentsEmptyStateCellViewModel.swift in Sources */,
				A73379451D0E36A600C91445 /* Colors.swift in Sources */,
				01C7CDB11D13462500D9E0D1 /* DashboardRewardRowStackViewViewModel.swift in Sources */,
				5981BE101D7F4656002E49F1 /* CommentStyles.swift in Sources */,
				A7B1EBB11D901DE800BEE8B3 /* ProjectPamphletViewModel.swift in Sources */,
				A73378FE1D0AE36400C91445 /* LoginStyles.swift in Sources */,
				0154A93B1CA1A17800DB9BA4 /* UIColor.swift in Sources */,
				9D0FB7751D7600B5005774F2 /* CheckoutRacingViewModel.swift in Sources */,
				A7F441CD1D005A9400FE6FC5 /* MessagesViewModel.swift in Sources */,
				A774684B1D6E400D007DCDFC /* RewardPledgeViewModel.swift in Sources */,
				8053D3111D3848A3007B85DB /* Reachability.swift in Sources */,
				809F8B661D08B4FF005BADD9 /* UpdateDraftViewModel.swift in Sources */,
				59392C1E1D7095B3001C99A4 /* ProjectUpdatesViewModel.swift in Sources */,
				A760780A1CAEE0A6001B39D0 /* IsValidEmail.swift in Sources */,
				A755115B1C8642C3005355CF /* AppEnvironment.swift in Sources */,
				A7F441AD1D005A9400FE6FC5 /* ActivitiesViewModel.swift in Sources */,
				A75A9DBF1D6F3A3000603D1D /* RewardShippingPickerViewModel.swift in Sources */,
				A73379111D0E33A600C91445 /* ButtonStyles.swift in Sources */,
				A73378FB1D0AE33B00C91445 /* BaseStyles.swift in Sources */,
				A755115C1C8642C3005355CF /* AssetImageGeneratorType.swift in Sources */,
				A721DF6B1C8CFAF6000CB97C /* MockTrackingClient.swift in Sources */,
				A72C3A971D00F6C70075227E /* SortPagerViewModel.swift in Sources */,
				9DC572E51D36CA9800AE209C /* ProjectActivityStyles.swift in Sources */,
				A78851911D6C900000617930 /* DeprecatedWebViewModel.swift in Sources */,
				A755115D1C8642C3005355CF /* AVPlayerView.swift in Sources */,
				A7F441C91D005A9400FE6FC5 /* MessageDialogViewModel.swift in Sources */,
				A78537BC1CB5416700385B73 /* UIDeviceType.swift in Sources */,
				A7808BF01D625C6A001CF96A /* ProjectCreateViewModel.swift in Sources */,
				A755115E1C8642C3005355CF /* Environment.swift in Sources */,
				A7F441D11D005A9400FE6FC5 /* MessageThreadsViewModel.swift in Sources */,
				A71F59E81D2424CA00909BE3 /* KSCache.swift in Sources */,
				A757EB2B1D1AD89E00A5C978 /* DiscoveryStyles.swift in Sources */,
				A707BAD61CFFAB9400653B2F /* HelpType.swift in Sources */,
				80E8EAC81D3EC65A007BDA4B /* Image.swift in Sources */,
				80D73AF61D50F1A60099231F /* Navigation.swift in Sources */,
				A755115F1C8642C3005355CF /* Format.swift in Sources */,
				598D96CB1D42AE85003F3F66 /* ActivitySampleProjectCellViewModel.swift in Sources */,
				01C7CDB31D13462A00D9E0D1 /* DashboardRewardsCellViewModel.swift in Sources */,
				A7D121091D15B08200F364FD /* CountBadgeView.swift in Sources */,
				A73379601D0EDFEE00C91445 /* UIViewController-Preparation.swift in Sources */,
				A72C3A951D00F6C70075227E /* DiscoveryPageViewModel.swift in Sources */,
				A7F441C71D005A9400FE6FC5 /* MessageCellViewModel.swift in Sources */,
				59673CBF1D50EE9B0035AFD9 /* VideoViewModel.swift in Sources */,
				9D10B91B1D35407C008B8045 /* String+Truncate.swift in Sources */,
				A72E75971CC313A400983066 /* ValueCell.swift in Sources */,
				A75511601C8642C3005355CF /* GradientView.swift in Sources */,
				A7CC13D31D00E6CF00035C52 /* FindFriendsFacebookConnectCellViewModel.swift in Sources */,
				A75511611C8642C3005355CF /* Language.swift in Sources */,
				A7F441E71D005A9400FE6FC5 /* ThanksViewModel.swift in Sources */,
				A747A8EB1D45896000AF199A /* RewardCellViewModel.swift in Sources */,
				A73EF6D21DCC173C008FDBE5 /* ProjectNavigatorViewModel.swift in Sources */,
				D08A817A1DFAACF8000128DB /* LiveStreamEventDetailsViewModel.swift in Sources */,
				A75511621C8642C3005355CF /* LaunchedCountries.swift in Sources */,
				A76126B71C90C94000EDCCB9 /* UICollectionView-Extensions.swift in Sources */,
				A73379481D0E36CA00C91445 /* Fonts.swift in Sources */,
				8016BFE81D0F582D00067956 /* String+Whitespace.swift in Sources */,
				A76126AD1C90C94000EDCCB9 /* ValueCellDataSource.swift in Sources */,
				A72C3A301D00F28C0075227E /* SettingsViewModel.swift in Sources */,
				59B0E0061D1207070081D2DC /* DashboardActionCellViewModel.swift in Sources */,
				A75511631C8642C3005355CF /* LocalizedString.swift in Sources */,
				A7F441E11D005A9400FE6FC5 /* ResetPasswordViewModel.swift in Sources */,
				A734A2671D21A1790080BBD5 /* WKNavigationActionProtocol.swift in Sources */,
				A7C93FB61D44142900C2DF9B /* ProjectDescriptionViewModel.swift in Sources */,
				9D8772131D19E84E003A4E96 /* ProjectActivityLaunchCellViewModel.swift in Sources */,
				A7F441CF1D005A9400FE6FC5 /* MessageThreadCellViewModel.swift in Sources */,
				A7F441CB1D005A9400FE6FC5 /* MessagesSearchViewModel.swift in Sources */,
				A7CC14651D00E81B00035C52 /* FriendsSource.swift in Sources */,
				9D9F581B1D1324E200CE81DE /* DashboardViewModel.swift in Sources */,
				A7FC8C061C8F1DEA00C3B49B /* CircleAvatarImageView.swift in Sources */,
				A7CA8C0E1D8F241A0086A3E9 /* ProjectNavBarViewModel.swift in Sources */,
				A7F441C51D005A9400FE6FC5 /* LoginToutViewModel.swift in Sources */,
				A75C811E1D210C4700B5AD03 /* ProjectActivityItemProvider.swift in Sources */,
				A7F441BB1D005A9400FE6FC5 /* CommentDialogViewModel.swift in Sources */,
				A7F441B31D005A9400FE6FC5 /* ActivityProjectStatusViewModel.swift in Sources */,
				59D1E6581D1866F800896A4C /* DashboardVideoCellViewModel.swift in Sources */,
				A75511641C8642C3005355CF /* NSBundleType.swift in Sources */,
				A75511651C8642C3005355CF /* String+SimpleHTML.swift in Sources */,
				A7F441C31D005A9400FE6FC5 /* FacebookConfirmationViewModel.swift in Sources */,
				D70347901DBAABC30099C668 /* DiscoveryExpandableRowCellViewModel.swift in Sources */,
				0199545F1D2D818E00BC1390 /* DashboardProjectsDrawerViewModel.swift in Sources */,
				A76126B91C90C94000EDCCB9 /* UIView-Extensions.swift in Sources */,
				A77D7B071CBAAF5D0077586B /* Paginate.swift in Sources */,
				01F547ED1D53994B000A98EF /* TabBarItemStyles.swift in Sources */,
				597073B41D07294500B00444 /* ProjectNotificationCellViewModel.swift in Sources */,
				A75CFB081CCE7FCF004CD5FA /* StaticTableViewCell.swift in Sources */,
				A7F441D71D005A9400FE6FC5 /* ProfileViewModel.swift in Sources */,
				597073521D05FE6B00B00444 /* ProjectNotificationsViewModel.swift in Sources */,
				9D1A2A4F1D5D200E009E1B3F /* CheckoutViewModel.swift in Sources */,
				A7808B6B1D61E9DF001CF96A /* MostPopularSearchProjectCellViewModel.swift in Sources */,
				59019FB61D21A47700EAEC9D /* DashboardReferrerRowStackViewViewModel.swift in Sources */,
				0169F9881D6F51C400C8D5C5 /* DiscoveryFiltersViewModel.swift in Sources */,
				01FD71EC1D3808E500070BAC /* BarButtonItemStyles.swift in Sources */,
				A7F441E91D005A9400FE6FC5 /* TwoFactorViewModel.swift in Sources */,
				9DEE3B561D1D819D0020C2BE /* ProjectActivityBackingCellViewModel.swift in Sources */,
				A78537F81CB5803B00385B73 /* NSHTTPCookieStorageType.swift in Sources */,
				9D89B7E51D6B8DB90021F6FF /* WebModalViewModel.swift in Sources */,
				A75C81261D210F1F00B5AD03 /* ShareContext.swift in Sources */,
				A75511671C8642C3005355CF /* UIButton+LocalizedKey.swift in Sources */,
				A75511681C8642C3005355CF /* UIGestureRecognizer-Extensions.swift in Sources */,
				595F82641D679346008B8C56 /* DiscoveryPostcardViewModel.swift in Sources */,
				A7F441BD1D005A9400FE6FC5 /* CommentsViewModel.swift in Sources */,
				A74900181D00E23000BC3BE7 /* SignupViewModel.swift in Sources */,
				A7F441D51D005A9400FE6FC5 /* ProfileProjectCellViewModel.swift in Sources */,
				A7169BF61DDD064200480C0D /* UIScrollView+Extensions.swift in Sources */,
				597582E31D5D12AE008765DE /* SettingsStyles.swift in Sources */,
				9D14FFC61D135C12005F4ABB /* ProjectActivityUpdateCellViewModel.swift in Sources */,
				A7F441AF1D005A9400FE6FC5 /* ActivityFriendBackingViewModel.swift in Sources */,
				80EAEF001D243A7A008C2353 /* BackingViewModel.swift in Sources */,
				A75511691C8642C3005355CF /* UILabel+IBClear.swift in Sources */,
				A7F441E51D005A9400FE6FC5 /* SearchViewModel.swift in Sources */,
				A75C81171D210BD700B5AD03 /* ShareViewModel.swift in Sources */,
				0156B4191D10B419000C4252 /* UIAlertController.swift in Sources */,
				A757EAF01D1ABE7400A5C978 /* ActivitySurveyResponseCellViewModel.swift in Sources */,
				A7CC13D91D00E6CF00035C52 /* FindFriendsStatsCellViewModel.swift in Sources */,
				018422BB1D2C483000CA7566 /* DashboardTitleViewViewModel.swift in Sources */,
				A72AFFDA1CD7ED6B008F052B /* Keyboard.swift in Sources */,
				A718885D1DE0DDCE0094856D /* ShortcutItem.swift in Sources */,
				D05C0CB01E02E3F100914393 /* LiveStreamActivityItemProvider.swift in Sources */,
				9D25472D1D23135F0053844D /* ProjectActivityCommentCellViewModel.swift in Sources */,
				A755116A1C8642C3005355CF /* UILabel+LocalizedKey.swift in Sources */,
				A755116B1C8642C3005355CF /* UILabel+SimpleHTML.swift in Sources */,
				A721DF621C8CF503000CB97C /* TrackingClientType.swift in Sources */,
				5955E6811D21805200B4153D /* DashboardReferrersCellViewModel.swift in Sources */,
				A75C81201D210C4700B5AD03 /* UpdateActivityItemProvider.swift in Sources */,
				A7F441B91D005A9400FE6FC5 /* CommentCellViewModel.swift in Sources */,
				9D7536CF1D78D88D00A7623B /* SurveyResponseViewModel.swift in Sources */,
				A710573B1DC2B2DF00A69552 /* SharedFunctions.swift in Sources */,
				A7DC83961C9DBBE700BB2B44 /* RefTag.swift in Sources */,
				A7CC13D51D00E6CF00035C52 /* FindFriendsFriendFollowCellViewModel.swift in Sources */,
				598D96C51D42A3E3003F3F66 /* ActivitySampleFollowCellViewModel.swift in Sources */,
				598D96BA1D426FD8003F3F66 /* ActivitySampleBackingCellViewModel.swift in Sources */,
				59E877381DC9419700BCD1F7 /* Newsletter.swift in Sources */,
				A755116C1C8642C3005355CF /* UIPress-Extensions.swift in Sources */,
				A7EDEE571D83453F00780B34 /* PKPaymentAuthorizationViewController.swift in Sources */,
				01A7A4C01C9690220036E553 /* UITextField+LocalizedPlaceholderKey.swift in Sources */,
				0176E13B1C9742FD009CA092 /* UIBarButtonItem.swift in Sources */,
				8001D4C91D415692009E6667 /* UpdateDraftStyles.swift in Sources */,
				A7F441B71D005A9400FE6FC5 /* BackingCellViewModel.swift in Sources */,
				A7CC13DB1D00E6CF00035C52 /* FindFriendsViewModel.swift in Sources */,
				9DD1E3881D50035E00D4829E /* ProjectActivityData.swift in Sources */,
				01940B261D42DC1A0074FCE3 /* HelpViewModel.swift in Sources */,
				593AC6011D33F517002613F4 /* DashboardFundingCellViewModel.swift in Sources */,
				9D2F4BE01D1AE02700B7C554 /* ProjectActivitySuccessCellViewModel.swift in Sources */,
				A707BADA1CFFAB9400653B2F /* Notifications.swift in Sources */,
				A721DF651C8CF5A3000CB97C /* KoalaTrackingClient.swift in Sources */,
				A76126BB1C90C94000EDCCB9 /* UITableView-Extensions.swift in Sources */,
				9D9F58191D13243900CE81DE /* ProjectActivitiesViewModel.swift in Sources */,
				A72C3A8E1D00F6A80075227E /* SelectableRow.swift in Sources */,
				A7F441C11D005A9400FE6FC5 /* DiscoveryViewModel.swift in Sources */,
				A78537E21CB5422100385B73 /* UIScreenType.swift in Sources */,
				A7208C3E1CCAC86800E3DAB3 /* FacebookAppDelegateProtocol.swift in Sources */,
				A7B11A771D79F03300A5036E /* PKPaymentRequest.swift in Sources */,
				598D96C21D429756003F3F66 /* ActivitySampleStyles.swift in Sources */,
				59B0E07E1D147F340081D2DC /* DashboardStyles.swift in Sources */,
				0169F8C11D6CA27500C8D5C5 /* RootCategory.swift in Sources */,
				D08A81791DFAACF5000128DB /* LiveStreamCountdownViewModel.swift in Sources */,
				A707BAD81CFFAB9400653B2F /* LoginIntent.swift in Sources */,
				A72C3A8C1D00F6A80075227E /* ExpandableRow.swift in Sources */,
				9DBF80DF1D666CAC007F2843 /* CheckoutModels.swift in Sources */,
				D08A81771DFAACD3000128DB /* ClearNavigationBar.swift in Sources */,
				9DC204B71D1B46BD003C1636 /* ProjectActivityNegativeStateChangeCellViewModel.swift in Sources */,
				A7698B2A1D00602800953FD3 /* LoginViewModel.swift in Sources */,
				A7F441B51D005A9400FE6FC5 /* ActivityUpdateViewModel.swift in Sources */,
				A75C811C1D210C4700B5AD03 /* SafariActivity.swift in Sources */,
				A721DF681C8CFAEB000CB97C /* Koala.swift in Sources */,
				A796FF591D425A4D00CD58AA /* ProjectStyles.swift in Sources */,
				A796A88F1D48DE79009B6EF6 /* ProjectPamphletContentViewModel.swift in Sources */,
				A7F441D31D005A9400FE6FC5 /* ProfileHeaderViewModel.swift in Sources */,
				A71404391CAF215900A2795B /* KeyValueStoreType.swift in Sources */,
				A7CC13D71D00E6CF00035C52 /* FindFriendsHeaderCellViewModel.swift in Sources */,
				A709697E1D143D1300DB39D3 /* AlertError.swift in Sources */,
				D08A81781DFAACF1000128DB /* LiveStreamContainerViewModel.swift in Sources */,
				A7C93F801D440D9200C2DF9B /* ProjectPamphletMainCellViewModel.swift in Sources */,
				A7F6F0C11DC7EBF7002C118C /* DateProtocol.swift in Sources */,
				A7A882BF1D31745500E9046E /* SimpleHTMLLabel.swift in Sources */,
				018422C01D2C486900CA7566 /* DashboardProjectsDrawerCellViewModel.swift in Sources */,
			);
			runOnlyForDeploymentPostprocessing = 0;
		};
		A75511411C8642B3005355CF /* Sources */ = {
			isa = PBXSourcesBuildPhase;
			buildActionMask = 2147483647;
			files = (
				A7808BF31D625D10001CF96A /* ProjectCreatorViewModelTests.swift in Sources */,
				59F368C71D245BE8005404DC /* DashboardReferrerRowStackViewViewModelTests.swift in Sources */,
				A7CC142E1D00E70900035C52 /* FindFriendsHeaderCellViewModelTests.swift in Sources */,
				A75511981C8645A0005355CF /* LaunchedCountriesTests.swift in Sources */,
				A7CC14301D00E70900035C52 /* FindFriendsStatsCellViewModelTests.swift in Sources */,
				59610A311D6B8AA800C8206A /* DiscoveryPostcardViewModelTests.swift in Sources */,
				A75511961C8645A0005355CF /* FormatTests.swift in Sources */,
				D0A9CC321E0842B8000F099C /* ProjectPamphletSubpageCellViewModelTests.swift in Sources */,
				D033D8761E0A739D001CDA18 /* LiveStreamContainerViewModelTests.swift in Sources */,
				A75511A71C86460B005355CF /* XCTestCase+AppEnvironment.swift in Sources */,
				A75511971C8645A0005355CF /* LanguageTests.swift in Sources */,
				A755119C1C8645A0005355CF /* UILabel+IBClearTests.swift in Sources */,
				0176984F1DB9796800EE58BA /* EmptyStatesViewModelTests.swift in Sources */,
				A7830CFE1D005C3F00B5B6AE /* CommentCellViewModelTests.swift in Sources */,
				5981BE681D7F86C8002E49F1 /* CommentsEmptyStateCellViewModelTests.swift in Sources */,
				59392C211D70A117001C99A4 /* ProjectUpdatesViewModelTests.swift in Sources */,
				A71F59E51D240CAF00909BE3 /* NavigationTests.swift in Sources */,
				9D89B7FA1D6CC2AD0021F6FF /* WebModalViewModelTests.swift in Sources */,
				A7A978AB1D71E88100ABA1D6 /* RewardPledgeViewModelTests.swift in Sources */,
				A755119A1C8645A0005355CF /* String+SimpleHTMLTests.swift in Sources */,
				598D96CE1D42B727003F3F66 /* ActivitySampleProjectCellViewModelTests.swift in Sources */,
				01C7CDBF1D14BBF200D9E0D1 /* DashboardRewardRowStackViewViewModelTests.swift in Sources */,
				5981BF4E1D81CE1C002E49F1 /* ActivityUpdateViewModelTests.swift in Sources */,
				A7830D0A1D005C3F00B5B6AE /* LoginViewModelTests.swift in Sources */,
				A7CC142A1D00E70900035C52 /* FindFriendsFaceookConnectCellViewModelTests.swift in Sources */,
				A7AD54481D465B370016B4C2 /* ProjectPamphletMainCellViewModelTests.swift in Sources */,
				A7830D101D005C3F00B5B6AE /* MessagesSearchViewModelTests.swift in Sources */,
				5955E6841D2180E400B4153D /* DashboardReferrersCellViewModelTests.swift in Sources */,
				A7830D0C1D005C3F00B5B6AE /* MessageCellViewModelTests.swift in Sources */,
				A7AD548D1D4683900016B4C2 /* ProjectPamphletViewModelTests.swift in Sources */,
				A72C3AA01D00F6E60075227E /* SortPagerViewModelTests.swift in Sources */,
				A7830D2C1D005C3F00B5B6AE /* TwoFactorViewModelTests.swift in Sources */,
				01940B831D46DE9B0074FCE3 /* HelpViewModelTests.swift in Sources */,
				A7830D241D005C3F00B5B6AE /* ResetPasswordViewModelTests.swift in Sources */,
				59B0E00C1D12144A0081D2DC /* DashboardActionCellViewModelTests.swift in Sources */,
				A78851C41D6C91C600617930 /* DeprecatedWebViewModelTests.swift in Sources */,
				A7830D281D005C3F00B5B6AE /* SearchViewModelTests.swift in Sources */,
				593AC6041D33F996002613F4 /* DashboardFundingCellViewModelTests.swift in Sources */,
				A7830D1C1D005C3F00B5B6AE /* ProfileViewModelTests.swift in Sources */,
				A7830D041D005C3F00B5B6AE /* DiscoveryViewModelTests.swift in Sources */,
				0156B1AF1D072CD1000C4252 /* KSCacheTests.swift in Sources */,
				9D25472A1D2313440053844D /* ProjectActivityCommentCellViewModelTests.swift in Sources */,
				A75511A51C86460B005355CF /* MockBundle.swift in Sources */,
				A7D1CE821D5556C100E621C2 /* RewardCellViewModelTests.swift in Sources */,
				A7830D081D005C3F00B5B6AE /* LoginToutViewModelTests.swift in Sources */,
				A7830D1A1D005C3F00B5B6AE /* ProfileProjectCellViewModelTests.swift in Sources */,
				9D2F4BDD1D1AE01500B7C554 /* ProjectActivitySuccessCellViewModelTests.swift in Sources */,
				A75784311D84486F007B61AA /* PKPaymentRequestTests.swift in Sources */,
				A75C81231D210EE200B5AD03 /* ShareViewModelTests.swift in Sources */,
				9D0FB7A81D76055B005774F2 /* CheckoutRacingViewModelTests.swift in Sources */,
				A76FAF271DB98AD000C6BF33 /* ProjectPamphletContentViewModelTests.swift in Sources */,
				9D10B94E1D354105008B8045 /* String+TruncateTests.swift in Sources */,
				5970738E1D061A9900B00444 /* ProjectNotificationsViewModelTest.swift in Sources */,
				01FD71841D36BA2900070BAC /* DashboardProjectsDrawerViewModelTests.swift in Sources */,
				A755119E1C8645A0005355CF /* UILabel+SimpleHTMLTests.swift in Sources */,
				D05AA2361E0A8BCA00D36EFC /* LiveStreamEventDetailsViewModelTests.swift in Sources */,
				A7830D121D005C3F00B5B6AE /* MessagesViewModelTests.swift in Sources */,
				9D14FFFA1D135E4F005F4ABB /* ProjectActivityUpdateCellViewModelTests.swift in Sources */,
				A7830D061D005C3F00B5B6AE /* FacebookConfirmationViewModelTests.swift in Sources */,
				9D8772481D19E9D4003A4E96 /* ProjectActivityLaunchCellViewModelTests.swift in Sources */,
				A749001B1D00E25200BC3BE7 /* SignupViewModelTests.swift in Sources */,
				A75511941C8645A0005355CF /* AppEnvironmentTests.swift in Sources */,
				9DC204EC1D1B5037003C1636 /* ProjectActivityNegativeStateChangeCellViewModelTests.swift in Sources */,
				017508781D68C9E900BB1863 /* DiscoveryNavigationHeaderViewModelTests.swift in Sources */,
				59D1E6791D189EFE00896A4C /* DashboardVideoCellViewModelTests.swift in Sources */,
				A77519221C8CB0360022F175 /* CircleAvatarImageViewTests.swift in Sources */,
				A78537931CB46CFB00385B73 /* KoalaTests.swift in Sources */,
				59B0E0001D11EAC70081D2DC /* DashboardViewModelTests.swift in Sources */,
				59673CD31D50FB350035AFD9 /* VideoViewModelTests.swift in Sources */,
				9DEE3B591D1D81C80020C2BE /* ProjectActivityBackingCellViewModelTests.swift in Sources */,
				597073901D061AAD00B00444 /* SettingsViewModelTests.swift in Sources */,
				A75511991C8645A0005355CF /* LocalizedStringTests.swift in Sources */,
				8078D0B31D0F08B1001CFF87 /* UpdateDraftViewModelTests.swift in Sources */,
				A7AD548A1D4682C20016B4C2 /* ProjectDescriptionViewModelTests.swift in Sources */,
				A75511951C8645A0005355CF /* EnvironmentTests.swift in Sources */,
				01C7CDC31D1A571600D9E0D1 /* DashboardRewardsCellViewModelTests.swift in Sources */,
				A72C3A9E1D00F6E60075227E /* DiscoveryPageViewModelTests.swift in Sources */,
				A7830D141D005C3F00B5B6AE /* MessageThreadCellViewModelTests.swift in Sources */,
				80EAEF091D244274008C2353 /* BackingViewModelTests.swift in Sources */,
				A7830D181D005C3F00B5B6AE /* ProfileHeaderViewModelTests.swift in Sources */,
				A7830CFC1D005C3F00B5B6AE /* BackingCellViewModelTests.swift in Sources */,
				A72C3A9C1D00F6E60075227E /* DiscoveryFiltersViewModelTests.swift in Sources */,
				9DA4E2FC1D79C97B005C1897 /* SurveyResponseViewModelTests.swift in Sources */,
				A77D7B351CBAC5F90077586B /* PaginateTests.swift in Sources */,
				01FD71871D36BE1A00070BAC /* DashboardProjectsDrawerCellViewModelTests.swift in Sources */,
				A7830D161D005C3F00B5B6AE /* MessageThreadsViewModelTests.swift in Sources */,
				A712EB921E0C2B7300614340 /* DispatchTimeInterval-Extensions.swift in Sources */,
				598D96C81D42A97E003F3F66 /* ActivitySampleFollowCellViewModelTests.swift in Sources */,
				018422C71D2C48E300CA7566 /* DashboardTitleViewViewModelTests.swift in Sources */,
				01EFBC891C91FB770094EEC2 /* UIColorTests.swift in Sources */,
				A72D929A1CB1F7DA00A88249 /* TestCase.swift in Sources */,
				A7CA8C441D8F25D30086A3E9 /* ProjectNavBarViewModelTests.swift in Sources */,
				A7830CF81D005C3F00B5B6AE /* ActivitiesViewModelTests.swift in Sources */,
				A7CC14321D00E70900035C52 /* FindFriendsViewModelTests.swift in Sources */,
				A7A978AE1D71E99900ABA1D6 /* RewardShippingPickerViewModelTests.swift in Sources */,
				A7A29F4A1CC3DE5F002BE580 /* ValueCellDataSourceTests.swift in Sources */,
				D7A9BE131DC125B800422B31 /* DiscoveryExpandableRowCellViewModelTests.swift in Sources */,
				A7830D2A1D005C3F00B5B6AE /* ThanksViewModelTests.swift in Sources */,
				A7830D001D005C3F00B5B6AE /* CommentDialogViewModelTests.swift in Sources */,
				0156B1FC1D074285000C4252 /* ActivityFriendFollowCellViewModelTests.swift in Sources */,
				0156B4301D11A062000C4252 /* AlertError+Equatable.swift in Sources */,
				A76078301CAEE0DD001B39D0 /* IsValidEmailTests.swift in Sources */,
				A7DC83991C9DBEFA00BB2B44 /* RefTagTests.swift in Sources */,
				9D1A2A541D5D2522009E1B3F /* CheckoutViewModelTests.swift in Sources */,
				598D96BF1D427B8A003F3F66 /* ActivitySampleBackingCellViewModelTests.swift in Sources */,
				A71545211DD0D96B00A2F186 /* ProjectNavigatorViewModelTests.swift in Sources */,
				9DA8C3C31D3D4860000BB2F9 /* String+WhitespaceTests.swift in Sources */,
				597073C31D07626700B00444 /* ProjectNotificationCellViewModelTests.swift in Sources */,
				9D9F58171D13240B00CE81DE /* ProjectActivitiesViewModelTests.swift in Sources */,
				D049C8D71DFFFACE00349FE6 /* LiveStreamCountdownViewModelTests.swift in Sources */,
				01F4FE441DF7810400BB9DD4 /* ActivityProjectStatusViewModelTests.swift in Sources */,
				A7830D021D005C3F00B5B6AE /* CommentsViewModelTests.swift in Sources */,
				A7830D0E1D005C3F00B5B6AE /* MessageDialogViewModelTests.swift in Sources */,
				A7CC142C1D00E70900035C52 /* FindFriendsFriendFollowCellViewModelTests.swift in Sources */,
				A743817B1D33E03D00040A95 /* ActivityFriendBackingViewModelTests.swift in Sources */,
			);
			runOnlyForDeploymentPostprocessing = 0;
		};
		A7BA54241E1E493500E54377 /* Sources */ = {
			isa = PBXSourcesBuildPhase;
			buildActionMask = 2147483647;
			files = (
				A7B76C041E23E4B500C8E312 /* MockLiveStreamService.swift in Sources */,
				A7BA55021E1E9D4B00E54377 /* LiveStreamEvent.OpenTokLenses.swift in Sources */,
				A7BA54A91E1E4A9E00E54377 /* LiveVideoViewController.swift in Sources */,
				A7BA55071E1E9DEE00E54377 /* LiveStreamEventTemplates.swift in Sources */,
				A7BA55041E1E9D4B00E54377 /* LiveStreamEvent.UserLenses.swift in Sources */,
				A7BA54F31E1E4D5A00E54377 /* Secrets.swift in Sources */,
				A7BA55011E1E9D4B00E54377 /* LiveStreamEvent.FirebaseLenses.swift in Sources */,
				A7BA54AA1E1E4A9E00E54377 /* HLSPlayerView.swift in Sources */,
				A7BA55031E1E9D4B00E54377 /* LiveStreamEvent.StreamLenses.swift in Sources */,
				A7BA54AB1E1E4A9E00E54377 /* VideoGridView.swift in Sources */,
				A7B76C021E23E48300C8E312 /* LiveStreamServiceProtocol.swift in Sources */,
				A7BA55001E1E9D4B00E54377 /* LiveStreamEvent.CreatorLenses.swift in Sources */,
				A7BA54AE1E1E4A9E00E54377 /* LiveVideoViewModel.swift in Sources */,
				A7BA55051E1E9D4B00E54377 /* LiveStreamEventLenses.swift in Sources */,
				A7BA54A81E1E4A9E00E54377 /* LiveStreamViewController.swift in Sources */,
				A7B76C061E23E4CF00C8E312 /* LiveStreamService.swift in Sources */,
				A7B76BCA1E23E47100C8E312 /* KsLive.swift in Sources */,
				A7BA549F1E1E4A9E00E54377 /* FirebaseExtensions.swift in Sources */,
				A7BA54AD1E1E4A9E00E54377 /* LiveStreamViewModel.swift in Sources */,
				A7BA54A11E1E4A9E00E54377 /* OpenTokExtensions.swift in Sources */,
				A7BA54AC1E1E4A9E00E54377 /* LiveStreamEvent.swift in Sources */,
				A7BA54A01E1E4A9E00E54377 /* LiveStreamTypes.swift in Sources */,
			);
			runOnlyForDeploymentPostprocessing = 0;
		};
		A7BA542E1E1E493600E54377 /* Sources */ = {
			isa = PBXSourcesBuildPhase;
			buildActionMask = 2147483647;
			files = (
				A7BC37341E237F7500C4D031 /* LiveVideoViewModelTests.swift in Sources */,
				A7BC37331E237F7500C4D031 /* LiveStreamViewModelTests.swift in Sources */,
				A7BC37361E237F8600C4D031 /* LiveStreamEventTests.swift in Sources */,
			);
			runOnlyForDeploymentPostprocessing = 0;
		};
		A7C795991C873A870081977F /* Sources */ = {
			isa = PBXSourcesBuildPhase;
			buildActionMask = 2147483647;
			files = (
				5993DEBF1CE296F000925494 /* ProfileHeaderView.swift in Sources */,
				A7D8B6B61DCCD4DE009BF854 /* ProjectNavigatorTransitionAnimator.swift in Sources */,
				A7561A3B1D3144210028DEA1 /* ProjectDescriptionViewController.swift in Sources */,
				019DDFED1CB6FF4500BDC113 /* ResetPasswordViewController.swift in Sources */,
				018422C51D2C48AA00CA7566 /* DashboardProjectsDrawerDataSource.swift in Sources */,
				A74FFE691CE3FFE200C7BCB9 /* SearchMessagesViewController.swift in Sources */,
				598D96B81D426F70003F3F66 /* ActivitySampleProjectCell.swift in Sources */,
				0169F9861D6F4E1D00C8D5C5 /* DiscoveryFiltersViewController.swift in Sources */,
				A775B5471CA871D700BBB587 /* RootViewModel.swift in Sources */,
				A7CC14421D00E74F00035C52 /* FindFriendsStatsCell.swift in Sources */,
				015A06F71D219513007AE210 /* DashboardRewardsCell.swift in Sources */,
				A7E315C61C88AAA8000DD85A /* DiscoveryProjectsDataSource.swift in Sources */,
				59673CBD1D50ED380035AFD9 /* VideoViewController.swift in Sources */,
				0146E3231CC0296900082C5B /* FacebookConfirmationViewController.swift in Sources */,
				A71199F91DD8E42A0072D478 /* ProjectPamphletMinimalCell.swift in Sources */,
				0170E7701D25C55200E2CCE4 /* ProjectActivityCommentCell.swift in Sources */,
				9D14FF901D133351005F4ABB /* ProjectActivityNegativeStateChangeCell.swift in Sources */,
				015A07461D247564007AE210 /* UpdateDraftViewController.swift in Sources */,
				A70F1F321D8A3E85007DA8E9 /* ProjectPamphletViewController.swift in Sources */,
				598D96B41D41790C003F3F66 /* ActivitySampleBackingCell.swift in Sources */,
				A7CC143C1D00E74F00035C52 /* FindFriendsFacebookConnectCell.swift in Sources */,
				014A8DEB1CE3C350003BF51C /* ThanksProjectsDataSource.swift in Sources */,
				A74FFDF01CE3E33300C7BCB9 /* MessageDialogViewController.swift in Sources */,
				01515F8C1E1D6E0C00FDECB6 /* MessageThreadEmptyStateCell.swift in Sources */,
				9D525F101D4158BA003CAE04 /* ProjectActivityDateCell.swift in Sources */,
				5981BE431D7F59DE002E49F1 /* CommentsEmptyStateCell.swift in Sources */,
				A747A7DF1D454E8500AF199A /* ProjectPamphletContentViewController.swift in Sources */,
				A762EFF31C8CC663005581A4 /* ActivityFriendFollowCell.swift in Sources */,
				59019FBA1D21ABD200EAEC9D /* DashboardReferrerRowStackView.swift in Sources */,
				59AE35E21D67643100A310E6 /* DiscoveryPostcardCell.swift in Sources */,
				A7FA38A41D9068940041FC9C /* PledgeTitleCell.swift in Sources */,
				59B0DFC51D11AC850081D2DC /* DashboardDataSource.swift in Sources */,
				A757EABD1D19FAEE00A5C978 /* ProjectActivitiesViewController.swift in Sources */,
				A745D0221CA897FF00C12802 /* SearchViewController.swift in Sources */,
				A72C3AAA1D00F96C0075227E /* DiscoveryPageViewController.swift in Sources */,
				A745D0481CA8985B00C12802 /* DashboardViewController.swift in Sources */,
				015A06F41D219156007AE210 /* DashboardRewardRowStackView.swift in Sources */,
				A75CFA7E1CCE56C4004CD5FA /* SearchProjectCell.swift in Sources */,
				A78838A91D8A32060081E94D /* ProjectNavBarViewController.swift in Sources */,
				A72C3AA41D00F7170075227E /* DiscoveryPagesDataSource.swift in Sources */,
				A7A0534E1CD19C68005AF5E2 /* CommentDialogViewController.swift in Sources */,
				A74BEF191DE3474C008D5E63 /* UIImageView+URL.swift in Sources */,
				A75AB2231C8A85D1002FC3E6 /* ActivityUpdateCell.swift in Sources */,
				A75A292E1CE0B95300D35E5C /* MessagesDataSource.swift in Sources */,
				A74382051D3458C900040A95 /* PaddingCell.swift in Sources */,
				0169F9841D6E0B2000C8D5C5 /* DiscoveryFiltersStaticRowCell.swift in Sources */,
				A71003E01CDD06E600B4F4D7 /* MessageThreadCell.swift in Sources */,
				9D7536CD1D78D78600A7623B /* SurveyResponseViewController.swift in Sources */,
				59392BEC1D7094B0001C99A4 /* ProjectUpdatesViewController.swift in Sources */,
				9DDE1F721D5925A90092D9A5 /* CheckoutViewController.swift in Sources */,
				01940B2B1D46814E0074FCE3 /* HelpWebViewModel.swift in Sources */,
				D08A817B1DFAAD04000128DB /* LiveStreamContainerViewController.swift in Sources */,
				A71003DD1CDD068F00B4F4D7 /* MessageThreadsDataSource.swift in Sources */,
				598D96B61D426D80003F3F66 /* ActivitySampleFollowCell.swift in Sources */,
				A72C3AB91D00FB1F0075227E /* DiscoverySelectableRowCell.swift in Sources */,
				A745D04B1CA8986E00C12802 /* ProfileViewController.swift in Sources */,
				A75A29281CE0B7DD00D35E5C /* BackingCell.swift in Sources */,
				A731BF5A1D1ED60800A734AC /* WebViewController.swift in Sources */,
				A79F53001D8F50CF00C051B8 /* ProjectPamphletSubpageCell.swift in Sources */,
				A75A29251CE0AE5A00D35E5C /* MessagesViewController.swift in Sources */,
				A7CC14361D00E73D00035C52 /* FindFriendsViewController.swift in Sources */,
				A7CA8BB71D8F14260086A3E9 /* ProjectPamphletMainCell.swift in Sources */,
				593AC5CF1D33F4BF002613F4 /* DashboardFundingCell.swift in Sources */,
				A71003E31CDD077200B4F4D7 /* MessageCell.swift in Sources */,
				8072F44F1D46BAA400999EF1 /* UpdatePreviewViewModel.swift in Sources */,
				A7C795B31C873AC90081977F /* ActivitiesViewController.swift in Sources */,
				59322F071CD27B1000C90CC6 /* ProfileDataSource.swift in Sources */,
				A731BF8D1D1EE44E00A734AC /* UpdateViewController.swift in Sources */,
				A75798911D6A201F0063CEEC /* DebugPushNotifictionsViewController.swift in Sources */,
				A7CC14401D00E74F00035C52 /* FindFriendsHeaderCell.swift in Sources */,
				A7A051E61CD12D9A005AF5E2 /* CommentsDataSource.swift in Sources */,
				A71003DA1CDCFA2500B4F4D7 /* MessageThreadsViewController.swift in Sources */,
				013744AE1D95AC2300E50C78 /* EmptyStatesViewController.swift in Sources */,
				A72C3AB71D00FB1F0075227E /* DiscoveryExpandedSelectableRow.swift in Sources */,
				80EAEF071D243FC7008C2353 /* BackingViewController.swift in Sources */,
				A7B1EBB31D90496A00BEE8B3 /* NoRewardCell.swift in Sources */,
				01940B291D467ECE0074FCE3 /* HelpWebViewController.swift in Sources */,
				A73EF70A1DCC17DD008FDBE5 /* ProjectNavigatorPagesDataSource.swift in Sources */,
				A7180BAA1CCED598001711CA /* CommentsViewController.swift in Sources */,
				A7561A3D1D3146290028DEA1 /* ProjectNavigatorViewController.swift in Sources */,
				595CDAB81D3537180051C816 /* FundingGraphView.swift in Sources */,
				A72C3AB01D00F9C10075227E /* DiscoveryFiltersDataSource.swift in Sources */,
				A757EBB31D1B084F00A5C978 /* DiscoveryOnboardingCell.swift in Sources */,
				A75A292B1CE0B7EA00D35E5C /* ProjectBannerCell.swift in Sources */,
				018422BD1D2C484200CA7566 /* DashboardProjectsDrawerCell.swift in Sources */,
				9D14FF931D133351005F4ABB /* ProjectActivityUpdateCell.swift in Sources */,
				A747A8B91D45893100AF199A /* ProjectPamphletContentDataSource.swift in Sources */,
				01A120D31D2D6E6200B42F73 /* DashboardProjectsDrawerViewController.swift in Sources */,
				59B0E0041D1203970081D2DC /* DashboardActionCell.swift in Sources */,
				0148EF911CDD2879000DEFF8 /* ThanksViewController.swift in Sources */,
				8072F41D1D46B75200999EF1 /* UpdatePreviewViewController.swift in Sources */,
				A749001F1D00E27100BC3BE7 /* SignupViewController.swift in Sources */,
				59B0DFFE1D11B2E50081D2DC /* DashboardContextCell.swift in Sources */,
				D04F48D41E0313FB00EDC98A /* ActivityProjectStatusCell.swift in Sources */,
				D08A817C1DFAAD08000128DB /* LiveStreamCountdownViewController.swift in Sources */,
				A773531F1D5E8AEF0017E239 /* MostPopularSearchProjectCell.swift in Sources */,
				A77352ED1D5E70FC0017E239 /* MostPopularCell.swift in Sources */,
				59D1E6261D1865AC00896A4C /* DashboardVideoCell.swift in Sources */,
				A75CBDE81C8A26F800758C55 /* AppDelegateViewModel.swift in Sources */,
				A72C3AA71D00F7A30075227E /* SortPagerViewController.swift in Sources */,
				A7C795B41C873AC90081977F /* DiscoveryViewController.swift in Sources */,
				8024FE7E1D637A600067A1F6 /* Storyboard.swift in Sources */,
				5955E64F1D21800300B4153D /* DashboardReferrersCell.swift in Sources */,
				9D89B7E31D6B8B310021F6FF /* WebModalViewController.swift in Sources */,
				9D14FF8D1D133351005F4ABB /* ProjectActivityBackingCell.swift in Sources */,
				A7CC14451D00E75F00035C52 /* FindFriendsDataSource.swift in Sources */,
				A7808BBE1D6240B9001CF96A /* ProjectCreatorViewController.swift in Sources */,
				015B78851D47FF51003216AC /* MFMailComposeViewController.swift in Sources */,
				A757EA6B1D19F93400A5C978 /* OnePasswordExtension.m in Sources */,
				A757EAEE1D19FAFA00A5C978 /* ProjectActivitiesDataSource.swift in Sources */,
				018F1F841C8E182200643DAA /* LoginViewController.swift in Sources */,
				597073A01D07277100B00444 /* ProjectNotificationsDataSource.swift in Sources */,
				A757E9EF1D19C37F00A5C978 /* ActivitySurveyResponseCell.swift in Sources */,
				A724BA661D2C03930041863C /* NSBundle-Framework.swift in Sources */,
				9D14FF921D133351005F4ABB /* ProjectActivitySuccessCell.swift in Sources */,
				014A8E191CE3CD86003BF51C /* ThanksProjectCell.swift in Sources */,
				018422BE1D2C484700CA7566 /* DashboardTitleView.swift in Sources */,
				59B6B70B1CCEBC1000953319 /* ProfileProjectCell.swift in Sources */,
				5970739A1D06346700B00444 /* ProjectNotificationsViewController.swift in Sources */,
				A745D1411CAAB48F00C12802 /* LoginToutViewController.swift in Sources */,
				9D14FF8E1D133351005F4ABB /* ProjectActivityEmptyStateCell.swift in Sources */,
				A72C39F51D00F27E0075227E /* SettingsViewController.swift in Sources */,
				017508161D67A4E300BB1863 /* DiscoveryNavigationHeaderViewController.swift in Sources */,
				A78012651D2EEA620027396E /* ReferralChartView.swift in Sources */,
				597073B21D07281800B00444 /* ProjectNotificationCell.swift in Sources */,
				01DEFB961CB44A5D003709C0 /* TwoFactorViewController.swift in Sources */,
				A75AB2261C8B407F002FC3E6 /* ActivityFriendBackingCell.swift in Sources */,
				A731BF901D1EE4CD00A734AC /* UpdateViewModel.swift in Sources */,
				A72C3AB51D00FB1F0075227E /* DiscoveryExpandableRowCell.swift in Sources */,
				A7FA38D91D9068AD0041FC9C /* RewardsTitleCell.swift in Sources */,
				A75AB1FA1C8A84B5002FC3E6 /* ActivitiesDataSource.swift in Sources */,
				9D1A29861D5A9508009E1B3F /* DeprecatedWebViewController.swift in Sources */,
				A78852071D6CC5C300617930 /* RewardPledgeViewController.swift in Sources */,
				A747A8EE1D45899F00AF199A /* RewardCell.swift in Sources */,
				A7CC143E1D00E74F00035C52 /* FindFriendsFriendFollowCell.swift in Sources */,
				A75A9D8D1D6F336B00603D1D /* RewardShippingPickerViewController.swift in Sources */,
				014A8E1C1CE3CE34003BF51C /* ThanksCategoryCell.swift in Sources */,
				A74FFECA1CE4FB9900C7BCB9 /* SearchMessagesDataSource.swift in Sources */,
				A775B5211CA8705B00BBB587 /* RootTabBarViewController.swift in Sources */,
				A75CFA501CCDB322004CD5FA /* SearchDataSource.swift in Sources */,
				A7A052141CD12DD7005AF5E2 /* CommentCell.swift in Sources */,
				9D14FF8F1D133351005F4ABB /* ProjectActivityLaunchCell.swift in Sources */,
			);
			runOnlyForDeploymentPostprocessing = 0;
		};
		A7D1F9411C850B7C000D41D5 /* Sources */ = {
			isa = PBXSourcesBuildPhase;
			buildActionMask = 2147483647;
			files = (
				A73924041D272404004524C3 /* AppDelegate.swift in Sources */,
			);
			runOnlyForDeploymentPostprocessing = 0;
		};
		A7D1F9561C850B7C000D41D5 /* Sources */ = {
			isa = PBXSourcesBuildPhase;
			buildActionMask = 2147483647;
			files = (
				A73778D81D81C201004C2A9B /* SettingsViewControllerTests.swift in Sources */,
				A7845B021E27D5F5005F1CE9 /* LiveStreamContainerViewControllerTests.swift in Sources */,
				01F42A521D9332F60084719D /* DiscoveryNavigationHeaderViewControllerTests.swift in Sources */,
				018421F31D2C0DB700CA7566 /* DashboardDataSourceTests.swift in Sources */,
				A775B54C1CA87C8500BBB587 /* RootViewModelTests.swift in Sources */,
				59F0C0971DBEC8DE0007E0A7 /* DashboardViewControllerTests.swift in Sources */,
				80C9F8EC1D4923C4001A2E8E /* UpdatePreviewViewModelTests.swift in Sources */,
				A7066AA61E27C44200E8658C /* LiveStreamCountdownViewControllerTests.swift in Sources */,
				59885A9C1DB6ED6800F65825 /* FacebookConfirmationViewControllerTests.swift in Sources */,
				A758F4041D0702CF00169CC0 /* DiscoveryFiltersDataSourceTests.swift in Sources */,
				A77519121C8CADE20022F175 /* AppDelegateViewModelTests.swift in Sources */,
				599604001CE6286900E1B1EC /* ProfileDataSourceTests.swift in Sources */,
				D7086F3C1DB7FBA40087E5EB /* BackingViewControllerTests.swift in Sources */,
				59AFCCEF1DD3D0B9004A200E /* FindFriendsViewControllerTests.swift in Sources */,
				01EC3B991DFA0679003A673C /* ProfileViewControllerTests.swift in Sources */,
				A72D943B1CB3477000A88249 /* MockBundle.swift in Sources */,
				A77FD5B51D91FD2C00FFC636 /* RewardPledgeViewControllerTests.swift in Sources */,
				015B78BC1D481805003216AC /* HelpWebViewModelTests.swift in Sources */,
				9D3A6B4C1D8C4F3800FE3926 /* ProjectActivityViewControllerTests.swift in Sources */,
				A73778DF1D81DC9B004C2A9B /* Combos.swift in Sources */,
				0123B4E31D919BC4004C1166 /* DiscoveryFiltersViewControllerTests.swift in Sources */,
				59235ED91DC0149B0067F4AD /* DiscoveryPageViewControllerTests.swift in Sources */,
				59885A961DB6E04100F65825 /* LoginViewControllerTests.swift in Sources */,
				A72D92991CB1F7DA00A88249 /* TestCase.swift in Sources */,
				01F42A501D93284E0084719D /* SortPagerViewControllerTests.swift in Sources */,
				A7EDEE7B1D83635400780B34 /* CommentsViewControllerTests.swift in Sources */,
				A758F43B1D070B8E00169CC0 /* DiscoveryPagesDataSourceTests.swift in Sources */,
				A734A2651D219CB00080BBD5 /* UpdateViewModelTests.swift in Sources */,
				59885A9A1DB6EA5700F65825 /* SignupViewControllerTests.swift in Sources */,
				A70119451CD92261009F8F65 /* CommentsDataSourceTests.swift in Sources */,
				01F8ADFC1CEA5B070026F220 /* ThanksProjectsDataSourceTests.swift in Sources */,
				A7E8FAEF1CD6806800DBF142 /* SearchDataSourceTests.swift in Sources */,
				018422CD1D2C493D00CA7566 /* DashboardProjectsDrawerDataSourceTests.swift in Sources */,
				59885A941DB6DC4700F65825 /* LoginToutViewControllerTests.swift in Sources */,
				A72D92301CB1E08800A88249 /* XCTestCase+AppEnvironment.swift in Sources */,
				A73778D61D81ABE2004C2A9B /* FundingGraphViewTests.swift in Sources */,
				A757ED201D1C181D00A5C978 /* DiscoveryProjectsDataSourceTest.swift in Sources */,
				01F4FE0D1DF6095A00BB9DD4 /* ActivitiesViewControllerTests.swift in Sources */,
				0156B3851D107273000C4252 /* FindFriendsDataSourceTests.swift in Sources */,
				9DE6C0891C9B5FCA00FCC7B1 /* (null) in Sources */,
				59885A9E1DB6EFD900F65825 /* ResetPasswordViewControllerTests.swift in Sources */,
				A7208CC41CCBDA7900E3DAB3 /* ActivitiesDataSourceTests.swift in Sources */,
				A7CA8C471D8F2F870086A3E9 /* ProjectNavBarViewControllerTests.swift in Sources */,
				A7DC83921C9DB9BC00BB2B44 /* (null) in Sources */,
				59885A981DB6E2A900F65825 /* TwoFactorViewControllerTests.swift in Sources */,
				A799E9801E297D6E00B5C09D /* ProjectPamphletContentDataSourceTests.swift in Sources */,
				9D525F121D417FD7003CAE04 /* ProjectActivitiesDataSourceTests.swift in Sources */,
				013744FB1D99FE6A00E50C78 /* EmptyStatesViewControllerTests.swift in Sources */,
				A7E3A0B91D96CDFD00F83738 /* ProjectPamphletContentViewControllerTests.swift in Sources */,
				A73778DD1D81DC69004C2A9B /* TraitController.swift in Sources */,
			);
			runOnlyForDeploymentPostprocessing = 0;
		};
/* End PBXSourcesBuildPhase section */

/* Begin PBXTargetDependency section */
		805F304F1D91CEB80010B3D0 /* PBXTargetDependency */ = {
			isa = PBXTargetDependency;
			name = "FBSnapshotTestCase iOS";
			targetProxy = 805F304E1D91CEB80010B3D0 /* PBXContainerItemProxy */;
		};
		A70969891D14685600DB39D3 /* PBXTargetDependency */ = {
			isa = PBXTargetDependency;
			name = "Alamofire iOS";
			targetProxy = A70969881D14685600DB39D3 /* PBXContainerItemProxy */;
		};
		A709698B1D14685C00DB39D3 /* PBXTargetDependency */ = {
			isa = PBXTargetDependency;
			name = "AlamofireImage iOS";
			targetProxy = A709698A1D14685C00DB39D3 /* PBXContainerItemProxy */;
		};
		A71A50DE1E2B4A6C00574C42 /* PBXTargetDependency */ = {
			isa = PBXTargetDependency;
			name = "ReactiveSwift-iOS";
			targetProxy = A71A50DD1E2B4A6C00574C42 /* PBXContainerItemProxy */;
		};
		A71A50E21E2B4A7A00574C42 /* PBXTargetDependency */ = {
			isa = PBXTargetDependency;
			name = "Result-iOS";
			targetProxy = A71A50E11E2B4A7A00574C42 /* PBXContainerItemProxy */;
		};
		A71A50E61E2B4A8600574C42 /* PBXTargetDependency */ = {
			isa = PBXTargetDependency;
			name = "Runes-iOS";
			targetProxy = A71A50E51E2B4A8600574C42 /* PBXContainerItemProxy */;
		};
		A724BA631D2BFCC10041863C /* PBXTargetDependency */ = {
			isa = PBXTargetDependency;
			target = A7C7959D1C873A870081977F /* Kickstarter-Framework-iOS */;
			targetProxy = A724BA621D2BFCC10041863C /* PBXContainerItemProxy */;
		};
		A73778D21D819E2A004C2A9B /* PBXTargetDependency */ = {
			isa = PBXTargetDependency;
			name = "FBSnapshotTestCase iOS";
			targetProxy = A73778D11D819E2A004C2A9B /* PBXContainerItemProxy */;
		};
		A73923FF1D272302004524C3 /* PBXTargetDependency */ = {
			isa = PBXTargetDependency;
			target = A7C7959D1C873A870081977F /* Kickstarter-Framework-iOS */;
			targetProxy = A73923FE1D272302004524C3 /* PBXContainerItemProxy */;
		};
		A75511481C8642B3005355CF /* PBXTargetDependency */ = {
			isa = PBXTargetDependency;
			target = A755113B1C8642B3005355CF /* Library-iOS */;
			targetProxy = A75511471C8642B3005355CF /* PBXContainerItemProxy */;
		};
		A76E0A4C1D00C00500EC525A /* PBXTargetDependency */ = {
			isa = PBXTargetDependency;
			target = A755113B1C8642B3005355CF /* Library-iOS */;
			targetProxy = A76E0A4B1D00C00500EC525A /* PBXContainerItemProxy */;
		};
		A782B4941D2D36440069D10E /* PBXTargetDependency */ = {
			isa = PBXTargetDependency;
			target = A7D1F9441C850B7C000D41D5 /* Kickstarter-iOS */;
			targetProxy = A782B4931D2D36440069D10E /* PBXContainerItemProxy */;
		};
		A7BA54351E1E493600E54377 /* PBXTargetDependency */ = {
			isa = PBXTargetDependency;
			target = A7BA54281E1E493500E54377 /* LiveStream */;
			targetProxy = A7BA54341E1E493600E54377 /* PBXContainerItemProxy */;
		};
		A7BA543D1E1E493600E54377 /* PBXTargetDependency */ = {
			isa = PBXTargetDependency;
			target = A7BA54281E1E493500E54377 /* LiveStream */;
			targetProxy = A7BA543C1E1E493600E54377 /* PBXContainerItemProxy */;
		};
		A7BA54E91E1E4C2B00E54377 /* PBXTargetDependency */ = {
			isa = PBXTargetDependency;
			name = "ReactiveExtensions-iOS";
			targetProxy = A7BA54E81E1E4C2B00E54377 /* PBXContainerItemProxy */;
		};
		A7BA54EB1E1E4C3F00E54377 /* PBXTargetDependency */ = {
			isa = PBXTargetDependency;
			name = "Prelude-iOS";
			targetProxy = A7BA54EA1E1E4C3F00E54377 /* PBXContainerItemProxy */;
		};
		A7BA54ED1E1E4C4500E54377 /* PBXTargetDependency */ = {
			isa = PBXTargetDependency;
			name = "Argo-iOS";
			targetProxy = A7BA54EC1E1E4C4500E54377 /* PBXContainerItemProxy */;
		};
		A7BA54EF1E1E4C8700E54377 /* PBXTargetDependency */ = {
			isa = PBXTargetDependency;
			name = "Curry-iOS";
			targetProxy = A7BA54EE1E1E4C8700E54377 /* PBXContainerItemProxy */;
		};
		A7BA54F51E1E4DE400E54377 /* PBXTargetDependency */ = {
			isa = PBXTargetDependency;
			name = "ReactiveExtensions-TestHelpers-iOS";
			targetProxy = A7BA54F41E1E4DE400E54377 /* PBXContainerItemProxy */;
		};
		A7BA54F71E1E51F800E54377 /* PBXTargetDependency */ = {
			isa = PBXTargetDependency;
			target = A7BA54281E1E493500E54377 /* LiveStream */;
			targetProxy = A7BA54F61E1E51F800E54377 /* PBXContainerItemProxy */;
		};
		A7C5C5521DF895850048D14C /* PBXTargetDependency */ = {
			isa = PBXTargetDependency;
			name = "Prelude-UIKit-iOS";
			targetProxy = A7C5C5511DF895850048D14C /* PBXContainerItemProxy */;
		};
		A7C5C5541DF895880048D14C /* PBXTargetDependency */ = {
			isa = PBXTargetDependency;
			name = "KsApi-iOS";
			targetProxy = A7C5C5531DF895880048D14C /* PBXContainerItemProxy */;
		};
		A7C5C5561DF895A00048D14C /* PBXTargetDependency */ = {
			isa = PBXTargetDependency;
			name = "ReactiveExtensions-TestHelpers-iOS";
			targetProxy = A7C5C5551DF895A00048D14C /* PBXContainerItemProxy */;
		};
		A7C5C5591DF895BA0048D14C /* PBXTargetDependency */ = {
			isa = PBXTargetDependency;
			name = "ReactiveExtensions-TestHelpers-iOS";
			targetProxy = A7C5C5581DF895BA0048D14C /* PBXContainerItemProxy */;
		};
/* End PBXTargetDependency section */

/* Begin PBXVariantGroup section */
		A7A5F8231D11ECF60036139A /* Localizable.strings */ = {
			isa = PBXVariantGroup;
			children = (
				A7A5F8241D11ECF60036139A /* Base */,
				A7A5F8251D11ECF60036139A /* de */,
				A7A5F8261D11ECF60036139A /* es */,
				A7A5F8271D11ECF60036139A /* fr */,
			);
			name = Localizable.strings;
			sourceTree = "<group>";
		};
/* End PBXVariantGroup section */

/* Begin XCBuildConfiguration section */
		A745D1D41CAAD0A400C12802 /* Hockey */ = {
			isa = XCBuildConfiguration;
			baseConfigurationReference = 802800571C88F64D00141235 /* Base.xcconfig */;
			buildSettings = {
				ALWAYS_EMBED_SWIFT_STANDARD_LIBRARIES = NO;
				ALWAYS_SEARCH_USER_PATHS = NO;
				CLANG_ANALYZER_LOCALIZABILITY_NONLOCALIZED = YES;
				CLANG_CXX_LANGUAGE_STANDARD = "gnu++0x";
				CLANG_CXX_LIBRARY = "libc++";
				CLANG_ENABLE_MODULES = YES;
				CLANG_ENABLE_OBJC_ARC = YES;
				CLANG_WARN_BOOL_CONVERSION = YES;
				CLANG_WARN_CONSTANT_CONVERSION = YES;
				CLANG_WARN_DIRECT_OBJC_ISA_USAGE = YES_ERROR;
				CLANG_WARN_EMPTY_BODY = YES;
				CLANG_WARN_ENUM_CONVERSION = YES;
				CLANG_WARN_INFINITE_RECURSION = YES;
				CLANG_WARN_INT_CONVERSION = YES;
				CLANG_WARN_OBJC_ROOT_CLASS = YES_ERROR;
				CLANG_WARN_SUSPICIOUS_MOVE = YES;
				CLANG_WARN_UNREACHABLE_CODE = YES;
				CLANG_WARN__DUPLICATE_METHOD_MATCH = YES;
				CODE_SIGN_IDENTITY = "iPhone Distribution";
				DEVELOPMENT_TEAM = 5DAN4UM3NC;
				ENABLE_NS_ASSERTIONS = NO;
				ENABLE_STRICT_OBJC_MSGSEND = YES;
				FRAMEWORK_SEARCH_PATHS = "$(inherited)";
				"FRAMEWORK_SEARCH_PATHS[sdk=appletv*]" = (
					"$(SYMROOT)/Release$(EFFECTIVE_PLATFORM_NAME)",
					"$(PROJECT_DIR)/Frameworks/HockeySDK/tvOS/HockeySDK.embeddedframework",
				);
				"FRAMEWORK_SEARCH_PATHS[sdk=iphone*]" = (
					"$(SYMROOT)/Release$(EFFECTIVE_PLATFORM_NAME)",
					"$(PROJECT_DIR)/Frameworks/HockeySDK/iOS/HockeySDK.embeddedframework",
				);
				GCC_C_LANGUAGE_STANDARD = gnu99;
				GCC_NO_COMMON_BLOCKS = YES;
				GCC_WARN_64_TO_32_BIT_CONVERSION = YES;
				GCC_WARN_ABOUT_RETURN_TYPE = YES_ERROR;
				GCC_WARN_UNDECLARED_SELECTOR = YES;
				GCC_WARN_UNINITIALIZED_AUTOS = YES_AGGRESSIVE;
				GCC_WARN_UNUSED_FUNCTION = YES;
				GCC_WARN_UNUSED_VARIABLE = YES;
				IPHONEOS_DEPLOYMENT_TARGET = 9.0;
				MTL_ENABLE_DEBUG_INFO = NO;
				OTHER_SWIFT_FLAGS = "-D HOCKEY";
				PRODUCT_NAME = Kickstarter;
				SDKROOT = iphoneos;
				STRIP_BITCODE_FROM_COPIED_FILES = NO;
				STRIP_STYLE = debugging;
				SWIFT_VERSION = 3.0;
				TARGETED_DEVICE_FAMILY = 3;
				TVOS_DEPLOYMENT_TARGET = 9.0;
				VALIDATE_PRODUCT = YES;
			};
			name = Hockey;
		};
		A745D1D51CAAD0A400C12802 /* Hockey */ = {
			isa = XCBuildConfiguration;
			buildSettings = {
				ALWAYS_EMBED_SWIFT_STANDARD_LIBRARIES = YES;
				ASSETCATALOG_COMPILER_APPICON_NAME = "app-icon-beta";
				CLANG_ENABLE_MODULES = YES;
				CODE_SIGN_ENTITLEMENTS = "Kickstarter-iOS/Hockey.entitlements";
				"CODE_SIGN_IDENTITY[sdk=iphoneos*]" = "iPhone Distribution";
				DEFINES_MODULE = YES;
				DEVELOPMENT_TEAM = 5DAN4UM3NC;
				FRAMEWORK_SEARCH_PATHS = (
					"$(inherited)",
					"$(PROJECT_DIR)/Frameworks/HockeySDK/iOS/HockeySDK.embeddedframework",
					"$(PROJECT_DIR)/Frameworks/FBSDK/iOS",
					"$(PROJECT_DIR)/Frameworks/KsLive/Frameworks",
					"$(PROJECT_DIR)/Frameworks",
				);
				"FRAMEWORK_SEARCH_PATHS[sdk=iphone*]" = (
					"$(SYMROOT)/Release$(EFFECTIVE_PLATFORM_NAME)",
					"$(PROJECT_DIR)/Frameworks/HockeySDK/iOS/HockeySDK.embeddedframework",
					"$(PROJECT_DIR)/Frameworks/FBSDK/iOS",
					"$(PROJECT_DIR)/Frameworks/KsLive/Frameworks",
				);
				INFOPLIST_FILE = "Kickstarter-iOS/Info.plist";
				LD_RUNPATH_SEARCH_PATHS = "$(inherited) @executable_path/Frameworks @loader_path/Frameworks";
				PRODUCT_BUNDLE_IDENTIFIER = com.kickstarter.kickstarter.beta;
				PRODUCT_MODULE_NAME = Kickstarter_iOS;
				PRODUCT_NAME = KickBeta;
				PROVISIONING_PROFILE = "1ac3dcfe-2fdf-4ae9-a6b1-3d1cca53500e";
				PROVISIONING_PROFILE_SPECIFIER = circleci;
				SDKROOT = iphoneos;
				SWIFT_OBJC_BRIDGING_HEADER = "Kickstarter-iOS/Kickstarter-iOS-Bridging-Header.h";
				TARGETED_DEVICE_FAMILY = "1,2";
			};
			name = Hockey;
		};
		A745D1D61CAAD0A400C12802 /* Hockey */ = {
			isa = XCBuildConfiguration;
			buildSettings = {
				APPLICATION_EXTENSION_API_ONLY = NO;
				"CODE_SIGN_IDENTITY[sdk=iphoneos*]" = "iPhone Developer";
				FRAMEWORK_SEARCH_PATHS = (
					"$(inherited)",
					"$(PROJECT_DIR)/Frameworks/FBSDK",
					"$(PROJECT_DIR)/Frameworks/FBSDK/iOS",
				);
				INFOPLIST_FILE = "Kickstarter-iOS/Tests/Info.plist";
				LD_RUNPATH_SEARCH_PATHS = "$(inherited) @executable_path/Frameworks @loader_path/Frameworks";
				PRODUCT_BUNDLE_IDENTIFIER = com.KickstarterTests;
				PRODUCT_NAME = "$(TARGET_NAME)";
				SDKROOT = iphoneos;
			};
			name = Hockey;
		};
		A745D1D71CAAD0A400C12802 /* Hockey */ = {
			isa = XCBuildConfiguration;
			buildSettings = {
				CODE_SIGN_IDENTITY = "iPhone Developer";
				CURRENT_PROJECT_VERSION = 1;
				DEFINES_MODULE = YES;
				DEVELOPMENT_TEAM = "";
				DYLIB_COMPATIBILITY_VERSION = 1;
				DYLIB_CURRENT_VERSION = 1;
				DYLIB_INSTALL_NAME_BASE = "@rpath";
				FRAMEWORK_SEARCH_PATHS = (
					"$(inherited)",
					"$(PROJECT_DIR)/Frameworks/FBSDK/iOS",
					"$(PROJECT_DIR)/Frameworks/KsLive/Frameworks",
					"$(PROJECT_DIR)/Frameworks",
				);
				"FRAMEWORK_SEARCH_PATHS[sdk=appletv*]" = (
					"$(SYMROOT)/Release$(EFFECTIVE_PLATFORM_NAME)",
					"$(PROJECT_DIR)/Frameworks/HockeySDK/tvOS/HockeySDK.embeddedframework",
					"$(PROJECT_DIR)/Frameworks/FBSDK/tvOS",
				);
				"FRAMEWORK_SEARCH_PATHS[sdk=iphone*]" = (
					"$(SYMROOT)/Release$(EFFECTIVE_PLATFORM_NAME)",
					"$(PROJECT_DIR)/Frameworks/HockeySDK/iOS/HockeySDK.embeddedframework",
					"$(PROJECT_DIR)/Frameworks/FBSDK/iOS",
				);
				INFOPLIST_FILE = "Kickstarter-iOS/Info.plist";
				INSTALL_PATH = "$(LOCAL_LIBRARY_DIR)/Frameworks";
				LD_RUNPATH_SEARCH_PATHS = "$(inherited) @executable_path/Frameworks @loader_path/Frameworks";
				PRODUCT_BUNDLE_IDENTIFIER = "com.Library-iOS";
				PRODUCT_NAME = Library;
				SDKROOT = iphoneos;
				SKIP_INSTALL = YES;
				TARGETED_DEVICE_FAMILY = "1,2";
				VERSIONING_SYSTEM = "apple-generic";
				VERSION_INFO_PREFIX = "";
			};
			name = Hockey;
		};
		A745D1D81CAAD0A400C12802 /* Hockey */ = {
			isa = XCBuildConfiguration;
			buildSettings = {
				APPLICATION_EXTENSION_API_ONLY = NO;
				"CODE_SIGN_IDENTITY[sdk=iphoneos*]" = "iPhone Developer";
				FRAMEWORK_SEARCH_PATHS = (
					"$(inherited)",
					"$(PROJECT_DIR)/Frameworks/FBSDK/iOS",
				);
				"FRAMEWORK_SEARCH_PATHS[sdk=appletv*]" = (
					"$(SYMROOT)/Release$(EFFECTIVE_PLATFORM_NAME)",
					"$(PROJECT_DIR)/Frameworks/HockeySDK/tvOS/HockeySDK.embeddedframework",
					"$(PROJECT_DIR)/Frameworks/FBSDK/tvOS",
				);
				"FRAMEWORK_SEARCH_PATHS[sdk=iphone*]" = (
					"$(SYMROOT)/Release$(EFFECTIVE_PLATFORM_NAME)",
					"$(PROJECT_DIR)/Frameworks/HockeySDK/iOS/HockeySDK.embeddedframework",
					"$(PROJECT_DIR)/Frameworks/FBSDK/iOS",
				);
				INFOPLIST_FILE = "Kickstarter-iOS/Tests/Info.plist";
				LD_RUNPATH_SEARCH_PATHS = "$(inherited) @executable_path/Frameworks @loader_path/Frameworks";
				PRODUCT_BUNDLE_IDENTIFIER = "com.Library-iOSTests";
				PRODUCT_NAME = "$(TARGET_NAME)";
				SDKROOT = iphoneos;
				TARGETED_DEVICE_FAMILY = "1,2";
			};
			name = Hockey;
		};
		A745D1D91CAAD0A400C12802 /* Hockey */ = {
			isa = XCBuildConfiguration;
			buildSettings = {
				CODE_SIGN_IDENTITY = "iPhone Developer";
				CURRENT_PROJECT_VERSION = 1;
				DEFINES_MODULE = YES;
				DEVELOPMENT_TEAM = "";
				DYLIB_COMPATIBILITY_VERSION = 1;
				DYLIB_CURRENT_VERSION = 1;
				DYLIB_INSTALL_NAME_BASE = "@rpath";
				FRAMEWORK_SEARCH_PATHS = (
					"$(inherited)",
					"$(PROJECT_DIR)/Frameworks/FBSDK/iOS",
					"$(PROJECT_DIR)/Frameworks/HockeySDK/iOS/HockeySDK.embeddedframework",
					"$(PROJECT_DIR)/Frameworks",
					"$(PROJECT_DIR)/Frameworks/Stripe",
					"$(PROJECT_DIR)/Frameworks/KsLive/Frameworks",
				);
				IBSC_COMPILER_AUTO_ACTIVATE_CUSTOM_FONTS = NO;
				IBSC_ERRORS = NO;
				IBSC_FLATTEN_NIBS = NO;
				IBSC_NOTICES = NO;
				IBSC_WARNINGS = NO;
				INFOPLIST_FILE = "Kickstarter-iOS/Info.plist";
				INSTALL_PATH = "$(LOCAL_LIBRARY_DIR)/Frameworks";
				LD_RUNPATH_SEARCH_PATHS = "$(inherited) @executable_path/Frameworks @loader_path/Frameworks";
				PRODUCT_BUNDLE_IDENTIFIER = "com.Kickstarter-Framework-iOS";
				PRODUCT_NAME = Kickstarter_Framework;
				SDKROOT = iphoneos;
				SKIP_INSTALL = YES;
				SWIFT_OBJC_BRIDGING_HEADER = "Kickstarter-iOS/Kickstarter-iOS-Bridging-Header.h";
				TARGETED_DEVICE_FAMILY = "1,2";
				VERSIONING_SYSTEM = "apple-generic";
				VERSION_INFO_PREFIX = "";
			};
			name = Hockey;
		};
		A755114D1C8642B3005355CF /* Debug */ = {
			isa = XCBuildConfiguration;
			buildSettings = {
				CODE_SIGN_IDENTITY = "iPhone Developer";
				CURRENT_PROJECT_VERSION = 1;
				DEFINES_MODULE = YES;
				DEVELOPMENT_TEAM = "";
				DYLIB_COMPATIBILITY_VERSION = 1;
				DYLIB_CURRENT_VERSION = 1;
				DYLIB_INSTALL_NAME_BASE = "@rpath";
				FRAMEWORK_SEARCH_PATHS = (
					"$(inherited)",
					"$(PROJECT_DIR)/Frameworks/FBSDK/iOS",
					"$(PROJECT_DIR)/Frameworks/KsLive/Frameworks",
					"$(PROJECT_DIR)/Frameworks",
				);
				"FRAMEWORK_SEARCH_PATHS[sdk=appletv*]" = (
					"$(PROJECT_DIR)/Frameworks/HockeySDK/tvOS/HockeySDK.embeddedframework",
					"$(PROJECT_DIR)/Frameworks/FBSDK/tvOS",
				);
				"FRAMEWORK_SEARCH_PATHS[sdk=iphone*]" = (
					"$(PROJECT_DIR)/Frameworks/HockeySDK/iOS/HockeySDK.embeddedframework",
					"$(PROJECT_DIR)/Frameworks/FBSDK/iOS",
				);
				INFOPLIST_FILE = "Kickstarter-iOS/Info.plist";
				INSTALL_PATH = "$(LOCAL_LIBRARY_DIR)/Frameworks";
				LD_RUNPATH_SEARCH_PATHS = "$(inherited) @executable_path/Frameworks @loader_path/Frameworks";
				PRODUCT_BUNDLE_IDENTIFIER = "com.Library-iOS";
				PRODUCT_NAME = Library;
				SDKROOT = iphoneos;
				SKIP_INSTALL = YES;
				TARGETED_DEVICE_FAMILY = "1,2";
				VERSIONING_SYSTEM = "apple-generic";
				VERSION_INFO_PREFIX = "";
			};
			name = Debug;
		};
		A755114E1C8642B3005355CF /* Release */ = {
			isa = XCBuildConfiguration;
			buildSettings = {
				CODE_SIGN_IDENTITY = "iPhone Developer";
				CURRENT_PROJECT_VERSION = 1;
				DEFINES_MODULE = YES;
				DEVELOPMENT_TEAM = "";
				DYLIB_COMPATIBILITY_VERSION = 1;
				DYLIB_CURRENT_VERSION = 1;
				DYLIB_INSTALL_NAME_BASE = "@rpath";
				FRAMEWORK_SEARCH_PATHS = (
					"$(inherited)",
					"$(PROJECT_DIR)/Frameworks/FBSDK/iOS",
					"$(PROJECT_DIR)/Frameworks/KsLive/Frameworks",
					"$(PROJECT_DIR)/Frameworks",
				);
				"FRAMEWORK_SEARCH_PATHS[sdk=appletv*]" = (
					"$(PROJECT_DIR)/Frameworks/HockeySDK/tvOS/HockeySDK.embeddedframework",
					"$(PROJECT_DIR)/Frameworks/FBSDK/tvOS",
				);
				"FRAMEWORK_SEARCH_PATHS[sdk=iphone*]" = (
					"$(PROJECT_DIR)/Frameworks/HockeySDK/iOS/HockeySDK.embeddedframework",
					"$(PROJECT_DIR)/Frameworks/FBSDK/iOS",
				);
				INFOPLIST_FILE = "Kickstarter-iOS/Info.plist";
				INSTALL_PATH = "$(LOCAL_LIBRARY_DIR)/Frameworks";
				LD_RUNPATH_SEARCH_PATHS = "$(inherited) @executable_path/Frameworks @loader_path/Frameworks";
				PRODUCT_BUNDLE_IDENTIFIER = "com.Library-iOS";
				PRODUCT_NAME = Library;
				SDKROOT = iphoneos;
				SKIP_INSTALL = YES;
				TARGETED_DEVICE_FAMILY = "1,2";
				VERSIONING_SYSTEM = "apple-generic";
				VERSION_INFO_PREFIX = "";
			};
			name = Release;
		};
		A755114F1C8642B3005355CF /* Debug */ = {
			isa = XCBuildConfiguration;
			buildSettings = {
				APPLICATION_EXTENSION_API_ONLY = NO;
				"CODE_SIGN_IDENTITY[sdk=iphoneos*]" = "iPhone Developer";
				FRAMEWORK_SEARCH_PATHS = (
					"$(inherited)",
					"$(PROJECT_DIR)/Frameworks/FBSDK/iOS",
				);
				"FRAMEWORK_SEARCH_PATHS[sdk=appletv*]" = (
					"$(PROJECT_DIR)/Frameworks/HockeySDK/tvOS/HockeySDK.embeddedframework",
					"$(PROJECT_DIR)/Frameworks/FBSDK/tvOS",
				);
				"FRAMEWORK_SEARCH_PATHS[sdk=iphone*]" = (
					"$(PROJECT_DIR)/Frameworks/HockeySDK/iOS/HockeySDK.embeddedframework",
					"$(PROJECT_DIR)/Frameworks/FBSDK/iOS",
				);
				INFOPLIST_FILE = "Kickstarter-iOS/Tests/Info.plist";
				LD_RUNPATH_SEARCH_PATHS = "$(inherited) @executable_path/Frameworks @loader_path/Frameworks";
				PRODUCT_BUNDLE_IDENTIFIER = "com.Library-iOSTests";
				PRODUCT_NAME = "$(TARGET_NAME)";
				SDKROOT = iphoneos;
				TARGETED_DEVICE_FAMILY = "1,2";
			};
			name = Debug;
		};
		A75511501C8642B3005355CF /* Release */ = {
			isa = XCBuildConfiguration;
			buildSettings = {
				APPLICATION_EXTENSION_API_ONLY = NO;
				"CODE_SIGN_IDENTITY[sdk=iphoneos*]" = "iPhone Developer";
				FRAMEWORK_SEARCH_PATHS = (
					"$(inherited)",
					"$(PROJECT_DIR)/Frameworks/FBSDK/iOS",
				);
				"FRAMEWORK_SEARCH_PATHS[sdk=appletv*]" = (
					"$(PROJECT_DIR)/Frameworks/HockeySDK/tvOS/HockeySDK.embeddedframework",
					"$(PROJECT_DIR)/Frameworks/FBSDK/tvOS",
				);
				"FRAMEWORK_SEARCH_PATHS[sdk=iphone*]" = (
					"$(PROJECT_DIR)/Frameworks/HockeySDK/iOS/HockeySDK.embeddedframework",
					"$(PROJECT_DIR)/Frameworks/FBSDK/iOS",
				);
				INFOPLIST_FILE = "Kickstarter-iOS/Tests/Info.plist";
				LD_RUNPATH_SEARCH_PATHS = "$(inherited) @executable_path/Frameworks @loader_path/Frameworks";
				PRODUCT_BUNDLE_IDENTIFIER = "com.Library-iOSTests";
				PRODUCT_NAME = "$(TARGET_NAME)";
				SDKROOT = iphoneos;
				TARGETED_DEVICE_FAMILY = "1,2";
			};
			name = Release;
		};
		A7BA54401E1E493600E54377 /* Debug */ = {
			isa = XCBuildConfiguration;
			buildSettings = {
				CLANG_ANALYZER_NONNULL = YES;
				CLANG_ENABLE_MODULES = YES;
				CODE_SIGN_IDENTITY = "iPhone Developer";
				"CODE_SIGN_IDENTITY[sdk=iphoneos*]" = "iPhone Developer";
				CURRENT_PROJECT_VERSION = 1;
				DEFINES_MODULE = YES;
				DYLIB_COMPATIBILITY_VERSION = 1;
				DYLIB_CURRENT_VERSION = 1;
				DYLIB_INSTALL_NAME_BASE = "@rpath";
				FRAMEWORK_SEARCH_PATHS = (
					"$(inherited)",
					"$(PROJECT_DIR)/Frameworks/OpenTok",
					"$(PROJECT_DIR)/Frameworks/Firebase/Analytics",
					"$(PROJECT_DIR)/Frameworks/Firebase/Auth",
					"$(PROJECT_DIR)/Frameworks/Firebase/Database",
				);
				INFOPLIST_FILE = LiveStream/Info.plist;
				INSTALL_PATH = "$(LOCAL_LIBRARY_DIR)/Frameworks";
				LD_RUNPATH_SEARCH_PATHS = "$(inherited) @executable_path/Frameworks @loader_path/Frameworks";
				OTHER_LDFLAGS = "-ObjC";
				PRODUCT_BUNDLE_IDENTIFIER = com.kickstarter.LiveStream;
				PRODUCT_NAME = "$(TARGET_NAME)";
				SDKROOT = iphoneos;
				SKIP_INSTALL = YES;
				SWIFT_OPTIMIZATION_LEVEL = "-Onone";
				TARGETED_DEVICE_FAMILY = "1,2";
				VERSIONING_SYSTEM = "apple-generic";
				VERSION_INFO_PREFIX = "";
			};
			name = Debug;
		};
		A7BA54411E1E493600E54377 /* Release */ = {
			isa = XCBuildConfiguration;
			buildSettings = {
				CLANG_ANALYZER_NONNULL = YES;
				CLANG_ENABLE_MODULES = YES;
				CODE_SIGN_IDENTITY = "iPhone Distribution";
				"CODE_SIGN_IDENTITY[sdk=iphoneos*]" = "iPhone Distribution";
				COPY_PHASE_STRIP = NO;
				CURRENT_PROJECT_VERSION = 1;
				DEBUG_INFORMATION_FORMAT = "dwarf-with-dsym";
				DEFINES_MODULE = YES;
				DYLIB_COMPATIBILITY_VERSION = 1;
				DYLIB_CURRENT_VERSION = 1;
				DYLIB_INSTALL_NAME_BASE = "@rpath";
				FRAMEWORK_SEARCH_PATHS = (
					"$(inherited)",
					"$(PROJECT_DIR)/Frameworks/OpenTok",
					"$(PROJECT_DIR)/Frameworks/Firebase/Analytics",
					"$(PROJECT_DIR)/Frameworks/Firebase/Auth",
					"$(PROJECT_DIR)/Frameworks/Firebase/Database",
				);
				INFOPLIST_FILE = LiveStream/Info.plist;
				INSTALL_PATH = "$(LOCAL_LIBRARY_DIR)/Frameworks";
				LD_RUNPATH_SEARCH_PATHS = "$(inherited) @executable_path/Frameworks @loader_path/Frameworks";
				OTHER_LDFLAGS = "-ObjC";
				PRODUCT_BUNDLE_IDENTIFIER = com.kickstarter.LiveStream;
				PRODUCT_NAME = "$(TARGET_NAME)";
				SDKROOT = iphoneos;
				SKIP_INSTALL = YES;
				TARGETED_DEVICE_FAMILY = "1,2";
				VERSIONING_SYSTEM = "apple-generic";
				VERSION_INFO_PREFIX = "";
			};
			name = Release;
		};
		A7BA54421E1E493600E54377 /* Hockey */ = {
			isa = XCBuildConfiguration;
			buildSettings = {
				CLANG_ANALYZER_NONNULL = YES;
				CLANG_ENABLE_MODULES = YES;
				CODE_SIGN_IDENTITY = "iPhone Distribution: Kickstarter of New York";
				"CODE_SIGN_IDENTITY[sdk=iphoneos*]" = "iPhone Distribution: Kickstarter of New York";
				COPY_PHASE_STRIP = NO;
				CURRENT_PROJECT_VERSION = 1;
				DEBUG_INFORMATION_FORMAT = "dwarf-with-dsym";
				DEFINES_MODULE = YES;
				DYLIB_COMPATIBILITY_VERSION = 1;
				DYLIB_CURRENT_VERSION = 1;
				DYLIB_INSTALL_NAME_BASE = "@rpath";
				FRAMEWORK_SEARCH_PATHS = (
					"$(inherited)",
					"$(PROJECT_DIR)/Frameworks/OpenTok",
					"$(PROJECT_DIR)/Frameworks/Firebase/Analytics",
					"$(PROJECT_DIR)/Frameworks/Firebase/Auth",
					"$(PROJECT_DIR)/Frameworks/Firebase/Database",
				);
				INFOPLIST_FILE = LiveStream/Info.plist;
				INSTALL_PATH = "$(LOCAL_LIBRARY_DIR)/Frameworks";
				LD_RUNPATH_SEARCH_PATHS = "$(inherited) @executable_path/Frameworks @loader_path/Frameworks";
				OTHER_LDFLAGS = "-ObjC";
				PRODUCT_BUNDLE_IDENTIFIER = com.kickstarter.LiveStream;
				PRODUCT_NAME = "$(TARGET_NAME)";
				SDKROOT = iphoneos;
				SKIP_INSTALL = YES;
				TARGETED_DEVICE_FAMILY = "1,2";
				VERSIONING_SYSTEM = "apple-generic";
				VERSION_INFO_PREFIX = "";
			};
			name = Hockey;
		};
		A7BA54431E1E493600E54377 /* Debug */ = {
			isa = XCBuildConfiguration;
			buildSettings = {
				CLANG_ANALYZER_NONNULL = YES;
				CLANG_ENABLE_MODULES = YES;
				"CODE_SIGN_IDENTITY[sdk=iphoneos*]" = "iPhone Developer";
				INFOPLIST_FILE = LiveStream/Info.plist;
				IPHONEOS_DEPLOYMENT_TARGET = 9.3;
				LD_RUNPATH_SEARCH_PATHS = "$(inherited) @executable_path/Frameworks @loader_path/Frameworks";
				PRODUCT_BUNDLE_IDENTIFIER = com.kickstarter.LiveStreamTests;
				PRODUCT_NAME = "$(TARGET_NAME)";
				SDKROOT = iphoneos;
				SWIFT_OPTIMIZATION_LEVEL = "-Onone";
			};
			name = Debug;
		};
		A7BA54441E1E493600E54377 /* Release */ = {
			isa = XCBuildConfiguration;
			buildSettings = {
				CLANG_ANALYZER_NONNULL = YES;
				CLANG_ENABLE_MODULES = YES;
				"CODE_SIGN_IDENTITY[sdk=iphoneos*]" = "iPhone Developer";
				COPY_PHASE_STRIP = NO;
				DEBUG_INFORMATION_FORMAT = "dwarf-with-dsym";
				INFOPLIST_FILE = LiveStream/Info.plist;
				IPHONEOS_DEPLOYMENT_TARGET = 9.3;
				LD_RUNPATH_SEARCH_PATHS = "$(inherited) @executable_path/Frameworks @loader_path/Frameworks";
				PRODUCT_BUNDLE_IDENTIFIER = com.kickstarter.LiveStreamTests;
				PRODUCT_NAME = "$(TARGET_NAME)";
				SDKROOT = iphoneos;
			};
			name = Release;
		};
		A7BA54451E1E493600E54377 /* Hockey */ = {
			isa = XCBuildConfiguration;
			buildSettings = {
				CLANG_ANALYZER_NONNULL = YES;
				CLANG_ENABLE_MODULES = YES;
				"CODE_SIGN_IDENTITY[sdk=iphoneos*]" = "iPhone Developer";
				COPY_PHASE_STRIP = NO;
				DEBUG_INFORMATION_FORMAT = "dwarf-with-dsym";
				INFOPLIST_FILE = LiveStream/Info.plist;
				IPHONEOS_DEPLOYMENT_TARGET = 9.3;
				LD_RUNPATH_SEARCH_PATHS = "$(inherited) @executable_path/Frameworks @loader_path/Frameworks";
				PRODUCT_BUNDLE_IDENTIFIER = com.kickstarter.LiveStreamTests;
				PRODUCT_NAME = "$(TARGET_NAME)";
				SDKROOT = iphoneos;
			};
			name = Hockey;
		};
		A7C795A71C873A870081977F /* Debug */ = {
			isa = XCBuildConfiguration;
			buildSettings = {
				CODE_SIGN_IDENTITY = "iPhone Developer";
				CURRENT_PROJECT_VERSION = 1;
				DEFINES_MODULE = YES;
				DEVELOPMENT_TEAM = "";
				DYLIB_COMPATIBILITY_VERSION = 1;
				DYLIB_CURRENT_VERSION = 1;
				DYLIB_INSTALL_NAME_BASE = "@rpath";
				FRAMEWORK_SEARCH_PATHS = (
					"$(inherited)",
					"$(PROJECT_DIR)/Frameworks/FBSDK/iOS",
					"$(PROJECT_DIR)/Frameworks/HockeySDK/iOS/HockeySDK.embeddedframework",
					"$(PROJECT_DIR)/Frameworks",
					"$(PROJECT_DIR)/Frameworks/Stripe",
					"$(PROJECT_DIR)/Frameworks/KsLive/Frameworks",
				);
				IBSC_COMPILER_AUTO_ACTIVATE_CUSTOM_FONTS = NO;
				IBSC_ERRORS = NO;
				IBSC_FLATTEN_NIBS = NO;
				IBSC_NOTICES = NO;
				IBSC_WARNINGS = NO;
				INFOPLIST_FILE = "Kickstarter-iOS/Info.plist";
				INSTALL_PATH = "$(LOCAL_LIBRARY_DIR)/Frameworks";
				LD_RUNPATH_SEARCH_PATHS = "$(inherited) @executable_path/Frameworks @loader_path/Frameworks";
				PRODUCT_BUNDLE_IDENTIFIER = "com.Kickstarter-Framework-iOS";
				PRODUCT_NAME = Kickstarter_Framework;
				SDKROOT = iphoneos;
				SKIP_INSTALL = YES;
				SWIFT_OBJC_BRIDGING_HEADER = "Kickstarter-iOS/Kickstarter-iOS-Bridging-Header.h";
				TARGETED_DEVICE_FAMILY = "1,2";
				VERSIONING_SYSTEM = "apple-generic";
				VERSION_INFO_PREFIX = "";
			};
			name = Debug;
		};
		A7C795A81C873A870081977F /* Release */ = {
			isa = XCBuildConfiguration;
			buildSettings = {
				CODE_SIGN_IDENTITY = "iPhone Developer";
				CURRENT_PROJECT_VERSION = 1;
				DEFINES_MODULE = YES;
				DEVELOPMENT_TEAM = "";
				DYLIB_COMPATIBILITY_VERSION = 1;
				DYLIB_CURRENT_VERSION = 1;
				DYLIB_INSTALL_NAME_BASE = "@rpath";
				FRAMEWORK_SEARCH_PATHS = (
					"$(inherited)",
					"$(PROJECT_DIR)/Frameworks/FBSDK/iOS",
					"$(PROJECT_DIR)/Frameworks/HockeySDK/iOS/HockeySDK.embeddedframework",
					"$(PROJECT_DIR)/Frameworks",
					"$(PROJECT_DIR)/Frameworks/Stripe",
					"$(PROJECT_DIR)/Frameworks/KsLive/Frameworks",
				);
				IBSC_COMPILER_AUTO_ACTIVATE_CUSTOM_FONTS = NO;
				IBSC_ERRORS = NO;
				IBSC_FLATTEN_NIBS = NO;
				IBSC_NOTICES = NO;
				IBSC_WARNINGS = NO;
				INFOPLIST_FILE = "Kickstarter-iOS/Info.plist";
				INSTALL_PATH = "$(LOCAL_LIBRARY_DIR)/Frameworks";
				LD_RUNPATH_SEARCH_PATHS = "$(inherited) @executable_path/Frameworks @loader_path/Frameworks";
				PRODUCT_BUNDLE_IDENTIFIER = "com.Kickstarter-Framework-iOS";
				PRODUCT_NAME = Kickstarter_Framework;
				SDKROOT = iphoneos;
				SKIP_INSTALL = YES;
				SWIFT_OBJC_BRIDGING_HEADER = "Kickstarter-iOS/Kickstarter-iOS-Bridging-Header.h";
				TARGETED_DEVICE_FAMILY = "1,2";
				VERSIONING_SYSTEM = "apple-generic";
				VERSION_INFO_PREFIX = "";
			};
			name = Release;
		};
		A7D1F9621C850B7C000D41D5 /* Debug */ = {
			isa = XCBuildConfiguration;
			buildSettings = {
				ALWAYS_EMBED_SWIFT_STANDARD_LIBRARIES = YES;
				ASSETCATALOG_COMPILER_APPICON_NAME = "app-icon-debug";
				CLANG_ENABLE_MODULES = YES;
				CODE_SIGN_ENTITLEMENTS = "Kickstarter-iOS/KickDebug.entitlements";
				CODE_SIGN_IDENTITY = "iPhone Developer";
				"CODE_SIGN_IDENTITY[sdk=iphoneos*]" = "iPhone Distribution";
				DEFINES_MODULE = YES;
				DEVELOPMENT_TEAM = 48YBP49Y5N;
				FRAMEWORK_SEARCH_PATHS = (
					"$(inherited)",
					"$(PROJECT_DIR)/Frameworks/HockeySDK/iOS/HockeySDK.embeddedframework",
					"$(PROJECT_DIR)/Frameworks/FBSDK/iOS",
					"$(PROJECT_DIR)/Frameworks/KsLive/Frameworks",
					"$(PROJECT_DIR)/Frameworks",
				);
				"FRAMEWORK_SEARCH_PATHS[sdk=iphone*]" = (
					"$(PROJECT_DIR)/Frameworks/HockeySDK/iOS/HockeySDK.embeddedframework",
					"$(PROJECT_DIR)/Frameworks/Stripe/",
					"$(PROJECT_DIR)/Frameworks/FBSDK/iOS",
					"$(PROJECT_DIR)/Frameworks/KsLive/Frameworks",
				);
				INFOPLIST_FILE = "Kickstarter-iOS/Info.plist";
				LD_RUNPATH_SEARCH_PATHS = "$(inherited) @executable_path/Frameworks @loader_path/Frameworks";
				PRODUCT_BUNDLE_IDENTIFIER = com.kickstarter.kickstarter.alpha;
				PRODUCT_MODULE_NAME = Kickstarter_iOS;
				PRODUCT_NAME = KickDebug;
				PROVISIONING_PROFILE = "bd51f64b-3c46-433b-9b20-f61eea1154d8";
				PROVISIONING_PROFILE_SPECIFIER = "XC Ad Hoc: *";
				SDKROOT = iphoneos;
				SWIFT_OBJC_BRIDGING_HEADER = "Kickstarter-iOS/Kickstarter-iOS-Bridging-Header.h";
				SWIFT_OPTIMIZATION_LEVEL = "-Onone";
				TARGETED_DEVICE_FAMILY = "1,2";
			};
			name = Debug;
		};
		A7D1F9631C850B7C000D41D5 /* Release */ = {
			isa = XCBuildConfiguration;
			buildSettings = {
				ALWAYS_EMBED_SWIFT_STANDARD_LIBRARIES = YES;
				ASSETCATALOG_COMPILER_APPICON_NAME = "app-icon";
				CLANG_ENABLE_MODULES = YES;
				CODE_SIGN_ENTITLEMENTS = "Kickstarter-iOS/KickDebug.entitlements";
				"CODE_SIGN_IDENTITY[sdk=iphoneos*]" = "iPhone Distribution";
				DEFINES_MODULE = YES;
				DEVELOPMENT_TEAM = 48YBP49Y5N;
				FRAMEWORK_SEARCH_PATHS = (
					"$(inherited)",
					"$(PROJECT_DIR)/Frameworks/HockeySDK/iOS/HockeySDK.embeddedframework",
					"$(PROJECT_DIR)/Frameworks/FBSDK/iOS",
					"$(PROJECT_DIR)/Frameworks/KsLive/Frameworks",
					"$(PROJECT_DIR)/Frameworks",
				);
				"FRAMEWORK_SEARCH_PATHS[sdk=iphone*]" = (
					"$(PROJECT_DIR)/Frameworks/HockeySDK/iOS/HockeySDK.embeddedframework",
					"$(PROJECT_DIR)/Frameworks/FBSDK/iOS",
					"$(PROJECT_DIR)/Frameworks/KsLive/Frameworks",
				);
				INFOPLIST_FILE = "Kickstarter-iOS/Info.plist";
				LD_RUNPATH_SEARCH_PATHS = "$(inherited) @executable_path/Frameworks @loader_path/Frameworks";
				PRODUCT_BUNDLE_IDENTIFIER = com.kickstarter.kickstarter;
				PRODUCT_MODULE_NAME = Kickstarter_iOS;
				PROVISIONING_PROFILE = "1e4dc32d-968e-4d47-9118-b88998ebae11";
				PROVISIONING_PROFILE_SPECIFIER = AppStore;
				SDKROOT = iphoneos;
				SWIFT_OBJC_BRIDGING_HEADER = "Kickstarter-iOS/Kickstarter-iOS-Bridging-Header.h";
				TARGETED_DEVICE_FAMILY = "1,2";
			};
			name = Release;
		};
		A7D1F9651C850B7C000D41D5 /* Debug */ = {
			isa = XCBuildConfiguration;
			buildSettings = {
				APPLICATION_EXTENSION_API_ONLY = NO;
				"CODE_SIGN_IDENTITY[sdk=iphoneos*]" = "iPhone Developer";
				FRAMEWORK_SEARCH_PATHS = (
					"$(inherited)",
					"$(PROJECT_DIR)/Frameworks/FBSDK",
					"$(PROJECT_DIR)/Frameworks/FBSDK/iOS",
				);
				INFOPLIST_FILE = "Kickstarter-iOS/Tests/Info.plist";
				LD_RUNPATH_SEARCH_PATHS = "$(inherited) @executable_path/Frameworks @loader_path/Frameworks";
				PRODUCT_BUNDLE_IDENTIFIER = com.KickstarterTests;
				PRODUCT_NAME = "$(TARGET_NAME)";
				SDKROOT = iphoneos;
			};
			name = Debug;
		};
		A7D1F9661C850B7C000D41D5 /* Release */ = {
			isa = XCBuildConfiguration;
			buildSettings = {
				APPLICATION_EXTENSION_API_ONLY = NO;
				"CODE_SIGN_IDENTITY[sdk=iphoneos*]" = "iPhone Developer";
				FRAMEWORK_SEARCH_PATHS = (
					"$(inherited)",
					"$(PROJECT_DIR)/Frameworks/FBSDK",
					"$(PROJECT_DIR)/Frameworks/FBSDK/iOS",
				);
				INFOPLIST_FILE = "Kickstarter-iOS/Tests/Info.plist";
				LD_RUNPATH_SEARCH_PATHS = "$(inherited) @executable_path/Frameworks @loader_path/Frameworks";
				PRODUCT_BUNDLE_IDENTIFIER = com.KickstarterTests;
				PRODUCT_NAME = "$(TARGET_NAME)";
				SDKROOT = iphoneos;
			};
			name = Release;
		};
		A7E06C9C1C5A6EB300EBDCC2 /* Debug */ = {
			isa = XCBuildConfiguration;
			baseConfigurationReference = 802800571C88F64D00141235 /* Base.xcconfig */;
			buildSettings = {
				ALWAYS_EMBED_SWIFT_STANDARD_LIBRARIES = NO;
				ALWAYS_SEARCH_USER_PATHS = NO;
				CLANG_ANALYZER_LOCALIZABILITY_NONLOCALIZED = YES;
				CLANG_CXX_LANGUAGE_STANDARD = "gnu++0x";
				CLANG_CXX_LIBRARY = "libc++";
				CLANG_ENABLE_MODULES = YES;
				CLANG_ENABLE_OBJC_ARC = YES;
				CLANG_WARN_BOOL_CONVERSION = YES;
				CLANG_WARN_CONSTANT_CONVERSION = YES;
				CLANG_WARN_DIRECT_OBJC_ISA_USAGE = YES_ERROR;
				CLANG_WARN_EMPTY_BODY = YES;
				CLANG_WARN_ENUM_CONVERSION = YES;
				CLANG_WARN_INFINITE_RECURSION = YES;
				CLANG_WARN_INT_CONVERSION = YES;
				CLANG_WARN_OBJC_ROOT_CLASS = YES_ERROR;
				CLANG_WARN_SUSPICIOUS_MOVE = YES;
				CLANG_WARN_UNREACHABLE_CODE = YES;
				CLANG_WARN__DUPLICATE_METHOD_MATCH = YES;
				COPY_PHASE_STRIP = NO;
				DEBUG_INFORMATION_FORMAT = dwarf;
				DEVELOPMENT_TEAM = 48YBP49Y5N;
				ENABLE_STRICT_OBJC_MSGSEND = YES;
				ENABLE_TESTABILITY = YES;
				FRAMEWORK_SEARCH_PATHS = "$(inherited)";
				GCC_C_LANGUAGE_STANDARD = gnu99;
				GCC_DYNAMIC_NO_PIC = NO;
				GCC_NO_COMMON_BLOCKS = YES;
				GCC_OPTIMIZATION_LEVEL = 0;
				GCC_PREPROCESSOR_DEFINITIONS = (
					"DEBUG=1",
					"$(inherited)",
				);
				GCC_WARN_64_TO_32_BIT_CONVERSION = YES;
				GCC_WARN_ABOUT_RETURN_TYPE = YES_ERROR;
				GCC_WARN_UNDECLARED_SELECTOR = YES;
				GCC_WARN_UNINITIALIZED_AUTOS = YES_AGGRESSIVE;
				GCC_WARN_UNUSED_FUNCTION = YES;
				GCC_WARN_UNUSED_VARIABLE = YES;
				IPHONEOS_DEPLOYMENT_TARGET = 9.0;
				MTL_ENABLE_DEBUG_INFO = YES;
				ONLY_ACTIVE_ARCH = YES;
				OTHER_SWIFT_FLAGS = "-D DEBUG -Xfrontend -warn-long-function-bodies=1000";
				PRODUCT_NAME = Kickstarter;
				SDKROOT = iphoneos;
				STRIP_BITCODE_FROM_COPIED_FILES = NO;
				STRIP_INSTALLED_PRODUCT = NO;
				STRIP_STYLE = debugging;
				SWIFT_OPTIMIZATION_LEVEL = "-Onone";
				SWIFT_VERSION = 3.0;
				TARGETED_DEVICE_FAMILY = 3;
				TVOS_DEPLOYMENT_TARGET = 9.0;
			};
			name = Debug;
		};
		A7E06C9D1C5A6EB300EBDCC2 /* Release */ = {
			isa = XCBuildConfiguration;
			baseConfigurationReference = 802800571C88F64D00141235 /* Base.xcconfig */;
			buildSettings = {
				ALWAYS_EMBED_SWIFT_STANDARD_LIBRARIES = NO;
				ALWAYS_SEARCH_USER_PATHS = NO;
				CLANG_ANALYZER_LOCALIZABILITY_NONLOCALIZED = YES;
				CLANG_CXX_LANGUAGE_STANDARD = "gnu++0x";
				CLANG_CXX_LIBRARY = "libc++";
				CLANG_ENABLE_MODULES = YES;
				CLANG_ENABLE_OBJC_ARC = YES;
				CLANG_WARN_BOOL_CONVERSION = YES;
				CLANG_WARN_CONSTANT_CONVERSION = YES;
				CLANG_WARN_DIRECT_OBJC_ISA_USAGE = YES_ERROR;
				CLANG_WARN_EMPTY_BODY = YES;
				CLANG_WARN_ENUM_CONVERSION = YES;
				CLANG_WARN_INFINITE_RECURSION = YES;
				CLANG_WARN_INT_CONVERSION = YES;
				CLANG_WARN_OBJC_ROOT_CLASS = YES_ERROR;
				CLANG_WARN_SUSPICIOUS_MOVE = YES;
				CLANG_WARN_UNREACHABLE_CODE = YES;
				CLANG_WARN__DUPLICATE_METHOD_MATCH = YES;
				CODE_SIGN_IDENTITY = "iPhone Distribution";
				DEVELOPMENT_TEAM = 48YBP49Y5N;
				ENABLE_NS_ASSERTIONS = NO;
				ENABLE_STRICT_OBJC_MSGSEND = YES;
				FRAMEWORK_SEARCH_PATHS = "$(inherited)";
				GCC_C_LANGUAGE_STANDARD = gnu99;
				GCC_NO_COMMON_BLOCKS = YES;
				GCC_WARN_64_TO_32_BIT_CONVERSION = YES;
				GCC_WARN_ABOUT_RETURN_TYPE = YES_ERROR;
				GCC_WARN_UNDECLARED_SELECTOR = YES;
				GCC_WARN_UNINITIALIZED_AUTOS = YES_AGGRESSIVE;
				GCC_WARN_UNUSED_FUNCTION = YES;
				GCC_WARN_UNUSED_VARIABLE = YES;
				IPHONEOS_DEPLOYMENT_TARGET = 9.0;
				MTL_ENABLE_DEBUG_INFO = NO;
				OTHER_SWIFT_FLAGS = "-D RELEASE";
				PRODUCT_NAME = Kickstarter;
				SDKROOT = iphoneos;
				STRIP_BITCODE_FROM_COPIED_FILES = NO;
				STRIP_STYLE = debugging;
				SWIFT_VERSION = 3.0;
				TARGETED_DEVICE_FAMILY = 3;
				TVOS_DEPLOYMENT_TARGET = 9.0;
				VALIDATE_PRODUCT = YES;
			};
			name = Release;
		};
/* End XCBuildConfiguration section */

/* Begin XCConfigurationList section */
		A75511591C8642B3005355CF /* Build configuration list for PBXNativeTarget "Library-iOS" */ = {
			isa = XCConfigurationList;
			buildConfigurations = (
				A755114D1C8642B3005355CF /* Debug */,
				A755114E1C8642B3005355CF /* Release */,
				A745D1D71CAAD0A400C12802 /* Hockey */,
			);
			defaultConfigurationIsVisible = 0;
			defaultConfigurationName = Release;
		};
		A755115A1C8642B3005355CF /* Build configuration list for PBXNativeTarget "Library-iOSTests" */ = {
			isa = XCConfigurationList;
			buildConfigurations = (
				A755114F1C8642B3005355CF /* Debug */,
				A75511501C8642B3005355CF /* Release */,
				A745D1D81CAAD0A400C12802 /* Hockey */,
			);
			defaultConfigurationIsVisible = 0;
			defaultConfigurationName = Release;
		};
		A7BA54811E1E493600E54377 /* Build configuration list for PBXNativeTarget "LiveStream" */ = {
			isa = XCConfigurationList;
			buildConfigurations = (
				A7BA54401E1E493600E54377 /* Debug */,
				A7BA54411E1E493600E54377 /* Release */,
				A7BA54421E1E493600E54377 /* Hockey */,
			);
			defaultConfigurationIsVisible = 0;
			defaultConfigurationName = Release;
		};
		A7BA54821E1E493600E54377 /* Build configuration list for PBXNativeTarget "LiveStreamTests" */ = {
			isa = XCConfigurationList;
			buildConfigurations = (
				A7BA54431E1E493600E54377 /* Debug */,
				A7BA54441E1E493600E54377 /* Release */,
				A7BA54451E1E493600E54377 /* Hockey */,
			);
			defaultConfigurationIsVisible = 0;
			defaultConfigurationName = Release;
		};
		A7C795B11C873A870081977F /* Build configuration list for PBXNativeTarget "Kickstarter-Framework-iOS" */ = {
			isa = XCConfigurationList;
			buildConfigurations = (
				A7C795A71C873A870081977F /* Debug */,
				A7C795A81C873A870081977F /* Release */,
				A745D1D91CAAD0A400C12802 /* Hockey */,
			);
			defaultConfigurationIsVisible = 0;
			defaultConfigurationName = Release;
		};
		A7D1F9611C850B7C000D41D5 /* Build configuration list for PBXNativeTarget "Kickstarter-iOS" */ = {
			isa = XCConfigurationList;
			buildConfigurations = (
				A7D1F9621C850B7C000D41D5 /* Debug */,
				A7D1F9631C850B7C000D41D5 /* Release */,
				A745D1D51CAAD0A400C12802 /* Hockey */,
			);
			defaultConfigurationIsVisible = 0;
			defaultConfigurationName = Release;
		};
		A7D1F9641C850B7C000D41D5 /* Build configuration list for PBXNativeTarget "Kickstarter-Framework-iOSTests" */ = {
			isa = XCConfigurationList;
			buildConfigurations = (
				A7D1F9651C850B7C000D41D5 /* Debug */,
				A7D1F9661C850B7C000D41D5 /* Release */,
				A745D1D61CAAD0A400C12802 /* Hockey */,
			);
			defaultConfigurationIsVisible = 0;
			defaultConfigurationName = Release;
		};
		A7E06C741C5A6EB300EBDCC2 /* Build configuration list for PBXProject "Kickstarter" */ = {
			isa = XCConfigurationList;
			buildConfigurations = (
				A7E06C9C1C5A6EB300EBDCC2 /* Debug */,
				A7E06C9D1C5A6EB300EBDCC2 /* Release */,
				A745D1D41CAAD0A400C12802 /* Hockey */,
			);
			defaultConfigurationIsVisible = 0;
			defaultConfigurationName = Release;
		};
/* End XCConfigurationList section */
	};
	rootObject = A7E06C711C5A6EB300EBDCC2 /* Project object */;
}<|MERGE_RESOLUTION|>--- conflicted
+++ resolved
@@ -1326,12 +1326,9 @@
 		014A8E1A1CE3CE34003BF51C /* ThanksCategoryCell.swift */ = {isa = PBXFileReference; fileEncoding = 4; lastKnownFileType = sourcecode.swift; path = ThanksCategoryCell.swift; sourceTree = "<group>"; };
 		01515F8A1E1D6E0C00FDECB6 /* MessageThreadEmptyStateCell.swift */ = {isa = PBXFileReference; fileEncoding = 4; lastKnownFileType = sourcecode.swift; path = MessageThreadEmptyStateCell.swift; sourceTree = "<group>"; };
 		0151AE871C8F60370067F1BE /* UIColor.swift */ = {isa = PBXFileReference; fileEncoding = 4; lastKnownFileType = sourcecode.swift; path = UIColor.swift; sourceTree = "<group>"; };
-<<<<<<< HEAD
 		0151AEAD1C8F61870067F1BE /* Styles.swift */ = {isa = PBXFileReference; fileEncoding = 4; lastKnownFileType = sourcecode.swift; path = Styles.swift; sourceTree = "<group>"; };
 		0151AEB01C8F6FD80067F1BE /* StyledLabel.swift */ = {isa = PBXFileReference; fileEncoding = 4; lastKnownFileType = sourcecode.swift; path = StyledLabel.swift; sourceTree = "<group>"; };
 		0151AEB91C8F811C0067F1BE /* BorderButton.swift */ = {isa = PBXFileReference; fileEncoding = 4; lastKnownFileType = sourcecode.swift; path = BorderButton.swift; sourceTree = "<group>"; };
-=======
->>>>>>> c7f2c5a2
 		0156B1AC1D072CB8000C4252 /* KSCacheTests.swift */ = {isa = PBXFileReference; fileEncoding = 4; lastKnownFileType = sourcecode.swift; path = KSCacheTests.swift; sourceTree = "<group>"; };
 		0156B1FB1D074285000C4252 /* ActivityFriendFollowCellViewModelTests.swift */ = {isa = PBXFileReference; fileEncoding = 4; lastKnownFileType = sourcecode.swift; path = ActivityFriendFollowCellViewModelTests.swift; sourceTree = "<group>"; };
 		0156B3841D107273000C4252 /* FindFriendsDataSourceTests.swift */ = {isa = PBXFileReference; fileEncoding = 4; lastKnownFileType = sourcecode.swift; path = FindFriendsDataSourceTests.swift; sourceTree = "<group>"; };
@@ -2879,10 +2876,7 @@
 				A7C725781C85D36D005A016B /* AppEnvironment.swift */,
 				A7C725791C85D36D005A016B /* AssetImageGeneratorType.swift */,
 				A7C7257A1C85D36D005A016B /* AVPlayerView.swift */,
-<<<<<<< HEAD
 				0151AEB91C8F811C0067F1BE /* BorderButton.swift */,
-=======
->>>>>>> c7f2c5a2
 				9DBF80DE1D666CAC007F2843 /* CheckoutModels.swift */,
 				A7FC8C051C8F1DEA00C3B49B /* CircleAvatarImageView.swift */,
 				D08A816F1DFAA7EF000128DB /* ClearNavigationBar.swift */,
@@ -2929,11 +2923,8 @@
 				9D10B91A1D35407C008B8045 /* String+Truncate.swift */,
 				8016BFE71D0F582D00067956 /* String+Whitespace.swift */,
 				A79BF81E1D11F6AF004C0445 /* Strings.swift */,
-<<<<<<< HEAD
 				0151AEB01C8F6FD80067F1BE /* StyledLabel.swift */,
 				0151AEAD1C8F61870067F1BE /* Styles.swift */,
-=======
->>>>>>> c7f2c5a2
 				0156B4181D10B419000C4252 /* UIAlertController.swift */,
 				0176E13A1C9742FD009CA092 /* UIBarButtonItem.swift */,
 				A7C725941C85D36D005A016B /* UIButton+LocalizedKey.swift */,
@@ -3045,7 +3036,6 @@
 		A7E06DBC1C5C027800EBDCC2 /* Frameworks */ = {
 			isa = PBXGroup;
 			children = (
-<<<<<<< HEAD
 				D0FD4CA31E26422C00488660 /* AddressBook.framework */,
 				D0FD4CA61E26427A00488660 /* AudioToolbox.framework */,
 				D0FD4CA81E26428000488660 /* AVFoundation.framework */,
@@ -3065,8 +3055,6 @@
 				D0FD4CC41E2642EB00488660 /* libicucore.tbd */,
 				D0FD4CC61E2642F200488660 /* libsqlite3.tbd */,
 				D0FD4CC81E26433C00488660 /* libz.tbd */,
-=======
->>>>>>> c7f2c5a2
 				80762E261D071BFE0074189D /* Alamofire.xcodeproj */,
 				80762DE71D071BCF0074189D /* AlamofireImage.xcodeproj */,
 				A7BE4EEB1D05C10200353EF9 /* Argo.xcodeproj */,
@@ -3360,13 +3348,10 @@
 			);
 			dependencies = (
 				A73923FF1D272302004524C3 /* PBXTargetDependency */,
-<<<<<<< HEAD
 				A7BA543D1E1E493600E54377 /* PBXTargetDependency */,
-=======
 				A71A50DE1E2B4A6C00574C42 /* PBXTargetDependency */,
 				A71A50E21E2B4A7A00574C42 /* PBXTargetDependency */,
 				A71A50E61E2B4A8600574C42 /* PBXTargetDependency */,
->>>>>>> c7f2c5a2
 			);
 			name = "Kickstarter-iOS";
 			productName = Kickstarter;
