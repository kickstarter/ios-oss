--- conflicted
+++ resolved
@@ -2860,10 +2860,7 @@
 				A7BA54FA1E1E9D4B00E54377 /* LiveStreamEvent.CreatorLenses.swift */,
 				A7BA54FB1E1E9D4B00E54377 /* LiveStreamEvent.FirebaseLenses.swift */,
 				A7BA54FC1E1E9D4B00E54377 /* LiveStreamEvent.OpenTokLenses.swift */,
-<<<<<<< HEAD
 				A70482271E2F768D00292625 /* LiveStreamEvent.ProjectLenses.swift */,
-=======
->>>>>>> eb747382
 				A7BA54FE1E1E9D4B00E54377 /* LiveStreamEvent.UserLenses.swift */,
 			);
 			path = lenses;
