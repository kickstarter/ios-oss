// !$*UTF8*$!
{
	archiveVersion = 1;
	classes = {
	};
	objectVersion = 46;
	objects = {

/* Begin PBXBuildFile section */
		0123B4E31D919BC4004C1166 /* DiscoveryFiltersViewControllerTests.swift in Sources */ = {isa = PBXBuildFile; fileRef = 0123B4AC1D919BBA004C1166 /* DiscoveryFiltersViewControllerTests.swift */; };
		013744AE1D95AC2300E50C78 /* EmptyStatesViewController.swift in Sources */ = {isa = PBXBuildFile; fileRef = 013744AC1D95AC1400E50C78 /* EmptyStatesViewController.swift */; };
		013744C11D999BE200E50C78 /* EmptyStates.storyboard in Resources */ = {isa = PBXBuildFile; fileRef = 013744C01D999BE200E50C78 /* EmptyStates.storyboard */; };
		013744F81D99A39B00E50C78 /* EmptyStatesViewModel.swift in Sources */ = {isa = PBXBuildFile; fileRef = 013744F71D99A39B00E50C78 /* EmptyStatesViewModel.swift */; };
		013744FB1D99FE6A00E50C78 /* EmptyStatesViewControllerTests.swift in Sources */ = {isa = PBXBuildFile; fileRef = 013744FA1D99FE6A00E50C78 /* EmptyStatesViewControllerTests.swift */; };
		013F2FDC1D66243E0066DB77 /* DiscoveryNavigationHeaderViewModel.swift in Sources */ = {isa = PBXBuildFile; fileRef = 013F2FDB1D66243E0066DB77 /* DiscoveryNavigationHeaderViewModel.swift */; };
		0146E3231CC0296900082C5B /* FacebookConfirmationViewController.swift in Sources */ = {isa = PBXBuildFile; fileRef = 0146E3211CC0296900082C5B /* FacebookConfirmationViewController.swift */; };
		0148EF911CDD2879000DEFF8 /* ThanksViewController.swift in Sources */ = {isa = PBXBuildFile; fileRef = 0148EF8F1CDD2879000DEFF8 /* ThanksViewController.swift */; };
		014A8DEB1CE3C350003BF51C /* ThanksProjectsDataSource.swift in Sources */ = {isa = PBXBuildFile; fileRef = 014A8DE91CE3C350003BF51C /* ThanksProjectsDataSource.swift */; };
		014A8E191CE3CD86003BF51C /* ThanksProjectCell.swift in Sources */ = {isa = PBXBuildFile; fileRef = 014A8E171CE3CD86003BF51C /* ThanksProjectCell.swift */; };
		014A8E1C1CE3CE34003BF51C /* ThanksCategoryCell.swift in Sources */ = {isa = PBXBuildFile; fileRef = 014A8E1A1CE3CE34003BF51C /* ThanksCategoryCell.swift */; };
		01515F8C1E1D6E0C00FDECB6 /* MessageThreadEmptyStateCell.swift in Sources */ = {isa = PBXBuildFile; fileRef = 01515F8A1E1D6E0C00FDECB6 /* MessageThreadEmptyStateCell.swift */; };
		0154A93B1CA1A17800DB9BA4 /* UIColor.swift in Sources */ = {isa = PBXBuildFile; fileRef = 0151AE871C8F60370067F1BE /* UIColor.swift */; };
		0156B1AF1D072CD1000C4252 /* KSCacheTests.swift in Sources */ = {isa = PBXBuildFile; fileRef = 0156B1AC1D072CB8000C4252 /* KSCacheTests.swift */; };
		0156B1FC1D074285000C4252 /* ActivityFriendFollowCellViewModelTests.swift in Sources */ = {isa = PBXBuildFile; fileRef = 0156B1FB1D074285000C4252 /* ActivityFriendFollowCellViewModelTests.swift */; };
		0156B3751D0F7524000C4252 /* ActivityFriendFollowCellViewModel.swift in Sources */ = {isa = PBXBuildFile; fileRef = A7F441901D005A9400FE6FC5 /* ActivityFriendFollowCellViewModel.swift */; };
		0156B3851D107273000C4252 /* FindFriendsDataSourceTests.swift in Sources */ = {isa = PBXBuildFile; fileRef = 0156B3841D107273000C4252 /* FindFriendsDataSourceTests.swift */; };
		0156B4191D10B419000C4252 /* UIAlertController.swift in Sources */ = {isa = PBXBuildFile; fileRef = 0156B4181D10B419000C4252 /* UIAlertController.swift */; };
		0156B4301D11A062000C4252 /* AlertError+Equatable.swift in Sources */ = {isa = PBXBuildFile; fileRef = 0156B42F1D11A062000C4252 /* AlertError+Equatable.swift */; };
		015A06F41D219156007AE210 /* DashboardRewardRowStackView.swift in Sources */ = {isa = PBXBuildFile; fileRef = 015A06F21D21914E007AE210 /* DashboardRewardRowStackView.swift */; };
		015A06F71D219513007AE210 /* DashboardRewardsCell.swift in Sources */ = {isa = PBXBuildFile; fileRef = 015A06F51D219513007AE210 /* DashboardRewardsCell.swift */; };
		015A07461D247564007AE210 /* UpdateDraftViewController.swift in Sources */ = {isa = PBXBuildFile; fileRef = 803BDF731D11AF7C004A785A /* UpdateDraftViewController.swift */; };
		015B78851D47FF51003216AC /* MFMailComposeViewController.swift in Sources */ = {isa = PBXBuildFile; fileRef = 015B78841D47FF51003216AC /* MFMailComposeViewController.swift */; };
		015B78BC1D481805003216AC /* HelpWebViewModelTests.swift in Sources */ = {isa = PBXBuildFile; fileRef = 015B78BB1D481805003216AC /* HelpWebViewModelTests.swift */; };
		0169F8C11D6CA27500C8D5C5 /* RootCategory.swift in Sources */ = {isa = PBXBuildFile; fileRef = 0169F8C01D6CA27500C8D5C5 /* RootCategory.swift */; };
		0169F9841D6E0B2000C8D5C5 /* DiscoveryFiltersStaticRowCell.swift in Sources */ = {isa = PBXBuildFile; fileRef = 0169F9831D6E0B2000C8D5C5 /* DiscoveryFiltersStaticRowCell.swift */; };
		0169F9861D6F4E1D00C8D5C5 /* DiscoveryFiltersViewController.swift in Sources */ = {isa = PBXBuildFile; fileRef = 0169F9851D6F4E1D00C8D5C5 /* DiscoveryFiltersViewController.swift */; };
		0169F9881D6F51C400C8D5C5 /* DiscoveryFiltersViewModel.swift in Sources */ = {isa = PBXBuildFile; fileRef = 0169F9871D6F51C400C8D5C5 /* DiscoveryFiltersViewModel.swift */; };
		0170E7701D25C55200E2CCE4 /* ProjectActivityCommentCell.swift in Sources */ = {isa = PBXBuildFile; fileRef = 9D2546F71D23101E0053844D /* ProjectActivityCommentCell.swift */; };
		017508161D67A4E300BB1863 /* DiscoveryNavigationHeaderViewController.swift in Sources */ = {isa = PBXBuildFile; fileRef = 017508151D67A4E300BB1863 /* DiscoveryNavigationHeaderViewController.swift */; };
		017508781D68C9E900BB1863 /* DiscoveryNavigationHeaderViewModelTests.swift in Sources */ = {isa = PBXBuildFile; fileRef = 017508771D68C9E900BB1863 /* DiscoveryNavigationHeaderViewModelTests.swift */; };
		0176984F1DB9796800EE58BA /* EmptyStatesViewModelTests.swift in Sources */ = {isa = PBXBuildFile; fileRef = 0176984E1DB9796800EE58BA /* EmptyStatesViewModelTests.swift */; };
		0176E13B1C9742FD009CA092 /* UIBarButtonItem.swift in Sources */ = {isa = PBXBuildFile; fileRef = 0176E13A1C9742FD009CA092 /* UIBarButtonItem.swift */; };
		017E88B31CD29C9D003FE5D6 /* FBSDKLoginKit.framework in Frameworks */ = {isa = PBXBuildFile; fileRef = 01D31A371CCA786A0037A178 /* FBSDKLoginKit.framework */; };
		017E88B41CD29CA1003FE5D6 /* FBSDKCoreKit.framework in Frameworks */ = {isa = PBXBuildFile; fileRef = 01D31A361CCA786A0037A178 /* FBSDKCoreKit.framework */; };
		018421F31D2C0DB700CA7566 /* DashboardDataSourceTests.swift in Sources */ = {isa = PBXBuildFile; fileRef = 018421F21D2C0DB700CA7566 /* DashboardDataSourceTests.swift */; };
		018422BB1D2C483000CA7566 /* DashboardTitleViewViewModel.swift in Sources */ = {isa = PBXBuildFile; fileRef = 018422B81D2C482900CA7566 /* DashboardTitleViewViewModel.swift */; };
		018422BD1D2C484200CA7566 /* DashboardProjectsDrawerCell.swift in Sources */ = {isa = PBXBuildFile; fileRef = 018422B61D2C47D600CA7566 /* DashboardProjectsDrawerCell.swift */; };
		018422BE1D2C484700CA7566 /* DashboardTitleView.swift in Sources */ = {isa = PBXBuildFile; fileRef = 018422841D2C47A400CA7566 /* DashboardTitleView.swift */; };
		018422C01D2C486900CA7566 /* DashboardProjectsDrawerCellViewModel.swift in Sources */ = {isa = PBXBuildFile; fileRef = 018422BF1D2C486900CA7566 /* DashboardProjectsDrawerCellViewModel.swift */; };
		018422C51D2C48AA00CA7566 /* DashboardProjectsDrawerDataSource.swift in Sources */ = {isa = PBXBuildFile; fileRef = 018422C31D2C48AA00CA7566 /* DashboardProjectsDrawerDataSource.swift */; };
		018422C71D2C48E300CA7566 /* DashboardTitleViewViewModelTests.swift in Sources */ = {isa = PBXBuildFile; fileRef = 018422C61D2C48E300CA7566 /* DashboardTitleViewViewModelTests.swift */; };
		018422CD1D2C493D00CA7566 /* DashboardProjectsDrawerDataSourceTests.swift in Sources */ = {isa = PBXBuildFile; fileRef = 018422CC1D2C493D00CA7566 /* DashboardProjectsDrawerDataSourceTests.swift */; };
		018F1F841C8E182200643DAA /* LoginViewController.swift in Sources */ = {isa = PBXBuildFile; fileRef = 018F1F821C8E182200643DAA /* LoginViewController.swift */; };
		01940B261D42DC1A0074FCE3 /* HelpViewModel.swift in Sources */ = {isa = PBXBuildFile; fileRef = 01940B251D42DC1A0074FCE3 /* HelpViewModel.swift */; };
		01940B291D467ECE0074FCE3 /* HelpWebViewController.swift in Sources */ = {isa = PBXBuildFile; fileRef = 01940B271D467EC60074FCE3 /* HelpWebViewController.swift */; };
		01940B2B1D46814E0074FCE3 /* HelpWebViewModel.swift in Sources */ = {isa = PBXBuildFile; fileRef = 01940B2A1D46814E0074FCE3 /* HelpWebViewModel.swift */; };
		01940B2E1D46A9AD0074FCE3 /* Help.storyboard in Resources */ = {isa = PBXBuildFile; fileRef = 01940B2D1D46A9AD0074FCE3 /* Help.storyboard */; };
		01940B831D46DE9B0074FCE3 /* HelpViewModelTests.swift in Sources */ = {isa = PBXBuildFile; fileRef = 01940B7F1D46DCC30074FCE3 /* HelpViewModelTests.swift */; };
		0199545F1D2D818E00BC1390 /* DashboardProjectsDrawerViewModel.swift in Sources */ = {isa = PBXBuildFile; fileRef = 0199545E1D2D818E00BC1390 /* DashboardProjectsDrawerViewModel.swift */; };
		019DDFED1CB6FF4500BDC113 /* ResetPasswordViewController.swift in Sources */ = {isa = PBXBuildFile; fileRef = 019DDFEB1CB6FF4500BDC113 /* ResetPasswordViewController.swift */; };
		01A120D11D2D646300B42F73 /* DashboardProjectsDrawer.storyboard in Resources */ = {isa = PBXBuildFile; fileRef = 01A120D01D2D646300B42F73 /* DashboardProjectsDrawer.storyboard */; };
		01A120D31D2D6E6200B42F73 /* DashboardProjectsDrawerViewController.swift in Sources */ = {isa = PBXBuildFile; fileRef = 01A120D21D2D6E6200B42F73 /* DashboardProjectsDrawerViewController.swift */; };
		01A7A4C01C9690220036E553 /* UITextField+LocalizedPlaceholderKey.swift in Sources */ = {isa = PBXBuildFile; fileRef = 01A7A4BF1C9690220036E553 /* UITextField+LocalizedPlaceholderKey.swift */; };
		01AFE30E1D5A97FB0094C263 /* Main.storyboard in Resources */ = {isa = PBXBuildFile; fileRef = A73923B31D272242004524C3 /* Main.storyboard */; };
		01C7CDB11D13462500D9E0D1 /* DashboardRewardRowStackViewViewModel.swift in Sources */ = {isa = PBXBuildFile; fileRef = 0156B5571D133BA0000C4252 /* DashboardRewardRowStackViewViewModel.swift */; };
		01C7CDB31D13462A00D9E0D1 /* DashboardRewardsCellViewModel.swift in Sources */ = {isa = PBXBuildFile; fileRef = 0156B5231D1327A1000C4252 /* DashboardRewardsCellViewModel.swift */; };
		01C7CDBF1D14BBF200D9E0D1 /* DashboardRewardRowStackViewViewModelTests.swift in Sources */ = {isa = PBXBuildFile; fileRef = 01C7CDBD1D14BBE500D9E0D1 /* DashboardRewardRowStackViewViewModelTests.swift */; };
		01C7CDC31D1A571600D9E0D1 /* DashboardRewardsCellViewModelTests.swift in Sources */ = {isa = PBXBuildFile; fileRef = 01C7CDC11D1A4FD100D9E0D1 /* DashboardRewardsCellViewModelTests.swift */; };
		01D31A3A1CCA786A0037A178 /* FBSDKCoreKit.framework in Frameworks */ = {isa = PBXBuildFile; fileRef = 01D31A361CCA786A0037A178 /* FBSDKCoreKit.framework */; };
		01D31A3F1CCA786A0037A178 /* FBSDKLoginKit.framework in Frameworks */ = {isa = PBXBuildFile; fileRef = 01D31A371CCA786A0037A178 /* FBSDKLoginKit.framework */; };
		01DEFB961CB44A5D003709C0 /* TwoFactorViewController.swift in Sources */ = {isa = PBXBuildFile; fileRef = 01DEFB941CB44A5D003709C0 /* TwoFactorViewController.swift */; };
		01EC3B991DFA0679003A673C /* ProfileViewControllerTests.swift in Sources */ = {isa = PBXBuildFile; fileRef = 01EC3B981DFA0679003A673C /* ProfileViewControllerTests.swift */; };
		01EFBC891C91FB770094EEC2 /* UIColorTests.swift in Sources */ = {isa = PBXBuildFile; fileRef = 01EFBC881C91FB770094EEC2 /* UIColorTests.swift */; };
		01F219561DC12BF7005DD2E4 /* LaunchScreen.storyboard in Resources */ = {isa = PBXBuildFile; fileRef = 01F219521DC12697005DD2E4 /* LaunchScreen.storyboard */; };
		01F42A501D93284E0084719D /* SortPagerViewControllerTests.swift in Sources */ = {isa = PBXBuildFile; fileRef = 01F42A191D9328490084719D /* SortPagerViewControllerTests.swift */; };
		01F42A521D9332F60084719D /* DiscoveryNavigationHeaderViewControllerTests.swift in Sources */ = {isa = PBXBuildFile; fileRef = 01F42A511D9332F60084719D /* DiscoveryNavigationHeaderViewControllerTests.swift */; };
		01F4FE0D1DF6095A00BB9DD4 /* ActivitiesViewControllerTests.swift in Sources */ = {isa = PBXBuildFile; fileRef = 01F4FE0C1DF6095A00BB9DD4 /* ActivitiesViewControllerTests.swift */; };
		01F4FE441DF7810400BB9DD4 /* ActivityProjectStatusViewModelTests.swift in Sources */ = {isa = PBXBuildFile; fileRef = 01F4FE431DF7810400BB9DD4 /* ActivityProjectStatusViewModelTests.swift */; };
		01F547ED1D53994B000A98EF /* TabBarItemStyles.swift in Sources */ = {isa = PBXBuildFile; fileRef = 01F547EC1D53994B000A98EF /* TabBarItemStyles.swift */; };
		01F8ADFC1CEA5B070026F220 /* ThanksProjectsDataSourceTests.swift in Sources */ = {isa = PBXBuildFile; fileRef = 01F8ADCE1CEA58AE0026F220 /* ThanksProjectsDataSourceTests.swift */; };
		01FD71841D36BA2900070BAC /* DashboardProjectsDrawerViewModelTests.swift in Sources */ = {isa = PBXBuildFile; fileRef = 01FD71831D36BA2900070BAC /* DashboardProjectsDrawerViewModelTests.swift */; };
		01FD71871D36BE1A00070BAC /* DashboardProjectsDrawerCellViewModelTests.swift in Sources */ = {isa = PBXBuildFile; fileRef = 01FD71861D36BE1A00070BAC /* DashboardProjectsDrawerCellViewModelTests.swift */; };
		01FD71EC1D3808E500070BAC /* BarButtonItemStyles.swift in Sources */ = {isa = PBXBuildFile; fileRef = 01FD71EB1D3808E500070BAC /* BarButtonItemStyles.swift */; };
		59019FB61D21A47700EAEC9D /* DashboardReferrerRowStackViewViewModel.swift in Sources */ = {isa = PBXBuildFile; fileRef = 59019FB51D21A47700EAEC9D /* DashboardReferrerRowStackViewViewModel.swift */; };
		59019FBA1D21ABD200EAEC9D /* DashboardReferrerRowStackView.swift in Sources */ = {isa = PBXBuildFile; fileRef = 59019FB81D21ABD200EAEC9D /* DashboardReferrerRowStackView.swift */; };
		59235ED91DC0149B0067F4AD /* DiscoveryPageViewControllerTests.swift in Sources */ = {isa = PBXBuildFile; fileRef = 59235ED81DC0149B0067F4AD /* DiscoveryPageViewControllerTests.swift */; };
		59322F071CD27B1000C90CC6 /* ProfileDataSource.swift in Sources */ = {isa = PBXBuildFile; fileRef = 59322F051CD27B1000C90CC6 /* ProfileDataSource.swift */; };
		59392BEC1D7094B0001C99A4 /* ProjectUpdatesViewController.swift in Sources */ = {isa = PBXBuildFile; fileRef = 59392BEB1D7094B0001C99A4 /* ProjectUpdatesViewController.swift */; };
		59392C1E1D7095B3001C99A4 /* ProjectUpdatesViewModel.swift in Sources */ = {isa = PBXBuildFile; fileRef = 59392C1D1D7095B3001C99A4 /* ProjectUpdatesViewModel.swift */; };
		59392C211D70A117001C99A4 /* ProjectUpdatesViewModelTests.swift in Sources */ = {isa = PBXBuildFile; fileRef = 59392C201D70A117001C99A4 /* ProjectUpdatesViewModelTests.swift */; };
		593AC5CF1D33F4BF002613F4 /* DashboardFundingCell.swift in Sources */ = {isa = PBXBuildFile; fileRef = 593AC5CE1D33F4BF002613F4 /* DashboardFundingCell.swift */; };
		593AC6011D33F517002613F4 /* DashboardFundingCellViewModel.swift in Sources */ = {isa = PBXBuildFile; fileRef = 593AC6001D33F517002613F4 /* DashboardFundingCellViewModel.swift */; };
		593AC6041D33F996002613F4 /* DashboardFundingCellViewModelTests.swift in Sources */ = {isa = PBXBuildFile; fileRef = 593AC6031D33F996002613F4 /* DashboardFundingCellViewModelTests.swift */; };
		5955E64F1D21800300B4153D /* DashboardReferrersCell.swift in Sources */ = {isa = PBXBuildFile; fileRef = 5955E64D1D21800300B4153D /* DashboardReferrersCell.swift */; };
		5955E6811D21805200B4153D /* DashboardReferrersCellViewModel.swift in Sources */ = {isa = PBXBuildFile; fileRef = 5955E6801D21805200B4153D /* DashboardReferrersCellViewModel.swift */; };
		5955E6841D2180E400B4153D /* DashboardReferrersCellViewModelTests.swift in Sources */ = {isa = PBXBuildFile; fileRef = 5955E6831D2180E400B4153D /* DashboardReferrersCellViewModelTests.swift */; };
		595CDAB81D3537180051C816 /* FundingGraphView.swift in Sources */ = {isa = PBXBuildFile; fileRef = 595CDAB71D3537180051C816 /* FundingGraphView.swift */; };
		595F82641D679346008B8C56 /* DiscoveryPostcardViewModel.swift in Sources */ = {isa = PBXBuildFile; fileRef = 595F82631D679346008B8C56 /* DiscoveryPostcardViewModel.swift */; };
		59610A311D6B8AA800C8206A /* DiscoveryPostcardViewModelTests.swift in Sources */ = {isa = PBXBuildFile; fileRef = 596109FE1D6B8AA100C8206A /* DiscoveryPostcardViewModelTests.swift */; };
		59673C8B1D50EC920035AFD9 /* Video.storyboard in Resources */ = {isa = PBXBuildFile; fileRef = 59673C8A1D50EC920035AFD9 /* Video.storyboard */; };
		59673CBD1D50ED380035AFD9 /* VideoViewController.swift in Sources */ = {isa = PBXBuildFile; fileRef = 59673CBC1D50ED380035AFD9 /* VideoViewController.swift */; };
		59673CBF1D50EE9B0035AFD9 /* VideoViewModel.swift in Sources */ = {isa = PBXBuildFile; fileRef = 59673CBE1D50EE9B0035AFD9 /* VideoViewModel.swift */; };
		59673CD31D50FB350035AFD9 /* VideoViewModelTests.swift in Sources */ = {isa = PBXBuildFile; fileRef = 59673CD21D50FB350035AFD9 /* VideoViewModelTests.swift */; };
		597073521D05FE6B00B00444 /* ProjectNotificationsViewModel.swift in Sources */ = {isa = PBXBuildFile; fileRef = 597073511D05FE6B00B00444 /* ProjectNotificationsViewModel.swift */; };
		5970738E1D061A9900B00444 /* ProjectNotificationsViewModelTest.swift in Sources */ = {isa = PBXBuildFile; fileRef = 597073861D06169700B00444 /* ProjectNotificationsViewModelTest.swift */; };
		597073901D061AAD00B00444 /* SettingsViewModelTests.swift in Sources */ = {isa = PBXBuildFile; fileRef = A72C3A321D00F29A0075227E /* SettingsViewModelTests.swift */; };
		5970739A1D06346700B00444 /* ProjectNotificationsViewController.swift in Sources */ = {isa = PBXBuildFile; fileRef = 597073981D06346700B00444 /* ProjectNotificationsViewController.swift */; };
		597073A01D07277100B00444 /* ProjectNotificationsDataSource.swift in Sources */ = {isa = PBXBuildFile; fileRef = 5970739E1D07277100B00444 /* ProjectNotificationsDataSource.swift */; };
		597073B21D07281800B00444 /* ProjectNotificationCell.swift in Sources */ = {isa = PBXBuildFile; fileRef = 597073B01D07281800B00444 /* ProjectNotificationCell.swift */; };
		597073B41D07294500B00444 /* ProjectNotificationCellViewModel.swift in Sources */ = {isa = PBXBuildFile; fileRef = 597073B31D07294500B00444 /* ProjectNotificationCellViewModel.swift */; };
		597073C31D07626700B00444 /* ProjectNotificationCellViewModelTests.swift in Sources */ = {isa = PBXBuildFile; fileRef = 597073BF1D0760F200B00444 /* ProjectNotificationCellViewModelTests.swift */; };
		597582E31D5D12AE008765DE /* SettingsStyles.swift in Sources */ = {isa = PBXBuildFile; fileRef = 597582E21D5D12AE008765DE /* SettingsStyles.swift */; };
		5981BE101D7F4656002E49F1 /* CommentStyles.swift in Sources */ = {isa = PBXBuildFile; fileRef = 5981BE0F1D7F4656002E49F1 /* CommentStyles.swift */; };
		5981BE431D7F59DE002E49F1 /* CommentsEmptyStateCell.swift in Sources */ = {isa = PBXBuildFile; fileRef = 5981BE421D7F59DE002E49F1 /* CommentsEmptyStateCell.swift */; };
		5981BE451D7F61C0002E49F1 /* CommentsEmptyStateCellViewModel.swift in Sources */ = {isa = PBXBuildFile; fileRef = 5981BE441D7F61C0002E49F1 /* CommentsEmptyStateCellViewModel.swift */; };
		5981BE681D7F86C8002E49F1 /* CommentsEmptyStateCellViewModelTests.swift in Sources */ = {isa = PBXBuildFile; fileRef = 5981BE671D7F86C8002E49F1 /* CommentsEmptyStateCellViewModelTests.swift */; };
		5981BF4E1D81CE1C002E49F1 /* ActivityUpdateViewModelTests.swift in Sources */ = {isa = PBXBuildFile; fileRef = 5981BF4D1D81CE1C002E49F1 /* ActivityUpdateViewModelTests.swift */; };
		59885A941DB6DC4700F65825 /* LoginToutViewControllerTests.swift in Sources */ = {isa = PBXBuildFile; fileRef = 59885A5D1DB6DC2900F65825 /* LoginToutViewControllerTests.swift */; };
		59885A961DB6E04100F65825 /* LoginViewControllerTests.swift in Sources */ = {isa = PBXBuildFile; fileRef = 59885A951DB6E04100F65825 /* LoginViewControllerTests.swift */; };
		59885A981DB6E2A900F65825 /* TwoFactorViewControllerTests.swift in Sources */ = {isa = PBXBuildFile; fileRef = 59885A971DB6E2A900F65825 /* TwoFactorViewControllerTests.swift */; };
		59885A9A1DB6EA5700F65825 /* SignupViewControllerTests.swift in Sources */ = {isa = PBXBuildFile; fileRef = 59885A991DB6EA5700F65825 /* SignupViewControllerTests.swift */; };
		59885A9C1DB6ED6800F65825 /* FacebookConfirmationViewControllerTests.swift in Sources */ = {isa = PBXBuildFile; fileRef = 59885A9B1DB6ED6800F65825 /* FacebookConfirmationViewControllerTests.swift */; };
		59885A9E1DB6EFD900F65825 /* ResetPasswordViewControllerTests.swift in Sources */ = {isa = PBXBuildFile; fileRef = 59885A9D1DB6EFD900F65825 /* ResetPasswordViewControllerTests.swift */; };
		598D96B41D41790C003F3F66 /* ActivitySampleBackingCell.swift in Sources */ = {isa = PBXBuildFile; fileRef = 598D96821D417905003F3F66 /* ActivitySampleBackingCell.swift */; };
		598D96B61D426D80003F3F66 /* ActivitySampleFollowCell.swift in Sources */ = {isa = PBXBuildFile; fileRef = 598D96B51D426D80003F3F66 /* ActivitySampleFollowCell.swift */; };
		598D96B81D426F70003F3F66 /* ActivitySampleProjectCell.swift in Sources */ = {isa = PBXBuildFile; fileRef = 598D96B71D426F70003F3F66 /* ActivitySampleProjectCell.swift */; };
		598D96BA1D426FD8003F3F66 /* ActivitySampleBackingCellViewModel.swift in Sources */ = {isa = PBXBuildFile; fileRef = 598D96B91D426FD8003F3F66 /* ActivitySampleBackingCellViewModel.swift */; };
		598D96BF1D427B8A003F3F66 /* ActivitySampleBackingCellViewModelTests.swift in Sources */ = {isa = PBXBuildFile; fileRef = 598D96BC1D427B3B003F3F66 /* ActivitySampleBackingCellViewModelTests.swift */; };
		598D96C21D429756003F3F66 /* ActivitySampleStyles.swift in Sources */ = {isa = PBXBuildFile; fileRef = 598D96C11D429756003F3F66 /* ActivitySampleStyles.swift */; };
		598D96C51D42A3E3003F3F66 /* ActivitySampleFollowCellViewModel.swift in Sources */ = {isa = PBXBuildFile; fileRef = 598D96C41D42A3E3003F3F66 /* ActivitySampleFollowCellViewModel.swift */; };
		598D96C81D42A97E003F3F66 /* ActivitySampleFollowCellViewModelTests.swift in Sources */ = {isa = PBXBuildFile; fileRef = 598D96C71D42A97E003F3F66 /* ActivitySampleFollowCellViewModelTests.swift */; };
		598D96CB1D42AE85003F3F66 /* ActivitySampleProjectCellViewModel.swift in Sources */ = {isa = PBXBuildFile; fileRef = 598D96CA1D42AE85003F3F66 /* ActivitySampleProjectCellViewModel.swift */; };
		598D96CE1D42B727003F3F66 /* ActivitySampleProjectCellViewModelTests.swift in Sources */ = {isa = PBXBuildFile; fileRef = 598D96CD1D42B727003F3F66 /* ActivitySampleProjectCellViewModelTests.swift */; };
		5993DEBF1CE296F000925494 /* ProfileHeaderView.swift in Sources */ = {isa = PBXBuildFile; fileRef = 5993DEBD1CE296F000925494 /* ProfileHeaderView.swift */; };
		599604001CE6286900E1B1EC /* ProfileDataSourceTests.swift in Sources */ = {isa = PBXBuildFile; fileRef = 599603FF1CE6286900E1B1EC /* ProfileDataSourceTests.swift */; };
		59AE35B01D67631B00A310E6 /* DiscoveryPage.storyboard in Resources */ = {isa = PBXBuildFile; fileRef = 59AE35AF1D67631B00A310E6 /* DiscoveryPage.storyboard */; };
		59AE35E21D67643100A310E6 /* DiscoveryPostcardCell.swift in Sources */ = {isa = PBXBuildFile; fileRef = 59AE35E11D67643100A310E6 /* DiscoveryPostcardCell.swift */; };
		59AFCCEF1DD3D0B9004A200E /* FindFriendsViewControllerTests.swift in Sources */ = {isa = PBXBuildFile; fileRef = 59AFCCEE1DD3D0B9004A200E /* FindFriendsViewControllerTests.swift */; };
		59B0DFC51D11AC850081D2DC /* DashboardDataSource.swift in Sources */ = {isa = PBXBuildFile; fileRef = 59B0DFC31D11AC850081D2DC /* DashboardDataSource.swift */; };
		59B0DFFE1D11B2E50081D2DC /* DashboardContextCell.swift in Sources */ = {isa = PBXBuildFile; fileRef = 59B0DFFC1D11B2E50081D2DC /* DashboardContextCell.swift */; };
		59B0E0001D11EAC70081D2DC /* DashboardViewModelTests.swift in Sources */ = {isa = PBXBuildFile; fileRef = 59B0DFFF1D11EAC70081D2DC /* DashboardViewModelTests.swift */; };
		59B0E0041D1203970081D2DC /* DashboardActionCell.swift in Sources */ = {isa = PBXBuildFile; fileRef = 59B0E0021D1203970081D2DC /* DashboardActionCell.swift */; };
		59B0E0061D1207070081D2DC /* DashboardActionCellViewModel.swift in Sources */ = {isa = PBXBuildFile; fileRef = 59B0E0051D1207070081D2DC /* DashboardActionCellViewModel.swift */; };
		59B0E00C1D12144A0081D2DC /* DashboardActionCellViewModelTests.swift in Sources */ = {isa = PBXBuildFile; fileRef = 59B0E00B1D12144A0081D2DC /* DashboardActionCellViewModelTests.swift */; };
		59B0E07E1D147F340081D2DC /* DashboardStyles.swift in Sources */ = {isa = PBXBuildFile; fileRef = 59B0E07D1D147F340081D2DC /* DashboardStyles.swift */; };
		59B6B70B1CCEBC1000953319 /* ProfileProjectCell.swift in Sources */ = {isa = PBXBuildFile; fileRef = 59B6B7091CCEBC1000953319 /* ProfileProjectCell.swift */; };
		59D1E6261D1865AC00896A4C /* DashboardVideoCell.swift in Sources */ = {isa = PBXBuildFile; fileRef = 59D1E6241D1865AC00896A4C /* DashboardVideoCell.swift */; };
		59D1E6581D1866F800896A4C /* DashboardVideoCellViewModel.swift in Sources */ = {isa = PBXBuildFile; fileRef = 59D1E6571D1866F800896A4C /* DashboardVideoCellViewModel.swift */; };
		59D1E6791D189EFE00896A4C /* DashboardVideoCellViewModelTests.swift in Sources */ = {isa = PBXBuildFile; fileRef = 59D1E6731D18968300896A4C /* DashboardVideoCellViewModelTests.swift */; };
		59E877381DC9419700BCD1F7 /* Newsletter.swift in Sources */ = {isa = PBXBuildFile; fileRef = 59E877371DC9419700BCD1F7 /* Newsletter.swift */; };
		59F0C0971DBEC8DE0007E0A7 /* DashboardViewControllerTests.swift in Sources */ = {isa = PBXBuildFile; fileRef = 59F0C0961DBEC8DE0007E0A7 /* DashboardViewControllerTests.swift */; };
		59F368C71D245BE8005404DC /* DashboardReferrerRowStackViewViewModelTests.swift in Sources */ = {isa = PBXBuildFile; fileRef = 59F368C61D245BE8005404DC /* DashboardReferrerRowStackViewViewModelTests.swift */; };
		8001D4C91D415692009E6667 /* UpdateDraftStyles.swift in Sources */ = {isa = PBXBuildFile; fileRef = 8001D4971D41568C009E6667 /* UpdateDraftStyles.swift */; };
		8016BFE81D0F582D00067956 /* String+Whitespace.swift in Sources */ = {isa = PBXBuildFile; fileRef = 8016BFE71D0F582D00067956 /* String+Whitespace.swift */; };
		8024FE7E1D637A600067A1F6 /* Storyboard.swift in Sources */ = {isa = PBXBuildFile; fileRef = 8024FE4A1D6376BF0067A1F6 /* Storyboard.swift */; };
		8053D3111D3848A3007B85DB /* Reachability.swift in Sources */ = {isa = PBXBuildFile; fileRef = 8053D3101D3848A3007B85DB /* Reachability.swift */; };
		8072F41D1D46B75200999EF1 /* UpdatePreviewViewController.swift in Sources */ = {isa = PBXBuildFile; fileRef = 8072F41C1D46B75200999EF1 /* UpdatePreviewViewController.swift */; };
		8072F44F1D46BAA400999EF1 /* UpdatePreviewViewModel.swift in Sources */ = {isa = PBXBuildFile; fileRef = 8072F44E1D46BAA400999EF1 /* UpdatePreviewViewModel.swift */; };
		80762E3F1D071CAA0074189D /* Alamofire.framework in Embed Frameworks */ = {isa = PBXBuildFile; fileRef = 80762E311D071BFE0074189D /* Alamofire.framework */; settings = {ATTRIBUTES = (CodeSignOnCopy, RemoveHeadersOnCopy, ); }; };
		80762E431D071CB70074189D /* AlamofireImage.framework in Embed Frameworks */ = {isa = PBXBuildFile; fileRef = 80762DF31D071BCF0074189D /* AlamofireImage.framework */; settings = {ATTRIBUTES = (CodeSignOnCopy, RemoveHeadersOnCopy, ); }; };
		8078D0B31D0F08B1001CFF87 /* UpdateDraftViewModelTests.swift in Sources */ = {isa = PBXBuildFile; fileRef = 8078D0B21D0F08B1001CFF87 /* UpdateDraftViewModelTests.swift */; };
		809F8B661D08B4FF005BADD9 /* UpdateDraftViewModel.swift in Sources */ = {isa = PBXBuildFile; fileRef = 809F8B651D08B4FF005BADD9 /* UpdateDraftViewModel.swift */; };
		80C9F8EC1D4923C4001A2E8E /* UpdatePreviewViewModelTests.swift in Sources */ = {isa = PBXBuildFile; fileRef = 80C9F8EB1D4923C4001A2E8E /* UpdatePreviewViewModelTests.swift */; };
		80D73AF61D50F1A60099231F /* Navigation.swift in Sources */ = {isa = PBXBuildFile; fileRef = 80E26A121D500C6A007B3022 /* Navigation.swift */; };
		80E8EAC81D3EC65A007BDA4B /* Image.swift in Sources */ = {isa = PBXBuildFile; fileRef = 80E8EAC71D3EC65A007BDA4B /* Image.swift */; };
		80EAEF001D243A7A008C2353 /* BackingViewModel.swift in Sources */ = {isa = PBXBuildFile; fileRef = 80EAEEFF1D243A7A008C2353 /* BackingViewModel.swift */; };
		80EAEF051D243C4E008C2353 /* Backing.storyboard in Resources */ = {isa = PBXBuildFile; fileRef = 80EAEF031D243C4E008C2353 /* Backing.storyboard */; };
		80EAEF071D243FC7008C2353 /* BackingViewController.swift in Sources */ = {isa = PBXBuildFile; fileRef = 80EAEF011D243B69008C2353 /* BackingViewController.swift */; };
		80EAEF091D244274008C2353 /* BackingViewModelTests.swift in Sources */ = {isa = PBXBuildFile; fileRef = 80EAEF081D244274008C2353 /* BackingViewModelTests.swift */; };
		9D0FB7751D7600B5005774F2 /* CheckoutRacingViewModel.swift in Sources */ = {isa = PBXBuildFile; fileRef = 9D0FB7741D7600B5005774F2 /* CheckoutRacingViewModel.swift */; };
		9D0FB7A81D76055B005774F2 /* CheckoutRacingViewModelTests.swift in Sources */ = {isa = PBXBuildFile; fileRef = 9D0FB7A71D76055B005774F2 /* CheckoutRacingViewModelTests.swift */; };
		9D10B91B1D35407C008B8045 /* String+Truncate.swift in Sources */ = {isa = PBXBuildFile; fileRef = 9D10B91A1D35407C008B8045 /* String+Truncate.swift */; };
		9D10B94E1D354105008B8045 /* String+TruncateTests.swift in Sources */ = {isa = PBXBuildFile; fileRef = 9D10B94D1D354105008B8045 /* String+TruncateTests.swift */; };
		9D14FF8D1D133351005F4ABB /* ProjectActivityBackingCell.swift in Sources */ = {isa = PBXBuildFile; fileRef = 9D9F57CB1D131AF200CE81DE /* ProjectActivityBackingCell.swift */; };
		9D14FF8E1D133351005F4ABB /* ProjectActivityEmptyStateCell.swift in Sources */ = {isa = PBXBuildFile; fileRef = 9D9F57CC1D131AF200CE81DE /* ProjectActivityEmptyStateCell.swift */; };
		9D14FF8F1D133351005F4ABB /* ProjectActivityLaunchCell.swift in Sources */ = {isa = PBXBuildFile; fileRef = 9D9F57CD1D131AF200CE81DE /* ProjectActivityLaunchCell.swift */; };
		9D14FF901D133351005F4ABB /* ProjectActivityNegativeStateChangeCell.swift in Sources */ = {isa = PBXBuildFile; fileRef = 9D9F57CE1D131AF200CE81DE /* ProjectActivityNegativeStateChangeCell.swift */; };
		9D14FF921D133351005F4ABB /* ProjectActivitySuccessCell.swift in Sources */ = {isa = PBXBuildFile; fileRef = 9D9F57D01D131AF200CE81DE /* ProjectActivitySuccessCell.swift */; };
		9D14FF931D133351005F4ABB /* ProjectActivityUpdateCell.swift in Sources */ = {isa = PBXBuildFile; fileRef = 9D9F57D11D131AF200CE81DE /* ProjectActivityUpdateCell.swift */; };
		9D14FFC61D135C12005F4ABB /* ProjectActivityUpdateCellViewModel.swift in Sources */ = {isa = PBXBuildFile; fileRef = 9D14FFC51D135C12005F4ABB /* ProjectActivityUpdateCellViewModel.swift */; };
		9D14FFFA1D135E4F005F4ABB /* ProjectActivityUpdateCellViewModelTests.swift in Sources */ = {isa = PBXBuildFile; fileRef = 9D14FFF91D135E4F005F4ABB /* ProjectActivityUpdateCellViewModelTests.swift */; };
		9D1A29861D5A9508009E1B3F /* DeprecatedWebViewController.swift in Sources */ = {isa = PBXBuildFile; fileRef = 9D1A29851D5A9508009E1B3F /* DeprecatedWebViewController.swift */; };
		9D1A2A4F1D5D200E009E1B3F /* CheckoutViewModel.swift in Sources */ = {isa = PBXBuildFile; fileRef = 9DDE1F731D5926D80092D9A5 /* CheckoutViewModel.swift */; };
		9D1A2A541D5D2522009E1B3F /* CheckoutViewModelTests.swift in Sources */ = {isa = PBXBuildFile; fileRef = 9D1A2A511D5D249D009E1B3F /* CheckoutViewModelTests.swift */; };
		9D25472A1D2313440053844D /* ProjectActivityCommentCellViewModelTests.swift in Sources */ = {isa = PBXBuildFile; fileRef = 9D2547291D2313440053844D /* ProjectActivityCommentCellViewModelTests.swift */; };
		9D25472D1D23135F0053844D /* ProjectActivityCommentCellViewModel.swift in Sources */ = {isa = PBXBuildFile; fileRef = 9D25472C1D23135F0053844D /* ProjectActivityCommentCellViewModel.swift */; };
		9D2F4BDD1D1AE01500B7C554 /* ProjectActivitySuccessCellViewModelTests.swift in Sources */ = {isa = PBXBuildFile; fileRef = 9D2F4BAA1D1ADF1800B7C554 /* ProjectActivitySuccessCellViewModelTests.swift */; };
		9D2F4BE01D1AE02700B7C554 /* ProjectActivitySuccessCellViewModel.swift in Sources */ = {isa = PBXBuildFile; fileRef = 9D2F4BDF1D1AE02700B7C554 /* ProjectActivitySuccessCellViewModel.swift */; };
		9D3A6B4C1D8C4F3800FE3926 /* ProjectActivityViewControllerTests.swift in Sources */ = {isa = PBXBuildFile; fileRef = 9D3A6B4B1D8C4F3800FE3926 /* ProjectActivityViewControllerTests.swift */; };
		9D50E9471D2EDBE50096DAEC /* Assets.xcassets in Resources */ = {isa = PBXBuildFile; fileRef = A7D1F9501C850B7C000D41D5 /* Assets.xcassets */; };
		9D525F101D4158BA003CAE04 /* ProjectActivityDateCell.swift in Sources */ = {isa = PBXBuildFile; fileRef = 9D525F0E1D4158AC003CAE04 /* ProjectActivityDateCell.swift */; };
		9D525F121D417FD7003CAE04 /* ProjectActivitiesDataSourceTests.swift in Sources */ = {isa = PBXBuildFile; fileRef = 9D525F111D417FD7003CAE04 /* ProjectActivitiesDataSourceTests.swift */; };
		9D7536CD1D78D78600A7623B /* SurveyResponseViewController.swift in Sources */ = {isa = PBXBuildFile; fileRef = 9D7536CC1D78D78600A7623B /* SurveyResponseViewController.swift */; };
		9D7536CF1D78D88D00A7623B /* SurveyResponseViewModel.swift in Sources */ = {isa = PBXBuildFile; fileRef = 9D7536CE1D78D88D00A7623B /* SurveyResponseViewModel.swift */; };
		9D8772131D19E84E003A4E96 /* ProjectActivityLaunchCellViewModel.swift in Sources */ = {isa = PBXBuildFile; fileRef = 9D8772121D19E84E003A4E96 /* ProjectActivityLaunchCellViewModel.swift */; };
		9D8772481D19E9D4003A4E96 /* ProjectActivityLaunchCellViewModelTests.swift in Sources */ = {isa = PBXBuildFile; fileRef = 9D8772451D19E9C9003A4E96 /* ProjectActivityLaunchCellViewModelTests.swift */; };
		9D89B7E31D6B8B310021F6FF /* WebModalViewController.swift in Sources */ = {isa = PBXBuildFile; fileRef = 9D89B7E21D6B8B310021F6FF /* WebModalViewController.swift */; };
		9D89B7E51D6B8DB90021F6FF /* WebModalViewModel.swift in Sources */ = {isa = PBXBuildFile; fileRef = 9D89B7E41D6B8DB90021F6FF /* WebModalViewModel.swift */; };
		9D89B7E81D6BA71F0021F6FF /* WebModal.storyboard in Resources */ = {isa = PBXBuildFile; fileRef = 9D89B7E71D6BA71F0021F6FF /* WebModal.storyboard */; };
		9D89B7FA1D6CC2AD0021F6FF /* WebModalViewModelTests.swift in Sources */ = {isa = PBXBuildFile; fileRef = 9D89B7F91D6CC2AD0021F6FF /* WebModalViewModelTests.swift */; };
		9D9F58171D13240B00CE81DE /* ProjectActivitiesViewModelTests.swift in Sources */ = {isa = PBXBuildFile; fileRef = 9D9F58121D131B8300CE81DE /* ProjectActivitiesViewModelTests.swift */; };
		9D9F58191D13243900CE81DE /* ProjectActivitiesViewModel.swift in Sources */ = {isa = PBXBuildFile; fileRef = 9D9F580F1D131B4000CE81DE /* ProjectActivitiesViewModel.swift */; };
		9D9F581B1D1324E200CE81DE /* DashboardViewModel.swift in Sources */ = {isa = PBXBuildFile; fileRef = 9D9F580E1D131B4000CE81DE /* DashboardViewModel.swift */; };
		9DA4E2FC1D79C97B005C1897 /* SurveyResponseViewModelTests.swift in Sources */ = {isa = PBXBuildFile; fileRef = 9DA4E2FB1D79C97B005C1897 /* SurveyResponseViewModelTests.swift */; };
		9DA8C3C31D3D4860000BB2F9 /* String+WhitespaceTests.swift in Sources */ = {isa = PBXBuildFile; fileRef = 9DA8C3C21D3D4860000BB2F9 /* String+WhitespaceTests.swift */; };
		9DBF80DF1D666CAC007F2843 /* CheckoutModels.swift in Sources */ = {isa = PBXBuildFile; fileRef = 9DBF80DE1D666CAC007F2843 /* CheckoutModels.swift */; };
		9DC204B71D1B46BD003C1636 /* ProjectActivityNegativeStateChangeCellViewModel.swift in Sources */ = {isa = PBXBuildFile; fileRef = 9DC204B61D1B46BD003C1636 /* ProjectActivityNegativeStateChangeCellViewModel.swift */; };
		9DC204EC1D1B5037003C1636 /* ProjectActivityNegativeStateChangeCellViewModelTests.swift in Sources */ = {isa = PBXBuildFile; fileRef = 9DC204E91D1B4EC1003C1636 /* ProjectActivityNegativeStateChangeCellViewModelTests.swift */; };
		9DC572E51D36CA9800AE209C /* ProjectActivityStyles.swift in Sources */ = {isa = PBXBuildFile; fileRef = 9DC572E41D36CA9800AE209C /* ProjectActivityStyles.swift */; };
		9DD1E3881D50035E00D4829E /* ProjectActivityData.swift in Sources */ = {isa = PBXBuildFile; fileRef = 9DD1E3871D50035E00D4829E /* ProjectActivityData.swift */; };
		9DDE1F701D5924AC0092D9A5 /* Checkout.storyboard in Resources */ = {isa = PBXBuildFile; fileRef = 9DDE1F6F1D5924AC0092D9A5 /* Checkout.storyboard */; };
		9DDE1F721D5925A90092D9A5 /* CheckoutViewController.swift in Sources */ = {isa = PBXBuildFile; fileRef = 9DDE1F711D5925A90092D9A5 /* CheckoutViewController.swift */; };
		9DE6C0891C9B5FCA00FCC7B1 /* (null) in Sources */ = {isa = PBXBuildFile; };
		9DEE3B561D1D819D0020C2BE /* ProjectActivityBackingCellViewModel.swift in Sources */ = {isa = PBXBuildFile; fileRef = 9DEE3B241D1D81950020C2BE /* ProjectActivityBackingCellViewModel.swift */; };
		9DEE3B591D1D81C80020C2BE /* ProjectActivityBackingCellViewModelTests.swift in Sources */ = {isa = PBXBuildFile; fileRef = 9DEE3B581D1D81C80020C2BE /* ProjectActivityBackingCellViewModelTests.swift */; };
		A70119451CD92261009F8F65 /* CommentsDataSourceTests.swift in Sources */ = {isa = PBXBuildFile; fileRef = A70119171CD921D0009F8F65 /* CommentsDataSourceTests.swift */; };
		A7066AA61E27C44200E8658C /* LiveStreamCountdownViewControllerTests.swift in Sources */ = {isa = PBXBuildFile; fileRef = A7066AA51E27C44200E8658C /* LiveStreamCountdownViewControllerTests.swift */; };
		A707BAD61CFFAB9400653B2F /* HelpType.swift in Sources */ = {isa = PBXBuildFile; fileRef = A707BAD31CFFAB9400653B2F /* HelpType.swift */; };
		A707BAD81CFFAB9400653B2F /* LoginIntent.swift in Sources */ = {isa = PBXBuildFile; fileRef = A707BAD41CFFAB9400653B2F /* LoginIntent.swift */; };
		A707BADA1CFFAB9400653B2F /* Notifications.swift in Sources */ = {isa = PBXBuildFile; fileRef = A707BAD51CFFAB9400653B2F /* Notifications.swift */; };
		A709697E1D143D1300DB39D3 /* AlertError.swift in Sources */ = {isa = PBXBuildFile; fileRef = A709697D1D143D1300DB39D3 /* AlertError.swift */; };
		A709698C1D1468A200DB39D3 /* Alamofire.framework in Frameworks */ = {isa = PBXBuildFile; fileRef = 80762E311D071BFE0074189D /* Alamofire.framework */; };
		A709698D1D1468A200DB39D3 /* AlamofireImage.framework in Frameworks */ = {isa = PBXBuildFile; fileRef = 80762DF31D071BCF0074189D /* AlamofireImage.framework */; };
		A70F1F321D8A3E85007DA8E9 /* ProjectPamphletViewController.swift in Sources */ = {isa = PBXBuildFile; fileRef = A70F1F311D8A3E85007DA8E9 /* ProjectPamphletViewController.swift */; };
		A71003DA1CDCFA2500B4F4D7 /* MessageThreadsViewController.swift in Sources */ = {isa = PBXBuildFile; fileRef = A71003D81CDCFA2500B4F4D7 /* MessageThreadsViewController.swift */; };
		A71003DD1CDD068F00B4F4D7 /* MessageThreadsDataSource.swift in Sources */ = {isa = PBXBuildFile; fileRef = A71003DB1CDD068F00B4F4D7 /* MessageThreadsDataSource.swift */; };
		A71003E01CDD06E600B4F4D7 /* MessageThreadCell.swift in Sources */ = {isa = PBXBuildFile; fileRef = A71003DE1CDD06E600B4F4D7 /* MessageThreadCell.swift */; };
		A71003E31CDD077200B4F4D7 /* MessageCell.swift in Sources */ = {isa = PBXBuildFile; fileRef = A71003E11CDD077200B4F4D7 /* MessageCell.swift */; };
		A710573B1DC2B2DF00A69552 /* SharedFunctions.swift in Sources */ = {isa = PBXBuildFile; fileRef = A710573A1DC2B2DF00A69552 /* SharedFunctions.swift */; };
		A71199F91DD8E42A0072D478 /* ProjectPamphletMinimalCell.swift in Sources */ = {isa = PBXBuildFile; fileRef = A71199F81DD8E42A0072D478 /* ProjectPamphletMinimalCell.swift */; };
		A712EB921E0C2B7300614340 /* DispatchTimeInterval-Extensions.swift in Sources */ = {isa = PBXBuildFile; fileRef = A712EB911E0C2B7300614340 /* DispatchTimeInterval-Extensions.swift */; };
		A71404391CAF215900A2795B /* KeyValueStoreType.swift in Sources */ = {isa = PBXBuildFile; fileRef = A71404381CAF215900A2795B /* KeyValueStoreType.swift */; };
		A71545211DD0D96B00A2F186 /* ProjectNavigatorViewModelTests.swift in Sources */ = {isa = PBXBuildFile; fileRef = A715451F1DD0D93000A2F186 /* ProjectNavigatorViewModelTests.swift */; };
		A7169BF61DDD064200480C0D /* UIScrollView+Extensions.swift in Sources */ = {isa = PBXBuildFile; fileRef = A7169BF51DDD064200480C0D /* UIScrollView+Extensions.swift */; };
		A7180BAA1CCED598001711CA /* CommentsViewController.swift in Sources */ = {isa = PBXBuildFile; fileRef = A7180BA81CCED598001711CA /* CommentsViewController.swift */; };
		A718885D1DE0DDCE0094856D /* ShortcutItem.swift in Sources */ = {isa = PBXBuildFile; fileRef = A718885C1DE0DDCE0094856D /* ShortcutItem.swift */; };
		A71F59E51D240CAF00909BE3 /* NavigationTests.swift in Sources */ = {isa = PBXBuildFile; fileRef = A71F59E41D240CAF00909BE3 /* NavigationTests.swift */; };
		A71F59E81D2424CA00909BE3 /* KSCache.swift in Sources */ = {isa = PBXBuildFile; fileRef = A71F59E71D2424CA00909BE3 /* KSCache.swift */; };
		A7208C3E1CCAC86800E3DAB3 /* FacebookAppDelegateProtocol.swift in Sources */ = {isa = PBXBuildFile; fileRef = A7208C3D1CCAC86800E3DAB3 /* FacebookAppDelegateProtocol.swift */; };
		A7208CC41CCBDA7900E3DAB3 /* ActivitiesDataSourceTests.swift in Sources */ = {isa = PBXBuildFile; fileRef = A7208CC31CCBDA7900E3DAB3 /* ActivitiesDataSourceTests.swift */; };
		A721DF621C8CF503000CB97C /* TrackingClientType.swift in Sources */ = {isa = PBXBuildFile; fileRef = A721DF611C8CF503000CB97C /* TrackingClientType.swift */; };
		A721DF651C8CF5A3000CB97C /* KoalaTrackingClient.swift in Sources */ = {isa = PBXBuildFile; fileRef = A721DF641C8CF5A3000CB97C /* KoalaTrackingClient.swift */; };
		A721DF681C8CFAEB000CB97C /* Koala.swift in Sources */ = {isa = PBXBuildFile; fileRef = A721DF671C8CFAEB000CB97C /* Koala.swift */; };
		A721DF6B1C8CFAF6000CB97C /* MockTrackingClient.swift in Sources */ = {isa = PBXBuildFile; fileRef = A721DF6A1C8CFAF6000CB97C /* MockTrackingClient.swift */; };
		A724BA641D2BFCC80041863C /* Kickstarter_Framework.framework in Frameworks */ = {isa = PBXBuildFile; fileRef = A7C7959E1C873A870081977F /* Kickstarter_Framework.framework */; };
		A724BA661D2C03930041863C /* NSBundle-Framework.swift in Sources */ = {isa = PBXBuildFile; fileRef = A724BA651D2C03930041863C /* NSBundle-Framework.swift */; };
		A72AFFDA1CD7ED6B008F052B /* Keyboard.swift in Sources */ = {isa = PBXBuildFile; fileRef = A72AFFD91CD7ED6B008F052B /* Keyboard.swift */; };
		A72C39F51D00F27E0075227E /* SettingsViewController.swift in Sources */ = {isa = PBXBuildFile; fileRef = A72C39F31D00F27E0075227E /* SettingsViewController.swift */; };
		A72C3A301D00F28C0075227E /* SettingsViewModel.swift in Sources */ = {isa = PBXBuildFile; fileRef = A72C3A2F1D00F28C0075227E /* SettingsViewModel.swift */; };
		A72C3A8C1D00F6A80075227E /* ExpandableRow.swift in Sources */ = {isa = PBXBuildFile; fileRef = A72C3A8A1D00F6A80075227E /* ExpandableRow.swift */; };
		A72C3A8E1D00F6A80075227E /* SelectableRow.swift in Sources */ = {isa = PBXBuildFile; fileRef = A72C3A8B1D00F6A80075227E /* SelectableRow.swift */; };
		A72C3A951D00F6C70075227E /* DiscoveryPageViewModel.swift in Sources */ = {isa = PBXBuildFile; fileRef = A72C3A911D00F6C70075227E /* DiscoveryPageViewModel.swift */; };
		A72C3A971D00F6C70075227E /* SortPagerViewModel.swift in Sources */ = {isa = PBXBuildFile; fileRef = A72C3A921D00F6C70075227E /* SortPagerViewModel.swift */; };
		A72C3A9C1D00F6E60075227E /* DiscoveryFiltersViewModelTests.swift in Sources */ = {isa = PBXBuildFile; fileRef = A72C3A991D00F6E60075227E /* DiscoveryFiltersViewModelTests.swift */; };
		A72C3A9E1D00F6E60075227E /* DiscoveryPageViewModelTests.swift in Sources */ = {isa = PBXBuildFile; fileRef = A72C3A9A1D00F6E60075227E /* DiscoveryPageViewModelTests.swift */; };
		A72C3AA01D00F6E60075227E /* SortPagerViewModelTests.swift in Sources */ = {isa = PBXBuildFile; fileRef = A72C3A9B1D00F6E60075227E /* SortPagerViewModelTests.swift */; };
		A72C3AA41D00F7170075227E /* DiscoveryPagesDataSource.swift in Sources */ = {isa = PBXBuildFile; fileRef = A72C3AA21D00F7170075227E /* DiscoveryPagesDataSource.swift */; };
		A72C3AA71D00F7A30075227E /* SortPagerViewController.swift in Sources */ = {isa = PBXBuildFile; fileRef = A72C3AA51D00F7A30075227E /* SortPagerViewController.swift */; };
		A72C3AAA1D00F96C0075227E /* DiscoveryPageViewController.swift in Sources */ = {isa = PBXBuildFile; fileRef = A72C3AA81D00F96C0075227E /* DiscoveryPageViewController.swift */; };
		A72C3AB01D00F9C10075227E /* DiscoveryFiltersDataSource.swift in Sources */ = {isa = PBXBuildFile; fileRef = A72C3AAE1D00F9C10075227E /* DiscoveryFiltersDataSource.swift */; };
		A72C3AB51D00FB1F0075227E /* DiscoveryExpandableRowCell.swift in Sources */ = {isa = PBXBuildFile; fileRef = A72C3AB11D00FB1F0075227E /* DiscoveryExpandableRowCell.swift */; };
		A72C3AB71D00FB1F0075227E /* DiscoveryExpandedSelectableRow.swift in Sources */ = {isa = PBXBuildFile; fileRef = A72C3AB21D00FB1F0075227E /* DiscoveryExpandedSelectableRow.swift */; };
		A72C3AB91D00FB1F0075227E /* DiscoverySelectableRowCell.swift in Sources */ = {isa = PBXBuildFile; fileRef = A72C3AB31D00FB1F0075227E /* DiscoverySelectableRowCell.swift */; };
		A72D92301CB1E08800A88249 /* XCTestCase+AppEnvironment.swift in Sources */ = {isa = PBXBuildFile; fileRef = A75511A31C86460B005355CF /* XCTestCase+AppEnvironment.swift */; };
		A72D92991CB1F7DA00A88249 /* TestCase.swift in Sources */ = {isa = PBXBuildFile; fileRef = A72D92981CB1F7DA00A88249 /* TestCase.swift */; };
		A72D929A1CB1F7DA00A88249 /* TestCase.swift in Sources */ = {isa = PBXBuildFile; fileRef = A72D92981CB1F7DA00A88249 /* TestCase.swift */; };
		A72D943B1CB3477000A88249 /* MockBundle.swift in Sources */ = {isa = PBXBuildFile; fileRef = A75511A11C86460B005355CF /* MockBundle.swift */; };
		A72E75971CC313A400983066 /* ValueCell.swift in Sources */ = {isa = PBXBuildFile; fileRef = A72E75961CC313A400983066 /* ValueCell.swift */; };
		A731BF5A1D1ED60800A734AC /* WebViewController.swift in Sources */ = {isa = PBXBuildFile; fileRef = A731BF581D1ED60800A734AC /* WebViewController.swift */; };
		A731BF8D1D1EE44E00A734AC /* UpdateViewController.swift in Sources */ = {isa = PBXBuildFile; fileRef = A731BF8B1D1EE44E00A734AC /* UpdateViewController.swift */; };
		A731BF901D1EE4CD00A734AC /* UpdateViewModel.swift in Sources */ = {isa = PBXBuildFile; fileRef = A731BF8E1D1EE4CD00A734AC /* UpdateViewModel.swift */; };
		A73378FB1D0AE33B00C91445 /* BaseStyles.swift in Sources */ = {isa = PBXBuildFile; fileRef = A73378FA1D0AE33B00C91445 /* BaseStyles.swift */; };
		A73378FE1D0AE36400C91445 /* LoginStyles.swift in Sources */ = {isa = PBXBuildFile; fileRef = A73378FD1D0AE36400C91445 /* LoginStyles.swift */; };
		A73379111D0E33A600C91445 /* ButtonStyles.swift in Sources */ = {isa = PBXBuildFile; fileRef = A73379101D0E33A600C91445 /* ButtonStyles.swift */; };
		A73379451D0E36A600C91445 /* Colors.swift in Sources */ = {isa = PBXBuildFile; fileRef = A73379441D0E36A600C91445 /* Colors.swift */; };
		A73379481D0E36CA00C91445 /* Fonts.swift in Sources */ = {isa = PBXBuildFile; fileRef = A73379471D0E36CA00C91445 /* Fonts.swift */; };
		A73379601D0EDFEE00C91445 /* UIViewController-Preparation.swift in Sources */ = {isa = PBXBuildFile; fileRef = A733795F1D0EDFEE00C91445 /* UIViewController-Preparation.swift */; };
		A734A2651D219CB00080BBD5 /* UpdateViewModelTests.swift in Sources */ = {isa = PBXBuildFile; fileRef = A734A2641D219CB00080BBD5 /* UpdateViewModelTests.swift */; };
		A734A2671D21A1790080BBD5 /* WKNavigationActionProtocol.swift in Sources */ = {isa = PBXBuildFile; fileRef = A734A2661D21A1790080BBD5 /* WKNavigationActionProtocol.swift */; };
		A73778D31D819E30004C2A9B /* FBSnapshotTestCase.framework in Frameworks */ = {isa = PBXBuildFile; fileRef = A73778AF1D819736004C2A9B /* FBSnapshotTestCase.framework */; };
		A73778D61D81ABE2004C2A9B /* FundingGraphViewTests.swift in Sources */ = {isa = PBXBuildFile; fileRef = A73778D51D81ABE2004C2A9B /* FundingGraphViewTests.swift */; };
		A73778D81D81C201004C2A9B /* SettingsViewControllerTests.swift in Sources */ = {isa = PBXBuildFile; fileRef = A73778D71D81C201004C2A9B /* SettingsViewControllerTests.swift */; };
		A73778DD1D81DC69004C2A9B /* TraitController.swift in Sources */ = {isa = PBXBuildFile; fileRef = A73778DC1D81DC69004C2A9B /* TraitController.swift */; };
		A73778DF1D81DC9B004C2A9B /* Combos.swift in Sources */ = {isa = PBXBuildFile; fileRef = A73778DE1D81DC9B004C2A9B /* Combos.swift */; };
		A73923BC1D272242004524C3 /* Activity.storyboard in Resources */ = {isa = PBXBuildFile; fileRef = A73923AB1D272242004524C3 /* Activity.storyboard */; };
		A73923BE1D272242004524C3 /* Comments.storyboard in Resources */ = {isa = PBXBuildFile; fileRef = A73923AD1D272242004524C3 /* Comments.storyboard */; };
		A73923BF1D272242004524C3 /* Dashboard.storyboard in Resources */ = {isa = PBXBuildFile; fileRef = A73923AE1D272242004524C3 /* Dashboard.storyboard */; };
		A73923C01D272242004524C3 /* Discovery.storyboard in Resources */ = {isa = PBXBuildFile; fileRef = A73923AF1D272242004524C3 /* Discovery.storyboard */; };
		A73923C11D272242004524C3 /* Friends.storyboard in Resources */ = {isa = PBXBuildFile; fileRef = A73923B01D272242004524C3 /* Friends.storyboard */; };
		A73923C31D272242004524C3 /* Login.storyboard in Resources */ = {isa = PBXBuildFile; fileRef = A73923B21D272242004524C3 /* Login.storyboard */; };
		A73923C51D272242004524C3 /* Messages.storyboard in Resources */ = {isa = PBXBuildFile; fileRef = A73923B41D272242004524C3 /* Messages.storyboard */; };
		A73923C61D272242004524C3 /* Profile.storyboard in Resources */ = {isa = PBXBuildFile; fileRef = A73923B51D272242004524C3 /* Profile.storyboard */; };
		A73923C81D272242004524C3 /* ProjectActivity.storyboard in Resources */ = {isa = PBXBuildFile; fileRef = A73923B71D272242004524C3 /* ProjectActivity.storyboard */; };
		A73923C91D272242004524C3 /* Search.storyboard in Resources */ = {isa = PBXBuildFile; fileRef = A73923B81D272242004524C3 /* Search.storyboard */; };
		A73923CA1D272242004524C3 /* Settings.storyboard in Resources */ = {isa = PBXBuildFile; fileRef = A73923B91D272242004524C3 /* Settings.storyboard */; };
		A73923CB1D272242004524C3 /* Update.storyboard in Resources */ = {isa = PBXBuildFile; fileRef = A73923BA1D272242004524C3 /* Update.storyboard */; };
		A73923CC1D272242004524C3 /* UpdateDraft.storyboard in Resources */ = {isa = PBXBuildFile; fileRef = A73923BB1D272242004524C3 /* UpdateDraft.storyboard */; };
		A73924001D27230B004524C3 /* Kickstarter_Framework.framework in Frameworks */ = {isa = PBXBuildFile; fileRef = A7C7959E1C873A870081977F /* Kickstarter_Framework.framework */; };
		A73924011D272312004524C3 /* Kickstarter_Framework.framework in Embed Frameworks */ = {isa = PBXBuildFile; fileRef = A7C7959E1C873A870081977F /* Kickstarter_Framework.framework */; settings = {ATTRIBUTES = (CodeSignOnCopy, RemoveHeadersOnCopy, ); }; };
		A73924041D272404004524C3 /* AppDelegate.swift in Sources */ = {isa = PBXBuildFile; fileRef = A7D1F9471C850B7C000D41D5 /* AppDelegate.swift */; };
		A73924051D27247E004524C3 /* Main.storyboard in Resources */ = {isa = PBXBuildFile; fileRef = A73923B31D272242004524C3 /* Main.storyboard */; };
		A73EF6D21DCC173C008FDBE5 /* ProjectNavigatorViewModel.swift in Sources */ = {isa = PBXBuildFile; fileRef = A73EF6D11DCC173C008FDBE5 /* ProjectNavigatorViewModel.swift */; };
		A73EF70A1DCC17DD008FDBE5 /* ProjectNavigatorPagesDataSource.swift in Sources */ = {isa = PBXBuildFile; fileRef = A73EF7091DCC17DD008FDBE5 /* ProjectNavigatorPagesDataSource.swift */; };
		A743817B1D33E03D00040A95 /* ActivityFriendBackingViewModelTests.swift in Sources */ = {isa = PBXBuildFile; fileRef = A743817A1D33E03D00040A95 /* ActivityFriendBackingViewModelTests.swift */; };
		A74382051D3458C900040A95 /* PaddingCell.swift in Sources */ = {isa = PBXBuildFile; fileRef = A74382041D3458C900040A95 /* PaddingCell.swift */; };
		A745D0221CA897FF00C12802 /* SearchViewController.swift in Sources */ = {isa = PBXBuildFile; fileRef = A745D0201CA897FF00C12802 /* SearchViewController.swift */; };
		A745D0481CA8985B00C12802 /* DashboardViewController.swift in Sources */ = {isa = PBXBuildFile; fileRef = A745D0461CA8985B00C12802 /* DashboardViewController.swift */; };
		A745D04B1CA8986E00C12802 /* ProfileViewController.swift in Sources */ = {isa = PBXBuildFile; fileRef = A745D0491CA8986E00C12802 /* ProfileViewController.swift */; };
		A745D1411CAAB48F00C12802 /* LoginToutViewController.swift in Sources */ = {isa = PBXBuildFile; fileRef = A7F761761C85FACB005405ED /* LoginToutViewController.swift */; };
		A747A7DF1D454E8500AF199A /* ProjectPamphletContentViewController.swift in Sources */ = {isa = PBXBuildFile; fileRef = A7C93FB81D4415E700C2DF9B /* ProjectPamphletContentViewController.swift */; };
		A747A8B91D45893100AF199A /* ProjectPamphletContentDataSource.swift in Sources */ = {isa = PBXBuildFile; fileRef = A747A8B81D45893100AF199A /* ProjectPamphletContentDataSource.swift */; };
		A747A8EB1D45896000AF199A /* RewardCellViewModel.swift in Sources */ = {isa = PBXBuildFile; fileRef = A747A8EA1D45896000AF199A /* RewardCellViewModel.swift */; };
		A747A8EE1D45899F00AF199A /* RewardCell.swift in Sources */ = {isa = PBXBuildFile; fileRef = A747A8ED1D45899F00AF199A /* RewardCell.swift */; };
		A74900181D00E23000BC3BE7 /* SignupViewModel.swift in Sources */ = {isa = PBXBuildFile; fileRef = A74900171D00E23000BC3BE7 /* SignupViewModel.swift */; };
		A749001B1D00E25200BC3BE7 /* SignupViewModelTests.swift in Sources */ = {isa = PBXBuildFile; fileRef = A749001A1D00E25200BC3BE7 /* SignupViewModelTests.swift */; };
		A749001F1D00E27100BC3BE7 /* SignupViewController.swift in Sources */ = {isa = PBXBuildFile; fileRef = A749001D1D00E27100BC3BE7 /* SignupViewController.swift */; };
		A74BEF191DE3474C008D5E63 /* UIImageView+URL.swift in Sources */ = {isa = PBXBuildFile; fileRef = A74BEF181DE3474C008D5E63 /* UIImageView+URL.swift */; };
		A74FFDF01CE3E33300C7BCB9 /* MessageDialogViewController.swift in Sources */ = {isa = PBXBuildFile; fileRef = A74FFDEE1CE3E33300C7BCB9 /* MessageDialogViewController.swift */; };
		A74FFE691CE3FFE200C7BCB9 /* SearchMessagesViewController.swift in Sources */ = {isa = PBXBuildFile; fileRef = A74FFE671CE3FFE200C7BCB9 /* SearchMessagesViewController.swift */; };
		A74FFECA1CE4FB9900C7BCB9 /* SearchMessagesDataSource.swift in Sources */ = {isa = PBXBuildFile; fileRef = A74FFEC81CE4FB9900C7BCB9 /* SearchMessagesDataSource.swift */; };
		A75511461C8642B3005355CF /* Library.framework in Frameworks */ = {isa = PBXBuildFile; fileRef = A755113C1C8642B3005355CF /* Library.framework */; };
		A755115B1C8642C3005355CF /* AppEnvironment.swift in Sources */ = {isa = PBXBuildFile; fileRef = A7C725781C85D36D005A016B /* AppEnvironment.swift */; };
		A755115C1C8642C3005355CF /* AssetImageGeneratorType.swift in Sources */ = {isa = PBXBuildFile; fileRef = A7C725791C85D36D005A016B /* AssetImageGeneratorType.swift */; };
		A755115D1C8642C3005355CF /* AVPlayerView.swift in Sources */ = {isa = PBXBuildFile; fileRef = A7C7257A1C85D36D005A016B /* AVPlayerView.swift */; };
		A755115E1C8642C3005355CF /* Environment.swift in Sources */ = {isa = PBXBuildFile; fileRef = A7C7257F1C85D36D005A016B /* Environment.swift */; };
		A755115F1C8642C3005355CF /* Format.swift in Sources */ = {isa = PBXBuildFile; fileRef = A7C725801C85D36D005A016B /* Format.swift */; };
		A75511601C8642C3005355CF /* GradientView.swift in Sources */ = {isa = PBXBuildFile; fileRef = A7C725811C85D36D005A016B /* GradientView.swift */; };
		A75511611C8642C3005355CF /* Language.swift in Sources */ = {isa = PBXBuildFile; fileRef = A7C725821C85D36D005A016B /* Language.swift */; };
		A75511621C8642C3005355CF /* LaunchedCountries.swift in Sources */ = {isa = PBXBuildFile; fileRef = A7C725831C85D36D005A016B /* LaunchedCountries.swift */; };
		A75511631C8642C3005355CF /* LocalizedString.swift in Sources */ = {isa = PBXBuildFile; fileRef = A7C725841C85D36D005A016B /* LocalizedString.swift */; };
		A75511641C8642C3005355CF /* NSBundleType.swift in Sources */ = {isa = PBXBuildFile; fileRef = A7C725911C85D36D005A016B /* NSBundleType.swift */; };
		A75511651C8642C3005355CF /* String+SimpleHTML.swift in Sources */ = {isa = PBXBuildFile; fileRef = A7C725921C85D36D005A016B /* String+SimpleHTML.swift */; };
		A75511671C8642C3005355CF /* UIButton+LocalizedKey.swift in Sources */ = {isa = PBXBuildFile; fileRef = A7C725941C85D36D005A016B /* UIButton+LocalizedKey.swift */; };
		A75511681C8642C3005355CF /* UIGestureRecognizer-Extensions.swift in Sources */ = {isa = PBXBuildFile; fileRef = A7C725951C85D36D005A016B /* UIGestureRecognizer-Extensions.swift */; };
		A75511691C8642C3005355CF /* UILabel+IBClear.swift in Sources */ = {isa = PBXBuildFile; fileRef = A7C725961C85D36D005A016B /* UILabel+IBClear.swift */; };
		A755116A1C8642C3005355CF /* UILabel+LocalizedKey.swift in Sources */ = {isa = PBXBuildFile; fileRef = A7C725971C85D36D005A016B /* UILabel+LocalizedKey.swift */; };
		A755116B1C8642C3005355CF /* UILabel+SimpleHTML.swift in Sources */ = {isa = PBXBuildFile; fileRef = A7C725981C85D36D005A016B /* UILabel+SimpleHTML.swift */; };
		A755116C1C8642C3005355CF /* UIPress-Extensions.swift in Sources */ = {isa = PBXBuildFile; fileRef = A7C725991C85D36D005A016B /* UIPress-Extensions.swift */; };
		A75511941C8645A0005355CF /* AppEnvironmentTests.swift in Sources */ = {isa = PBXBuildFile; fileRef = A75511891C8645A0005355CF /* AppEnvironmentTests.swift */; };
		A75511951C8645A0005355CF /* EnvironmentTests.swift in Sources */ = {isa = PBXBuildFile; fileRef = A755118A1C8645A0005355CF /* EnvironmentTests.swift */; };
		A75511961C8645A0005355CF /* FormatTests.swift in Sources */ = {isa = PBXBuildFile; fileRef = A755118B1C8645A0005355CF /* FormatTests.swift */; };
		A75511971C8645A0005355CF /* LanguageTests.swift in Sources */ = {isa = PBXBuildFile; fileRef = A755118C1C8645A0005355CF /* LanguageTests.swift */; };
		A75511981C8645A0005355CF /* LaunchedCountriesTests.swift in Sources */ = {isa = PBXBuildFile; fileRef = A755118D1C8645A0005355CF /* LaunchedCountriesTests.swift */; };
		A75511991C8645A0005355CF /* LocalizedStringTests.swift in Sources */ = {isa = PBXBuildFile; fileRef = A755118E1C8645A0005355CF /* LocalizedStringTests.swift */; };
		A755119A1C8645A0005355CF /* String+SimpleHTMLTests.swift in Sources */ = {isa = PBXBuildFile; fileRef = A755118F1C8645A0005355CF /* String+SimpleHTMLTests.swift */; };
		A755119C1C8645A0005355CF /* UILabel+IBClearTests.swift in Sources */ = {isa = PBXBuildFile; fileRef = A75511911C8645A0005355CF /* UILabel+IBClearTests.swift */; };
		A755119E1C8645A0005355CF /* UILabel+SimpleHTMLTests.swift in Sources */ = {isa = PBXBuildFile; fileRef = A75511931C8645A0005355CF /* UILabel+SimpleHTMLTests.swift */; };
		A75511A51C86460B005355CF /* MockBundle.swift in Sources */ = {isa = PBXBuildFile; fileRef = A75511A11C86460B005355CF /* MockBundle.swift */; };
		A75511A71C86460B005355CF /* XCTestCase+AppEnvironment.swift in Sources */ = {isa = PBXBuildFile; fileRef = A75511A31C86460B005355CF /* XCTestCase+AppEnvironment.swift */; };
		A7561A3B1D3144210028DEA1 /* ProjectDescriptionViewController.swift in Sources */ = {isa = PBXBuildFile; fileRef = A7561A3A1D3144210028DEA1 /* ProjectDescriptionViewController.swift */; };
		A7561A3D1D3146290028DEA1 /* ProjectNavigatorViewController.swift in Sources */ = {isa = PBXBuildFile; fileRef = A7561A3C1D3146290028DEA1 /* ProjectNavigatorViewController.swift */; };
		A75784311D84486F007B61AA /* PKPaymentRequestTests.swift in Sources */ = {isa = PBXBuildFile; fileRef = A75784301D84486F007B61AA /* PKPaymentRequestTests.swift */; };
		A75798911D6A201F0063CEEC /* DebugPushNotifictionsViewController.swift in Sources */ = {isa = PBXBuildFile; fileRef = A75798901D6A201F0063CEEC /* DebugPushNotifictionsViewController.swift */; };
		A75798C31D6A24CD0063CEEC /* DebugPushNotifications.storyboard in Resources */ = {isa = PBXBuildFile; fileRef = A75798C21D6A24CD0063CEEC /* DebugPushNotifications.storyboard */; };
		A757E9EF1D19C37F00A5C978 /* ActivitySurveyResponseCell.swift in Sources */ = {isa = PBXBuildFile; fileRef = A757E9BD1D19C34600A5C978 /* ActivitySurveyResponseCell.swift */; };
		A757EA6B1D19F93400A5C978 /* OnePasswordExtension.m in Sources */ = {isa = PBXBuildFile; fileRef = A7E1C4F01D18C8B3002D6DE3 /* OnePasswordExtension.m */; };
		A757EA6C1D19F93400A5C978 /* 1Password.xcassets in Resources */ = {isa = PBXBuildFile; fileRef = A7E1C4F11D18C8B3002D6DE3 /* 1Password.xcassets */; };
		A757EABD1D19FAEE00A5C978 /* ProjectActivitiesViewController.swift in Sources */ = {isa = PBXBuildFile; fileRef = 9D9F580C1D131B1200CE81DE /* ProjectActivitiesViewController.swift */; };
		A757EAEE1D19FAFA00A5C978 /* ProjectActivitiesDataSource.swift in Sources */ = {isa = PBXBuildFile; fileRef = 9D9F58141D131D4A00CE81DE /* ProjectActivitiesDataSource.swift */; };
		A757EAF01D1ABE7400A5C978 /* ActivitySurveyResponseCellViewModel.swift in Sources */ = {isa = PBXBuildFile; fileRef = A757EAEF1D1ABE7400A5C978 /* ActivitySurveyResponseCellViewModel.swift */; };
		A757EB2B1D1AD89E00A5C978 /* DiscoveryStyles.swift in Sources */ = {isa = PBXBuildFile; fileRef = A757EB2A1D1AD89E00A5C978 /* DiscoveryStyles.swift */; };
		A757EBB31D1B084F00A5C978 /* DiscoveryOnboardingCell.swift in Sources */ = {isa = PBXBuildFile; fileRef = A757EBB11D1B084F00A5C978 /* DiscoveryOnboardingCell.swift */; };
		A757ED201D1C181D00A5C978 /* DiscoveryProjectsDataSourceTest.swift in Sources */ = {isa = PBXBuildFile; fileRef = A757ED1F1D1C181D00A5C978 /* DiscoveryProjectsDataSourceTest.swift */; };
		A758F4041D0702CF00169CC0 /* DiscoveryFiltersDataSourceTests.swift in Sources */ = {isa = PBXBuildFile; fileRef = A758F4031D0702CF00169CC0 /* DiscoveryFiltersDataSourceTests.swift */; };
		A758F43B1D070B8E00169CC0 /* DiscoveryPagesDataSourceTests.swift in Sources */ = {isa = PBXBuildFile; fileRef = A758F43A1D070B8E00169CC0 /* DiscoveryPagesDataSourceTests.swift */; };
		A75A29251CE0AE5A00D35E5C /* MessagesViewController.swift in Sources */ = {isa = PBXBuildFile; fileRef = A75A29231CE0AE5A00D35E5C /* MessagesViewController.swift */; };
		A75A29281CE0B7DD00D35E5C /* BackingCell.swift in Sources */ = {isa = PBXBuildFile; fileRef = A75A29261CE0B7DD00D35E5C /* BackingCell.swift */; };
		A75A292B1CE0B7EA00D35E5C /* ProjectBannerCell.swift in Sources */ = {isa = PBXBuildFile; fileRef = A75A29291CE0B7EA00D35E5C /* ProjectBannerCell.swift */; };
		A75A292E1CE0B95300D35E5C /* MessagesDataSource.swift in Sources */ = {isa = PBXBuildFile; fileRef = A75A292C1CE0B95300D35E5C /* MessagesDataSource.swift */; };
		A75A9D8D1D6F336B00603D1D /* RewardShippingPickerViewController.swift in Sources */ = {isa = PBXBuildFile; fileRef = A75A9D8C1D6F336B00603D1D /* RewardShippingPickerViewController.swift */; };
		A75A9DBF1D6F3A3000603D1D /* RewardShippingPickerViewModel.swift in Sources */ = {isa = PBXBuildFile; fileRef = A75A9DBE1D6F3A3000603D1D /* RewardShippingPickerViewModel.swift */; };
		A75AB1FA1C8A84B5002FC3E6 /* ActivitiesDataSource.swift in Sources */ = {isa = PBXBuildFile; fileRef = A75AB1F81C8A84B5002FC3E6 /* ActivitiesDataSource.swift */; };
		A75AB2231C8A85D1002FC3E6 /* ActivityUpdateCell.swift in Sources */ = {isa = PBXBuildFile; fileRef = A75AB2211C8A85D1002FC3E6 /* ActivityUpdateCell.swift */; };
		A75AB2261C8B407F002FC3E6 /* ActivityFriendBackingCell.swift in Sources */ = {isa = PBXBuildFile; fileRef = A75AB2241C8B407F002FC3E6 /* ActivityFriendBackingCell.swift */; };
		A75C81171D210BD700B5AD03 /* ShareViewModel.swift in Sources */ = {isa = PBXBuildFile; fileRef = A75C81161D210BD700B5AD03 /* ShareViewModel.swift */; };
		A75C811C1D210C4700B5AD03 /* SafariActivity.swift in Sources */ = {isa = PBXBuildFile; fileRef = A75C81191D210C4700B5AD03 /* SafariActivity.swift */; };
		A75C811E1D210C4700B5AD03 /* ProjectActivityItemProvider.swift in Sources */ = {isa = PBXBuildFile; fileRef = A75C811A1D210C4700B5AD03 /* ProjectActivityItemProvider.swift */; };
		A75C81201D210C4700B5AD03 /* UpdateActivityItemProvider.swift in Sources */ = {isa = PBXBuildFile; fileRef = A75C811B1D210C4700B5AD03 /* UpdateActivityItemProvider.swift */; };
		A75C81231D210EE200B5AD03 /* ShareViewModelTests.swift in Sources */ = {isa = PBXBuildFile; fileRef = A75C81221D210EE200B5AD03 /* ShareViewModelTests.swift */; };
		A75C81261D210F1F00B5AD03 /* ShareContext.swift in Sources */ = {isa = PBXBuildFile; fileRef = A75C81251D210F1F00B5AD03 /* ShareContext.swift */; };
		A75CBDE81C8A26F800758C55 /* AppDelegateViewModel.swift in Sources */ = {isa = PBXBuildFile; fileRef = A75CBDE61C8A26F800758C55 /* AppDelegateViewModel.swift */; };
		A75CFA501CCDB322004CD5FA /* SearchDataSource.swift in Sources */ = {isa = PBXBuildFile; fileRef = A75CFA4E1CCDB322004CD5FA /* SearchDataSource.swift */; };
		A75CFA7E1CCE56C4004CD5FA /* SearchProjectCell.swift in Sources */ = {isa = PBXBuildFile; fileRef = A75CFA7C1CCE56C4004CD5FA /* SearchProjectCell.swift */; };
		A75CFB081CCE7FCF004CD5FA /* StaticTableViewCell.swift in Sources */ = {isa = PBXBuildFile; fileRef = A75CFB071CCE7FCF004CD5FA /* StaticTableViewCell.swift */; };
		A75F71631D897E4C0091258A /* Stripe.framework in Frameworks */ = {isa = PBXBuildFile; fileRef = A75F71621D897E4C0091258A /* Stripe.framework */; };
		A760780A1CAEE0A6001B39D0 /* IsValidEmail.swift in Sources */ = {isa = PBXBuildFile; fileRef = A76078091CAEE0A6001B39D0 /* IsValidEmail.swift */; };
		A76078301CAEE0DD001B39D0 /* IsValidEmailTests.swift in Sources */ = {isa = PBXBuildFile; fileRef = A760782F1CAEE0DD001B39D0 /* IsValidEmailTests.swift */; };
		A76126AD1C90C94000EDCCB9 /* ValueCellDataSource.swift in Sources */ = {isa = PBXBuildFile; fileRef = A761269F1C90C94000EDCCB9 /* ValueCellDataSource.swift */; };
		A76126B71C90C94000EDCCB9 /* UICollectionView-Extensions.swift in Sources */ = {isa = PBXBuildFile; fileRef = A76126A41C90C94000EDCCB9 /* UICollectionView-Extensions.swift */; };
		A76126B91C90C94000EDCCB9 /* UIView-Extensions.swift in Sources */ = {isa = PBXBuildFile; fileRef = A76126A51C90C94000EDCCB9 /* UIView-Extensions.swift */; };
		A76126BB1C90C94000EDCCB9 /* UITableView-Extensions.swift in Sources */ = {isa = PBXBuildFile; fileRef = A76126A61C90C94000EDCCB9 /* UITableView-Extensions.swift */; };
		A76127C01C93100C00EDCCB9 /* Library.framework in Frameworks */ = {isa = PBXBuildFile; fileRef = A755113C1C8642B3005355CF /* Library.framework */; };
		A762EFF31C8CC663005581A4 /* ActivityFriendFollowCell.swift in Sources */ = {isa = PBXBuildFile; fileRef = A762EFF11C8CC663005581A4 /* ActivityFriendFollowCell.swift */; };
		A7698B2A1D00602800953FD3 /* LoginViewModel.swift in Sources */ = {isa = PBXBuildFile; fileRef = A7698B291D00602800953FD3 /* LoginViewModel.swift */; };
		A76AD3531D70979900143034 /* HockeySDKResources.bundle in Resources */ = {isa = PBXBuildFile; fileRef = A7B694291C87A04C00C49A4F /* HockeySDKResources.bundle */; };
		A76FAF271DB98AD000C6BF33 /* ProjectPamphletContentViewModelTests.swift in Sources */ = {isa = PBXBuildFile; fileRef = A76FAF261DB98AD000C6BF33 /* ProjectPamphletContentViewModelTests.swift */; };
		A7722F401D2D3B6B0049BCDC /* FBSDKCoreKit.framework in Frameworks */ = {isa = PBXBuildFile; fileRef = 01D31A361CCA786A0037A178 /* FBSDKCoreKit.framework */; };
		A7722F411D2D3B6C0049BCDC /* FBSDKLoginKit.framework in Frameworks */ = {isa = PBXBuildFile; fileRef = 01D31A371CCA786A0037A178 /* FBSDKLoginKit.framework */; };
		A77352ED1D5E70FC0017E239 /* MostPopularCell.swift in Sources */ = {isa = PBXBuildFile; fileRef = A77352EC1D5E70FC0017E239 /* MostPopularCell.swift */; };
		A773531F1D5E8AEF0017E239 /* MostPopularSearchProjectCell.swift in Sources */ = {isa = PBXBuildFile; fileRef = A773531E1D5E8AEF0017E239 /* MostPopularSearchProjectCell.swift */; };
		A774684B1D6E400D007DCDFC /* RewardPledgeViewModel.swift in Sources */ = {isa = PBXBuildFile; fileRef = A774684A1D6E400D007DCDFC /* RewardPledgeViewModel.swift */; };
		A77519121C8CADE20022F175 /* AppDelegateViewModelTests.swift in Sources */ = {isa = PBXBuildFile; fileRef = A775190F1C8CADC80022F175 /* AppDelegateViewModelTests.swift */; };
		A77519221C8CB0360022F175 /* CircleAvatarImageViewTests.swift in Sources */ = {isa = PBXBuildFile; fileRef = A77519211C8CB0360022F175 /* CircleAvatarImageViewTests.swift */; };
		A775B5211CA8705B00BBB587 /* RootTabBarViewController.swift in Sources */ = {isa = PBXBuildFile; fileRef = A775B51F1CA8705B00BBB587 /* RootTabBarViewController.swift */; };
		A775B5471CA871D700BBB587 /* RootViewModel.swift in Sources */ = {isa = PBXBuildFile; fileRef = A775B5451CA871D700BBB587 /* RootViewModel.swift */; };
		A775B54C1CA87C8500BBB587 /* RootViewModelTests.swift in Sources */ = {isa = PBXBuildFile; fileRef = A775B54B1CA87C8500BBB587 /* RootViewModelTests.swift */; };
		A77D7B071CBAAF5D0077586B /* Paginate.swift in Sources */ = {isa = PBXBuildFile; fileRef = A77D7B061CBAAF5D0077586B /* Paginate.swift */; };
		A77D7B351CBAC5F90077586B /* PaginateTests.swift in Sources */ = {isa = PBXBuildFile; fileRef = A77D7B341CBAC5F90077586B /* PaginateTests.swift */; };
		A77FD5B51D91FD2C00FFC636 /* RewardPledgeViewControllerTests.swift in Sources */ = {isa = PBXBuildFile; fileRef = A77FD5B41D91FD2C00FFC636 /* RewardPledgeViewControllerTests.swift */; };
		A78012651D2EEA620027396E /* ReferralChartView.swift in Sources */ = {isa = PBXBuildFile; fileRef = A78012641D2EEA620027396E /* ReferralChartView.swift */; };
		A7808B6B1D61E9DF001CF96A /* MostPopularSearchProjectCellViewModel.swift in Sources */ = {isa = PBXBuildFile; fileRef = A7808B6A1D61E9DF001CF96A /* MostPopularSearchProjectCellViewModel.swift */; };
		A7808BBE1D6240B9001CF96A /* ProjectCreatorViewController.swift in Sources */ = {isa = PBXBuildFile; fileRef = A7808BBD1D6240B9001CF96A /* ProjectCreatorViewController.swift */; };
		A7808BF01D625C6A001CF96A /* ProjectCreateViewModel.swift in Sources */ = {isa = PBXBuildFile; fileRef = A7808BEF1D625C6A001CF96A /* ProjectCreateViewModel.swift */; };
		A7808BF31D625D10001CF96A /* ProjectCreatorViewModelTests.swift in Sources */ = {isa = PBXBuildFile; fileRef = A7808BF21D625D10001CF96A /* ProjectCreatorViewModelTests.swift */; };
		A78214741DB9326A00D0DD91 /* Localizable.strings in Resources */ = {isa = PBXBuildFile; fileRef = A7A5F8231D11ECF60036139A /* Localizable.strings */; };
		A782B4951D2D36BF0069D10E /* FBSDKCoreKit.framework in Frameworks */ = {isa = PBXBuildFile; fileRef = 01D31A361CCA786A0037A178 /* FBSDKCoreKit.framework */; };
		A782B4961D2D36BF0069D10E /* FBSDKLoginKit.framework in Frameworks */ = {isa = PBXBuildFile; fileRef = 01D31A371CCA786A0037A178 /* FBSDKLoginKit.framework */; };
		A7830CF81D005C3F00B5B6AE /* ActivitiesViewModelTests.swift in Sources */ = {isa = PBXBuildFile; fileRef = A7830CDD1D005C3F00B5B6AE /* ActivitiesViewModelTests.swift */; };
		A7830CFC1D005C3F00B5B6AE /* BackingCellViewModelTests.swift in Sources */ = {isa = PBXBuildFile; fileRef = A7830CDF1D005C3F00B5B6AE /* BackingCellViewModelTests.swift */; };
		A7830CFE1D005C3F00B5B6AE /* CommentCellViewModelTests.swift in Sources */ = {isa = PBXBuildFile; fileRef = A7830CE01D005C3F00B5B6AE /* CommentCellViewModelTests.swift */; };
		A7830D001D005C3F00B5B6AE /* CommentDialogViewModelTests.swift in Sources */ = {isa = PBXBuildFile; fileRef = A7830CE11D005C3F00B5B6AE /* CommentDialogViewModelTests.swift */; };
		A7830D021D005C3F00B5B6AE /* CommentsViewModelTests.swift in Sources */ = {isa = PBXBuildFile; fileRef = A7830CE21D005C3F00B5B6AE /* CommentsViewModelTests.swift */; };
		A7830D041D005C3F00B5B6AE /* DiscoveryViewModelTests.swift in Sources */ = {isa = PBXBuildFile; fileRef = A7830CE31D005C3F00B5B6AE /* DiscoveryViewModelTests.swift */; };
		A7830D061D005C3F00B5B6AE /* FacebookConfirmationViewModelTests.swift in Sources */ = {isa = PBXBuildFile; fileRef = A7830CE41D005C3F00B5B6AE /* FacebookConfirmationViewModelTests.swift */; };
		A7830D081D005C3F00B5B6AE /* LoginToutViewModelTests.swift in Sources */ = {isa = PBXBuildFile; fileRef = A7830CE51D005C3F00B5B6AE /* LoginToutViewModelTests.swift */; };
		A7830D0A1D005C3F00B5B6AE /* LoginViewModelTests.swift in Sources */ = {isa = PBXBuildFile; fileRef = A7830CE61D005C3F00B5B6AE /* LoginViewModelTests.swift */; };
		A7830D0C1D005C3F00B5B6AE /* MessageCellViewModelTests.swift in Sources */ = {isa = PBXBuildFile; fileRef = A7830CE71D005C3F00B5B6AE /* MessageCellViewModelTests.swift */; };
		A7830D0E1D005C3F00B5B6AE /* MessageDialogViewModelTests.swift in Sources */ = {isa = PBXBuildFile; fileRef = A7830CE81D005C3F00B5B6AE /* MessageDialogViewModelTests.swift */; };
		A7830D101D005C3F00B5B6AE /* MessagesSearchViewModelTests.swift in Sources */ = {isa = PBXBuildFile; fileRef = A7830CE91D005C3F00B5B6AE /* MessagesSearchViewModelTests.swift */; };
		A7830D121D005C3F00B5B6AE /* MessagesViewModelTests.swift in Sources */ = {isa = PBXBuildFile; fileRef = A7830CEA1D005C3F00B5B6AE /* MessagesViewModelTests.swift */; };
		A7830D141D005C3F00B5B6AE /* MessageThreadCellViewModelTests.swift in Sources */ = {isa = PBXBuildFile; fileRef = A7830CEB1D005C3F00B5B6AE /* MessageThreadCellViewModelTests.swift */; };
		A7830D161D005C3F00B5B6AE /* MessageThreadsViewModelTests.swift in Sources */ = {isa = PBXBuildFile; fileRef = A7830CEC1D005C3F00B5B6AE /* MessageThreadsViewModelTests.swift */; };
		A7830D181D005C3F00B5B6AE /* ProfileHeaderViewModelTests.swift in Sources */ = {isa = PBXBuildFile; fileRef = A7830CED1D005C3F00B5B6AE /* ProfileHeaderViewModelTests.swift */; };
		A7830D1A1D005C3F00B5B6AE /* ProfileProjectCellViewModelTests.swift in Sources */ = {isa = PBXBuildFile; fileRef = A7830CEE1D005C3F00B5B6AE /* ProfileProjectCellViewModelTests.swift */; };
		A7830D1C1D005C3F00B5B6AE /* ProfileViewModelTests.swift in Sources */ = {isa = PBXBuildFile; fileRef = A7830CEF1D005C3F00B5B6AE /* ProfileViewModelTests.swift */; };
		A7830D241D005C3F00B5B6AE /* ResetPasswordViewModelTests.swift in Sources */ = {isa = PBXBuildFile; fileRef = A7830CF31D005C3F00B5B6AE /* ResetPasswordViewModelTests.swift */; };
		A7830D281D005C3F00B5B6AE /* SearchViewModelTests.swift in Sources */ = {isa = PBXBuildFile; fileRef = A7830CF51D005C3F00B5B6AE /* SearchViewModelTests.swift */; };
		A7830D2A1D005C3F00B5B6AE /* ThanksViewModelTests.swift in Sources */ = {isa = PBXBuildFile; fileRef = A7830CF61D005C3F00B5B6AE /* ThanksViewModelTests.swift */; };
		A7830D2C1D005C3F00B5B6AE /* TwoFactorViewModelTests.swift in Sources */ = {isa = PBXBuildFile; fileRef = A7830CF71D005C3F00B5B6AE /* TwoFactorViewModelTests.swift */; };
		A7845B021E27D5F5005F1CE9 /* LiveStreamContainerViewControllerTests.swift in Sources */ = {isa = PBXBuildFile; fileRef = A7845B011E27D5F5005F1CE9 /* LiveStreamContainerViewControllerTests.swift */; };
		A78537931CB46CFB00385B73 /* KoalaTests.swift in Sources */ = {isa = PBXBuildFile; fileRef = A78537921CB46CFB00385B73 /* KoalaTests.swift */; };
		A78537BC1CB5416700385B73 /* UIDeviceType.swift in Sources */ = {isa = PBXBuildFile; fileRef = A78537BB1CB5416700385B73 /* UIDeviceType.swift */; };
		A78537E21CB5422100385B73 /* UIScreenType.swift in Sources */ = {isa = PBXBuildFile; fileRef = A78537E11CB5422100385B73 /* UIScreenType.swift */; };
		A78537F81CB5803B00385B73 /* NSHTTPCookieStorageType.swift in Sources */ = {isa = PBXBuildFile; fileRef = A78537F71CB5803B00385B73 /* NSHTTPCookieStorageType.swift */; };
		A78838741D8A2EFF0081E94D /* ProjectPamphlet.storyboard in Resources */ = {isa = PBXBuildFile; fileRef = A78838731D8A2EFF0081E94D /* ProjectPamphlet.storyboard */; };
		A78838A91D8A32060081E94D /* ProjectNavBarViewController.swift in Sources */ = {isa = PBXBuildFile; fileRef = A78838A81D8A32060081E94D /* ProjectNavBarViewController.swift */; };
		A78851911D6C900000617930 /* DeprecatedWebViewModel.swift in Sources */ = {isa = PBXBuildFile; fileRef = A78851901D6C900000617930 /* DeprecatedWebViewModel.swift */; };
		A78851C41D6C91C600617930 /* DeprecatedWebViewModelTests.swift in Sources */ = {isa = PBXBuildFile; fileRef = A78851C31D6C91C600617930 /* DeprecatedWebViewModelTests.swift */; };
		A78852071D6CC5C300617930 /* RewardPledgeViewController.swift in Sources */ = {isa = PBXBuildFile; fileRef = A78852061D6CC5C300617930 /* RewardPledgeViewController.swift */; };
		A78852391D6CC5DE00617930 /* RewardPledge.storyboard in Resources */ = {isa = PBXBuildFile; fileRef = A78852381D6CC5DE00617930 /* RewardPledge.storyboard */; };
		A796A88F1D48DE79009B6EF6 /* ProjectPamphletContentViewModel.swift in Sources */ = {isa = PBXBuildFile; fileRef = A796A88E1D48DE79009B6EF6 /* ProjectPamphletContentViewModel.swift */; };
		A796FF591D425A4D00CD58AA /* ProjectStyles.swift in Sources */ = {isa = PBXBuildFile; fileRef = A796FF261D425A4500CD58AA /* ProjectStyles.swift */; };
		A7986C9D1D6B85840027030D /* Thanks.storyboard in Resources */ = {isa = PBXBuildFile; fileRef = A73923AC1D272242004524C3 /* Thanks.storyboard */; };
		A79BF81F1D11F6AF004C0445 /* Strings.swift in Sources */ = {isa = PBXBuildFile; fileRef = A79BF81E1D11F6AF004C0445 /* Strings.swift */; };
		A79F53001D8F50CF00C051B8 /* ProjectPamphletSubpageCell.swift in Sources */ = {isa = PBXBuildFile; fileRef = A79F52FF1D8F50CE00C051B8 /* ProjectPamphletSubpageCell.swift */; };
		A7A051E61CD12D9A005AF5E2 /* CommentsDataSource.swift in Sources */ = {isa = PBXBuildFile; fileRef = A7A051E41CD12D9A005AF5E2 /* CommentsDataSource.swift */; };
		A7A052141CD12DD7005AF5E2 /* CommentCell.swift in Sources */ = {isa = PBXBuildFile; fileRef = A7A052121CD12DD7005AF5E2 /* CommentCell.swift */; };
		A7A0534E1CD19C68005AF5E2 /* CommentDialogViewController.swift in Sources */ = {isa = PBXBuildFile; fileRef = A7A0534C1CD19C68005AF5E2 /* CommentDialogViewController.swift */; };
		A7A29F4A1CC3DE5F002BE580 /* ValueCellDataSourceTests.swift in Sources */ = {isa = PBXBuildFile; fileRef = A7A29F491CC3DE5F002BE580 /* ValueCellDataSourceTests.swift */; };
		A7A882BF1D31745500E9046E /* SimpleHTMLLabel.swift in Sources */ = {isa = PBXBuildFile; fileRef = A7A882BE1D31745500E9046E /* SimpleHTMLLabel.swift */; };
		A7A978AB1D71E88100ABA1D6 /* RewardPledgeViewModelTests.swift in Sources */ = {isa = PBXBuildFile; fileRef = A7A978AA1D71E88100ABA1D6 /* RewardPledgeViewModelTests.swift */; };
		A7A978AE1D71E99900ABA1D6 /* RewardShippingPickerViewModelTests.swift in Sources */ = {isa = PBXBuildFile; fileRef = A7A978AD1D71E99900ABA1D6 /* RewardShippingPickerViewModelTests.swift */; };
		A7AD54481D465B370016B4C2 /* ProjectPamphletMainCellViewModelTests.swift in Sources */ = {isa = PBXBuildFile; fileRef = A7AD54471D465B370016B4C2 /* ProjectPamphletMainCellViewModelTests.swift */; };
		A7AD548A1D4682C20016B4C2 /* ProjectDescriptionViewModelTests.swift in Sources */ = {isa = PBXBuildFile; fileRef = A7AD54891D4682C20016B4C2 /* ProjectDescriptionViewModelTests.swift */; };
		A7AD548D1D4683900016B4C2 /* ProjectPamphletViewModelTests.swift in Sources */ = {isa = PBXBuildFile; fileRef = A7AD548C1D4683900016B4C2 /* ProjectPamphletViewModelTests.swift */; };
		A7B11A771D79F03300A5036E /* PKPaymentRequest.swift in Sources */ = {isa = PBXBuildFile; fileRef = A7B11A761D79F03300A5036E /* PKPaymentRequest.swift */; };
		A7B1BA9A1D01D75F0025A69C /* FBSDKCoreKit.framework in Frameworks */ = {isa = PBXBuildFile; fileRef = 01D31A361CCA786A0037A178 /* FBSDKCoreKit.framework */; };
		A7B1BA9B1D01D7620025A69C /* FBSDKLoginKit.framework in Frameworks */ = {isa = PBXBuildFile; fileRef = 01D31A371CCA786A0037A178 /* FBSDKLoginKit.framework */; };
		A7B1EBB11D901DE800BEE8B3 /* ProjectPamphletViewModel.swift in Sources */ = {isa = PBXBuildFile; fileRef = A7B1EBB01D901DE800BEE8B3 /* ProjectPamphletViewModel.swift */; };
		A7B1EBB31D90496A00BEE8B3 /* NoRewardCell.swift in Sources */ = {isa = PBXBuildFile; fileRef = A7B1EBB21D90496A00BEE8B3 /* NoRewardCell.swift */; };
		A7B693E71C8772CE00C49A4F /* Library.framework in Embed Frameworks */ = {isa = PBXBuildFile; fileRef = A755113C1C8642B3005355CF /* Library.framework */; settings = {ATTRIBUTES = (CodeSignOnCopy, RemoveHeadersOnCopy, ); }; };
		A7B76BCA1E23E47100C8E312 /* KsLive.swift in Sources */ = {isa = PBXBuildFile; fileRef = A7B76BC91E23E47100C8E312 /* KsLive.swift */; };
		A7B76C021E23E48300C8E312 /* LiveStreamServiceProtocol.swift in Sources */ = {isa = PBXBuildFile; fileRef = A7B76C011E23E48300C8E312 /* LiveStreamServiceProtocol.swift */; };
		A7B76C041E23E4B500C8E312 /* MockLiveStreamService.swift in Sources */ = {isa = PBXBuildFile; fileRef = A7B76C031E23E4B500C8E312 /* MockLiveStreamService.swift */; };
		A7B76C061E23E4CF00C8E312 /* LiveStreamService.swift in Sources */ = {isa = PBXBuildFile; fileRef = A7B76C051E23E4CF00C8E312 /* LiveStreamService.swift */; };
		A7BA542C1E1E493600E54377 /* LiveStream.h in Headers */ = {isa = PBXBuildFile; fileRef = A7BA542B1E1E493600E54377 /* LiveStream.h */; settings = {ATTRIBUTES = (Public, ); }; };
		A7BA54331E1E493600E54377 /* LiveStream.framework in Frameworks */ = {isa = PBXBuildFile; fileRef = A7BA54291E1E493500E54377 /* LiveStream.framework */; };
		A7BA543E1E1E493600E54377 /* LiveStream.framework in Frameworks */ = {isa = PBXBuildFile; fileRef = A7BA54291E1E493500E54377 /* LiveStream.framework */; };
		A7BA543F1E1E493600E54377 /* LiveStream.framework in Embed Frameworks */ = {isa = PBXBuildFile; fileRef = A7BA54291E1E493500E54377 /* LiveStream.framework */; settings = {ATTRIBUTES = (CodeSignOnCopy, RemoveHeadersOnCopy, ); }; };
		A7BA549F1E1E4A9E00E54377 /* FirebaseExtensions.swift in Sources */ = {isa = PBXBuildFile; fileRef = A7BA54891E1E4A9E00E54377 /* FirebaseExtensions.swift */; };
		A7BA54A01E1E4A9E00E54377 /* LiveStreamTypes.swift in Sources */ = {isa = PBXBuildFile; fileRef = A7BA548A1E1E4A9E00E54377 /* LiveStreamTypes.swift */; };
		A7BA54A11E1E4A9E00E54377 /* OpenTokExtensions.swift in Sources */ = {isa = PBXBuildFile; fileRef = A7BA548B1E1E4A9E00E54377 /* OpenTokExtensions.swift */; };
		A7BA54A81E1E4A9E00E54377 /* LiveStreamViewController.swift in Sources */ = {isa = PBXBuildFile; fileRef = A7BA54951E1E4A9E00E54377 /* LiveStreamViewController.swift */; };
		A7BA54A91E1E4A9E00E54377 /* LiveVideoViewController.swift in Sources */ = {isa = PBXBuildFile; fileRef = A7BA54961E1E4A9E00E54377 /* LiveVideoViewController.swift */; };
		A7BA54AA1E1E4A9E00E54377 /* HLSPlayerView.swift in Sources */ = {isa = PBXBuildFile; fileRef = A7BA54971E1E4A9E00E54377 /* HLSPlayerView.swift */; };
		A7BA54AB1E1E4A9E00E54377 /* VideoGridView.swift in Sources */ = {isa = PBXBuildFile; fileRef = A7BA54981E1E4A9E00E54377 /* VideoGridView.swift */; };
		A7BA54AC1E1E4A9E00E54377 /* LiveStreamEvent.swift in Sources */ = {isa = PBXBuildFile; fileRef = A7BA549A1E1E4A9E00E54377 /* LiveStreamEvent.swift */; };
		A7BA54AD1E1E4A9E00E54377 /* LiveStreamViewModel.swift in Sources */ = {isa = PBXBuildFile; fileRef = A7BA549C1E1E4A9E00E54377 /* LiveStreamViewModel.swift */; };
		A7BA54AE1E1E4A9E00E54377 /* LiveVideoViewModel.swift in Sources */ = {isa = PBXBuildFile; fileRef = A7BA549D1E1E4A9E00E54377 /* LiveVideoViewModel.swift */; };
		A7BA54B01E1E4ABC00E54377 /* OpenTok.framework in Frameworks */ = {isa = PBXBuildFile; fileRef = A7BA53E61E1E47F400E54377 /* OpenTok.framework */; };
		A7BA54B11E1E4AD100E54377 /* FirebaseAnalytics.framework in Frameworks */ = {isa = PBXBuildFile; fileRef = A7BA53E91E1E482E00E54377 /* FirebaseAnalytics.framework */; };
		A7BA54B21E1E4AD100E54377 /* FirebaseInstanceID.framework in Frameworks */ = {isa = PBXBuildFile; fileRef = A7BA53EA1E1E482E00E54377 /* FirebaseInstanceID.framework */; };
		A7BA54B31E1E4AD100E54377 /* GoogleInterchangeUtilities.framework in Frameworks */ = {isa = PBXBuildFile; fileRef = A7BA53EB1E1E482E00E54377 /* GoogleInterchangeUtilities.framework */; };
		A7BA54B41E1E4AD100E54377 /* GoogleSymbolUtilities.framework in Frameworks */ = {isa = PBXBuildFile; fileRef = A7BA53EC1E1E482E00E54377 /* GoogleSymbolUtilities.framework */; };
		A7BA54B51E1E4AD100E54377 /* GoogleUtilities.framework in Frameworks */ = {isa = PBXBuildFile; fileRef = A7BA53ED1E1E482E00E54377 /* GoogleUtilities.framework */; };
		A7BA54B61E1E4AD100E54377 /* FirebaseAuth.framework in Frameworks */ = {isa = PBXBuildFile; fileRef = A7BA53EF1E1E482E00E54377 /* FirebaseAuth.framework */; };
		A7BA54B71E1E4AD100E54377 /* GoogleNetworkingUtilities.framework in Frameworks */ = {isa = PBXBuildFile; fileRef = A7BA53F01E1E482E00E54377 /* GoogleNetworkingUtilities.framework */; };
		A7BA54B81E1E4AD100E54377 /* GoogleParsingUtilities.framework in Frameworks */ = {isa = PBXBuildFile; fileRef = A7BA53F11E1E482E00E54377 /* GoogleParsingUtilities.framework */; };
		A7BA54B91E1E4AD100E54377 /* FirebaseDatabase.framework in Frameworks */ = {isa = PBXBuildFile; fileRef = A7BA53F31E1E482E00E54377 /* FirebaseDatabase.framework */; };
		A7BA54F31E1E4D5A00E54377 /* Secrets.swift in Sources */ = {isa = PBXBuildFile; fileRef = A7BA54F21E1E4D5A00E54377 /* Secrets.swift */; };
		A7BA55001E1E9D4B00E54377 /* LiveStreamEvent.CreatorLenses.swift in Sources */ = {isa = PBXBuildFile; fileRef = A7BA54FA1E1E9D4B00E54377 /* LiveStreamEvent.CreatorLenses.swift */; };
		A7BA55011E1E9D4B00E54377 /* LiveStreamEvent.FirebaseLenses.swift in Sources */ = {isa = PBXBuildFile; fileRef = A7BA54FB1E1E9D4B00E54377 /* LiveStreamEvent.FirebaseLenses.swift */; };
		A7BA55021E1E9D4B00E54377 /* LiveStreamEvent.OpenTokLenses.swift in Sources */ = {isa = PBXBuildFile; fileRef = A7BA54FC1E1E9D4B00E54377 /* LiveStreamEvent.OpenTokLenses.swift */; };
		A7BA55031E1E9D4B00E54377 /* LiveStreamEvent.StreamLenses.swift in Sources */ = {isa = PBXBuildFile; fileRef = A7BA54FD1E1E9D4B00E54377 /* LiveStreamEvent.StreamLenses.swift */; };
		A7BA55041E1E9D4B00E54377 /* LiveStreamEvent.UserLenses.swift in Sources */ = {isa = PBXBuildFile; fileRef = A7BA54FE1E1E9D4B00E54377 /* LiveStreamEvent.UserLenses.swift */; };
		A7BA55051E1E9D4B00E54377 /* LiveStreamEventLenses.swift in Sources */ = {isa = PBXBuildFile; fileRef = A7BA54FF1E1E9D4B00E54377 /* LiveStreamEventLenses.swift */; };
		A7BA55071E1E9DEE00E54377 /* LiveStreamEventTemplates.swift in Sources */ = {isa = PBXBuildFile; fileRef = A7BA55061E1E9DEE00E54377 /* LiveStreamEventTemplates.swift */; };
		A7BC37331E237F7500C4D031 /* LiveStreamViewModelTests.swift in Sources */ = {isa = PBXBuildFile; fileRef = A7BC37311E237F7500C4D031 /* LiveStreamViewModelTests.swift */; };
		A7BC37341E237F7500C4D031 /* LiveVideoViewModelTests.swift in Sources */ = {isa = PBXBuildFile; fileRef = A7BC37321E237F7500C4D031 /* LiveVideoViewModelTests.swift */; };
		A7BC37361E237F8600C4D031 /* LiveStreamEventTests.swift in Sources */ = {isa = PBXBuildFile; fileRef = A7BC37351E237F8600C4D031 /* LiveStreamEventTests.swift */; };
		A7C5C4F81DF881190048D14C /* KsApi.framework in Frameworks */ = {isa = PBXBuildFile; fileRef = A7C5C4501DF87CAC0048D14C /* KsApi.framework */; };
		A7C5C5331DF893110048D14C /* Prelude.framework in Frameworks */ = {isa = PBXBuildFile; fileRef = A7C5C4D41DF87CEB0048D14C /* Prelude.framework */; };
		A7C5C5361DF894DA0048D14C /* Prelude_UIKit.framework in Embed Frameworks */ = {isa = PBXBuildFile; fileRef = A7C5C4DC1DF87CEB0048D14C /* Prelude_UIKit.framework */; settings = {ATTRIBUTES = (CodeSignOnCopy, RemoveHeadersOnCopy, ); }; };
		A7C5C53A1DF894E00048D14C /* Prelude.framework in Embed Frameworks */ = {isa = PBXBuildFile; fileRef = A7C5C4D41DF87CEB0048D14C /* Prelude.framework */; settings = {ATTRIBUTES = (CodeSignOnCopy, RemoveHeadersOnCopy, ); }; };
		A7C5C53E1DF894E70048D14C /* Argo.framework in Embed Frameworks */ = {isa = PBXBuildFile; fileRef = A7C5C4281DF87C8E0048D14C /* Argo.framework */; settings = {ATTRIBUTES = (CodeSignOnCopy, RemoveHeadersOnCopy, ); }; };
		A7C5C5421DF894ED0048D14C /* Curry.framework in Embed Frameworks */ = {isa = PBXBuildFile; fileRef = A7C5C43C1DF87CA00048D14C /* Curry.framework */; settings = {ATTRIBUTES = (CodeSignOnCopy, RemoveHeadersOnCopy, ); }; };
		A7C5C54E1DF895050048D14C /* KsApi.framework in Embed Frameworks */ = {isa = PBXBuildFile; fileRef = A7C5C4501DF87CAC0048D14C /* KsApi.framework */; settings = {ATTRIBUTES = (CodeSignOnCopy, RemoveHeadersOnCopy, ); }; };
		A7C5C5571DF895AB0048D14C /* ReactiveExtensions_TestHelpers.framework in Frameworks */ = {isa = PBXBuildFile; fileRef = A7C5C4AE1DF87CEB0048D14C /* ReactiveExtensions_TestHelpers.framework */; };
		A7C5C55A1DF895C20048D14C /* ReactiveExtensions_TestHelpers.framework in Frameworks */ = {isa = PBXBuildFile; fileRef = A7C5C4AE1DF87CEB0048D14C /* ReactiveExtensions_TestHelpers.framework */; };
		A7C5C55C1DF899B80048D14C /* ReactiveExtensions.framework in Embed Frameworks */ = {isa = PBXBuildFile; fileRef = A7C5C4A61DF87CEB0048D14C /* ReactiveExtensions.framework */; settings = {ATTRIBUTES = (CodeSignOnCopy, RemoveHeadersOnCopy, ); }; };
		A7C795B31C873AC90081977F /* ActivitiesViewController.swift in Sources */ = {isa = PBXBuildFile; fileRef = A7F761741C85FA40005405ED /* ActivitiesViewController.swift */; };
		A7C795B41C873AC90081977F /* DiscoveryViewController.swift in Sources */ = {isa = PBXBuildFile; fileRef = A751A51E1C85EC0B009C5DEA /* DiscoveryViewController.swift */; };
		A7C93F801D440D9200C2DF9B /* ProjectPamphletMainCellViewModel.swift in Sources */ = {isa = PBXBuildFile; fileRef = A7C93F7F1D440D9200C2DF9B /* ProjectPamphletMainCellViewModel.swift */; };
		A7C93FB61D44142900C2DF9B /* ProjectDescriptionViewModel.swift in Sources */ = {isa = PBXBuildFile; fileRef = A7C93FB51D44142900C2DF9B /* ProjectDescriptionViewModel.swift */; };
		A7CA8BB71D8F14260086A3E9 /* ProjectPamphletMainCell.swift in Sources */ = {isa = PBXBuildFile; fileRef = A7CA8BB61D8F14260086A3E9 /* ProjectPamphletMainCell.swift */; };
		A7CA8C0E1D8F241A0086A3E9 /* ProjectNavBarViewModel.swift in Sources */ = {isa = PBXBuildFile; fileRef = A7CA8C0D1D8F241A0086A3E9 /* ProjectNavBarViewModel.swift */; };
		A7CA8C441D8F25D30086A3E9 /* ProjectNavBarViewModelTests.swift in Sources */ = {isa = PBXBuildFile; fileRef = A7CA8C431D8F25D30086A3E9 /* ProjectNavBarViewModelTests.swift */; };
		A7CA8C471D8F2F870086A3E9 /* ProjectNavBarViewControllerTests.swift in Sources */ = {isa = PBXBuildFile; fileRef = A7CA8C461D8F2F870086A3E9 /* ProjectNavBarViewControllerTests.swift */; };
		A7CC13D31D00E6CF00035C52 /* FindFriendsFacebookConnectCellViewModel.swift in Sources */ = {isa = PBXBuildFile; fileRef = A7CC13CE1D00E6CF00035C52 /* FindFriendsFacebookConnectCellViewModel.swift */; };
		A7CC13D51D00E6CF00035C52 /* FindFriendsFriendFollowCellViewModel.swift in Sources */ = {isa = PBXBuildFile; fileRef = A7CC13CF1D00E6CF00035C52 /* FindFriendsFriendFollowCellViewModel.swift */; };
		A7CC13D71D00E6CF00035C52 /* FindFriendsHeaderCellViewModel.swift in Sources */ = {isa = PBXBuildFile; fileRef = A7CC13D01D00E6CF00035C52 /* FindFriendsHeaderCellViewModel.swift */; };
		A7CC13D91D00E6CF00035C52 /* FindFriendsStatsCellViewModel.swift in Sources */ = {isa = PBXBuildFile; fileRef = A7CC13D11D00E6CF00035C52 /* FindFriendsStatsCellViewModel.swift */; };
		A7CC13DB1D00E6CF00035C52 /* FindFriendsViewModel.swift in Sources */ = {isa = PBXBuildFile; fileRef = A7CC13D21D00E6CF00035C52 /* FindFriendsViewModel.swift */; };
		A7CC142A1D00E70900035C52 /* FindFriendsFaceookConnectCellViewModelTests.swift in Sources */ = {isa = PBXBuildFile; fileRef = A7CC14251D00E70900035C52 /* FindFriendsFaceookConnectCellViewModelTests.swift */; };
		A7CC142C1D00E70900035C52 /* FindFriendsFriendFollowCellViewModelTests.swift in Sources */ = {isa = PBXBuildFile; fileRef = A7CC14261D00E70900035C52 /* FindFriendsFriendFollowCellViewModelTests.swift */; };
		A7CC142E1D00E70900035C52 /* FindFriendsHeaderCellViewModelTests.swift in Sources */ = {isa = PBXBuildFile; fileRef = A7CC14271D00E70900035C52 /* FindFriendsHeaderCellViewModelTests.swift */; };
		A7CC14301D00E70900035C52 /* FindFriendsStatsCellViewModelTests.swift in Sources */ = {isa = PBXBuildFile; fileRef = A7CC14281D00E70900035C52 /* FindFriendsStatsCellViewModelTests.swift */; };
		A7CC14321D00E70900035C52 /* FindFriendsViewModelTests.swift in Sources */ = {isa = PBXBuildFile; fileRef = A7CC14291D00E70900035C52 /* FindFriendsViewModelTests.swift */; };
		A7CC14361D00E73D00035C52 /* FindFriendsViewController.swift in Sources */ = {isa = PBXBuildFile; fileRef = A7CC14341D00E73D00035C52 /* FindFriendsViewController.swift */; };
		A7CC143C1D00E74F00035C52 /* FindFriendsFacebookConnectCell.swift in Sources */ = {isa = PBXBuildFile; fileRef = A7CC14371D00E74F00035C52 /* FindFriendsFacebookConnectCell.swift */; };
		A7CC143E1D00E74F00035C52 /* FindFriendsFriendFollowCell.swift in Sources */ = {isa = PBXBuildFile; fileRef = A7CC14381D00E74F00035C52 /* FindFriendsFriendFollowCell.swift */; };
		A7CC14401D00E74F00035C52 /* FindFriendsHeaderCell.swift in Sources */ = {isa = PBXBuildFile; fileRef = A7CC14391D00E74F00035C52 /* FindFriendsHeaderCell.swift */; };
		A7CC14421D00E74F00035C52 /* FindFriendsStatsCell.swift in Sources */ = {isa = PBXBuildFile; fileRef = A7CC143A1D00E74F00035C52 /* FindFriendsStatsCell.swift */; };
		A7CC14451D00E75F00035C52 /* FindFriendsDataSource.swift in Sources */ = {isa = PBXBuildFile; fileRef = A7CC14431D00E75F00035C52 /* FindFriendsDataSource.swift */; };
		A7CC14651D00E81B00035C52 /* FriendsSource.swift in Sources */ = {isa = PBXBuildFile; fileRef = A7CC14641D00E81B00035C52 /* FriendsSource.swift */; };
		A7D120D71D15A7B400F364FD /* Assets.xcassets in Resources */ = {isa = PBXBuildFile; fileRef = A7D1F9501C850B7C000D41D5 /* Assets.xcassets */; };
		A7D121091D15B08200F364FD /* CountBadgeView.swift in Sources */ = {isa = PBXBuildFile; fileRef = A7D121081D15B08200F364FD /* CountBadgeView.swift */; };
		A7D1CE821D5556C100E621C2 /* RewardCellViewModelTests.swift in Sources */ = {isa = PBXBuildFile; fileRef = A7D1CE811D5556C100E621C2 /* RewardCellViewModelTests.swift */; };
		A7D8B6B61DCCD4DE009BF854 /* ProjectNavigatorTransitionAnimator.swift in Sources */ = {isa = PBXBuildFile; fileRef = A7D8B6B51DCCD4DE009BF854 /* ProjectNavigatorTransitionAnimator.swift */; };
		A7DC83921C9DB9BC00BB2B44 /* (null) in Sources */ = {isa = PBXBuildFile; };
		A7DC83961C9DBBE700BB2B44 /* RefTag.swift in Sources */ = {isa = PBXBuildFile; fileRef = A7DC83951C9DBBE700BB2B44 /* RefTag.swift */; };
		A7DC83991C9DBEFA00BB2B44 /* RefTagTests.swift in Sources */ = {isa = PBXBuildFile; fileRef = A7DC83981C9DBEFA00BB2B44 /* RefTagTests.swift */; };
		A7E1C4F31D18C8B3002D6DE3 /* 1Password.xcassets in Resources */ = {isa = PBXBuildFile; fileRef = A7E1C4F11D18C8B3002D6DE3 /* 1Password.xcassets */; };
		A7E315C61C88AAA8000DD85A /* DiscoveryProjectsDataSource.swift in Sources */ = {isa = PBXBuildFile; fileRef = A7E315C41C88AAA8000DD85A /* DiscoveryProjectsDataSource.swift */; };
		A7E3A0B91D96CDFD00F83738 /* ProjectPamphletContentViewControllerTests.swift in Sources */ = {isa = PBXBuildFile; fileRef = A73778D91D81D3CC004C2A9B /* ProjectPamphletContentViewControllerTests.swift */; };
		A7E3BE771D415FF900F63EE6 /* HockeySDK.framework in Frameworks */ = {isa = PBXBuildFile; fileRef = A7B694271C87A04C00C49A4F /* HockeySDK.framework */; };
		A7E8FAEF1CD6806800DBF142 /* SearchDataSourceTests.swift in Sources */ = {isa = PBXBuildFile; fileRef = A7E8FAC11CD67F5C00DBF142 /* SearchDataSourceTests.swift */; };
		A7EDEE571D83453F00780B34 /* PKPaymentAuthorizationViewController.swift in Sources */ = {isa = PBXBuildFile; fileRef = A7EDEE561D83453F00780B34 /* PKPaymentAuthorizationViewController.swift */; };
		A7EDEE7B1D83635400780B34 /* CommentsViewControllerTests.swift in Sources */ = {isa = PBXBuildFile; fileRef = A7EDEE7A1D83635400780B34 /* CommentsViewControllerTests.swift */; };
		A7F441AD1D005A9400FE6FC5 /* ActivitiesViewModel.swift in Sources */ = {isa = PBXBuildFile; fileRef = A7F4418E1D005A9400FE6FC5 /* ActivitiesViewModel.swift */; };
		A7F441AF1D005A9400FE6FC5 /* ActivityFriendBackingViewModel.swift in Sources */ = {isa = PBXBuildFile; fileRef = A7F4418F1D005A9400FE6FC5 /* ActivityFriendBackingViewModel.swift */; };
		A7F441B31D005A9400FE6FC5 /* ActivityProjectStatusViewModel.swift in Sources */ = {isa = PBXBuildFile; fileRef = A7F441911D005A9400FE6FC5 /* ActivityProjectStatusViewModel.swift */; };
		A7F441B51D005A9400FE6FC5 /* ActivityUpdateViewModel.swift in Sources */ = {isa = PBXBuildFile; fileRef = A7F441921D005A9400FE6FC5 /* ActivityUpdateViewModel.swift */; };
		A7F441B71D005A9400FE6FC5 /* BackingCellViewModel.swift in Sources */ = {isa = PBXBuildFile; fileRef = A7F441931D005A9400FE6FC5 /* BackingCellViewModel.swift */; };
		A7F441B91D005A9400FE6FC5 /* CommentCellViewModel.swift in Sources */ = {isa = PBXBuildFile; fileRef = A7F441941D005A9400FE6FC5 /* CommentCellViewModel.swift */; };
		A7F441BB1D005A9400FE6FC5 /* CommentDialogViewModel.swift in Sources */ = {isa = PBXBuildFile; fileRef = A7F441951D005A9400FE6FC5 /* CommentDialogViewModel.swift */; };
		A7F441BD1D005A9400FE6FC5 /* CommentsViewModel.swift in Sources */ = {isa = PBXBuildFile; fileRef = A7F441961D005A9400FE6FC5 /* CommentsViewModel.swift */; };
		A7F441C11D005A9400FE6FC5 /* DiscoveryViewModel.swift in Sources */ = {isa = PBXBuildFile; fileRef = A7F441981D005A9400FE6FC5 /* DiscoveryViewModel.swift */; };
		A7F441C31D005A9400FE6FC5 /* FacebookConfirmationViewModel.swift in Sources */ = {isa = PBXBuildFile; fileRef = A7F441991D005A9400FE6FC5 /* FacebookConfirmationViewModel.swift */; };
		A7F441C51D005A9400FE6FC5 /* LoginToutViewModel.swift in Sources */ = {isa = PBXBuildFile; fileRef = A7F4419A1D005A9400FE6FC5 /* LoginToutViewModel.swift */; };
		A7F441C71D005A9400FE6FC5 /* MessageCellViewModel.swift in Sources */ = {isa = PBXBuildFile; fileRef = A7F4419B1D005A9400FE6FC5 /* MessageCellViewModel.swift */; };
		A7F441C91D005A9400FE6FC5 /* MessageDialogViewModel.swift in Sources */ = {isa = PBXBuildFile; fileRef = A7F4419C1D005A9400FE6FC5 /* MessageDialogViewModel.swift */; };
		A7F441CB1D005A9400FE6FC5 /* MessagesSearchViewModel.swift in Sources */ = {isa = PBXBuildFile; fileRef = A7F4419D1D005A9400FE6FC5 /* MessagesSearchViewModel.swift */; };
		A7F441CD1D005A9400FE6FC5 /* MessagesViewModel.swift in Sources */ = {isa = PBXBuildFile; fileRef = A7F4419E1D005A9400FE6FC5 /* MessagesViewModel.swift */; };
		A7F441CF1D005A9400FE6FC5 /* MessageThreadCellViewModel.swift in Sources */ = {isa = PBXBuildFile; fileRef = A7F4419F1D005A9400FE6FC5 /* MessageThreadCellViewModel.swift */; };
		A7F441D11D005A9400FE6FC5 /* MessageThreadsViewModel.swift in Sources */ = {isa = PBXBuildFile; fileRef = A7F441A01D005A9400FE6FC5 /* MessageThreadsViewModel.swift */; };
		A7F441D31D005A9400FE6FC5 /* ProfileHeaderViewModel.swift in Sources */ = {isa = PBXBuildFile; fileRef = A7F441A11D005A9400FE6FC5 /* ProfileHeaderViewModel.swift */; };
		A7F441D51D005A9400FE6FC5 /* ProfileProjectCellViewModel.swift in Sources */ = {isa = PBXBuildFile; fileRef = A7F441A21D005A9400FE6FC5 /* ProfileProjectCellViewModel.swift */; };
		A7F441D71D005A9400FE6FC5 /* ProfileViewModel.swift in Sources */ = {isa = PBXBuildFile; fileRef = A7F441A31D005A9400FE6FC5 /* ProfileViewModel.swift */; };
		A7F441E11D005A9400FE6FC5 /* ResetPasswordViewModel.swift in Sources */ = {isa = PBXBuildFile; fileRef = A7F441A81D005A9400FE6FC5 /* ResetPasswordViewModel.swift */; };
		A7F441E51D005A9400FE6FC5 /* SearchViewModel.swift in Sources */ = {isa = PBXBuildFile; fileRef = A7F441AA1D005A9400FE6FC5 /* SearchViewModel.swift */; };
		A7F441E71D005A9400FE6FC5 /* ThanksViewModel.swift in Sources */ = {isa = PBXBuildFile; fileRef = A7F441AB1D005A9400FE6FC5 /* ThanksViewModel.swift */; };
		A7F441E91D005A9400FE6FC5 /* TwoFactorViewModel.swift in Sources */ = {isa = PBXBuildFile; fileRef = A7F441AC1D005A9400FE6FC5 /* TwoFactorViewModel.swift */; };
		A7F6F0C11DC7EBF7002C118C /* DateProtocol.swift in Sources */ = {isa = PBXBuildFile; fileRef = A7F6F0C01DC7EBF7002C118C /* DateProtocol.swift */; };
		A7FA38A41D9068940041FC9C /* PledgeTitleCell.swift in Sources */ = {isa = PBXBuildFile; fileRef = A7FA38A31D9068940041FC9C /* PledgeTitleCell.swift */; };
		A7FA38D91D9068AD0041FC9C /* RewardsTitleCell.swift in Sources */ = {isa = PBXBuildFile; fileRef = A7FA38D81D9068AD0041FC9C /* RewardsTitleCell.swift */; };
		A7FC8C061C8F1DEA00C3B49B /* CircleAvatarImageView.swift in Sources */ = {isa = PBXBuildFile; fileRef = A7FC8C051C8F1DEA00C3B49B /* CircleAvatarImageView.swift */; };
		D0247A961DF9F29100D7A7C1 /* ProjectPamphletSubpageCellViewModel.swift in Sources */ = {isa = PBXBuildFile; fileRef = D0247A911DF9F0EF00D7A7C1 /* ProjectPamphletSubpageCellViewModel.swift */; };
		D033D8761E0A739D001CDA18 /* LiveStreamContainerViewModelTests.swift in Sources */ = {isa = PBXBuildFile; fileRef = D033D8751E0A739D001CDA18 /* LiveStreamContainerViewModelTests.swift */; };
		D049C8D71DFFFACE00349FE6 /* LiveStreamCountdownViewModelTests.swift in Sources */ = {isa = PBXBuildFile; fileRef = D049C8D61DFFFACD00349FE6 /* LiveStreamCountdownViewModelTests.swift */; };
		D04F48D41E0313FB00EDC98A /* ActivityProjectStatusCell.swift in Sources */ = {isa = PBXBuildFile; fileRef = A762F01B1C8CD2B3005581A4 /* ActivityProjectStatusCell.swift */; };
		D05AA2361E0A8BCA00D36EFC /* LiveStreamEventDetailsViewModelTests.swift in Sources */ = {isa = PBXBuildFile; fileRef = D05AA2351E0A8BCA00D36EFC /* LiveStreamEventDetailsViewModelTests.swift */; };
		D05C0CB01E02E3F100914393 /* LiveStreamActivityItemProvider.swift in Sources */ = {isa = PBXBuildFile; fileRef = D05C0CAF1E02E3F100914393 /* LiveStreamActivityItemProvider.swift */; };
		D08A81761DFAACAD000128DB /* LiveStream.storyboard in Resources */ = {isa = PBXBuildFile; fileRef = D08A81751DFAACAD000128DB /* LiveStream.storyboard */; };
		D08A81771DFAACD3000128DB /* ClearNavigationBar.swift in Sources */ = {isa = PBXBuildFile; fileRef = D08A816F1DFAA7EF000128DB /* ClearNavigationBar.swift */; };
		D08A81781DFAACF1000128DB /* LiveStreamContainerViewModel.swift in Sources */ = {isa = PBXBuildFile; fileRef = D0247A8E1DF9F0EF00D7A7C1 /* LiveStreamContainerViewModel.swift */; };
		D08A81791DFAACF5000128DB /* LiveStreamCountdownViewModel.swift in Sources */ = {isa = PBXBuildFile; fileRef = D0247A8F1DF9F0EF00D7A7C1 /* LiveStreamCountdownViewModel.swift */; };
		D08A817A1DFAACF8000128DB /* LiveStreamEventDetailsViewModel.swift in Sources */ = {isa = PBXBuildFile; fileRef = D0247A901DF9F0EF00D7A7C1 /* LiveStreamEventDetailsViewModel.swift */; };
		D08A817B1DFAAD04000128DB /* LiveStreamContainerViewController.swift in Sources */ = {isa = PBXBuildFile; fileRef = D08A81711DFAA815000128DB /* LiveStreamContainerViewController.swift */; };
		D08A817C1DFAAD08000128DB /* LiveStreamCountdownViewController.swift in Sources */ = {isa = PBXBuildFile; fileRef = D08A81721DFAA815000128DB /* LiveStreamCountdownViewController.swift */; };
		D0A9CC321E0842B8000F099C /* ProjectPamphletSubpageCellViewModelTests.swift in Sources */ = {isa = PBXBuildFile; fileRef = D0A9CC311E0842B8000F099C /* ProjectPamphletSubpageCellViewModelTests.swift */; };
		D0FD4CA51E26427100488660 /* AddressBook.framework in Frameworks */ = {isa = PBXBuildFile; fileRef = D0FD4CA31E26422C00488660 /* AddressBook.framework */; };
		D0FD4CA71E26427A00488660 /* AudioToolbox.framework in Frameworks */ = {isa = PBXBuildFile; fileRef = D0FD4CA61E26427A00488660 /* AudioToolbox.framework */; };
		D0FD4CA91E26428000488660 /* AVFoundation.framework in Frameworks */ = {isa = PBXBuildFile; fileRef = D0FD4CA81E26428000488660 /* AVFoundation.framework */; };
		D0FD4CAB1E26428700488660 /* CFNetwork.framework in Frameworks */ = {isa = PBXBuildFile; fileRef = D0FD4CAA1E26428700488660 /* CFNetwork.framework */; };
		D0FD4CAD1E26428E00488660 /* CoreGraphics.framework in Frameworks */ = {isa = PBXBuildFile; fileRef = D0FD4CAC1E26428E00488660 /* CoreGraphics.framework */; };
		D0FD4CAF1E26429500488660 /* CoreMedia.framework in Frameworks */ = {isa = PBXBuildFile; fileRef = D0FD4CAE1E26429500488660 /* CoreMedia.framework */; };
		D0FD4CB11E26429C00488660 /* CoreTelephony.framework in Frameworks */ = {isa = PBXBuildFile; fileRef = D0FD4CB01E26429C00488660 /* CoreTelephony.framework */; };
		D0FD4CB31E2642A300488660 /* CoreVideo.framework in Frameworks */ = {isa = PBXBuildFile; fileRef = D0FD4CB21E2642A300488660 /* CoreVideo.framework */; };
		D0FD4CB51E2642A900488660 /* GLKit.framework in Frameworks */ = {isa = PBXBuildFile; fileRef = D0FD4CB41E2642A900488660 /* GLKit.framework */; };
		D0FD4CB71E2642AF00488660 /* OpenGLES.framework in Frameworks */ = {isa = PBXBuildFile; fileRef = D0FD4CB61E2642AF00488660 /* OpenGLES.framework */; };
		D0FD4CB91E2642B700488660 /* QuartzCore.framework in Frameworks */ = {isa = PBXBuildFile; fileRef = D0FD4CB81E2642B700488660 /* QuartzCore.framework */; };
		D0FD4CBB1E2642BE00488660 /* Security.framework in Frameworks */ = {isa = PBXBuildFile; fileRef = D0FD4CBA1E2642BE00488660 /* Security.framework */; };
		D0FD4CBD1E2642C600488660 /* SystemConfiguration.framework in Frameworks */ = {isa = PBXBuildFile; fileRef = D0FD4CBC1E2642C600488660 /* SystemConfiguration.framework */; };
		D0FD4CBF1E2642CF00488660 /* UIKit.framework in Frameworks */ = {isa = PBXBuildFile; fileRef = D0FD4CBE1E2642CF00488660 /* UIKit.framework */; };
		D0FD4CC11E2642D500488660 /* VideoToolbox.framework in Frameworks */ = {isa = PBXBuildFile; fileRef = D0FD4CC01E2642D400488660 /* VideoToolbox.framework */; };
		D0FD4CC31E2642DC00488660 /* libc++.tbd in Frameworks */ = {isa = PBXBuildFile; fileRef = D0FD4CC21E2642DC00488660 /* libc++.tbd */; };
		D0FD4CC51E2642EB00488660 /* libicucore.tbd in Frameworks */ = {isa = PBXBuildFile; fileRef = D0FD4CC41E2642EB00488660 /* libicucore.tbd */; };
		D0FD4CC71E2642F200488660 /* libsqlite3.tbd in Frameworks */ = {isa = PBXBuildFile; fileRef = D0FD4CC61E2642F200488660 /* libsqlite3.tbd */; };
		D0FD4CC91E26433C00488660 /* libz.tbd in Frameworks */ = {isa = PBXBuildFile; fileRef = D0FD4CC81E26433C00488660 /* libz.tbd */; };
		D70347901DBAABC30099C668 /* DiscoveryExpandableRowCellViewModel.swift in Sources */ = {isa = PBXBuildFile; fileRef = D703478F1DBAABC30099C668 /* DiscoveryExpandableRowCellViewModel.swift */; };
		D7086F3C1DB7FBA40087E5EB /* BackingViewControllerTests.swift in Sources */ = {isa = PBXBuildFile; fileRef = D7086F3B1DB7FBA40087E5EB /* BackingViewControllerTests.swift */; };
		D7A9BE131DC125B800422B31 /* DiscoveryExpandableRowCellViewModelTests.swift in Sources */ = {isa = PBXBuildFile; fileRef = D7A9BE121DC125B800422B31 /* DiscoveryExpandableRowCellViewModelTests.swift */; };
/* End PBXBuildFile section */

/* Begin PBXContainerItemProxy section */
		805F304E1D91CEB80010B3D0 /* PBXContainerItemProxy */ = {
			isa = PBXContainerItemProxy;
			containerPortal = A73778921D819736004C2A9B /* FBSnapshotTestCase.xcodeproj */;
			proxyType = 1;
			remoteGlobalIDString = B31987EF1AB782D000B0A900;
			remoteInfo = "FBSnapshotTestCase iOS";
		};
		80762DF21D071BCF0074189D /* PBXContainerItemProxy */ = {
			isa = PBXContainerItemProxy;
			containerPortal = 80762DE71D071BCF0074189D /* AlamofireImage.xcodeproj */;
			proxyType = 2;
			remoteGlobalIDString = 4C9043771AABBFC5001B4E60;
			remoteInfo = "AlamofireImage iOS";
		};
		80762DF41D071BCF0074189D /* PBXContainerItemProxy */ = {
			isa = PBXContainerItemProxy;
			containerPortal = 80762DE71D071BCF0074189D /* AlamofireImage.xcodeproj */;
			proxyType = 2;
			remoteGlobalIDString = 4C9043821AABBFC5001B4E60;
			remoteInfo = "AlamofireImage iOS Tests";
		};
		80762DF61D071BCF0074189D /* PBXContainerItemProxy */ = {
			isa = PBXContainerItemProxy;
			containerPortal = 80762DE71D071BCF0074189D /* AlamofireImage.xcodeproj */;
			proxyType = 2;
			remoteGlobalIDString = 4CE611321AABC24E00D35044;
			remoteInfo = "AlamofireImage OSX";
		};
		80762DF81D071BCF0074189D /* PBXContainerItemProxy */ = {
			isa = PBXContainerItemProxy;
			containerPortal = 80762DE71D071BCF0074189D /* AlamofireImage.xcodeproj */;
			proxyType = 2;
			remoteGlobalIDString = 4CE611471AABC5C900D35044;
			remoteInfo = "AlamofireImage OSX Tests";
		};
		80762DFA1D071BCF0074189D /* PBXContainerItemProxy */ = {
			isa = PBXContainerItemProxy;
			containerPortal = 80762DE71D071BCF0074189D /* AlamofireImage.xcodeproj */;
			proxyType = 2;
			remoteGlobalIDString = 4C16B37D1BA9399500A66EF0;
			remoteInfo = "AlamofireImage tvOS";
		};
		80762DFC1D071BCF0074189D /* PBXContainerItemProxy */ = {
			isa = PBXContainerItemProxy;
			containerPortal = 80762DE71D071BCF0074189D /* AlamofireImage.xcodeproj */;
			proxyType = 2;
			remoteGlobalIDString = 4C16B3861BA9399500A66EF0;
			remoteInfo = "AlamofireImage tvOS Tests";
		};
		80762DFE1D071BCF0074189D /* PBXContainerItemProxy */ = {
			isa = PBXContainerItemProxy;
			containerPortal = 80762DE71D071BCF0074189D /* AlamofireImage.xcodeproj */;
			proxyType = 2;
			remoteGlobalIDString = 4C4D4EC11B92976900C96855;
			remoteInfo = "AlamofireImage watchOS";
		};
		80762E301D071BFE0074189D /* PBXContainerItemProxy */ = {
			isa = PBXContainerItemProxy;
			containerPortal = 80762E261D071BFE0074189D /* Alamofire.xcodeproj */;
			proxyType = 2;
			remoteGlobalIDString = F8111E3319A95C8B0040E7D1;
			remoteInfo = "Alamofire iOS";
		};
		80762E321D071BFE0074189D /* PBXContainerItemProxy */ = {
			isa = PBXContainerItemProxy;
			containerPortal = 80762E261D071BFE0074189D /* Alamofire.xcodeproj */;
			proxyType = 2;
			remoteGlobalIDString = F8111E3E19A95C8B0040E7D1;
			remoteInfo = "Alamofire iOS Tests";
		};
		80762E341D071BFE0074189D /* PBXContainerItemProxy */ = {
			isa = PBXContainerItemProxy;
			containerPortal = 80762E261D071BFE0074189D /* Alamofire.xcodeproj */;
			proxyType = 2;
			remoteGlobalIDString = 4DD67C0B1A5C55C900ED2280;
			remoteInfo = "Alamofire OSX";
		};
		80762E361D071BFE0074189D /* PBXContainerItemProxy */ = {
			isa = PBXContainerItemProxy;
			containerPortal = 80762E261D071BFE0074189D /* Alamofire.xcodeproj */;
			proxyType = 2;
			remoteGlobalIDString = F829C6B21A7A94F100A2CD59;
			remoteInfo = "Alamofire OSX Tests";
		};
		80762E381D071BFE0074189D /* PBXContainerItemProxy */ = {
			isa = PBXContainerItemProxy;
			containerPortal = 80762E261D071BFE0074189D /* Alamofire.xcodeproj */;
			proxyType = 2;
			remoteGlobalIDString = 4CF626EF1BA7CB3E0011A099;
			remoteInfo = "Alamofire tvOS";
		};
		80762E3A1D071BFE0074189D /* PBXContainerItemProxy */ = {
			isa = PBXContainerItemProxy;
			containerPortal = 80762E261D071BFE0074189D /* Alamofire.xcodeproj */;
			proxyType = 2;
			remoteGlobalIDString = 4CF626F81BA7CB3E0011A099;
			remoteInfo = "Alamofire tvOS Tests";
		};
		80762E3C1D071BFE0074189D /* PBXContainerItemProxy */ = {
			isa = PBXContainerItemProxy;
			containerPortal = 80762E261D071BFE0074189D /* Alamofire.xcodeproj */;
			proxyType = 2;
			remoteGlobalIDString = E4202FE01B667AA100C997FB;
			remoteInfo = "Alamofire watchOS";
		};
		A70969881D14685600DB39D3 /* PBXContainerItemProxy */ = {
			isa = PBXContainerItemProxy;
			containerPortal = 80762E261D071BFE0074189D /* Alamofire.xcodeproj */;
			proxyType = 1;
			remoteGlobalIDString = F8111E3219A95C8B0040E7D1;
			remoteInfo = "Alamofire iOS";
		};
		A709698A1D14685C00DB39D3 /* PBXContainerItemProxy */ = {
			isa = PBXContainerItemProxy;
			containerPortal = 80762DE71D071BCF0074189D /* AlamofireImage.xcodeproj */;
			proxyType = 1;
			remoteGlobalIDString = 4C9043761AABBFC5001B4E60;
			remoteInfo = "AlamofireImage iOS";
		};
		A724BA621D2BFCC10041863C /* PBXContainerItemProxy */ = {
			isa = PBXContainerItemProxy;
			containerPortal = A7E06C711C5A6EB300EBDCC2 /* Project object */;
			proxyType = 1;
			remoteGlobalIDString = A7C7959D1C873A870081977F;
			remoteInfo = "Kickstarter-iOS-Framework";
		};
		A73778AE1D819736004C2A9B /* PBXContainerItemProxy */ = {
			isa = PBXContainerItemProxy;
			containerPortal = A73778921D819736004C2A9B /* FBSnapshotTestCase.xcodeproj */;
			proxyType = 2;
			remoteGlobalIDString = B31987F01AB782D000B0A900;
			remoteInfo = "FBSnapshotTestCase iOS";
		};
		A73778B01D819736004C2A9B /* PBXContainerItemProxy */ = {
			isa = PBXContainerItemProxy;
			containerPortal = A73778921D819736004C2A9B /* FBSnapshotTestCase.xcodeproj */;
			proxyType = 2;
			remoteGlobalIDString = B31987FB1AB782D100B0A900;
			remoteInfo = "FBSnapshotTestCase iOS Tests";
		};
		A73778B21D819736004C2A9B /* PBXContainerItemProxy */ = {
			isa = PBXContainerItemProxy;
			containerPortal = A73778921D819736004C2A9B /* FBSnapshotTestCase.xcodeproj */;
			proxyType = 2;
			remoteGlobalIDString = 8271377A1C63AB6F00354E42;
			remoteInfo = "FBSnapshotTestCase tvOS";
		};
		A73778B41D819736004C2A9B /* PBXContainerItemProxy */ = {
			isa = PBXContainerItemProxy;
			containerPortal = A73778921D819736004C2A9B /* FBSnapshotTestCase.xcodeproj */;
			proxyType = 2;
			remoteGlobalIDString = 827137831C63AB7000354E42;
			remoteInfo = "FBSnapshotTestCase tvOS Tests";
		};
		A73778D11D819E2A004C2A9B /* PBXContainerItemProxy */ = {
			isa = PBXContainerItemProxy;
			containerPortal = A73778921D819736004C2A9B /* FBSnapshotTestCase.xcodeproj */;
			proxyType = 1;
			remoteGlobalIDString = B31987EF1AB782D000B0A900;
			remoteInfo = "FBSnapshotTestCase iOS";
		};
		A73923FE1D272302004524C3 /* PBXContainerItemProxy */ = {
			isa = PBXContainerItemProxy;
			containerPortal = A7E06C711C5A6EB300EBDCC2 /* Project object */;
			proxyType = 1;
			remoteGlobalIDString = A7C7959D1C873A870081977F;
			remoteInfo = "Kickstarter-iOS-Framework";
		};
		A75511471C8642B3005355CF /* PBXContainerItemProxy */ = {
			isa = PBXContainerItemProxy;
			containerPortal = A7E06C711C5A6EB300EBDCC2 /* Project object */;
			proxyType = 1;
			remoteGlobalIDString = A755113B1C8642B3005355CF;
			remoteInfo = "Library-iOS";
		};
		A76E0A4B1D00C00500EC525A /* PBXContainerItemProxy */ = {
			isa = PBXContainerItemProxy;
			containerPortal = A7E06C711C5A6EB300EBDCC2 /* Project object */;
			proxyType = 1;
			remoteGlobalIDString = A755113B1C8642B3005355CF;
			remoteInfo = "Library-iOS";
		};
		A782B4931D2D36440069D10E /* PBXContainerItemProxy */ = {
			isa = PBXContainerItemProxy;
			containerPortal = A7E06C711C5A6EB300EBDCC2 /* Project object */;
			proxyType = 1;
			remoteGlobalIDString = A7D1F9441C850B7C000D41D5;
			remoteInfo = "Kickstarter-iOS";
		};
		A7BA54341E1E493600E54377 /* PBXContainerItemProxy */ = {
			isa = PBXContainerItemProxy;
			containerPortal = A7E06C711C5A6EB300EBDCC2 /* Project object */;
			proxyType = 1;
			remoteGlobalIDString = A7BA54281E1E493500E54377;
			remoteInfo = LiveStream;
		};
		A7BA543C1E1E493600E54377 /* PBXContainerItemProxy */ = {
			isa = PBXContainerItemProxy;
			containerPortal = A7E06C711C5A6EB300EBDCC2 /* Project object */;
			proxyType = 1;
			remoteGlobalIDString = A7BA54281E1E493500E54377;
			remoteInfo = LiveStream;
		};
		A7BA54E81E1E4C2B00E54377 /* PBXContainerItemProxy */ = {
			isa = PBXContainerItemProxy;
			containerPortal = A76E0AC51D00D05F00EC525A /* ReactiveExtensions.xcodeproj */;
			proxyType = 1;
			remoteGlobalIDString = A7FD08861C81EDBD00332CCB;
			remoteInfo = "ReactiveExtensions-iOS";
		};
		A7BA54EA1E1E4C3F00E54377 /* PBXContainerItemProxy */ = {
			isa = PBXContainerItemProxy;
			containerPortal = A7BE4F121D05C10B00353EF9 /* Prelude.xcodeproj */;
			proxyType = 1;
			remoteGlobalIDString = A7FD084C1C81E1DA00332CCB;
			remoteInfo = "Prelude-iOS";
		};
		A7BA54EC1E1E4C4500E54377 /* PBXContainerItemProxy */ = {
			isa = PBXContainerItemProxy;
			containerPortal = A7BE4EEB1D05C10200353EF9 /* Argo.xcodeproj */;
			proxyType = 1;
			remoteGlobalIDString = EAD9FACE19D0EAB50031E006;
			remoteInfo = "Argo-iOS";
		};
		A7BA54EE1E1E4C8700E54377 /* PBXContainerItemProxy */ = {
			isa = PBXContainerItemProxy;
			containerPortal = A7BE4F031D05C10600353EF9 /* Curry.xcodeproj */;
			proxyType = 1;
			remoteGlobalIDString = F88630551B4EF96200F53969;
			remoteInfo = "Curry-iOS";
		};
		A7BA54F41E1E4DE400E54377 /* PBXContainerItemProxy */ = {
			isa = PBXContainerItemProxy;
			containerPortal = A76E0AC51D00D05F00EC525A /* ReactiveExtensions.xcodeproj */;
			proxyType = 1;
			remoteGlobalIDString = A7DB1D391C9F355E008244DA;
			remoteInfo = "ReactiveExtensions-TestHelpers-iOS";
		};
		A7BA54F61E1E51F800E54377 /* PBXContainerItemProxy */ = {
			isa = PBXContainerItemProxy;
			containerPortal = A7E06C711C5A6EB300EBDCC2 /* Project object */;
			proxyType = 1;
			remoteGlobalIDString = A7BA54281E1E493500E54377;
			remoteInfo = LiveStream;
		};
		A7C5C4271DF87C8E0048D14C /* PBXContainerItemProxy */ = {
			isa = PBXContainerItemProxy;
			containerPortal = A7BE4EEB1D05C10200353EF9 /* Argo.xcodeproj */;
			proxyType = 2;
			remoteGlobalIDString = EAD9FACF19D0EAB50031E006;
			remoteInfo = "Argo-iOS";
		};
		A7C5C4291DF87C8E0048D14C /* PBXContainerItemProxy */ = {
			isa = PBXContainerItemProxy;
			containerPortal = A7BE4EEB1D05C10200353EF9 /* Argo.xcodeproj */;
			proxyType = 2;
			remoteGlobalIDString = EAD9FADA19D0EAB60031E006;
			remoteInfo = ArgoTests;
		};
		A7C5C42B1DF87C8E0048D14C /* PBXContainerItemProxy */ = {
			isa = PBXContainerItemProxy;
			containerPortal = A7BE4EEB1D05C10200353EF9 /* Argo.xcodeproj */;
			proxyType = 2;
			remoteGlobalIDString = F89335541A4CE83000B88685;
			remoteInfo = "Argo-Mac";
		};
		A7C5C42D1DF87C8E0048D14C /* PBXContainerItemProxy */ = {
			isa = PBXContainerItemProxy;
			containerPortal = A7BE4EEB1D05C10200353EF9 /* Argo.xcodeproj */;
			proxyType = 2;
			remoteGlobalIDString = F893355E1A4CE83000B88685;
			remoteInfo = "Argo-MacTests";
		};
		A7C5C42F1DF87C8E0048D14C /* PBXContainerItemProxy */ = {
			isa = PBXContainerItemProxy;
			containerPortal = A7BE4EEB1D05C10200353EF9 /* Argo.xcodeproj */;
			proxyType = 2;
			remoteGlobalIDString = D0592EB61B77DD7800EFEF39;
			remoteInfo = "Argo-watchOS";
		};
		A7C5C4311DF87C8E0048D14C /* PBXContainerItemProxy */ = {
			isa = PBXContainerItemProxy;
			containerPortal = A7BE4EEB1D05C10200353EF9 /* Argo.xcodeproj */;
			proxyType = 2;
			remoteGlobalIDString = 809754C11BADF34100C409E6;
			remoteInfo = "Argo-tvOS";
		};
		A7C5C4331DF87C8E0048D14C /* PBXContainerItemProxy */ = {
			isa = PBXContainerItemProxy;
			containerPortal = A7BE4EEB1D05C10200353EF9 /* Argo.xcodeproj */;
			proxyType = 2;
			remoteGlobalIDString = 809754CA1BADF34200C409E6;
			remoteInfo = "Argo-tvOSTests";
		};
		A7C5C43B1DF87CA00048D14C /* PBXContainerItemProxy */ = {
			isa = PBXContainerItemProxy;
			containerPortal = A7BE4F031D05C10600353EF9 /* Curry.xcodeproj */;
			proxyType = 2;
			remoteGlobalIDString = F88630561B4EF96200F53969;
			remoteInfo = "Curry-iOS";
		};
		A7C5C43D1DF87CA00048D14C /* PBXContainerItemProxy */ = {
			isa = PBXContainerItemProxy;
			containerPortal = A7BE4F031D05C10600353EF9 /* Curry.xcodeproj */;
			proxyType = 2;
			remoteGlobalIDString = F886307D1B4EF9F800F53969;
			remoteInfo = "Curry-Mac";
		};
		A7C5C43F1DF87CA00048D14C /* PBXContainerItemProxy */ = {
			isa = PBXContainerItemProxy;
			containerPortal = A7BE4F031D05C10600353EF9 /* Curry.xcodeproj */;
			proxyType = 2;
			remoteGlobalIDString = 804D01F31BA3684C0005BBC4;
			remoteInfo = "Curry-watchOS";
		};
		A7C5C4411DF87CA00048D14C /* PBXContainerItemProxy */ = {
			isa = PBXContainerItemProxy;
			containerPortal = A7BE4F031D05C10600353EF9 /* Curry.xcodeproj */;
			proxyType = 2;
			remoteGlobalIDString = 80E059071BA9FA7F0077CBA7;
			remoteInfo = "Curry-tvOS";
		};
		A7C5C44F1DF87CAC0048D14C /* PBXContainerItemProxy */ = {
			isa = PBXContainerItemProxy;
			containerPortal = A7D1F8E41C84FB55000D41D5 /* KsApi.xcodeproj */;
			proxyType = 2;
			remoteGlobalIDString = A7FD099D1C83E74F00332CCB;
			remoteInfo = "KsApi-iOS";
		};
		A7C5C4511DF87CAC0048D14C /* PBXContainerItemProxy */ = {
			isa = PBXContainerItemProxy;
			containerPortal = A7D1F8E41C84FB55000D41D5 /* KsApi.xcodeproj */;
			proxyType = 2;
			remoteGlobalIDString = A7FD09D21C83E8E900332CCB;
			remoteInfo = "KsApi-iOSTests";
		};
		A7C5C4531DF87CAC0048D14C /* PBXContainerItemProxy */ = {
			isa = PBXContainerItemProxy;
			containerPortal = A7D1F8E41C84FB55000D41D5 /* KsApi.xcodeproj */;
			proxyType = 2;
			remoteGlobalIDString = CA43C5F91BB358F200C180DA;
			remoteInfo = "KsApi-tvOS";
		};
		A7C5C4551DF87CAC0048D14C /* PBXContainerItemProxy */ = {
			isa = PBXContainerItemProxy;
			containerPortal = A7D1F8E41C84FB55000D41D5 /* KsApi.xcodeproj */;
			proxyType = 2;
			remoteGlobalIDString = A753B5691C2EED9800FDB616;
			remoteInfo = "KsApi-tvOSTests";
		};
		A7C5C4A51DF87CEB0048D14C /* PBXContainerItemProxy */ = {
			isa = PBXContainerItemProxy;
			containerPortal = A76E0AC51D00D05F00EC525A /* ReactiveExtensions.xcodeproj */;
			proxyType = 2;
			remoteGlobalIDString = A7FD08B41C81EDBD00332CCB;
			remoteInfo = "ReactiveExtensions-iOS";
		};
		A7C5C4A71DF87CEB0048D14C /* PBXContainerItemProxy */ = {
			isa = PBXContainerItemProxy;
			containerPortal = A76E0AC51D00D05F00EC525A /* ReactiveExtensions.xcodeproj */;
			proxyType = 2;
			remoteGlobalIDString = A7FD08E11C81EEA100332CCB;
			remoteInfo = "ReactiveExtensions-iOSTests";
		};
		A7C5C4A91DF87CEB0048D14C /* PBXContainerItemProxy */ = {
			isa = PBXContainerItemProxy;
			containerPortal = A76E0AC51D00D05F00EC525A /* ReactiveExtensions.xcodeproj */;
			proxyType = 2;
			remoteGlobalIDString = CA43C6631BB35FCF00C180DA;
			remoteInfo = "ReactiveExtensions-tvOS";
		};
		A7C5C4AB1DF87CEB0048D14C /* PBXContainerItemProxy */ = {
			isa = PBXContainerItemProxy;
			containerPortal = A76E0AC51D00D05F00EC525A /* ReactiveExtensions.xcodeproj */;
			proxyType = 2;
			remoteGlobalIDString = A7983B881C2AFB1C003A1ABE;
			remoteInfo = "ReactiveExtensions-tvOSTests";
		};
		A7C5C4AD1DF87CEB0048D14C /* PBXContainerItemProxy */ = {
			isa = PBXContainerItemProxy;
			containerPortal = A76E0AC51D00D05F00EC525A /* ReactiveExtensions.xcodeproj */;
			proxyType = 2;
			remoteGlobalIDString = A7DB1D3A1C9F355E008244DA;
			remoteInfo = "ReactiveExtensions-TestHelpers-iOS";
		};
		A7C5C4AF1DF87CEB0048D14C /* PBXContainerItemProxy */ = {
			isa = PBXContainerItemProxy;
			containerPortal = A76E0AC51D00D05F00EC525A /* ReactiveExtensions.xcodeproj */;
			proxyType = 2;
			remoteGlobalIDString = A7DB1D5A1C9F4FD7008244DA;
			remoteInfo = "ReactiveExtensions-TestHelpers-tvOS";
		};
		A7C5C4D31DF87CEB0048D14C /* PBXContainerItemProxy */ = {
			isa = PBXContainerItemProxy;
			containerPortal = A7BE4F121D05C10B00353EF9 /* Prelude.xcodeproj */;
			proxyType = 2;
			remoteGlobalIDString = A7FD08641C81E1DA00332CCB;
			remoteInfo = "Prelude-iOS";
		};
		A7C5C4D51DF87CEB0048D14C /* PBXContainerItemProxy */ = {
			isa = PBXContainerItemProxy;
			containerPortal = A7BE4F121D05C10B00353EF9 /* Prelude.xcodeproj */;
			proxyType = 2;
			remoteGlobalIDString = A7FD087B1C81E24A00332CCB;
			remoteInfo = "Prelude-iOSTests";
		};
		A7C5C4D71DF87CEB0048D14C /* PBXContainerItemProxy */ = {
			isa = PBXContainerItemProxy;
			containerPortal = A7BE4F121D05C10B00353EF9 /* Prelude.xcodeproj */;
			proxyType = 2;
			remoteGlobalIDString = CA0923F81BB6291900C9EC88;
			remoteInfo = "Prelude-tvOS";
		};
		A7C5C4D91DF87CEB0048D14C /* PBXContainerItemProxy */ = {
			isa = PBXContainerItemProxy;
			containerPortal = A7BE4F121D05C10B00353EF9 /* Prelude.xcodeproj */;
			proxyType = 2;
			remoteGlobalIDString = CA0924021BB6291900C9EC88;
			remoteInfo = "Prelude-tvOSTests";
		};
		A7C5C4DB1DF87CEB0048D14C /* PBXContainerItemProxy */ = {
			isa = PBXContainerItemProxy;
			containerPortal = A7BE4F121D05C10B00353EF9 /* Prelude.xcodeproj */;
			proxyType = 2;
			remoteGlobalIDString = A727E0221D0796D600D8FE43;
			remoteInfo = "Prelude-UIKit-iOS";
		};
		A7C5C4DD1DF87CEB0048D14C /* PBXContainerItemProxy */ = {
			isa = PBXContainerItemProxy;
			containerPortal = A7BE4F121D05C10B00353EF9 /* Prelude.xcodeproj */;
			proxyType = 2;
			remoteGlobalIDString = A727E02B1D0796D600D8FE43;
			remoteInfo = "Prelude-UIKit-iOSTests";
		};
		A7C5C4DF1DF87CEB0048D14C /* PBXContainerItemProxy */ = {
			isa = PBXContainerItemProxy;
			containerPortal = A7BE4F121D05C10B00353EF9 /* Prelude.xcodeproj */;
			proxyType = 2;
			remoteGlobalIDString = A70969081D14373400DB39D3;
			remoteInfo = "Prelude-UIKit-tvOS";
		};
		A7C5C4E11DF87CEB0048D14C /* PBXContainerItemProxy */ = {
			isa = PBXContainerItemProxy;
			containerPortal = A7BE4F121D05C10B00353EF9 /* Prelude.xcodeproj */;
			proxyType = 2;
			remoteGlobalIDString = A70969111D14373400DB39D3;
			remoteInfo = "Prelude-UIKit-tvOSTests";
		};
		A7C5C5511DF895850048D14C /* PBXContainerItemProxy */ = {
			isa = PBXContainerItemProxy;
			containerPortal = A7BE4F121D05C10B00353EF9 /* Prelude.xcodeproj */;
			proxyType = 1;
			remoteGlobalIDString = A727E0211D0796D600D8FE43;
			remoteInfo = "Prelude-UIKit-iOS";
		};
		A7C5C5531DF895880048D14C /* PBXContainerItemProxy */ = {
			isa = PBXContainerItemProxy;
			containerPortal = A7D1F8E41C84FB55000D41D5 /* KsApi.xcodeproj */;
			proxyType = 1;
			remoteGlobalIDString = A7FD096E1C83E74F00332CCB;
			remoteInfo = "KsApi-iOS";
		};
		A7C5C5551DF895A00048D14C /* PBXContainerItemProxy */ = {
			isa = PBXContainerItemProxy;
			containerPortal = A76E0AC51D00D05F00EC525A /* ReactiveExtensions.xcodeproj */;
			proxyType = 1;
			remoteGlobalIDString = A7DB1D391C9F355E008244DA;
			remoteInfo = "ReactiveExtensions-TestHelpers-iOS";
		};
		A7C5C5581DF895BA0048D14C /* PBXContainerItemProxy */ = {
			isa = PBXContainerItemProxy;
			containerPortal = A76E0AC51D00D05F00EC525A /* ReactiveExtensions.xcodeproj */;
			proxyType = 1;
			remoteGlobalIDString = A7DB1D391C9F355E008244DA;
			remoteInfo = "ReactiveExtensions-TestHelpers-iOS";
		};
/* End PBXContainerItemProxy section */

/* Begin PBXCopyFilesBuildPhase section */
		A7D1F9C21C850DDE000D41D5 /* Embed Frameworks */ = {
			isa = PBXCopyFilesBuildPhase;
			buildActionMask = 2147483647;
			dstPath = "";
			dstSubfolderSpec = 10;
			files = (
				A7C5C55C1DF899B80048D14C /* ReactiveExtensions.framework in Embed Frameworks */,
				A7C5C5421DF894ED0048D14C /* Curry.framework in Embed Frameworks */,
				A73924011D272312004524C3 /* Kickstarter_Framework.framework in Embed Frameworks */,
				80762E431D071CB70074189D /* AlamofireImage.framework in Embed Frameworks */,
				A7BA543F1E1E493600E54377 /* LiveStream.framework in Embed Frameworks */,
				A7C5C54E1DF895050048D14C /* KsApi.framework in Embed Frameworks */,
				80762E3F1D071CAA0074189D /* Alamofire.framework in Embed Frameworks */,
				A7C5C5361DF894DA0048D14C /* Prelude_UIKit.framework in Embed Frameworks */,
				A7C5C53A1DF894E00048D14C /* Prelude.framework in Embed Frameworks */,
				A7B693E71C8772CE00C49A4F /* Library.framework in Embed Frameworks */,
				A7C5C53E1DF894E70048D14C /* Argo.framework in Embed Frameworks */,
			);
			name = "Embed Frameworks";
			runOnlyForDeploymentPostprocessing = 0;
		};
/* End PBXCopyFilesBuildPhase section */

/* Begin PBXFileReference section */
		0123B4AC1D919BBA004C1166 /* DiscoveryFiltersViewControllerTests.swift */ = {isa = PBXFileReference; fileEncoding = 4; lastKnownFileType = sourcecode.swift; path = DiscoveryFiltersViewControllerTests.swift; sourceTree = "<group>"; };
		013744AC1D95AC1400E50C78 /* EmptyStatesViewController.swift */ = {isa = PBXFileReference; fileEncoding = 4; lastKnownFileType = sourcecode.swift; path = EmptyStatesViewController.swift; sourceTree = "<group>"; };
		013744C01D999BE200E50C78 /* EmptyStates.storyboard */ = {isa = PBXFileReference; fileEncoding = 4; lastKnownFileType = file.storyboard; path = EmptyStates.storyboard; sourceTree = "<group>"; };
		013744F71D99A39B00E50C78 /* EmptyStatesViewModel.swift */ = {isa = PBXFileReference; fileEncoding = 4; lastKnownFileType = sourcecode.swift; path = EmptyStatesViewModel.swift; sourceTree = "<group>"; };
		013744FA1D99FE6A00E50C78 /* EmptyStatesViewControllerTests.swift */ = {isa = PBXFileReference; fileEncoding = 4; lastKnownFileType = sourcecode.swift; path = EmptyStatesViewControllerTests.swift; sourceTree = "<group>"; };
		013F2FDB1D66243E0066DB77 /* DiscoveryNavigationHeaderViewModel.swift */ = {isa = PBXFileReference; fileEncoding = 4; lastKnownFileType = sourcecode.swift; path = DiscoveryNavigationHeaderViewModel.swift; sourceTree = "<group>"; };
		0146E3211CC0296900082C5B /* FacebookConfirmationViewController.swift */ = {isa = PBXFileReference; fileEncoding = 4; lastKnownFileType = sourcecode.swift; path = FacebookConfirmationViewController.swift; sourceTree = "<group>"; };
		0148EF8F1CDD2879000DEFF8 /* ThanksViewController.swift */ = {isa = PBXFileReference; fileEncoding = 4; lastKnownFileType = sourcecode.swift; path = ThanksViewController.swift; sourceTree = "<group>"; };
		014A8DE91CE3C350003BF51C /* ThanksProjectsDataSource.swift */ = {isa = PBXFileReference; fileEncoding = 4; lastKnownFileType = sourcecode.swift; path = ThanksProjectsDataSource.swift; sourceTree = "<group>"; };
		014A8E171CE3CD86003BF51C /* ThanksProjectCell.swift */ = {isa = PBXFileReference; fileEncoding = 4; lastKnownFileType = sourcecode.swift; path = ThanksProjectCell.swift; sourceTree = "<group>"; };
		014A8E1A1CE3CE34003BF51C /* ThanksCategoryCell.swift */ = {isa = PBXFileReference; fileEncoding = 4; lastKnownFileType = sourcecode.swift; path = ThanksCategoryCell.swift; sourceTree = "<group>"; };
		01515F8A1E1D6E0C00FDECB6 /* MessageThreadEmptyStateCell.swift */ = {isa = PBXFileReference; fileEncoding = 4; lastKnownFileType = sourcecode.swift; path = MessageThreadEmptyStateCell.swift; sourceTree = "<group>"; };
		0151AE871C8F60370067F1BE /* UIColor.swift */ = {isa = PBXFileReference; fileEncoding = 4; lastKnownFileType = sourcecode.swift; path = UIColor.swift; sourceTree = "<group>"; };
		0156B1AC1D072CB8000C4252 /* CacheProtocolTests.swift */ = {isa = PBXFileReference; fileEncoding = 4; lastKnownFileType = sourcecode.swift; path = CacheProtocolTests.swift; sourceTree = "<group>"; };
		0151AEAD1C8F61870067F1BE /* Styles.swift */ = {isa = PBXFileReference; fileEncoding = 4; lastKnownFileType = sourcecode.swift; path = Styles.swift; sourceTree = "<group>"; };
		0151AEB01C8F6FD80067F1BE /* StyledLabel.swift */ = {isa = PBXFileReference; fileEncoding = 4; lastKnownFileType = sourcecode.swift; path = StyledLabel.swift; sourceTree = "<group>"; };
		0151AEB91C8F811C0067F1BE /* BorderButton.swift */ = {isa = PBXFileReference; fileEncoding = 4; lastKnownFileType = sourcecode.swift; path = BorderButton.swift; sourceTree = "<group>"; };
		0156B1AC1D072CB8000C4252 /* KSCacheTests.swift */ = {isa = PBXFileReference; fileEncoding = 4; lastKnownFileType = sourcecode.swift; path = KSCacheTests.swift; sourceTree = "<group>"; };
		0156B1FB1D074285000C4252 /* ActivityFriendFollowCellViewModelTests.swift */ = {isa = PBXFileReference; fileEncoding = 4; lastKnownFileType = sourcecode.swift; path = ActivityFriendFollowCellViewModelTests.swift; sourceTree = "<group>"; };
		0156B3841D107273000C4252 /* FindFriendsDataSourceTests.swift */ = {isa = PBXFileReference; fileEncoding = 4; lastKnownFileType = sourcecode.swift; path = FindFriendsDataSourceTests.swift; sourceTree = "<group>"; };
		0156B4181D10B419000C4252 /* UIAlertController.swift */ = {isa = PBXFileReference; fileEncoding = 4; lastKnownFileType = sourcecode.swift; path = UIAlertController.swift; sourceTree = "<group>"; };
		0156B42F1D11A062000C4252 /* AlertError+Equatable.swift */ = {isa = PBXFileReference; fileEncoding = 4; lastKnownFileType = sourcecode.swift; path = "AlertError+Equatable.swift"; sourceTree = "<group>"; };
		0156B5231D1327A1000C4252 /* DashboardRewardsCellViewModel.swift */ = {isa = PBXFileReference; fileEncoding = 4; lastKnownFileType = sourcecode.swift; path = DashboardRewardsCellViewModel.swift; sourceTree = "<group>"; };
		0156B5571D133BA0000C4252 /* DashboardRewardRowStackViewViewModel.swift */ = {isa = PBXFileReference; fileEncoding = 4; lastKnownFileType = sourcecode.swift; path = DashboardRewardRowStackViewViewModel.swift; sourceTree = "<group>"; };
		015A06F21D21914E007AE210 /* DashboardRewardRowStackView.swift */ = {isa = PBXFileReference; fileEncoding = 4; lastKnownFileType = sourcecode.swift; path = DashboardRewardRowStackView.swift; sourceTree = "<group>"; };
		015A06F51D219513007AE210 /* DashboardRewardsCell.swift */ = {isa = PBXFileReference; fileEncoding = 4; lastKnownFileType = sourcecode.swift; path = DashboardRewardsCell.swift; sourceTree = "<group>"; };
		015B78841D47FF51003216AC /* MFMailComposeViewController.swift */ = {isa = PBXFileReference; fileEncoding = 4; lastKnownFileType = sourcecode.swift; name = MFMailComposeViewController.swift; path = Library/MFMailComposeViewController.swift; sourceTree = "<group>"; };
		015B78BB1D481805003216AC /* HelpWebViewModelTests.swift */ = {isa = PBXFileReference; fileEncoding = 4; lastKnownFileType = sourcecode.swift; path = HelpWebViewModelTests.swift; sourceTree = "<group>"; };
		0169F8C01D6CA27500C8D5C5 /* RootCategory.swift */ = {isa = PBXFileReference; fileEncoding = 4; lastKnownFileType = sourcecode.swift; path = RootCategory.swift; sourceTree = "<group>"; };
		0169F9831D6E0B2000C8D5C5 /* DiscoveryFiltersStaticRowCell.swift */ = {isa = PBXFileReference; fileEncoding = 4; lastKnownFileType = sourcecode.swift; path = DiscoveryFiltersStaticRowCell.swift; sourceTree = "<group>"; };
		0169F9851D6F4E1D00C8D5C5 /* DiscoveryFiltersViewController.swift */ = {isa = PBXFileReference; fileEncoding = 4; lastKnownFileType = sourcecode.swift; path = DiscoveryFiltersViewController.swift; sourceTree = "<group>"; };
		0169F9871D6F51C400C8D5C5 /* DiscoveryFiltersViewModel.swift */ = {isa = PBXFileReference; fileEncoding = 4; lastKnownFileType = sourcecode.swift; path = DiscoveryFiltersViewModel.swift; sourceTree = "<group>"; };
		017508151D67A4E300BB1863 /* DiscoveryNavigationHeaderViewController.swift */ = {isa = PBXFileReference; fileEncoding = 4; lastKnownFileType = sourcecode.swift; path = DiscoveryNavigationHeaderViewController.swift; sourceTree = "<group>"; };
		017508771D68C9E900BB1863 /* DiscoveryNavigationHeaderViewModelTests.swift */ = {isa = PBXFileReference; fileEncoding = 4; lastKnownFileType = sourcecode.swift; path = DiscoveryNavigationHeaderViewModelTests.swift; sourceTree = "<group>"; };
		0176984E1DB9796800EE58BA /* EmptyStatesViewModelTests.swift */ = {isa = PBXFileReference; fileEncoding = 4; lastKnownFileType = sourcecode.swift; path = EmptyStatesViewModelTests.swift; sourceTree = "<group>"; };
		0176E13A1C9742FD009CA092 /* UIBarButtonItem.swift */ = {isa = PBXFileReference; fileEncoding = 4; lastKnownFileType = sourcecode.swift; path = UIBarButtonItem.swift; sourceTree = "<group>"; };
		018421F21D2C0DB700CA7566 /* DashboardDataSourceTests.swift */ = {isa = PBXFileReference; fileEncoding = 4; lastKnownFileType = sourcecode.swift; path = DashboardDataSourceTests.swift; sourceTree = "<group>"; };
		018422841D2C47A400CA7566 /* DashboardTitleView.swift */ = {isa = PBXFileReference; fileEncoding = 4; lastKnownFileType = sourcecode.swift; path = DashboardTitleView.swift; sourceTree = "<group>"; };
		018422B61D2C47D600CA7566 /* DashboardProjectsDrawerCell.swift */ = {isa = PBXFileReference; fileEncoding = 4; lastKnownFileType = sourcecode.swift; path = DashboardProjectsDrawerCell.swift; sourceTree = "<group>"; };
		018422B81D2C482900CA7566 /* DashboardTitleViewViewModel.swift */ = {isa = PBXFileReference; fileEncoding = 4; lastKnownFileType = sourcecode.swift; path = DashboardTitleViewViewModel.swift; sourceTree = "<group>"; };
		018422BF1D2C486900CA7566 /* DashboardProjectsDrawerCellViewModel.swift */ = {isa = PBXFileReference; fileEncoding = 4; lastKnownFileType = sourcecode.swift; path = DashboardProjectsDrawerCellViewModel.swift; sourceTree = "<group>"; };
		018422C31D2C48AA00CA7566 /* DashboardProjectsDrawerDataSource.swift */ = {isa = PBXFileReference; fileEncoding = 4; lastKnownFileType = sourcecode.swift; path = DashboardProjectsDrawerDataSource.swift; sourceTree = "<group>"; };
		018422C61D2C48E300CA7566 /* DashboardTitleViewViewModelTests.swift */ = {isa = PBXFileReference; fileEncoding = 4; lastKnownFileType = sourcecode.swift; path = DashboardTitleViewViewModelTests.swift; sourceTree = "<group>"; };
		018422CC1D2C493D00CA7566 /* DashboardProjectsDrawerDataSourceTests.swift */ = {isa = PBXFileReference; fileEncoding = 4; lastKnownFileType = sourcecode.swift; path = DashboardProjectsDrawerDataSourceTests.swift; sourceTree = "<group>"; };
		018F1F821C8E182200643DAA /* LoginViewController.swift */ = {isa = PBXFileReference; fileEncoding = 4; lastKnownFileType = sourcecode.swift; lineEnding = 0; path = LoginViewController.swift; sourceTree = "<group>"; xcLanguageSpecificationIdentifier = xcode.lang.swift; };
		01940B251D42DC1A0074FCE3 /* HelpViewModel.swift */ = {isa = PBXFileReference; fileEncoding = 4; lastKnownFileType = sourcecode.swift; path = HelpViewModel.swift; sourceTree = "<group>"; };
		01940B271D467EC60074FCE3 /* HelpWebViewController.swift */ = {isa = PBXFileReference; fileEncoding = 4; lastKnownFileType = sourcecode.swift; path = HelpWebViewController.swift; sourceTree = "<group>"; };
		01940B2A1D46814E0074FCE3 /* HelpWebViewModel.swift */ = {isa = PBXFileReference; fileEncoding = 4; lastKnownFileType = sourcecode.swift; path = HelpWebViewModel.swift; sourceTree = "<group>"; };
		01940B2D1D46A9AD0074FCE3 /* Help.storyboard */ = {isa = PBXFileReference; fileEncoding = 4; lastKnownFileType = file.storyboard; path = Help.storyboard; sourceTree = "<group>"; };
		01940B7F1D46DCC30074FCE3 /* HelpViewModelTests.swift */ = {isa = PBXFileReference; fileEncoding = 4; lastKnownFileType = sourcecode.swift; path = HelpViewModelTests.swift; sourceTree = "<group>"; };
		0199545E1D2D818E00BC1390 /* DashboardProjectsDrawerViewModel.swift */ = {isa = PBXFileReference; fileEncoding = 4; lastKnownFileType = sourcecode.swift; path = DashboardProjectsDrawerViewModel.swift; sourceTree = "<group>"; };
		019DDFEB1CB6FF4500BDC113 /* ResetPasswordViewController.swift */ = {isa = PBXFileReference; fileEncoding = 4; lastKnownFileType = sourcecode.swift; lineEnding = 0; path = ResetPasswordViewController.swift; sourceTree = "<group>"; xcLanguageSpecificationIdentifier = xcode.lang.swift; };
		01A120D01D2D646300B42F73 /* DashboardProjectsDrawer.storyboard */ = {isa = PBXFileReference; fileEncoding = 4; lastKnownFileType = file.storyboard; path = DashboardProjectsDrawer.storyboard; sourceTree = "<group>"; };
		01A120D21D2D6E6200B42F73 /* DashboardProjectsDrawerViewController.swift */ = {isa = PBXFileReference; fileEncoding = 4; lastKnownFileType = sourcecode.swift; path = DashboardProjectsDrawerViewController.swift; sourceTree = "<group>"; };
		01A7A4BF1C9690220036E553 /* UITextField+LocalizedPlaceholderKey.swift */ = {isa = PBXFileReference; fileEncoding = 4; lastKnownFileType = sourcecode.swift; path = "UITextField+LocalizedPlaceholderKey.swift"; sourceTree = "<group>"; };
		01C7CDBD1D14BBE500D9E0D1 /* DashboardRewardRowStackViewViewModelTests.swift */ = {isa = PBXFileReference; fileEncoding = 4; lastKnownFileType = sourcecode.swift; path = DashboardRewardRowStackViewViewModelTests.swift; sourceTree = "<group>"; };
		01C7CDC11D1A4FD100D9E0D1 /* DashboardRewardsCellViewModelTests.swift */ = {isa = PBXFileReference; fileEncoding = 4; lastKnownFileType = sourcecode.swift; path = DashboardRewardsCellViewModelTests.swift; sourceTree = "<group>"; };
		01D31A361CCA786A0037A178 /* FBSDKCoreKit.framework */ = {isa = PBXFileReference; lastKnownFileType = wrapper.framework; name = FBSDKCoreKit.framework; path = Frameworks/FBSDK/iOS/FBSDKCoreKit.framework; sourceTree = "<group>"; };
		01D31A371CCA786A0037A178 /* FBSDKLoginKit.framework */ = {isa = PBXFileReference; lastKnownFileType = wrapper.framework; name = FBSDKLoginKit.framework; path = Frameworks/FBSDK/iOS/FBSDKLoginKit.framework; sourceTree = "<group>"; };
		01D31A421CCA78A00037A178 /* FBSDKCoreKit.framework */ = {isa = PBXFileReference; lastKnownFileType = wrapper.framework; name = FBSDKCoreKit.framework; path = Frameworks/FBSDK/tvOS/FBSDKCoreKit.framework; sourceTree = "<group>"; };
		01DEFB941CB44A5D003709C0 /* TwoFactorViewController.swift */ = {isa = PBXFileReference; fileEncoding = 4; lastKnownFileType = sourcecode.swift; lineEnding = 0; path = TwoFactorViewController.swift; sourceTree = "<group>"; xcLanguageSpecificationIdentifier = xcode.lang.swift; };
		01EC3B981DFA0679003A673C /* ProfileViewControllerTests.swift */ = {isa = PBXFileReference; fileEncoding = 4; lastKnownFileType = sourcecode.swift; path = ProfileViewControllerTests.swift; sourceTree = "<group>"; };
		01EFBC881C91FB770094EEC2 /* UIColorTests.swift */ = {isa = PBXFileReference; fileEncoding = 4; lastKnownFileType = sourcecode.swift; path = UIColorTests.swift; sourceTree = "<group>"; };
		01F219521DC12697005DD2E4 /* LaunchScreen.storyboard */ = {isa = PBXFileReference; fileEncoding = 4; lastKnownFileType = file.storyboard; path = LaunchScreen.storyboard; sourceTree = "<group>"; };
		01F42A191D9328490084719D /* SortPagerViewControllerTests.swift */ = {isa = PBXFileReference; fileEncoding = 4; lastKnownFileType = sourcecode.swift; path = SortPagerViewControllerTests.swift; sourceTree = "<group>"; };
		01F42A511D9332F60084719D /* DiscoveryNavigationHeaderViewControllerTests.swift */ = {isa = PBXFileReference; fileEncoding = 4; lastKnownFileType = sourcecode.swift; path = DiscoveryNavigationHeaderViewControllerTests.swift; sourceTree = "<group>"; };
		01F4FE0C1DF6095A00BB9DD4 /* ActivitiesViewControllerTests.swift */ = {isa = PBXFileReference; fileEncoding = 4; lastKnownFileType = sourcecode.swift; path = ActivitiesViewControllerTests.swift; sourceTree = "<group>"; };
		01F4FE431DF7810400BB9DD4 /* ActivityProjectStatusViewModelTests.swift */ = {isa = PBXFileReference; fileEncoding = 4; lastKnownFileType = sourcecode.swift; path = ActivityProjectStatusViewModelTests.swift; sourceTree = "<group>"; };
		01F547EC1D53994B000A98EF /* TabBarItemStyles.swift */ = {isa = PBXFileReference; fileEncoding = 4; lastKnownFileType = sourcecode.swift; path = TabBarItemStyles.swift; sourceTree = "<group>"; };
		01F8ADCE1CEA58AE0026F220 /* ThanksProjectsDataSourceTests.swift */ = {isa = PBXFileReference; fileEncoding = 4; lastKnownFileType = sourcecode.swift; path = ThanksProjectsDataSourceTests.swift; sourceTree = "<group>"; };
		01FD71831D36BA2900070BAC /* DashboardProjectsDrawerViewModelTests.swift */ = {isa = PBXFileReference; fileEncoding = 4; lastKnownFileType = sourcecode.swift; path = DashboardProjectsDrawerViewModelTests.swift; sourceTree = "<group>"; };
		01FD71861D36BE1A00070BAC /* DashboardProjectsDrawerCellViewModelTests.swift */ = {isa = PBXFileReference; fileEncoding = 4; lastKnownFileType = sourcecode.swift; path = DashboardProjectsDrawerCellViewModelTests.swift; sourceTree = "<group>"; };
		01FD71EB1D3808E500070BAC /* BarButtonItemStyles.swift */ = {isa = PBXFileReference; fileEncoding = 4; lastKnownFileType = sourcecode.swift; path = BarButtonItemStyles.swift; sourceTree = "<group>"; };
		59019FB51D21A47700EAEC9D /* DashboardReferrerRowStackViewViewModel.swift */ = {isa = PBXFileReference; fileEncoding = 4; lastKnownFileType = sourcecode.swift; path = DashboardReferrerRowStackViewViewModel.swift; sourceTree = "<group>"; };
		59019FB81D21ABD200EAEC9D /* DashboardReferrerRowStackView.swift */ = {isa = PBXFileReference; fileEncoding = 4; lastKnownFileType = sourcecode.swift; path = DashboardReferrerRowStackView.swift; sourceTree = "<group>"; };
		59235ED81DC0149B0067F4AD /* DiscoveryPageViewControllerTests.swift */ = {isa = PBXFileReference; fileEncoding = 4; lastKnownFileType = sourcecode.swift; path = DiscoveryPageViewControllerTests.swift; sourceTree = "<group>"; };
		59322F051CD27B1000C90CC6 /* ProfileDataSource.swift */ = {isa = PBXFileReference; fileEncoding = 4; lastKnownFileType = sourcecode.swift; path = ProfileDataSource.swift; sourceTree = "<group>"; };
		59392BEB1D7094B0001C99A4 /* ProjectUpdatesViewController.swift */ = {isa = PBXFileReference; fileEncoding = 4; lastKnownFileType = sourcecode.swift; path = ProjectUpdatesViewController.swift; sourceTree = "<group>"; };
		59392C1D1D7095B3001C99A4 /* ProjectUpdatesViewModel.swift */ = {isa = PBXFileReference; fileEncoding = 4; lastKnownFileType = sourcecode.swift; path = ProjectUpdatesViewModel.swift; sourceTree = "<group>"; };
		59392C201D70A117001C99A4 /* ProjectUpdatesViewModelTests.swift */ = {isa = PBXFileReference; fileEncoding = 4; lastKnownFileType = sourcecode.swift; path = ProjectUpdatesViewModelTests.swift; sourceTree = "<group>"; };
		593AC5CE1D33F4BF002613F4 /* DashboardFundingCell.swift */ = {isa = PBXFileReference; fileEncoding = 4; lastKnownFileType = sourcecode.swift; path = DashboardFundingCell.swift; sourceTree = "<group>"; };
		593AC6001D33F517002613F4 /* DashboardFundingCellViewModel.swift */ = {isa = PBXFileReference; fileEncoding = 4; lastKnownFileType = sourcecode.swift; path = DashboardFundingCellViewModel.swift; sourceTree = "<group>"; };
		593AC6031D33F996002613F4 /* DashboardFundingCellViewModelTests.swift */ = {isa = PBXFileReference; fileEncoding = 4; lastKnownFileType = sourcecode.swift; path = DashboardFundingCellViewModelTests.swift; sourceTree = "<group>"; };
		5955E64D1D21800300B4153D /* DashboardReferrersCell.swift */ = {isa = PBXFileReference; fileEncoding = 4; lastKnownFileType = sourcecode.swift; path = DashboardReferrersCell.swift; sourceTree = "<group>"; };
		5955E6801D21805200B4153D /* DashboardReferrersCellViewModel.swift */ = {isa = PBXFileReference; fileEncoding = 4; lastKnownFileType = sourcecode.swift; path = DashboardReferrersCellViewModel.swift; sourceTree = "<group>"; };
		5955E6831D2180E400B4153D /* DashboardReferrersCellViewModelTests.swift */ = {isa = PBXFileReference; fileEncoding = 4; lastKnownFileType = sourcecode.swift; path = DashboardReferrersCellViewModelTests.swift; sourceTree = "<group>"; };
		595CDAB71D3537180051C816 /* FundingGraphView.swift */ = {isa = PBXFileReference; fileEncoding = 4; lastKnownFileType = sourcecode.swift; path = FundingGraphView.swift; sourceTree = "<group>"; };
		595F82631D679346008B8C56 /* DiscoveryPostcardViewModel.swift */ = {isa = PBXFileReference; fileEncoding = 4; lastKnownFileType = sourcecode.swift; path = DiscoveryPostcardViewModel.swift; sourceTree = "<group>"; };
		596109FE1D6B8AA100C8206A /* DiscoveryPostcardViewModelTests.swift */ = {isa = PBXFileReference; fileEncoding = 4; lastKnownFileType = sourcecode.swift; path = DiscoveryPostcardViewModelTests.swift; sourceTree = "<group>"; };
		59673C8A1D50EC920035AFD9 /* Video.storyboard */ = {isa = PBXFileReference; fileEncoding = 4; lastKnownFileType = file.storyboard; path = Video.storyboard; sourceTree = "<group>"; };
		59673CBC1D50ED380035AFD9 /* VideoViewController.swift */ = {isa = PBXFileReference; fileEncoding = 4; lastKnownFileType = sourcecode.swift; path = VideoViewController.swift; sourceTree = "<group>"; };
		59673CBE1D50EE9B0035AFD9 /* VideoViewModel.swift */ = {isa = PBXFileReference; fileEncoding = 4; lastKnownFileType = sourcecode.swift; path = VideoViewModel.swift; sourceTree = "<group>"; };
		59673CD21D50FB350035AFD9 /* VideoViewModelTests.swift */ = {isa = PBXFileReference; fileEncoding = 4; lastKnownFileType = sourcecode.swift; path = VideoViewModelTests.swift; sourceTree = "<group>"; };
		597073511D05FE6B00B00444 /* ProjectNotificationsViewModel.swift */ = {isa = PBXFileReference; fileEncoding = 4; lastKnownFileType = sourcecode.swift; path = ProjectNotificationsViewModel.swift; sourceTree = "<group>"; };
		597073861D06169700B00444 /* ProjectNotificationsViewModelTest.swift */ = {isa = PBXFileReference; fileEncoding = 4; lastKnownFileType = sourcecode.swift; path = ProjectNotificationsViewModelTest.swift; sourceTree = "<group>"; };
		597073981D06346700B00444 /* ProjectNotificationsViewController.swift */ = {isa = PBXFileReference; fileEncoding = 4; lastKnownFileType = sourcecode.swift; path = ProjectNotificationsViewController.swift; sourceTree = "<group>"; };
		5970739E1D07277100B00444 /* ProjectNotificationsDataSource.swift */ = {isa = PBXFileReference; fileEncoding = 4; lastKnownFileType = sourcecode.swift; path = ProjectNotificationsDataSource.swift; sourceTree = "<group>"; };
		597073B01D07281800B00444 /* ProjectNotificationCell.swift */ = {isa = PBXFileReference; fileEncoding = 4; lastKnownFileType = sourcecode.swift; path = ProjectNotificationCell.swift; sourceTree = "<group>"; };
		597073B31D07294500B00444 /* ProjectNotificationCellViewModel.swift */ = {isa = PBXFileReference; fileEncoding = 4; lastKnownFileType = sourcecode.swift; path = ProjectNotificationCellViewModel.swift; sourceTree = "<group>"; };
		597073BF1D0760F200B00444 /* ProjectNotificationCellViewModelTests.swift */ = {isa = PBXFileReference; fileEncoding = 4; lastKnownFileType = sourcecode.swift; path = ProjectNotificationCellViewModelTests.swift; sourceTree = "<group>"; };
		597582E21D5D12AE008765DE /* SettingsStyles.swift */ = {isa = PBXFileReference; fileEncoding = 4; lastKnownFileType = sourcecode.swift; path = SettingsStyles.swift; sourceTree = "<group>"; };
		5981BE0F1D7F4656002E49F1 /* CommentStyles.swift */ = {isa = PBXFileReference; fileEncoding = 4; lastKnownFileType = sourcecode.swift; path = CommentStyles.swift; sourceTree = "<group>"; };
		5981BE421D7F59DE002E49F1 /* CommentsEmptyStateCell.swift */ = {isa = PBXFileReference; fileEncoding = 4; lastKnownFileType = sourcecode.swift; path = CommentsEmptyStateCell.swift; sourceTree = "<group>"; };
		5981BE441D7F61C0002E49F1 /* CommentsEmptyStateCellViewModel.swift */ = {isa = PBXFileReference; fileEncoding = 4; lastKnownFileType = sourcecode.swift; path = CommentsEmptyStateCellViewModel.swift; sourceTree = "<group>"; };
		5981BE671D7F86C8002E49F1 /* CommentsEmptyStateCellViewModelTests.swift */ = {isa = PBXFileReference; fileEncoding = 4; lastKnownFileType = sourcecode.swift; path = CommentsEmptyStateCellViewModelTests.swift; sourceTree = "<group>"; };
		5981BF4D1D81CE1C002E49F1 /* ActivityUpdateViewModelTests.swift */ = {isa = PBXFileReference; fileEncoding = 4; lastKnownFileType = sourcecode.swift; path = ActivityUpdateViewModelTests.swift; sourceTree = "<group>"; };
		59885A5D1DB6DC2900F65825 /* LoginToutViewControllerTests.swift */ = {isa = PBXFileReference; fileEncoding = 4; lastKnownFileType = sourcecode.swift; path = LoginToutViewControllerTests.swift; sourceTree = "<group>"; };
		59885A951DB6E04100F65825 /* LoginViewControllerTests.swift */ = {isa = PBXFileReference; fileEncoding = 4; lastKnownFileType = sourcecode.swift; path = LoginViewControllerTests.swift; sourceTree = "<group>"; };
		59885A971DB6E2A900F65825 /* TwoFactorViewControllerTests.swift */ = {isa = PBXFileReference; fileEncoding = 4; lastKnownFileType = sourcecode.swift; path = TwoFactorViewControllerTests.swift; sourceTree = "<group>"; };
		59885A991DB6EA5700F65825 /* SignupViewControllerTests.swift */ = {isa = PBXFileReference; fileEncoding = 4; lastKnownFileType = sourcecode.swift; path = SignupViewControllerTests.swift; sourceTree = "<group>"; };
		59885A9B1DB6ED6800F65825 /* FacebookConfirmationViewControllerTests.swift */ = {isa = PBXFileReference; fileEncoding = 4; lastKnownFileType = sourcecode.swift; path = FacebookConfirmationViewControllerTests.swift; sourceTree = "<group>"; };
		59885A9D1DB6EFD900F65825 /* ResetPasswordViewControllerTests.swift */ = {isa = PBXFileReference; fileEncoding = 4; lastKnownFileType = sourcecode.swift; path = ResetPasswordViewControllerTests.swift; sourceTree = "<group>"; };
		598D96821D417905003F3F66 /* ActivitySampleBackingCell.swift */ = {isa = PBXFileReference; fileEncoding = 4; lastKnownFileType = sourcecode.swift; path = ActivitySampleBackingCell.swift; sourceTree = "<group>"; };
		598D96B51D426D80003F3F66 /* ActivitySampleFollowCell.swift */ = {isa = PBXFileReference; fileEncoding = 4; lastKnownFileType = sourcecode.swift; path = ActivitySampleFollowCell.swift; sourceTree = "<group>"; };
		598D96B71D426F70003F3F66 /* ActivitySampleProjectCell.swift */ = {isa = PBXFileReference; fileEncoding = 4; lastKnownFileType = sourcecode.swift; path = ActivitySampleProjectCell.swift; sourceTree = "<group>"; };
		598D96B91D426FD8003F3F66 /* ActivitySampleBackingCellViewModel.swift */ = {isa = PBXFileReference; fileEncoding = 4; lastKnownFileType = sourcecode.swift; path = ActivitySampleBackingCellViewModel.swift; sourceTree = "<group>"; };
		598D96BC1D427B3B003F3F66 /* ActivitySampleBackingCellViewModelTests.swift */ = {isa = PBXFileReference; fileEncoding = 4; lastKnownFileType = sourcecode.swift; path = ActivitySampleBackingCellViewModelTests.swift; sourceTree = "<group>"; };
		598D96C11D429756003F3F66 /* ActivitySampleStyles.swift */ = {isa = PBXFileReference; fileEncoding = 4; lastKnownFileType = sourcecode.swift; path = ActivitySampleStyles.swift; sourceTree = "<group>"; };
		598D96C41D42A3E3003F3F66 /* ActivitySampleFollowCellViewModel.swift */ = {isa = PBXFileReference; fileEncoding = 4; lastKnownFileType = sourcecode.swift; path = ActivitySampleFollowCellViewModel.swift; sourceTree = "<group>"; };
		598D96C71D42A97E003F3F66 /* ActivitySampleFollowCellViewModelTests.swift */ = {isa = PBXFileReference; fileEncoding = 4; lastKnownFileType = sourcecode.swift; path = ActivitySampleFollowCellViewModelTests.swift; sourceTree = "<group>"; };
		598D96CA1D42AE85003F3F66 /* ActivitySampleProjectCellViewModel.swift */ = {isa = PBXFileReference; fileEncoding = 4; lastKnownFileType = sourcecode.swift; path = ActivitySampleProjectCellViewModel.swift; sourceTree = "<group>"; };
		598D96CD1D42B727003F3F66 /* ActivitySampleProjectCellViewModelTests.swift */ = {isa = PBXFileReference; fileEncoding = 4; lastKnownFileType = sourcecode.swift; path = ActivitySampleProjectCellViewModelTests.swift; sourceTree = "<group>"; };
		5993DEBD1CE296F000925494 /* ProfileHeaderView.swift */ = {isa = PBXFileReference; fileEncoding = 4; lastKnownFileType = sourcecode.swift; path = ProfileHeaderView.swift; sourceTree = "<group>"; };
		599603FF1CE6286900E1B1EC /* ProfileDataSourceTests.swift */ = {isa = PBXFileReference; fileEncoding = 4; lastKnownFileType = sourcecode.swift; path = ProfileDataSourceTests.swift; sourceTree = "<group>"; };
		59AE35AF1D67631B00A310E6 /* DiscoveryPage.storyboard */ = {isa = PBXFileReference; fileEncoding = 4; lastKnownFileType = file.storyboard; path = DiscoveryPage.storyboard; sourceTree = "<group>"; };
		59AE35E11D67643100A310E6 /* DiscoveryPostcardCell.swift */ = {isa = PBXFileReference; fileEncoding = 4; lastKnownFileType = sourcecode.swift; path = DiscoveryPostcardCell.swift; sourceTree = "<group>"; };
		59AFCCEE1DD3D0B9004A200E /* FindFriendsViewControllerTests.swift */ = {isa = PBXFileReference; fileEncoding = 4; lastKnownFileType = sourcecode.swift; path = FindFriendsViewControllerTests.swift; sourceTree = "<group>"; };
		59B0DFC31D11AC850081D2DC /* DashboardDataSource.swift */ = {isa = PBXFileReference; fileEncoding = 4; lastKnownFileType = sourcecode.swift; path = DashboardDataSource.swift; sourceTree = "<group>"; };
		59B0DFFC1D11B2E50081D2DC /* DashboardContextCell.swift */ = {isa = PBXFileReference; fileEncoding = 4; lastKnownFileType = sourcecode.swift; path = DashboardContextCell.swift; sourceTree = "<group>"; };
		59B0DFFF1D11EAC70081D2DC /* DashboardViewModelTests.swift */ = {isa = PBXFileReference; fileEncoding = 4; lastKnownFileType = sourcecode.swift; path = DashboardViewModelTests.swift; sourceTree = "<group>"; };
		59B0E0021D1203970081D2DC /* DashboardActionCell.swift */ = {isa = PBXFileReference; fileEncoding = 4; lastKnownFileType = sourcecode.swift; path = DashboardActionCell.swift; sourceTree = "<group>"; };
		59B0E0051D1207070081D2DC /* DashboardActionCellViewModel.swift */ = {isa = PBXFileReference; fileEncoding = 4; lastKnownFileType = sourcecode.swift; path = DashboardActionCellViewModel.swift; sourceTree = "<group>"; };
		59B0E00B1D12144A0081D2DC /* DashboardActionCellViewModelTests.swift */ = {isa = PBXFileReference; fileEncoding = 4; lastKnownFileType = sourcecode.swift; path = DashboardActionCellViewModelTests.swift; sourceTree = "<group>"; };
		59B0E07D1D147F340081D2DC /* DashboardStyles.swift */ = {isa = PBXFileReference; fileEncoding = 4; lastKnownFileType = sourcecode.swift; path = DashboardStyles.swift; sourceTree = "<group>"; };
		59B6B7091CCEBC1000953319 /* ProfileProjectCell.swift */ = {isa = PBXFileReference; fileEncoding = 4; lastKnownFileType = sourcecode.swift; path = ProfileProjectCell.swift; sourceTree = "<group>"; };
		59D1E6241D1865AC00896A4C /* DashboardVideoCell.swift */ = {isa = PBXFileReference; fileEncoding = 4; lastKnownFileType = sourcecode.swift; path = DashboardVideoCell.swift; sourceTree = "<group>"; };
		59D1E6571D1866F800896A4C /* DashboardVideoCellViewModel.swift */ = {isa = PBXFileReference; fileEncoding = 4; lastKnownFileType = sourcecode.swift; path = DashboardVideoCellViewModel.swift; sourceTree = "<group>"; };
		59D1E6731D18968300896A4C /* DashboardVideoCellViewModelTests.swift */ = {isa = PBXFileReference; fileEncoding = 4; lastKnownFileType = sourcecode.swift; path = DashboardVideoCellViewModelTests.swift; sourceTree = "<group>"; };
		59E877371DC9419700BCD1F7 /* Newsletter.swift */ = {isa = PBXFileReference; fileEncoding = 4; lastKnownFileType = sourcecode.swift; path = Newsletter.swift; sourceTree = "<group>"; };
		59F0C0961DBEC8DE0007E0A7 /* DashboardViewControllerTests.swift */ = {isa = PBXFileReference; fileEncoding = 4; lastKnownFileType = sourcecode.swift; path = DashboardViewControllerTests.swift; sourceTree = "<group>"; };
		59F368C61D245BE8005404DC /* DashboardReferrerRowStackViewViewModelTests.swift */ = {isa = PBXFileReference; fileEncoding = 4; lastKnownFileType = sourcecode.swift; path = DashboardReferrerRowStackViewViewModelTests.swift; sourceTree = "<group>"; };
		8001D4971D41568C009E6667 /* UpdateDraftStyles.swift */ = {isa = PBXFileReference; fileEncoding = 4; lastKnownFileType = sourcecode.swift; path = UpdateDraftStyles.swift; sourceTree = "<group>"; };
		8016BFE71D0F582D00067956 /* String+Whitespace.swift */ = {isa = PBXFileReference; fileEncoding = 4; lastKnownFileType = sourcecode.swift; path = "String+Whitespace.swift"; sourceTree = "<group>"; };
		8024FE4A1D6376BF0067A1F6 /* Storyboard.swift */ = {isa = PBXFileReference; fileEncoding = 4; lastKnownFileType = sourcecode.swift; path = Storyboard.swift; sourceTree = "<group>"; };
		802800571C88F64D00141235 /* Base.xcconfig */ = {isa = PBXFileReference; lastKnownFileType = text.xcconfig; name = Base.xcconfig; path = Configs/Base.xcconfig; sourceTree = "<group>"; };
		803BDF731D11AF7C004A785A /* UpdateDraftViewController.swift */ = {isa = PBXFileReference; fileEncoding = 4; lastKnownFileType = sourcecode.swift; path = UpdateDraftViewController.swift; sourceTree = "<group>"; };
		8053D3101D3848A3007B85DB /* Reachability.swift */ = {isa = PBXFileReference; fileEncoding = 4; lastKnownFileType = sourcecode.swift; path = Reachability.swift; sourceTree = "<group>"; };
		8072F41C1D46B75200999EF1 /* UpdatePreviewViewController.swift */ = {isa = PBXFileReference; fileEncoding = 4; lastKnownFileType = sourcecode.swift; path = UpdatePreviewViewController.swift; sourceTree = "<group>"; };
		8072F44E1D46BAA400999EF1 /* UpdatePreviewViewModel.swift */ = {isa = PBXFileReference; fileEncoding = 4; lastKnownFileType = sourcecode.swift; path = UpdatePreviewViewModel.swift; sourceTree = "<group>"; };
		80762DE71D071BCF0074189D /* AlamofireImage.xcodeproj */ = {isa = PBXFileReference; lastKnownFileType = "wrapper.pb-project"; name = AlamofireImage.xcodeproj; path = Frameworks/AlamofireImage/AlamofireImage.xcodeproj; sourceTree = "<group>"; };
		80762E261D071BFE0074189D /* Alamofire.xcodeproj */ = {isa = PBXFileReference; lastKnownFileType = "wrapper.pb-project"; name = Alamofire.xcodeproj; path = Frameworks/AlamofireImage/Carthage/Checkouts/Alamofire/Alamofire.xcodeproj; sourceTree = "<group>"; };
		8078D0B21D0F08B1001CFF87 /* UpdateDraftViewModelTests.swift */ = {isa = PBXFileReference; fileEncoding = 4; lastKnownFileType = sourcecode.swift; path = UpdateDraftViewModelTests.swift; sourceTree = "<group>"; };
		809F8B651D08B4FF005BADD9 /* UpdateDraftViewModel.swift */ = {isa = PBXFileReference; fileEncoding = 4; lastKnownFileType = sourcecode.swift; path = UpdateDraftViewModel.swift; sourceTree = "<group>"; };
		80AB97B61D6281D60051C9D1 /* KickDebug.entitlements */ = {isa = PBXFileReference; lastKnownFileType = text.xml; path = KickDebug.entitlements; sourceTree = "<group>"; };
		80C9F8EB1D4923C4001A2E8E /* UpdatePreviewViewModelTests.swift */ = {isa = PBXFileReference; fileEncoding = 4; lastKnownFileType = sourcecode.swift; path = UpdatePreviewViewModelTests.swift; sourceTree = "<group>"; };
		80E26A121D500C6A007B3022 /* Navigation.swift */ = {isa = PBXFileReference; fileEncoding = 4; lastKnownFileType = sourcecode.swift; path = Navigation.swift; sourceTree = "<group>"; };
		80E8EAC71D3EC65A007BDA4B /* Image.swift */ = {isa = PBXFileReference; fileEncoding = 4; lastKnownFileType = sourcecode.swift; path = Image.swift; sourceTree = "<group>"; };
		80EAEEFF1D243A7A008C2353 /* BackingViewModel.swift */ = {isa = PBXFileReference; fileEncoding = 4; lastKnownFileType = sourcecode.swift; path = BackingViewModel.swift; sourceTree = "<group>"; };
		80EAEF011D243B69008C2353 /* BackingViewController.swift */ = {isa = PBXFileReference; fileEncoding = 4; lastKnownFileType = sourcecode.swift; path = BackingViewController.swift; sourceTree = "<group>"; };
		80EAEF031D243C4E008C2353 /* Backing.storyboard */ = {isa = PBXFileReference; fileEncoding = 4; lastKnownFileType = file.storyboard; path = Backing.storyboard; sourceTree = "<group>"; };
		80EAEF081D244274008C2353 /* BackingViewModelTests.swift */ = {isa = PBXFileReference; fileEncoding = 4; lastKnownFileType = sourcecode.swift; path = BackingViewModelTests.swift; sourceTree = "<group>"; };
		9D0FB7741D7600B5005774F2 /* CheckoutRacingViewModel.swift */ = {isa = PBXFileReference; fileEncoding = 4; lastKnownFileType = sourcecode.swift; path = CheckoutRacingViewModel.swift; sourceTree = "<group>"; };
		9D0FB7A71D76055B005774F2 /* CheckoutRacingViewModelTests.swift */ = {isa = PBXFileReference; fileEncoding = 4; lastKnownFileType = sourcecode.swift; path = CheckoutRacingViewModelTests.swift; sourceTree = "<group>"; };
		9D10B91A1D35407C008B8045 /* String+Truncate.swift */ = {isa = PBXFileReference; fileEncoding = 4; lastKnownFileType = sourcecode.swift; path = "String+Truncate.swift"; sourceTree = "<group>"; };
		9D10B94D1D354105008B8045 /* String+TruncateTests.swift */ = {isa = PBXFileReference; fileEncoding = 4; lastKnownFileType = sourcecode.swift; path = "String+TruncateTests.swift"; sourceTree = "<group>"; };
		9D14FFC51D135C12005F4ABB /* ProjectActivityUpdateCellViewModel.swift */ = {isa = PBXFileReference; fileEncoding = 4; lastKnownFileType = sourcecode.swift; path = ProjectActivityUpdateCellViewModel.swift; sourceTree = "<group>"; };
		9D14FFF91D135E4F005F4ABB /* ProjectActivityUpdateCellViewModelTests.swift */ = {isa = PBXFileReference; fileEncoding = 4; lastKnownFileType = sourcecode.swift; path = ProjectActivityUpdateCellViewModelTests.swift; sourceTree = "<group>"; };
		9D1A29851D5A9508009E1B3F /* DeprecatedWebViewController.swift */ = {isa = PBXFileReference; fileEncoding = 4; lastKnownFileType = sourcecode.swift; name = DeprecatedWebViewController.swift; path = Library/DeprecatedWebViewController.swift; sourceTree = "<group>"; };
		9D1A2A511D5D249D009E1B3F /* CheckoutViewModelTests.swift */ = {isa = PBXFileReference; fileEncoding = 4; lastKnownFileType = sourcecode.swift; path = CheckoutViewModelTests.swift; sourceTree = "<group>"; };
		9D2546F71D23101E0053844D /* ProjectActivityCommentCell.swift */ = {isa = PBXFileReference; fileEncoding = 4; lastKnownFileType = sourcecode.swift; path = ProjectActivityCommentCell.swift; sourceTree = "<group>"; };
		9D2547291D2313440053844D /* ProjectActivityCommentCellViewModelTests.swift */ = {isa = PBXFileReference; fileEncoding = 4; lastKnownFileType = sourcecode.swift; path = ProjectActivityCommentCellViewModelTests.swift; sourceTree = "<group>"; };
		9D25472C1D23135F0053844D /* ProjectActivityCommentCellViewModel.swift */ = {isa = PBXFileReference; fileEncoding = 4; lastKnownFileType = sourcecode.swift; path = ProjectActivityCommentCellViewModel.swift; sourceTree = "<group>"; };
		9D2F4BAA1D1ADF1800B7C554 /* ProjectActivitySuccessCellViewModelTests.swift */ = {isa = PBXFileReference; fileEncoding = 4; lastKnownFileType = sourcecode.swift; path = ProjectActivitySuccessCellViewModelTests.swift; sourceTree = "<group>"; };
		9D2F4BDF1D1AE02700B7C554 /* ProjectActivitySuccessCellViewModel.swift */ = {isa = PBXFileReference; fileEncoding = 4; lastKnownFileType = sourcecode.swift; path = ProjectActivitySuccessCellViewModel.swift; sourceTree = "<group>"; };
		9D3A6B4B1D8C4F3800FE3926 /* ProjectActivityViewControllerTests.swift */ = {isa = PBXFileReference; fileEncoding = 4; lastKnownFileType = sourcecode.swift; path = ProjectActivityViewControllerTests.swift; sourceTree = "<group>"; };
		9D525F0E1D4158AC003CAE04 /* ProjectActivityDateCell.swift */ = {isa = PBXFileReference; fileEncoding = 4; lastKnownFileType = sourcecode.swift; path = ProjectActivityDateCell.swift; sourceTree = "<group>"; };
		9D525F111D417FD7003CAE04 /* ProjectActivitiesDataSourceTests.swift */ = {isa = PBXFileReference; fileEncoding = 4; lastKnownFileType = sourcecode.swift; path = ProjectActivitiesDataSourceTests.swift; sourceTree = "<group>"; };
		9D7536CC1D78D78600A7623B /* SurveyResponseViewController.swift */ = {isa = PBXFileReference; fileEncoding = 4; lastKnownFileType = sourcecode.swift; path = SurveyResponseViewController.swift; sourceTree = "<group>"; };
		9D7536CE1D78D88D00A7623B /* SurveyResponseViewModel.swift */ = {isa = PBXFileReference; fileEncoding = 4; lastKnownFileType = sourcecode.swift; path = SurveyResponseViewModel.swift; sourceTree = "<group>"; };
		9D8772121D19E84E003A4E96 /* ProjectActivityLaunchCellViewModel.swift */ = {isa = PBXFileReference; fileEncoding = 4; lastKnownFileType = sourcecode.swift; path = ProjectActivityLaunchCellViewModel.swift; sourceTree = "<group>"; };
		9D8772451D19E9C9003A4E96 /* ProjectActivityLaunchCellViewModelTests.swift */ = {isa = PBXFileReference; fileEncoding = 4; lastKnownFileType = sourcecode.swift; path = ProjectActivityLaunchCellViewModelTests.swift; sourceTree = "<group>"; };
		9D89B7E21D6B8B310021F6FF /* WebModalViewController.swift */ = {isa = PBXFileReference; fileEncoding = 4; lastKnownFileType = sourcecode.swift; path = WebModalViewController.swift; sourceTree = "<group>"; };
		9D89B7E41D6B8DB90021F6FF /* WebModalViewModel.swift */ = {isa = PBXFileReference; fileEncoding = 4; lastKnownFileType = sourcecode.swift; path = WebModalViewModel.swift; sourceTree = "<group>"; };
		9D89B7E71D6BA71F0021F6FF /* WebModal.storyboard */ = {isa = PBXFileReference; fileEncoding = 4; lastKnownFileType = file.storyboard; path = WebModal.storyboard; sourceTree = "<group>"; };
		9D89B7F91D6CC2AD0021F6FF /* WebModalViewModelTests.swift */ = {isa = PBXFileReference; fileEncoding = 4; lastKnownFileType = sourcecode.swift; path = WebModalViewModelTests.swift; sourceTree = "<group>"; };
		9D9F57CB1D131AF200CE81DE /* ProjectActivityBackingCell.swift */ = {isa = PBXFileReference; fileEncoding = 4; lastKnownFileType = sourcecode.swift; path = ProjectActivityBackingCell.swift; sourceTree = "<group>"; };
		9D9F57CC1D131AF200CE81DE /* ProjectActivityEmptyStateCell.swift */ = {isa = PBXFileReference; fileEncoding = 4; lastKnownFileType = sourcecode.swift; path = ProjectActivityEmptyStateCell.swift; sourceTree = "<group>"; };
		9D9F57CD1D131AF200CE81DE /* ProjectActivityLaunchCell.swift */ = {isa = PBXFileReference; fileEncoding = 4; lastKnownFileType = sourcecode.swift; path = ProjectActivityLaunchCell.swift; sourceTree = "<group>"; };
		9D9F57CE1D131AF200CE81DE /* ProjectActivityNegativeStateChangeCell.swift */ = {isa = PBXFileReference; fileEncoding = 4; lastKnownFileType = sourcecode.swift; path = ProjectActivityNegativeStateChangeCell.swift; sourceTree = "<group>"; };
		9D9F57D01D131AF200CE81DE /* ProjectActivitySuccessCell.swift */ = {isa = PBXFileReference; fileEncoding = 4; lastKnownFileType = sourcecode.swift; path = ProjectActivitySuccessCell.swift; sourceTree = "<group>"; };
		9D9F57D11D131AF200CE81DE /* ProjectActivityUpdateCell.swift */ = {isa = PBXFileReference; fileEncoding = 4; lastKnownFileType = sourcecode.swift; path = ProjectActivityUpdateCell.swift; sourceTree = "<group>"; };
		9D9F580C1D131B1200CE81DE /* ProjectActivitiesViewController.swift */ = {isa = PBXFileReference; fileEncoding = 4; lastKnownFileType = sourcecode.swift; path = ProjectActivitiesViewController.swift; sourceTree = "<group>"; };
		9D9F580E1D131B4000CE81DE /* DashboardViewModel.swift */ = {isa = PBXFileReference; fileEncoding = 4; lastKnownFileType = sourcecode.swift; path = DashboardViewModel.swift; sourceTree = "<group>"; };
		9D9F580F1D131B4000CE81DE /* ProjectActivitiesViewModel.swift */ = {isa = PBXFileReference; fileEncoding = 4; lastKnownFileType = sourcecode.swift; path = ProjectActivitiesViewModel.swift; sourceTree = "<group>"; };
		9D9F58121D131B8300CE81DE /* ProjectActivitiesViewModelTests.swift */ = {isa = PBXFileReference; fileEncoding = 4; lastKnownFileType = sourcecode.swift; path = ProjectActivitiesViewModelTests.swift; sourceTree = "<group>"; };
		9D9F58141D131D4A00CE81DE /* ProjectActivitiesDataSource.swift */ = {isa = PBXFileReference; fileEncoding = 4; lastKnownFileType = sourcecode.swift; path = ProjectActivitiesDataSource.swift; sourceTree = "<group>"; };
		9DA4E2FB1D79C97B005C1897 /* SurveyResponseViewModelTests.swift */ = {isa = PBXFileReference; fileEncoding = 4; lastKnownFileType = sourcecode.swift; path = SurveyResponseViewModelTests.swift; sourceTree = "<group>"; };
		9DA8C3C21D3D4860000BB2F9 /* String+WhitespaceTests.swift */ = {isa = PBXFileReference; fileEncoding = 4; lastKnownFileType = sourcecode.swift; path = "String+WhitespaceTests.swift"; sourceTree = "<group>"; };
		9DBF80DE1D666CAC007F2843 /* CheckoutModels.swift */ = {isa = PBXFileReference; fileEncoding = 4; lastKnownFileType = sourcecode.swift; path = CheckoutModels.swift; sourceTree = "<group>"; };
		9DC204B61D1B46BD003C1636 /* ProjectActivityNegativeStateChangeCellViewModel.swift */ = {isa = PBXFileReference; fileEncoding = 4; lastKnownFileType = sourcecode.swift; path = ProjectActivityNegativeStateChangeCellViewModel.swift; sourceTree = "<group>"; };
		9DC204E91D1B4EC1003C1636 /* ProjectActivityNegativeStateChangeCellViewModelTests.swift */ = {isa = PBXFileReference; fileEncoding = 4; lastKnownFileType = sourcecode.swift; path = ProjectActivityNegativeStateChangeCellViewModelTests.swift; sourceTree = "<group>"; };
		9DC572E41D36CA9800AE209C /* ProjectActivityStyles.swift */ = {isa = PBXFileReference; fileEncoding = 4; lastKnownFileType = sourcecode.swift; path = ProjectActivityStyles.swift; sourceTree = "<group>"; };
		9DD1E3871D50035E00D4829E /* ProjectActivityData.swift */ = {isa = PBXFileReference; fileEncoding = 4; lastKnownFileType = sourcecode.swift; path = ProjectActivityData.swift; sourceTree = "<group>"; };
		9DDE1F6F1D5924AC0092D9A5 /* Checkout.storyboard */ = {isa = PBXFileReference; fileEncoding = 4; lastKnownFileType = file.storyboard; path = Checkout.storyboard; sourceTree = "<group>"; };
		9DDE1F711D5925A90092D9A5 /* CheckoutViewController.swift */ = {isa = PBXFileReference; fileEncoding = 4; lastKnownFileType = sourcecode.swift; path = CheckoutViewController.swift; sourceTree = "<group>"; };
		9DDE1F731D5926D80092D9A5 /* CheckoutViewModel.swift */ = {isa = PBXFileReference; fileEncoding = 4; lastKnownFileType = sourcecode.swift; path = CheckoutViewModel.swift; sourceTree = "<group>"; };
		9DEE3B241D1D81950020C2BE /* ProjectActivityBackingCellViewModel.swift */ = {isa = PBXFileReference; fileEncoding = 4; lastKnownFileType = sourcecode.swift; path = ProjectActivityBackingCellViewModel.swift; sourceTree = "<group>"; };
		9DEE3B581D1D81C80020C2BE /* ProjectActivityBackingCellViewModelTests.swift */ = {isa = PBXFileReference; fileEncoding = 4; lastKnownFileType = sourcecode.swift; path = ProjectActivityBackingCellViewModelTests.swift; sourceTree = "<group>"; };
		A70119171CD921D0009F8F65 /* CommentsDataSourceTests.swift */ = {isa = PBXFileReference; fileEncoding = 4; lastKnownFileType = sourcecode.swift; path = CommentsDataSourceTests.swift; sourceTree = "<group>"; };
		A7066AA51E27C44200E8658C /* LiveStreamCountdownViewControllerTests.swift */ = {isa = PBXFileReference; fileEncoding = 4; lastKnownFileType = sourcecode.swift; path = LiveStreamCountdownViewControllerTests.swift; sourceTree = "<group>"; };
		A707BAD31CFFAB9400653B2F /* HelpType.swift */ = {isa = PBXFileReference; fileEncoding = 4; lastKnownFileType = sourcecode.swift; path = HelpType.swift; sourceTree = "<group>"; };
		A707BAD41CFFAB9400653B2F /* LoginIntent.swift */ = {isa = PBXFileReference; fileEncoding = 4; lastKnownFileType = sourcecode.swift; path = LoginIntent.swift; sourceTree = "<group>"; };
		A707BAD51CFFAB9400653B2F /* Notifications.swift */ = {isa = PBXFileReference; fileEncoding = 4; lastKnownFileType = sourcecode.swift; path = Notifications.swift; sourceTree = "<group>"; };
		A709697D1D143D1300DB39D3 /* AlertError.swift */ = {isa = PBXFileReference; fileEncoding = 4; lastKnownFileType = sourcecode.swift; path = AlertError.swift; sourceTree = "<group>"; };
		A70F1F311D8A3E85007DA8E9 /* ProjectPamphletViewController.swift */ = {isa = PBXFileReference; fileEncoding = 4; lastKnownFileType = sourcecode.swift; path = ProjectPamphletViewController.swift; sourceTree = "<group>"; };
		A71003D81CDCFA2500B4F4D7 /* MessageThreadsViewController.swift */ = {isa = PBXFileReference; fileEncoding = 4; lastKnownFileType = sourcecode.swift; path = MessageThreadsViewController.swift; sourceTree = "<group>"; };
		A71003DB1CDD068F00B4F4D7 /* MessageThreadsDataSource.swift */ = {isa = PBXFileReference; fileEncoding = 4; lastKnownFileType = sourcecode.swift; path = MessageThreadsDataSource.swift; sourceTree = "<group>"; };
		A71003DE1CDD06E600B4F4D7 /* MessageThreadCell.swift */ = {isa = PBXFileReference; fileEncoding = 4; lastKnownFileType = sourcecode.swift; path = MessageThreadCell.swift; sourceTree = "<group>"; };
		A71003E11CDD077200B4F4D7 /* MessageCell.swift */ = {isa = PBXFileReference; fileEncoding = 4; lastKnownFileType = sourcecode.swift; path = MessageCell.swift; sourceTree = "<group>"; };
		A710573A1DC2B2DF00A69552 /* SharedFunctions.swift */ = {isa = PBXFileReference; fileEncoding = 4; lastKnownFileType = sourcecode.swift; path = SharedFunctions.swift; sourceTree = "<group>"; };
		A71199F81DD8E42A0072D478 /* ProjectPamphletMinimalCell.swift */ = {isa = PBXFileReference; fileEncoding = 4; lastKnownFileType = sourcecode.swift; path = ProjectPamphletMinimalCell.swift; sourceTree = "<group>"; };
		A712EB911E0C2B7300614340 /* DispatchTimeInterval-Extensions.swift */ = {isa = PBXFileReference; fileEncoding = 4; lastKnownFileType = sourcecode.swift; path = "DispatchTimeInterval-Extensions.swift"; sourceTree = "<group>"; };
		A71404381CAF215900A2795B /* KeyValueStoreType.swift */ = {isa = PBXFileReference; fileEncoding = 4; lastKnownFileType = sourcecode.swift; lineEnding = 0; path = KeyValueStoreType.swift; sourceTree = "<group>"; xcLanguageSpecificationIdentifier = xcode.lang.swift; };
		A715451F1DD0D93000A2F186 /* ProjectNavigatorViewModelTests.swift */ = {isa = PBXFileReference; fileEncoding = 4; lastKnownFileType = sourcecode.swift; path = ProjectNavigatorViewModelTests.swift; sourceTree = "<group>"; };
		A7169BF51DDD064200480C0D /* UIScrollView+Extensions.swift */ = {isa = PBXFileReference; fileEncoding = 4; lastKnownFileType = sourcecode.swift; path = "UIScrollView+Extensions.swift"; sourceTree = "<group>"; };
		A7180BA81CCED598001711CA /* CommentsViewController.swift */ = {isa = PBXFileReference; fileEncoding = 4; lastKnownFileType = sourcecode.swift; path = CommentsViewController.swift; sourceTree = "<group>"; };
		A718885C1DE0DDCE0094856D /* ShortcutItem.swift */ = {isa = PBXFileReference; fileEncoding = 4; lastKnownFileType = sourcecode.swift; path = ShortcutItem.swift; sourceTree = "<group>"; };
		A71F59E41D240CAF00909BE3 /* NavigationTests.swift */ = {isa = PBXFileReference; fileEncoding = 4; lastKnownFileType = sourcecode.swift; path = NavigationTests.swift; sourceTree = "<group>"; };
		A71F59E71D2424CA00909BE3 /* KSCache.swift */ = {isa = PBXFileReference; fileEncoding = 4; lastKnownFileType = sourcecode.swift; path = KSCache.swift; sourceTree = "<group>"; };
		A7208C3D1CCAC86800E3DAB3 /* FacebookAppDelegateProtocol.swift */ = {isa = PBXFileReference; fileEncoding = 4; lastKnownFileType = sourcecode.swift; path = FacebookAppDelegateProtocol.swift; sourceTree = "<group>"; };
		A7208CC31CCBDA7900E3DAB3 /* ActivitiesDataSourceTests.swift */ = {isa = PBXFileReference; fileEncoding = 4; lastKnownFileType = sourcecode.swift; path = ActivitiesDataSourceTests.swift; sourceTree = "<group>"; };
		A721DF611C8CF503000CB97C /* TrackingClientType.swift */ = {isa = PBXFileReference; fileEncoding = 4; lastKnownFileType = sourcecode.swift; path = TrackingClientType.swift; sourceTree = "<group>"; };
		A721DF641C8CF5A3000CB97C /* KoalaTrackingClient.swift */ = {isa = PBXFileReference; fileEncoding = 4; lastKnownFileType = sourcecode.swift; lineEnding = 0; path = KoalaTrackingClient.swift; sourceTree = "<group>"; xcLanguageSpecificationIdentifier = xcode.lang.swift; };
		A721DF671C8CFAEB000CB97C /* Koala.swift */ = {isa = PBXFileReference; fileEncoding = 4; lastKnownFileType = sourcecode.swift; lineEnding = 0; path = Koala.swift; sourceTree = "<group>"; xcLanguageSpecificationIdentifier = xcode.lang.swift; };
		A721DF6A1C8CFAF6000CB97C /* MockTrackingClient.swift */ = {isa = PBXFileReference; fileEncoding = 4; lastKnownFileType = sourcecode.swift; lineEnding = 0; path = MockTrackingClient.swift; sourceTree = "<group>"; xcLanguageSpecificationIdentifier = xcode.lang.swift; };
		A724BA651D2C03930041863C /* NSBundle-Framework.swift */ = {isa = PBXFileReference; fileEncoding = 4; lastKnownFileType = sourcecode.swift; name = "NSBundle-Framework.swift"; path = "Library/NSBundle-Framework.swift"; sourceTree = "<group>"; };
		A72AFFD91CD7ED6B008F052B /* Keyboard.swift */ = {isa = PBXFileReference; fileEncoding = 4; lastKnownFileType = sourcecode.swift; path = Keyboard.swift; sourceTree = "<group>"; };
		A72C39F31D00F27E0075227E /* SettingsViewController.swift */ = {isa = PBXFileReference; fileEncoding = 4; lastKnownFileType = sourcecode.swift; path = SettingsViewController.swift; sourceTree = "<group>"; };
		A72C3A2F1D00F28C0075227E /* SettingsViewModel.swift */ = {isa = PBXFileReference; fileEncoding = 4; lastKnownFileType = sourcecode.swift; path = SettingsViewModel.swift; sourceTree = "<group>"; };
		A72C3A321D00F29A0075227E /* SettingsViewModelTests.swift */ = {isa = PBXFileReference; fileEncoding = 4; lastKnownFileType = sourcecode.swift; path = SettingsViewModelTests.swift; sourceTree = "<group>"; };
		A72C3A8A1D00F6A80075227E /* ExpandableRow.swift */ = {isa = PBXFileReference; fileEncoding = 4; lastKnownFileType = sourcecode.swift; path = ExpandableRow.swift; sourceTree = "<group>"; };
		A72C3A8B1D00F6A80075227E /* SelectableRow.swift */ = {isa = PBXFileReference; fileEncoding = 4; lastKnownFileType = sourcecode.swift; path = SelectableRow.swift; sourceTree = "<group>"; };
		A72C3A911D00F6C70075227E /* DiscoveryPageViewModel.swift */ = {isa = PBXFileReference; fileEncoding = 4; lastKnownFileType = sourcecode.swift; path = DiscoveryPageViewModel.swift; sourceTree = "<group>"; };
		A72C3A921D00F6C70075227E /* SortPagerViewModel.swift */ = {isa = PBXFileReference; fileEncoding = 4; lastKnownFileType = sourcecode.swift; path = SortPagerViewModel.swift; sourceTree = "<group>"; };
		A72C3A991D00F6E60075227E /* DiscoveryFiltersViewModelTests.swift */ = {isa = PBXFileReference; fileEncoding = 4; lastKnownFileType = sourcecode.swift; path = DiscoveryFiltersViewModelTests.swift; sourceTree = "<group>"; };
		A72C3A9A1D00F6E60075227E /* DiscoveryPageViewModelTests.swift */ = {isa = PBXFileReference; fileEncoding = 4; lastKnownFileType = sourcecode.swift; path = DiscoveryPageViewModelTests.swift; sourceTree = "<group>"; };
		A72C3A9B1D00F6E60075227E /* SortPagerViewModelTests.swift */ = {isa = PBXFileReference; fileEncoding = 4; lastKnownFileType = sourcecode.swift; path = SortPagerViewModelTests.swift; sourceTree = "<group>"; };
		A72C3AA21D00F7170075227E /* DiscoveryPagesDataSource.swift */ = {isa = PBXFileReference; fileEncoding = 4; lastKnownFileType = sourcecode.swift; path = DiscoveryPagesDataSource.swift; sourceTree = "<group>"; };
		A72C3AA51D00F7A30075227E /* SortPagerViewController.swift */ = {isa = PBXFileReference; fileEncoding = 4; lastKnownFileType = sourcecode.swift; path = SortPagerViewController.swift; sourceTree = "<group>"; };
		A72C3AA81D00F96C0075227E /* DiscoveryPageViewController.swift */ = {isa = PBXFileReference; fileEncoding = 4; lastKnownFileType = sourcecode.swift; path = DiscoveryPageViewController.swift; sourceTree = "<group>"; };
		A72C3AAE1D00F9C10075227E /* DiscoveryFiltersDataSource.swift */ = {isa = PBXFileReference; fileEncoding = 4; lastKnownFileType = sourcecode.swift; path = DiscoveryFiltersDataSource.swift; sourceTree = "<group>"; };
		A72C3AB11D00FB1F0075227E /* DiscoveryExpandableRowCell.swift */ = {isa = PBXFileReference; fileEncoding = 4; lastKnownFileType = sourcecode.swift; path = DiscoveryExpandableRowCell.swift; sourceTree = "<group>"; };
		A72C3AB21D00FB1F0075227E /* DiscoveryExpandedSelectableRow.swift */ = {isa = PBXFileReference; fileEncoding = 4; lastKnownFileType = sourcecode.swift; path = DiscoveryExpandedSelectableRow.swift; sourceTree = "<group>"; };
		A72C3AB31D00FB1F0075227E /* DiscoverySelectableRowCell.swift */ = {isa = PBXFileReference; fileEncoding = 4; lastKnownFileType = sourcecode.swift; path = DiscoverySelectableRowCell.swift; sourceTree = "<group>"; };
		A72D92981CB1F7DA00A88249 /* TestCase.swift */ = {isa = PBXFileReference; fileEncoding = 4; lastKnownFileType = sourcecode.swift; lineEnding = 0; path = TestCase.swift; sourceTree = "<group>"; xcLanguageSpecificationIdentifier = xcode.lang.swift; };
		A72E75961CC313A400983066 /* ValueCell.swift */ = {isa = PBXFileReference; fileEncoding = 4; lastKnownFileType = sourcecode.swift; path = ValueCell.swift; sourceTree = "<group>"; };
		A731BF581D1ED60800A734AC /* WebViewController.swift */ = {isa = PBXFileReference; fileEncoding = 4; lastKnownFileType = sourcecode.swift; name = WebViewController.swift; path = Library/WebViewController.swift; sourceTree = "<group>"; };
		A731BF8B1D1EE44E00A734AC /* UpdateViewController.swift */ = {isa = PBXFileReference; fileEncoding = 4; lastKnownFileType = sourcecode.swift; path = UpdateViewController.swift; sourceTree = "<group>"; };
		A731BF8E1D1EE4CD00A734AC /* UpdateViewModel.swift */ = {isa = PBXFileReference; fileEncoding = 4; lastKnownFileType = sourcecode.swift; path = UpdateViewModel.swift; sourceTree = "<group>"; };
		A73378FA1D0AE33B00C91445 /* BaseStyles.swift */ = {isa = PBXFileReference; fileEncoding = 4; lastKnownFileType = sourcecode.swift; path = BaseStyles.swift; sourceTree = "<group>"; };
		A73378FD1D0AE36400C91445 /* LoginStyles.swift */ = {isa = PBXFileReference; fileEncoding = 4; lastKnownFileType = sourcecode.swift; path = LoginStyles.swift; sourceTree = "<group>"; };
		A73379101D0E33A600C91445 /* ButtonStyles.swift */ = {isa = PBXFileReference; fileEncoding = 4; lastKnownFileType = sourcecode.swift; path = ButtonStyles.swift; sourceTree = "<group>"; };
		A73379441D0E36A600C91445 /* Colors.swift */ = {isa = PBXFileReference; fileEncoding = 4; lastKnownFileType = sourcecode.swift; path = Colors.swift; sourceTree = "<group>"; };
		A73379471D0E36CA00C91445 /* Fonts.swift */ = {isa = PBXFileReference; fileEncoding = 4; lastKnownFileType = sourcecode.swift; path = Fonts.swift; sourceTree = "<group>"; };
		A733795F1D0EDFEE00C91445 /* UIViewController-Preparation.swift */ = {isa = PBXFileReference; fileEncoding = 4; lastKnownFileType = sourcecode.swift; path = "UIViewController-Preparation.swift"; sourceTree = "<group>"; };
		A734A2161D9BF8B800E05454 /* Hockey.entitlements */ = {isa = PBXFileReference; lastKnownFileType = text.xml; path = Hockey.entitlements; sourceTree = "<group>"; };
		A734A2641D219CB00080BBD5 /* UpdateViewModelTests.swift */ = {isa = PBXFileReference; fileEncoding = 4; lastKnownFileType = sourcecode.swift; path = UpdateViewModelTests.swift; sourceTree = "<group>"; };
		A734A2661D21A1790080BBD5 /* WKNavigationActionProtocol.swift */ = {isa = PBXFileReference; fileEncoding = 4; lastKnownFileType = sourcecode.swift; path = WKNavigationActionProtocol.swift; sourceTree = "<group>"; };
		A73778921D819736004C2A9B /* FBSnapshotTestCase.xcodeproj */ = {isa = PBXFileReference; lastKnownFileType = "wrapper.pb-project"; name = FBSnapshotTestCase.xcodeproj; path = "Frameworks/ios-snapshot-test-case/FBSnapshotTestCase.xcodeproj"; sourceTree = "<group>"; };
		A73778D51D81ABE2004C2A9B /* FundingGraphViewTests.swift */ = {isa = PBXFileReference; fileEncoding = 4; lastKnownFileType = sourcecode.swift; path = FundingGraphViewTests.swift; sourceTree = "<group>"; };
		A73778D71D81C201004C2A9B /* SettingsViewControllerTests.swift */ = {isa = PBXFileReference; fileEncoding = 4; lastKnownFileType = sourcecode.swift; path = SettingsViewControllerTests.swift; sourceTree = "<group>"; };
		A73778D91D81D3CC004C2A9B /* ProjectPamphletContentViewControllerTests.swift */ = {isa = PBXFileReference; fileEncoding = 4; lastKnownFileType = sourcecode.swift; path = ProjectPamphletContentViewControllerTests.swift; sourceTree = "<group>"; };
		A73778DC1D81DC69004C2A9B /* TraitController.swift */ = {isa = PBXFileReference; fileEncoding = 4; lastKnownFileType = sourcecode.swift; path = TraitController.swift; sourceTree = "<group>"; };
		A73778DE1D81DC9B004C2A9B /* Combos.swift */ = {isa = PBXFileReference; fileEncoding = 4; lastKnownFileType = sourcecode.swift; path = Combos.swift; sourceTree = "<group>"; };
		A73923AB1D272242004524C3 /* Activity.storyboard */ = {isa = PBXFileReference; fileEncoding = 4; lastKnownFileType = file.storyboard; path = Activity.storyboard; sourceTree = "<group>"; };
		A73923AC1D272242004524C3 /* Thanks.storyboard */ = {isa = PBXFileReference; fileEncoding = 4; lastKnownFileType = file.storyboard; path = Thanks.storyboard; sourceTree = "<group>"; };
		A73923AD1D272242004524C3 /* Comments.storyboard */ = {isa = PBXFileReference; fileEncoding = 4; lastKnownFileType = file.storyboard; path = Comments.storyboard; sourceTree = "<group>"; };
		A73923AE1D272242004524C3 /* Dashboard.storyboard */ = {isa = PBXFileReference; fileEncoding = 4; lastKnownFileType = file.storyboard; path = Dashboard.storyboard; sourceTree = "<group>"; };
		A73923AF1D272242004524C3 /* Discovery.storyboard */ = {isa = PBXFileReference; fileEncoding = 4; lastKnownFileType = file.storyboard; path = Discovery.storyboard; sourceTree = "<group>"; };
		A73923B01D272242004524C3 /* Friends.storyboard */ = {isa = PBXFileReference; fileEncoding = 4; lastKnownFileType = file.storyboard; path = Friends.storyboard; sourceTree = "<group>"; };
		A73923B21D272242004524C3 /* Login.storyboard */ = {isa = PBXFileReference; fileEncoding = 4; lastKnownFileType = file.storyboard; path = Login.storyboard; sourceTree = "<group>"; };
		A73923B31D272242004524C3 /* Main.storyboard */ = {isa = PBXFileReference; fileEncoding = 4; lastKnownFileType = file.storyboard; path = Main.storyboard; sourceTree = "<group>"; };
		A73923B41D272242004524C3 /* Messages.storyboard */ = {isa = PBXFileReference; fileEncoding = 4; lastKnownFileType = file.storyboard; path = Messages.storyboard; sourceTree = "<group>"; };
		A73923B51D272242004524C3 /* Profile.storyboard */ = {isa = PBXFileReference; fileEncoding = 4; lastKnownFileType = file.storyboard; path = Profile.storyboard; sourceTree = "<group>"; };
		A73923B71D272242004524C3 /* ProjectActivity.storyboard */ = {isa = PBXFileReference; fileEncoding = 4; lastKnownFileType = file.storyboard; path = ProjectActivity.storyboard; sourceTree = "<group>"; };
		A73923B81D272242004524C3 /* Search.storyboard */ = {isa = PBXFileReference; fileEncoding = 4; lastKnownFileType = file.storyboard; path = Search.storyboard; sourceTree = "<group>"; };
		A73923B91D272242004524C3 /* Settings.storyboard */ = {isa = PBXFileReference; fileEncoding = 4; lastKnownFileType = file.storyboard; path = Settings.storyboard; sourceTree = "<group>"; };
		A73923BA1D272242004524C3 /* Update.storyboard */ = {isa = PBXFileReference; fileEncoding = 4; lastKnownFileType = file.storyboard; path = Update.storyboard; sourceTree = "<group>"; };
		A73923BB1D272242004524C3 /* UpdateDraft.storyboard */ = {isa = PBXFileReference; fileEncoding = 4; lastKnownFileType = file.storyboard; path = UpdateDraft.storyboard; sourceTree = "<group>"; };
		A73EF6D11DCC173C008FDBE5 /* ProjectNavigatorViewModel.swift */ = {isa = PBXFileReference; fileEncoding = 4; lastKnownFileType = sourcecode.swift; path = ProjectNavigatorViewModel.swift; sourceTree = "<group>"; };
		A73EF7091DCC17DD008FDBE5 /* ProjectNavigatorPagesDataSource.swift */ = {isa = PBXFileReference; fileEncoding = 4; lastKnownFileType = sourcecode.swift; path = ProjectNavigatorPagesDataSource.swift; sourceTree = "<group>"; };
		A743817A1D33E03D00040A95 /* ActivityFriendBackingViewModelTests.swift */ = {isa = PBXFileReference; fileEncoding = 4; lastKnownFileType = sourcecode.swift; path = ActivityFriendBackingViewModelTests.swift; sourceTree = "<group>"; };
		A74382041D3458C900040A95 /* PaddingCell.swift */ = {isa = PBXFileReference; fileEncoding = 4; lastKnownFileType = sourcecode.swift; path = PaddingCell.swift; sourceTree = "<group>"; };
		A745D0201CA897FF00C12802 /* SearchViewController.swift */ = {isa = PBXFileReference; fileEncoding = 4; lastKnownFileType = sourcecode.swift; path = SearchViewController.swift; sourceTree = "<group>"; };
		A745D0461CA8985B00C12802 /* DashboardViewController.swift */ = {isa = PBXFileReference; fileEncoding = 4; lastKnownFileType = sourcecode.swift; path = DashboardViewController.swift; sourceTree = "<group>"; };
		A745D0491CA8986E00C12802 /* ProfileViewController.swift */ = {isa = PBXFileReference; fileEncoding = 4; lastKnownFileType = sourcecode.swift; path = ProfileViewController.swift; sourceTree = "<group>"; };
		A747A8B81D45893100AF199A /* ProjectPamphletContentDataSource.swift */ = {isa = PBXFileReference; fileEncoding = 4; lastKnownFileType = sourcecode.swift; path = ProjectPamphletContentDataSource.swift; sourceTree = "<group>"; };
		A747A8EA1D45896000AF199A /* RewardCellViewModel.swift */ = {isa = PBXFileReference; fileEncoding = 4; lastKnownFileType = sourcecode.swift; path = RewardCellViewModel.swift; sourceTree = "<group>"; };
		A747A8ED1D45899F00AF199A /* RewardCell.swift */ = {isa = PBXFileReference; fileEncoding = 4; lastKnownFileType = sourcecode.swift; path = RewardCell.swift; sourceTree = "<group>"; };
		A74900171D00E23000BC3BE7 /* SignupViewModel.swift */ = {isa = PBXFileReference; fileEncoding = 4; lastKnownFileType = sourcecode.swift; path = SignupViewModel.swift; sourceTree = "<group>"; };
		A749001A1D00E25200BC3BE7 /* SignupViewModelTests.swift */ = {isa = PBXFileReference; fileEncoding = 4; lastKnownFileType = sourcecode.swift; path = SignupViewModelTests.swift; sourceTree = "<group>"; };
		A749001D1D00E27100BC3BE7 /* SignupViewController.swift */ = {isa = PBXFileReference; fileEncoding = 4; lastKnownFileType = sourcecode.swift; path = SignupViewController.swift; sourceTree = "<group>"; };
		A74BEF181DE3474C008D5E63 /* UIImageView+URL.swift */ = {isa = PBXFileReference; fileEncoding = 4; lastKnownFileType = sourcecode.swift; name = "UIImageView+URL.swift"; path = "Library/UIImageView+URL.swift"; sourceTree = "<group>"; };
		A74FFDEE1CE3E33300C7BCB9 /* MessageDialogViewController.swift */ = {isa = PBXFileReference; fileEncoding = 4; lastKnownFileType = sourcecode.swift; path = MessageDialogViewController.swift; sourceTree = "<group>"; };
		A74FFE671CE3FFE200C7BCB9 /* SearchMessagesViewController.swift */ = {isa = PBXFileReference; fileEncoding = 4; lastKnownFileType = sourcecode.swift; path = SearchMessagesViewController.swift; sourceTree = "<group>"; };
		A74FFEC81CE4FB9900C7BCB9 /* SearchMessagesDataSource.swift */ = {isa = PBXFileReference; fileEncoding = 4; lastKnownFileType = sourcecode.swift; path = SearchMessagesDataSource.swift; sourceTree = "<group>"; };
		A751A51E1C85EC0B009C5DEA /* DiscoveryViewController.swift */ = {isa = PBXFileReference; fileEncoding = 4; lastKnownFileType = sourcecode.swift; path = DiscoveryViewController.swift; sourceTree = "<group>"; };
		A755113C1C8642B3005355CF /* Library.framework */ = {isa = PBXFileReference; explicitFileType = wrapper.framework; includeInIndex = 0; path = Library.framework; sourceTree = BUILT_PRODUCTS_DIR; };
		A75511451C8642B3005355CF /* Library-iOSTests.xctest */ = {isa = PBXFileReference; explicitFileType = wrapper.cfbundle; includeInIndex = 0; path = "Library-iOSTests.xctest"; sourceTree = BUILT_PRODUCTS_DIR; };
		A75511891C8645A0005355CF /* AppEnvironmentTests.swift */ = {isa = PBXFileReference; fileEncoding = 4; lastKnownFileType = sourcecode.swift; lineEnding = 0; path = AppEnvironmentTests.swift; sourceTree = "<group>"; xcLanguageSpecificationIdentifier = xcode.lang.swift; };
		A755118A1C8645A0005355CF /* EnvironmentTests.swift */ = {isa = PBXFileReference; fileEncoding = 4; lastKnownFileType = sourcecode.swift; lineEnding = 0; path = EnvironmentTests.swift; sourceTree = "<group>"; xcLanguageSpecificationIdentifier = xcode.lang.swift; };
		A755118B1C8645A0005355CF /* FormatTests.swift */ = {isa = PBXFileReference; fileEncoding = 4; lastKnownFileType = sourcecode.swift; lineEnding = 0; path = FormatTests.swift; sourceTree = "<group>"; xcLanguageSpecificationIdentifier = xcode.lang.swift; };
		A755118C1C8645A0005355CF /* LanguageTests.swift */ = {isa = PBXFileReference; fileEncoding = 4; lastKnownFileType = sourcecode.swift; lineEnding = 0; path = LanguageTests.swift; sourceTree = "<group>"; xcLanguageSpecificationIdentifier = xcode.lang.swift; };
		A755118D1C8645A0005355CF /* LaunchedCountriesTests.swift */ = {isa = PBXFileReference; fileEncoding = 4; lastKnownFileType = sourcecode.swift; lineEnding = 0; path = LaunchedCountriesTests.swift; sourceTree = "<group>"; xcLanguageSpecificationIdentifier = xcode.lang.swift; };
		A755118E1C8645A0005355CF /* LocalizedStringTests.swift */ = {isa = PBXFileReference; fileEncoding = 4; lastKnownFileType = sourcecode.swift; lineEnding = 0; path = LocalizedStringTests.swift; sourceTree = "<group>"; xcLanguageSpecificationIdentifier = xcode.lang.swift; };
		A755118F1C8645A0005355CF /* String+SimpleHTMLTests.swift */ = {isa = PBXFileReference; fileEncoding = 4; lastKnownFileType = sourcecode.swift; lineEnding = 0; path = "String+SimpleHTMLTests.swift"; sourceTree = "<group>"; xcLanguageSpecificationIdentifier = xcode.lang.swift; };
		A75511911C8645A0005355CF /* UILabel+IBClearTests.swift */ = {isa = PBXFileReference; fileEncoding = 4; lastKnownFileType = sourcecode.swift; lineEnding = 0; path = "UILabel+IBClearTests.swift"; sourceTree = "<group>"; xcLanguageSpecificationIdentifier = xcode.lang.swift; };
		A75511931C8645A0005355CF /* UILabel+SimpleHTMLTests.swift */ = {isa = PBXFileReference; fileEncoding = 4; lastKnownFileType = sourcecode.swift; lineEnding = 0; path = "UILabel+SimpleHTMLTests.swift"; sourceTree = "<group>"; xcLanguageSpecificationIdentifier = xcode.lang.swift; };
		A75511A11C86460B005355CF /* MockBundle.swift */ = {isa = PBXFileReference; fileEncoding = 4; lastKnownFileType = sourcecode.swift; path = MockBundle.swift; sourceTree = "<group>"; };
		A75511A31C86460B005355CF /* XCTestCase+AppEnvironment.swift */ = {isa = PBXFileReference; fileEncoding = 4; lastKnownFileType = sourcecode.swift; lineEnding = 0; path = "XCTestCase+AppEnvironment.swift"; sourceTree = "<group>"; xcLanguageSpecificationIdentifier = xcode.lang.swift; };
		A7561A3A1D3144210028DEA1 /* ProjectDescriptionViewController.swift */ = {isa = PBXFileReference; fileEncoding = 4; lastKnownFileType = sourcecode.swift; path = ProjectDescriptionViewController.swift; sourceTree = "<group>"; };
		A7561A3C1D3146290028DEA1 /* ProjectNavigatorViewController.swift */ = {isa = PBXFileReference; fileEncoding = 4; lastKnownFileType = sourcecode.swift; path = ProjectNavigatorViewController.swift; sourceTree = "<group>"; };
		A75784301D84486F007B61AA /* PKPaymentRequestTests.swift */ = {isa = PBXFileReference; fileEncoding = 4; lastKnownFileType = sourcecode.swift; path = PKPaymentRequestTests.swift; sourceTree = "<group>"; };
		A75798901D6A201F0063CEEC /* DebugPushNotifictionsViewController.swift */ = {isa = PBXFileReference; fileEncoding = 4; lastKnownFileType = sourcecode.swift; path = DebugPushNotifictionsViewController.swift; sourceTree = "<group>"; };
		A75798C21D6A24CD0063CEEC /* DebugPushNotifications.storyboard */ = {isa = PBXFileReference; fileEncoding = 4; lastKnownFileType = file.storyboard; path = DebugPushNotifications.storyboard; sourceTree = "<group>"; };
		A757E9BD1D19C34600A5C978 /* ActivitySurveyResponseCell.swift */ = {isa = PBXFileReference; fileEncoding = 4; lastKnownFileType = sourcecode.swift; path = ActivitySurveyResponseCell.swift; sourceTree = "<group>"; };
		A757EAEF1D1ABE7400A5C978 /* ActivitySurveyResponseCellViewModel.swift */ = {isa = PBXFileReference; fileEncoding = 4; lastKnownFileType = sourcecode.swift; path = ActivitySurveyResponseCellViewModel.swift; sourceTree = "<group>"; };
		A757EB2A1D1AD89E00A5C978 /* DiscoveryStyles.swift */ = {isa = PBXFileReference; fileEncoding = 4; lastKnownFileType = sourcecode.swift; path = DiscoveryStyles.swift; sourceTree = "<group>"; };
		A757EBB11D1B084F00A5C978 /* DiscoveryOnboardingCell.swift */ = {isa = PBXFileReference; fileEncoding = 4; lastKnownFileType = sourcecode.swift; path = DiscoveryOnboardingCell.swift; sourceTree = "<group>"; };
		A757ED1F1D1C181D00A5C978 /* DiscoveryProjectsDataSourceTest.swift */ = {isa = PBXFileReference; fileEncoding = 4; lastKnownFileType = sourcecode.swift; path = DiscoveryProjectsDataSourceTest.swift; sourceTree = "<group>"; };
		A758F4031D0702CF00169CC0 /* DiscoveryFiltersDataSourceTests.swift */ = {isa = PBXFileReference; fileEncoding = 4; lastKnownFileType = sourcecode.swift; path = DiscoveryFiltersDataSourceTests.swift; sourceTree = "<group>"; };
		A758F43A1D070B8E00169CC0 /* DiscoveryPagesDataSourceTests.swift */ = {isa = PBXFileReference; fileEncoding = 4; lastKnownFileType = sourcecode.swift; path = DiscoveryPagesDataSourceTests.swift; sourceTree = "<group>"; };
		A75A29231CE0AE5A00D35E5C /* MessagesViewController.swift */ = {isa = PBXFileReference; fileEncoding = 4; lastKnownFileType = sourcecode.swift; path = MessagesViewController.swift; sourceTree = "<group>"; };
		A75A29261CE0B7DD00D35E5C /* BackingCell.swift */ = {isa = PBXFileReference; fileEncoding = 4; lastKnownFileType = sourcecode.swift; path = BackingCell.swift; sourceTree = "<group>"; };
		A75A29291CE0B7EA00D35E5C /* ProjectBannerCell.swift */ = {isa = PBXFileReference; fileEncoding = 4; lastKnownFileType = sourcecode.swift; path = ProjectBannerCell.swift; sourceTree = "<group>"; };
		A75A292C1CE0B95300D35E5C /* MessagesDataSource.swift */ = {isa = PBXFileReference; fileEncoding = 4; lastKnownFileType = sourcecode.swift; path = MessagesDataSource.swift; sourceTree = "<group>"; };
		A75A9D8C1D6F336B00603D1D /* RewardShippingPickerViewController.swift */ = {isa = PBXFileReference; fileEncoding = 4; lastKnownFileType = sourcecode.swift; path = RewardShippingPickerViewController.swift; sourceTree = "<group>"; };
		A75A9DBE1D6F3A3000603D1D /* RewardShippingPickerViewModel.swift */ = {isa = PBXFileReference; fileEncoding = 4; lastKnownFileType = sourcecode.swift; path = RewardShippingPickerViewModel.swift; sourceTree = "<group>"; };
		A75AB1F81C8A84B5002FC3E6 /* ActivitiesDataSource.swift */ = {isa = PBXFileReference; fileEncoding = 4; lastKnownFileType = sourcecode.swift; path = ActivitiesDataSource.swift; sourceTree = "<group>"; };
		A75AB2211C8A85D1002FC3E6 /* ActivityUpdateCell.swift */ = {isa = PBXFileReference; fileEncoding = 4; lastKnownFileType = sourcecode.swift; path = ActivityUpdateCell.swift; sourceTree = "<group>"; };
		A75AB2241C8B407F002FC3E6 /* ActivityFriendBackingCell.swift */ = {isa = PBXFileReference; fileEncoding = 4; lastKnownFileType = sourcecode.swift; path = ActivityFriendBackingCell.swift; sourceTree = "<group>"; };
		A75C81161D210BD700B5AD03 /* ShareViewModel.swift */ = {isa = PBXFileReference; fileEncoding = 4; lastKnownFileType = sourcecode.swift; path = ShareViewModel.swift; sourceTree = "<group>"; };
		A75C81191D210C4700B5AD03 /* SafariActivity.swift */ = {isa = PBXFileReference; fileEncoding = 4; lastKnownFileType = sourcecode.swift; path = SafariActivity.swift; sourceTree = "<group>"; };
		A75C811A1D210C4700B5AD03 /* ProjectActivityItemProvider.swift */ = {isa = PBXFileReference; fileEncoding = 4; lastKnownFileType = sourcecode.swift; path = ProjectActivityItemProvider.swift; sourceTree = "<group>"; };
		A75C811B1D210C4700B5AD03 /* UpdateActivityItemProvider.swift */ = {isa = PBXFileReference; fileEncoding = 4; lastKnownFileType = sourcecode.swift; path = UpdateActivityItemProvider.swift; sourceTree = "<group>"; };
		A75C81221D210EE200B5AD03 /* ShareViewModelTests.swift */ = {isa = PBXFileReference; fileEncoding = 4; lastKnownFileType = sourcecode.swift; path = ShareViewModelTests.swift; sourceTree = "<group>"; };
		A75C81251D210F1F00B5AD03 /* ShareContext.swift */ = {isa = PBXFileReference; fileEncoding = 4; lastKnownFileType = sourcecode.swift; path = ShareContext.swift; sourceTree = "<group>"; };
		A75CBDE61C8A26F800758C55 /* AppDelegateViewModel.swift */ = {isa = PBXFileReference; fileEncoding = 4; lastKnownFileType = sourcecode.swift; path = AppDelegateViewModel.swift; sourceTree = "<group>"; };
		A75CFA4E1CCDB322004CD5FA /* SearchDataSource.swift */ = {isa = PBXFileReference; fileEncoding = 4; lastKnownFileType = sourcecode.swift; path = SearchDataSource.swift; sourceTree = "<group>"; };
		A75CFA7C1CCE56C4004CD5FA /* SearchProjectCell.swift */ = {isa = PBXFileReference; fileEncoding = 4; lastKnownFileType = sourcecode.swift; path = SearchProjectCell.swift; sourceTree = "<group>"; };
		A75CFB071CCE7FCF004CD5FA /* StaticTableViewCell.swift */ = {isa = PBXFileReference; fileEncoding = 4; lastKnownFileType = sourcecode.swift; path = StaticTableViewCell.swift; sourceTree = "<group>"; };
		A75F71621D897E4C0091258A /* Stripe.framework */ = {isa = PBXFileReference; lastKnownFileType = wrapper.framework; name = Stripe.framework; path = Frameworks/Stripe/Stripe.framework; sourceTree = "<group>"; };
		A76078091CAEE0A6001B39D0 /* IsValidEmail.swift */ = {isa = PBXFileReference; fileEncoding = 4; lastKnownFileType = sourcecode.swift; path = IsValidEmail.swift; sourceTree = "<group>"; };
		A760782F1CAEE0DD001B39D0 /* IsValidEmailTests.swift */ = {isa = PBXFileReference; fileEncoding = 4; lastKnownFileType = sourcecode.swift; path = IsValidEmailTests.swift; sourceTree = "<group>"; };
		A761269F1C90C94000EDCCB9 /* ValueCellDataSource.swift */ = {isa = PBXFileReference; fileEncoding = 4; lastKnownFileType = sourcecode.swift; lineEnding = 0; path = ValueCellDataSource.swift; sourceTree = "<group>"; xcLanguageSpecificationIdentifier = xcode.lang.swift; };
		A76126A41C90C94000EDCCB9 /* UICollectionView-Extensions.swift */ = {isa = PBXFileReference; fileEncoding = 4; lastKnownFileType = sourcecode.swift; path = "UICollectionView-Extensions.swift"; sourceTree = "<group>"; };
		A76126A51C90C94000EDCCB9 /* UIView-Extensions.swift */ = {isa = PBXFileReference; fileEncoding = 4; lastKnownFileType = sourcecode.swift; path = "UIView-Extensions.swift"; sourceTree = "<group>"; };
		A76126A61C90C94000EDCCB9 /* UITableView-Extensions.swift */ = {isa = PBXFileReference; fileEncoding = 4; lastKnownFileType = sourcecode.swift; path = "UITableView-Extensions.swift"; sourceTree = "<group>"; };
		A762EFF11C8CC663005581A4 /* ActivityFriendFollowCell.swift */ = {isa = PBXFileReference; fileEncoding = 4; lastKnownFileType = sourcecode.swift; path = ActivityFriendFollowCell.swift; sourceTree = "<group>"; };
		A762F01B1C8CD2B3005581A4 /* ActivityProjectStatusCell.swift */ = {isa = PBXFileReference; fileEncoding = 4; lastKnownFileType = sourcecode.swift; path = ActivityProjectStatusCell.swift; sourceTree = "<group>"; };
		A7698B291D00602800953FD3 /* LoginViewModel.swift */ = {isa = PBXFileReference; fileEncoding = 4; lastKnownFileType = sourcecode.swift; path = LoginViewModel.swift; sourceTree = "<group>"; };
		A76E0AC51D00D05F00EC525A /* ReactiveExtensions.xcodeproj */ = {isa = PBXFileReference; lastKnownFileType = "wrapper.pb-project"; name = ReactiveExtensions.xcodeproj; path = "Frameworks/ios-ksapi/Frameworks/ReactiveExtensions/ReactiveExtensions.xcodeproj"; sourceTree = "<group>"; };
		A76FAF261DB98AD000C6BF33 /* ProjectPamphletContentViewModelTests.swift */ = {isa = PBXFileReference; fileEncoding = 4; lastKnownFileType = sourcecode.swift; path = ProjectPamphletContentViewModelTests.swift; sourceTree = "<group>"; };
		A77352EC1D5E70FC0017E239 /* MostPopularCell.swift */ = {isa = PBXFileReference; fileEncoding = 4; lastKnownFileType = sourcecode.swift; path = MostPopularCell.swift; sourceTree = "<group>"; };
		A773531E1D5E8AEF0017E239 /* MostPopularSearchProjectCell.swift */ = {isa = PBXFileReference; fileEncoding = 4; lastKnownFileType = sourcecode.swift; path = MostPopularSearchProjectCell.swift; sourceTree = "<group>"; };
		A774684A1D6E400D007DCDFC /* RewardPledgeViewModel.swift */ = {isa = PBXFileReference; fileEncoding = 4; lastKnownFileType = sourcecode.swift; path = RewardPledgeViewModel.swift; sourceTree = "<group>"; };
		A775190F1C8CADC80022F175 /* AppDelegateViewModelTests.swift */ = {isa = PBXFileReference; fileEncoding = 4; lastKnownFileType = sourcecode.swift; path = AppDelegateViewModelTests.swift; sourceTree = "<group>"; };
		A77519211C8CB0360022F175 /* CircleAvatarImageViewTests.swift */ = {isa = PBXFileReference; fileEncoding = 4; lastKnownFileType = sourcecode.swift; lineEnding = 0; path = CircleAvatarImageViewTests.swift; sourceTree = "<group>"; xcLanguageSpecificationIdentifier = xcode.lang.swift; };
		A775B51F1CA8705B00BBB587 /* RootTabBarViewController.swift */ = {isa = PBXFileReference; fileEncoding = 4; lastKnownFileType = sourcecode.swift; path = RootTabBarViewController.swift; sourceTree = "<group>"; };
		A775B5451CA871D700BBB587 /* RootViewModel.swift */ = {isa = PBXFileReference; fileEncoding = 4; lastKnownFileType = sourcecode.swift; lineEnding = 0; path = RootViewModel.swift; sourceTree = "<group>"; xcLanguageSpecificationIdentifier = xcode.lang.swift; };
		A775B54B1CA87C8500BBB587 /* RootViewModelTests.swift */ = {isa = PBXFileReference; fileEncoding = 4; lastKnownFileType = sourcecode.swift; path = RootViewModelTests.swift; sourceTree = "<group>"; };
		A77D7B061CBAAF5D0077586B /* Paginate.swift */ = {isa = PBXFileReference; fileEncoding = 4; lastKnownFileType = sourcecode.swift; path = Paginate.swift; sourceTree = "<group>"; };
		A77D7B341CBAC5F90077586B /* PaginateTests.swift */ = {isa = PBXFileReference; fileEncoding = 4; lastKnownFileType = sourcecode.swift; path = PaginateTests.swift; sourceTree = "<group>"; };
		A77FD5B41D91FD2C00FFC636 /* RewardPledgeViewControllerTests.swift */ = {isa = PBXFileReference; fileEncoding = 4; lastKnownFileType = sourcecode.swift; path = RewardPledgeViewControllerTests.swift; sourceTree = "<group>"; };
		A78012641D2EEA620027396E /* ReferralChartView.swift */ = {isa = PBXFileReference; fileEncoding = 4; lastKnownFileType = sourcecode.swift; path = ReferralChartView.swift; sourceTree = "<group>"; };
		A7808B6A1D61E9DF001CF96A /* MostPopularSearchProjectCellViewModel.swift */ = {isa = PBXFileReference; fileEncoding = 4; lastKnownFileType = sourcecode.swift; path = MostPopularSearchProjectCellViewModel.swift; sourceTree = "<group>"; };
		A7808BBD1D6240B9001CF96A /* ProjectCreatorViewController.swift */ = {isa = PBXFileReference; fileEncoding = 4; lastKnownFileType = sourcecode.swift; path = ProjectCreatorViewController.swift; sourceTree = "<group>"; };
		A7808BEF1D625C6A001CF96A /* ProjectCreateViewModel.swift */ = {isa = PBXFileReference; fileEncoding = 4; lastKnownFileType = sourcecode.swift; path = ProjectCreateViewModel.swift; sourceTree = "<group>"; };
		A7808BF21D625D10001CF96A /* ProjectCreatorViewModelTests.swift */ = {isa = PBXFileReference; fileEncoding = 4; lastKnownFileType = sourcecode.swift; path = ProjectCreatorViewModelTests.swift; sourceTree = "<group>"; };
		A7830CDD1D005C3F00B5B6AE /* ActivitiesViewModelTests.swift */ = {isa = PBXFileReference; fileEncoding = 4; lastKnownFileType = sourcecode.swift; path = ActivitiesViewModelTests.swift; sourceTree = "<group>"; };
		A7830CDF1D005C3F00B5B6AE /* BackingCellViewModelTests.swift */ = {isa = PBXFileReference; fileEncoding = 4; lastKnownFileType = sourcecode.swift; path = BackingCellViewModelTests.swift; sourceTree = "<group>"; };
		A7830CE01D005C3F00B5B6AE /* CommentCellViewModelTests.swift */ = {isa = PBXFileReference; fileEncoding = 4; lastKnownFileType = sourcecode.swift; path = CommentCellViewModelTests.swift; sourceTree = "<group>"; };
		A7830CE11D005C3F00B5B6AE /* CommentDialogViewModelTests.swift */ = {isa = PBXFileReference; fileEncoding = 4; lastKnownFileType = sourcecode.swift; path = CommentDialogViewModelTests.swift; sourceTree = "<group>"; };
		A7830CE21D005C3F00B5B6AE /* CommentsViewModelTests.swift */ = {isa = PBXFileReference; fileEncoding = 4; lastKnownFileType = sourcecode.swift; path = CommentsViewModelTests.swift; sourceTree = "<group>"; };
		A7830CE31D005C3F00B5B6AE /* DiscoveryViewModelTests.swift */ = {isa = PBXFileReference; fileEncoding = 4; lastKnownFileType = sourcecode.swift; path = DiscoveryViewModelTests.swift; sourceTree = "<group>"; };
		A7830CE41D005C3F00B5B6AE /* FacebookConfirmationViewModelTests.swift */ = {isa = PBXFileReference; fileEncoding = 4; lastKnownFileType = sourcecode.swift; path = FacebookConfirmationViewModelTests.swift; sourceTree = "<group>"; };
		A7830CE51D005C3F00B5B6AE /* LoginToutViewModelTests.swift */ = {isa = PBXFileReference; fileEncoding = 4; lastKnownFileType = sourcecode.swift; path = LoginToutViewModelTests.swift; sourceTree = "<group>"; };
		A7830CE61D005C3F00B5B6AE /* LoginViewModelTests.swift */ = {isa = PBXFileReference; fileEncoding = 4; lastKnownFileType = sourcecode.swift; path = LoginViewModelTests.swift; sourceTree = "<group>"; };
		A7830CE71D005C3F00B5B6AE /* MessageCellViewModelTests.swift */ = {isa = PBXFileReference; fileEncoding = 4; lastKnownFileType = sourcecode.swift; path = MessageCellViewModelTests.swift; sourceTree = "<group>"; };
		A7830CE81D005C3F00B5B6AE /* MessageDialogViewModelTests.swift */ = {isa = PBXFileReference; fileEncoding = 4; lastKnownFileType = sourcecode.swift; path = MessageDialogViewModelTests.swift; sourceTree = "<group>"; };
		A7830CE91D005C3F00B5B6AE /* MessagesSearchViewModelTests.swift */ = {isa = PBXFileReference; fileEncoding = 4; lastKnownFileType = sourcecode.swift; path = MessagesSearchViewModelTests.swift; sourceTree = "<group>"; };
		A7830CEA1D005C3F00B5B6AE /* MessagesViewModelTests.swift */ = {isa = PBXFileReference; fileEncoding = 4; lastKnownFileType = sourcecode.swift; path = MessagesViewModelTests.swift; sourceTree = "<group>"; };
		A7830CEB1D005C3F00B5B6AE /* MessageThreadCellViewModelTests.swift */ = {isa = PBXFileReference; fileEncoding = 4; lastKnownFileType = sourcecode.swift; path = MessageThreadCellViewModelTests.swift; sourceTree = "<group>"; };
		A7830CEC1D005C3F00B5B6AE /* MessageThreadsViewModelTests.swift */ = {isa = PBXFileReference; fileEncoding = 4; lastKnownFileType = sourcecode.swift; path = MessageThreadsViewModelTests.swift; sourceTree = "<group>"; };
		A7830CED1D005C3F00B5B6AE /* ProfileHeaderViewModelTests.swift */ = {isa = PBXFileReference; fileEncoding = 4; lastKnownFileType = sourcecode.swift; path = ProfileHeaderViewModelTests.swift; sourceTree = "<group>"; };
		A7830CEE1D005C3F00B5B6AE /* ProfileProjectCellViewModelTests.swift */ = {isa = PBXFileReference; fileEncoding = 4; lastKnownFileType = sourcecode.swift; path = ProfileProjectCellViewModelTests.swift; sourceTree = "<group>"; };
		A7830CEF1D005C3F00B5B6AE /* ProfileViewModelTests.swift */ = {isa = PBXFileReference; fileEncoding = 4; lastKnownFileType = sourcecode.swift; path = ProfileViewModelTests.swift; sourceTree = "<group>"; };
		A7830CF31D005C3F00B5B6AE /* ResetPasswordViewModelTests.swift */ = {isa = PBXFileReference; fileEncoding = 4; lastKnownFileType = sourcecode.swift; path = ResetPasswordViewModelTests.swift; sourceTree = "<group>"; };
		A7830CF51D005C3F00B5B6AE /* SearchViewModelTests.swift */ = {isa = PBXFileReference; fileEncoding = 4; lastKnownFileType = sourcecode.swift; path = SearchViewModelTests.swift; sourceTree = "<group>"; };
		A7830CF61D005C3F00B5B6AE /* ThanksViewModelTests.swift */ = {isa = PBXFileReference; fileEncoding = 4; lastKnownFileType = sourcecode.swift; path = ThanksViewModelTests.swift; sourceTree = "<group>"; };
		A7830CF71D005C3F00B5B6AE /* TwoFactorViewModelTests.swift */ = {isa = PBXFileReference; fileEncoding = 4; lastKnownFileType = sourcecode.swift; path = TwoFactorViewModelTests.swift; sourceTree = "<group>"; };
		A7845B011E27D5F5005F1CE9 /* LiveStreamContainerViewControllerTests.swift */ = {isa = PBXFileReference; fileEncoding = 4; lastKnownFileType = sourcecode.swift; path = LiveStreamContainerViewControllerTests.swift; sourceTree = "<group>"; };
		A78537921CB46CFB00385B73 /* KoalaTests.swift */ = {isa = PBXFileReference; fileEncoding = 4; lastKnownFileType = sourcecode.swift; path = KoalaTests.swift; sourceTree = "<group>"; };
		A78537BB1CB5416700385B73 /* UIDeviceType.swift */ = {isa = PBXFileReference; fileEncoding = 4; lastKnownFileType = sourcecode.swift; path = UIDeviceType.swift; sourceTree = "<group>"; };
		A78537E11CB5422100385B73 /* UIScreenType.swift */ = {isa = PBXFileReference; fileEncoding = 4; lastKnownFileType = sourcecode.swift; path = UIScreenType.swift; sourceTree = "<group>"; };
		A78537F71CB5803B00385B73 /* NSHTTPCookieStorageType.swift */ = {isa = PBXFileReference; fileEncoding = 4; lastKnownFileType = sourcecode.swift; path = NSHTTPCookieStorageType.swift; sourceTree = "<group>"; };
		A78838731D8A2EFF0081E94D /* ProjectPamphlet.storyboard */ = {isa = PBXFileReference; fileEncoding = 4; lastKnownFileType = file.storyboard; path = ProjectPamphlet.storyboard; sourceTree = "<group>"; };
		A78838A81D8A32060081E94D /* ProjectNavBarViewController.swift */ = {isa = PBXFileReference; fileEncoding = 4; lastKnownFileType = sourcecode.swift; path = ProjectNavBarViewController.swift; sourceTree = "<group>"; };
		A78851901D6C900000617930 /* DeprecatedWebViewModel.swift */ = {isa = PBXFileReference; fileEncoding = 4; lastKnownFileType = sourcecode.swift; path = DeprecatedWebViewModel.swift; sourceTree = "<group>"; };
		A78851C31D6C91C600617930 /* DeprecatedWebViewModelTests.swift */ = {isa = PBXFileReference; fileEncoding = 4; lastKnownFileType = sourcecode.swift; path = DeprecatedWebViewModelTests.swift; sourceTree = "<group>"; };
		A78852061D6CC5C300617930 /* RewardPledgeViewController.swift */ = {isa = PBXFileReference; fileEncoding = 4; lastKnownFileType = sourcecode.swift; path = RewardPledgeViewController.swift; sourceTree = "<group>"; };
		A78852381D6CC5DE00617930 /* RewardPledge.storyboard */ = {isa = PBXFileReference; fileEncoding = 4; lastKnownFileType = file.storyboard; path = RewardPledge.storyboard; sourceTree = "<group>"; };
		A796A88E1D48DE79009B6EF6 /* ProjectPamphletContentViewModel.swift */ = {isa = PBXFileReference; fileEncoding = 4; lastKnownFileType = sourcecode.swift; path = ProjectPamphletContentViewModel.swift; sourceTree = "<group>"; };
		A796FF261D425A4500CD58AA /* ProjectStyles.swift */ = {isa = PBXFileReference; fileEncoding = 4; lastKnownFileType = sourcecode.swift; path = ProjectStyles.swift; sourceTree = "<group>"; };
		A79BF81E1D11F6AF004C0445 /* Strings.swift */ = {isa = PBXFileReference; fileEncoding = 4; lastKnownFileType = sourcecode.swift; path = Strings.swift; sourceTree = "<group>"; };
		A79F52FF1D8F50CE00C051B8 /* ProjectPamphletSubpageCell.swift */ = {isa = PBXFileReference; fileEncoding = 4; lastKnownFileType = sourcecode.swift; path = ProjectPamphletSubpageCell.swift; sourceTree = "<group>"; };
		A7A051E41CD12D9A005AF5E2 /* CommentsDataSource.swift */ = {isa = PBXFileReference; fileEncoding = 4; lastKnownFileType = sourcecode.swift; path = CommentsDataSource.swift; sourceTree = "<group>"; };
		A7A052121CD12DD7005AF5E2 /* CommentCell.swift */ = {isa = PBXFileReference; fileEncoding = 4; lastKnownFileType = sourcecode.swift; path = CommentCell.swift; sourceTree = "<group>"; };
		A7A0534C1CD19C68005AF5E2 /* CommentDialogViewController.swift */ = {isa = PBXFileReference; fileEncoding = 4; lastKnownFileType = sourcecode.swift; path = CommentDialogViewController.swift; sourceTree = "<group>"; };
		A7A29F491CC3DE5F002BE580 /* ValueCellDataSourceTests.swift */ = {isa = PBXFileReference; fileEncoding = 4; lastKnownFileType = sourcecode.swift; path = ValueCellDataSourceTests.swift; sourceTree = "<group>"; };
		A7A5F8241D11ECF60036139A /* Base */ = {isa = PBXFileReference; lastKnownFileType = text.plist.strings; name = Base; path = Base.lproj/Localizable.strings; sourceTree = "<group>"; };
		A7A5F8251D11ECF60036139A /* de */ = {isa = PBXFileReference; lastKnownFileType = text.plist.strings; name = de; path = de.lproj/Localizable.strings; sourceTree = "<group>"; };
		A7A5F8261D11ECF60036139A /* es */ = {isa = PBXFileReference; lastKnownFileType = text.plist.strings; name = es; path = es.lproj/Localizable.strings; sourceTree = "<group>"; };
		A7A5F8271D11ECF60036139A /* fr */ = {isa = PBXFileReference; lastKnownFileType = text.plist.strings; name = fr; path = fr.lproj/Localizable.strings; sourceTree = "<group>"; };
		A7A882BE1D31745500E9046E /* SimpleHTMLLabel.swift */ = {isa = PBXFileReference; fileEncoding = 4; lastKnownFileType = sourcecode.swift; path = SimpleHTMLLabel.swift; sourceTree = "<group>"; };
		A7A978AA1D71E88100ABA1D6 /* RewardPledgeViewModelTests.swift */ = {isa = PBXFileReference; fileEncoding = 4; lastKnownFileType = sourcecode.swift; path = RewardPledgeViewModelTests.swift; sourceTree = "<group>"; };
		A7A978AD1D71E99900ABA1D6 /* RewardShippingPickerViewModelTests.swift */ = {isa = PBXFileReference; fileEncoding = 4; lastKnownFileType = sourcecode.swift; path = RewardShippingPickerViewModelTests.swift; sourceTree = "<group>"; };
		A7AD54471D465B370016B4C2 /* ProjectPamphletMainCellViewModelTests.swift */ = {isa = PBXFileReference; fileEncoding = 4; lastKnownFileType = sourcecode.swift; path = ProjectPamphletMainCellViewModelTests.swift; sourceTree = "<group>"; };
		A7AD54891D4682C20016B4C2 /* ProjectDescriptionViewModelTests.swift */ = {isa = PBXFileReference; fileEncoding = 4; lastKnownFileType = sourcecode.swift; path = ProjectDescriptionViewModelTests.swift; sourceTree = "<group>"; };
		A7AD548C1D4683900016B4C2 /* ProjectPamphletViewModelTests.swift */ = {isa = PBXFileReference; fileEncoding = 4; lastKnownFileType = sourcecode.swift; path = ProjectPamphletViewModelTests.swift; sourceTree = "<group>"; };
		A7B11A761D79F03300A5036E /* PKPaymentRequest.swift */ = {isa = PBXFileReference; fileEncoding = 4; lastKnownFileType = sourcecode.swift; path = PKPaymentRequest.swift; sourceTree = "<group>"; };
		A7B1EBB01D901DE800BEE8B3 /* ProjectPamphletViewModel.swift */ = {isa = PBXFileReference; fileEncoding = 4; lastKnownFileType = sourcecode.swift; path = ProjectPamphletViewModel.swift; sourceTree = "<group>"; };
		A7B1EBB21D90496A00BEE8B3 /* NoRewardCell.swift */ = {isa = PBXFileReference; fileEncoding = 4; lastKnownFileType = sourcecode.swift; path = NoRewardCell.swift; sourceTree = "<group>"; };
		A7B694271C87A04C00C49A4F /* HockeySDK.framework */ = {isa = PBXFileReference; lastKnownFileType = wrapper.framework; path = HockeySDK.framework; sourceTree = "<group>"; };
		A7B694291C87A04C00C49A4F /* HockeySDKResources.bundle */ = {isa = PBXFileReference; lastKnownFileType = "wrapper.plug-in"; path = HockeySDKResources.bundle; sourceTree = "<group>"; };
		A7B694301C87A07100C49A4F /* HockeySDK.framework */ = {isa = PBXFileReference; lastKnownFileType = wrapper.framework; path = HockeySDK.framework; sourceTree = "<group>"; };
		A7B694321C87A07100C49A4F /* HockeySDKResources.bundle */ = {isa = PBXFileReference; lastKnownFileType = "wrapper.plug-in"; path = HockeySDKResources.bundle; sourceTree = "<group>"; };
		A7B76BC91E23E47100C8E312 /* KsLive.swift */ = {isa = PBXFileReference; fileEncoding = 4; lastKnownFileType = sourcecode.swift; path = KsLive.swift; sourceTree = "<group>"; };
		A7B76C011E23E48300C8E312 /* LiveStreamServiceProtocol.swift */ = {isa = PBXFileReference; fileEncoding = 4; lastKnownFileType = sourcecode.swift; path = LiveStreamServiceProtocol.swift; sourceTree = "<group>"; };
		A7B76C031E23E4B500C8E312 /* MockLiveStreamService.swift */ = {isa = PBXFileReference; fileEncoding = 4; lastKnownFileType = sourcecode.swift; path = MockLiveStreamService.swift; sourceTree = "<group>"; };
		A7B76C051E23E4CF00C8E312 /* LiveStreamService.swift */ = {isa = PBXFileReference; fileEncoding = 4; lastKnownFileType = sourcecode.swift; path = LiveStreamService.swift; sourceTree = "<group>"; };
		A7BA53E61E1E47F400E54377 /* OpenTok.framework */ = {isa = PBXFileReference; lastKnownFileType = wrapper.framework; name = OpenTok.framework; path = Frameworks/OpenTok/OpenTok.framework; sourceTree = "<group>"; };
		A7BA53E91E1E482E00E54377 /* FirebaseAnalytics.framework */ = {isa = PBXFileReference; lastKnownFileType = wrapper.framework; path = FirebaseAnalytics.framework; sourceTree = "<group>"; };
		A7BA53EA1E1E482E00E54377 /* FirebaseInstanceID.framework */ = {isa = PBXFileReference; lastKnownFileType = wrapper.framework; path = FirebaseInstanceID.framework; sourceTree = "<group>"; };
		A7BA53EB1E1E482E00E54377 /* GoogleInterchangeUtilities.framework */ = {isa = PBXFileReference; lastKnownFileType = wrapper.framework; path = GoogleInterchangeUtilities.framework; sourceTree = "<group>"; };
		A7BA53EC1E1E482E00E54377 /* GoogleSymbolUtilities.framework */ = {isa = PBXFileReference; lastKnownFileType = wrapper.framework; path = GoogleSymbolUtilities.framework; sourceTree = "<group>"; };
		A7BA53ED1E1E482E00E54377 /* GoogleUtilities.framework */ = {isa = PBXFileReference; lastKnownFileType = wrapper.framework; path = GoogleUtilities.framework; sourceTree = "<group>"; };
		A7BA53EF1E1E482E00E54377 /* FirebaseAuth.framework */ = {isa = PBXFileReference; lastKnownFileType = wrapper.framework; path = FirebaseAuth.framework; sourceTree = "<group>"; };
		A7BA53F01E1E482E00E54377 /* GoogleNetworkingUtilities.framework */ = {isa = PBXFileReference; lastKnownFileType = wrapper.framework; path = GoogleNetworkingUtilities.framework; sourceTree = "<group>"; };
		A7BA53F11E1E482E00E54377 /* GoogleParsingUtilities.framework */ = {isa = PBXFileReference; lastKnownFileType = wrapper.framework; path = GoogleParsingUtilities.framework; sourceTree = "<group>"; };
		A7BA53F31E1E482E00E54377 /* FirebaseDatabase.framework */ = {isa = PBXFileReference; lastKnownFileType = wrapper.framework; path = FirebaseDatabase.framework; sourceTree = "<group>"; };
		A7BA54291E1E493500E54377 /* LiveStream.framework */ = {isa = PBXFileReference; explicitFileType = wrapper.framework; includeInIndex = 0; path = LiveStream.framework; sourceTree = BUILT_PRODUCTS_DIR; };
		A7BA542B1E1E493600E54377 /* LiveStream.h */ = {isa = PBXFileReference; lastKnownFileType = sourcecode.c.h; path = LiveStream.h; sourceTree = "<group>"; };
		A7BA542D1E1E493600E54377 /* Info.plist */ = {isa = PBXFileReference; lastKnownFileType = text.plist.xml; path = Info.plist; sourceTree = "<group>"; };
		A7BA54321E1E493600E54377 /* LiveStreamTests.xctest */ = {isa = PBXFileReference; explicitFileType = wrapper.cfbundle; includeInIndex = 0; path = LiveStreamTests.xctest; sourceTree = BUILT_PRODUCTS_DIR; };
		A7BA54891E1E4A9E00E54377 /* FirebaseExtensions.swift */ = {isa = PBXFileReference; fileEncoding = 4; lastKnownFileType = sourcecode.swift; path = FirebaseExtensions.swift; sourceTree = "<group>"; };
		A7BA548A1E1E4A9E00E54377 /* LiveStreamTypes.swift */ = {isa = PBXFileReference; fileEncoding = 4; lastKnownFileType = sourcecode.swift; path = LiveStreamTypes.swift; sourceTree = "<group>"; };
		A7BA548B1E1E4A9E00E54377 /* OpenTokExtensions.swift */ = {isa = PBXFileReference; fileEncoding = 4; lastKnownFileType = sourcecode.swift; path = OpenTokExtensions.swift; sourceTree = "<group>"; };
		A7BA54951E1E4A9E00E54377 /* LiveStreamViewController.swift */ = {isa = PBXFileReference; fileEncoding = 4; lastKnownFileType = sourcecode.swift; path = LiveStreamViewController.swift; sourceTree = "<group>"; };
		A7BA54961E1E4A9E00E54377 /* LiveVideoViewController.swift */ = {isa = PBXFileReference; fileEncoding = 4; lastKnownFileType = sourcecode.swift; path = LiveVideoViewController.swift; sourceTree = "<group>"; };
		A7BA54971E1E4A9E00E54377 /* HLSPlayerView.swift */ = {isa = PBXFileReference; fileEncoding = 4; lastKnownFileType = sourcecode.swift; path = HLSPlayerView.swift; sourceTree = "<group>"; };
		A7BA54981E1E4A9E00E54377 /* VideoGridView.swift */ = {isa = PBXFileReference; fileEncoding = 4; lastKnownFileType = sourcecode.swift; path = VideoGridView.swift; sourceTree = "<group>"; };
		A7BA549A1E1E4A9E00E54377 /* LiveStreamEvent.swift */ = {isa = PBXFileReference; fileEncoding = 4; lastKnownFileType = sourcecode.swift; path = LiveStreamEvent.swift; sourceTree = "<group>"; };
		A7BA549C1E1E4A9E00E54377 /* LiveStreamViewModel.swift */ = {isa = PBXFileReference; fileEncoding = 4; lastKnownFileType = sourcecode.swift; path = LiveStreamViewModel.swift; sourceTree = "<group>"; };
		A7BA549D1E1E4A9E00E54377 /* LiveVideoViewModel.swift */ = {isa = PBXFileReference; fileEncoding = 4; lastKnownFileType = sourcecode.swift; path = LiveVideoViewModel.swift; sourceTree = "<group>"; };
		A7BA54F21E1E4D5A00E54377 /* Secrets.swift */ = {isa = PBXFileReference; fileEncoding = 4; lastKnownFileType = sourcecode.swift; name = Secrets.swift; path = "Frameworks/ios-ksapi/Frameworks/native-secrets/ios/Secrets.swift"; sourceTree = SOURCE_ROOT; };
		A7BA54FA1E1E9D4B00E54377 /* LiveStreamEvent.CreatorLenses.swift */ = {isa = PBXFileReference; fileEncoding = 4; lastKnownFileType = sourcecode.swift; path = LiveStreamEvent.CreatorLenses.swift; sourceTree = "<group>"; };
		A7BA54FB1E1E9D4B00E54377 /* LiveStreamEvent.FirebaseLenses.swift */ = {isa = PBXFileReference; fileEncoding = 4; lastKnownFileType = sourcecode.swift; path = LiveStreamEvent.FirebaseLenses.swift; sourceTree = "<group>"; };
		A7BA54FC1E1E9D4B00E54377 /* LiveStreamEvent.OpenTokLenses.swift */ = {isa = PBXFileReference; fileEncoding = 4; lastKnownFileType = sourcecode.swift; path = LiveStreamEvent.OpenTokLenses.swift; sourceTree = "<group>"; };
		A7BA54FD1E1E9D4B00E54377 /* LiveStreamEvent.StreamLenses.swift */ = {isa = PBXFileReference; fileEncoding = 4; lastKnownFileType = sourcecode.swift; path = LiveStreamEvent.StreamLenses.swift; sourceTree = "<group>"; };
		A7BA54FE1E1E9D4B00E54377 /* LiveStreamEvent.UserLenses.swift */ = {isa = PBXFileReference; fileEncoding = 4; lastKnownFileType = sourcecode.swift; path = LiveStreamEvent.UserLenses.swift; sourceTree = "<group>"; };
		A7BA54FF1E1E9D4B00E54377 /* LiveStreamEventLenses.swift */ = {isa = PBXFileReference; fileEncoding = 4; lastKnownFileType = sourcecode.swift; path = LiveStreamEventLenses.swift; sourceTree = "<group>"; };
		A7BA55061E1E9DEE00E54377 /* LiveStreamEventTemplates.swift */ = {isa = PBXFileReference; fileEncoding = 4; lastKnownFileType = sourcecode.swift; path = LiveStreamEventTemplates.swift; sourceTree = "<group>"; };
		A7BC37311E237F7500C4D031 /* LiveStreamViewModelTests.swift */ = {isa = PBXFileReference; fileEncoding = 4; lastKnownFileType = sourcecode.swift; path = LiveStreamViewModelTests.swift; sourceTree = "<group>"; };
		A7BC37321E237F7500C4D031 /* LiveVideoViewModelTests.swift */ = {isa = PBXFileReference; fileEncoding = 4; lastKnownFileType = sourcecode.swift; path = LiveVideoViewModelTests.swift; sourceTree = "<group>"; };
		A7BC37351E237F8600C4D031 /* LiveStreamEventTests.swift */ = {isa = PBXFileReference; fileEncoding = 4; lastKnownFileType = sourcecode.swift; path = LiveStreamEventTests.swift; sourceTree = "<group>"; };
		A7BE4EEB1D05C10200353EF9 /* Argo.xcodeproj */ = {isa = PBXFileReference; lastKnownFileType = "wrapper.pb-project"; name = Argo.xcodeproj; path = "Frameworks/ios-ksapi/Frameworks/Argo/Argo.xcodeproj"; sourceTree = "<group>"; };
		A7BE4F031D05C10600353EF9 /* Curry.xcodeproj */ = {isa = PBXFileReference; lastKnownFileType = "wrapper.pb-project"; name = Curry.xcodeproj; path = "Frameworks/ios-ksapi/Frameworks/Curry/Curry.xcodeproj"; sourceTree = "<group>"; };
		A7BE4F121D05C10B00353EF9 /* Prelude.xcodeproj */ = {isa = PBXFileReference; lastKnownFileType = "wrapper.pb-project"; name = Prelude.xcodeproj; path = "Frameworks/ios-ksapi/Frameworks/Prelude/Prelude.xcodeproj"; sourceTree = "<group>"; };
		A7C725781C85D36D005A016B /* AppEnvironment.swift */ = {isa = PBXFileReference; fileEncoding = 4; lastKnownFileType = sourcecode.swift; lineEnding = 0; path = AppEnvironment.swift; sourceTree = "<group>"; xcLanguageSpecificationIdentifier = xcode.lang.swift; };
		A7C725791C85D36D005A016B /* AssetImageGeneratorType.swift */ = {isa = PBXFileReference; fileEncoding = 4; lastKnownFileType = sourcecode.swift; lineEnding = 0; path = AssetImageGeneratorType.swift; sourceTree = "<group>"; xcLanguageSpecificationIdentifier = xcode.lang.swift; };
		A7C7257A1C85D36D005A016B /* AVPlayerView.swift */ = {isa = PBXFileReference; fileEncoding = 4; lastKnownFileType = sourcecode.swift; path = AVPlayerView.swift; sourceTree = "<group>"; };
		A7C7257F1C85D36D005A016B /* Environment.swift */ = {isa = PBXFileReference; fileEncoding = 4; lastKnownFileType = sourcecode.swift; lineEnding = 0; path = Environment.swift; sourceTree = "<group>"; xcLanguageSpecificationIdentifier = xcode.lang.swift; };
		A7C725801C85D36D005A016B /* Format.swift */ = {isa = PBXFileReference; fileEncoding = 4; lastKnownFileType = sourcecode.swift; path = Format.swift; sourceTree = "<group>"; };
		A7C725811C85D36D005A016B /* GradientView.swift */ = {isa = PBXFileReference; fileEncoding = 4; lastKnownFileType = sourcecode.swift; path = GradientView.swift; sourceTree = "<group>"; };
		A7C725821C85D36D005A016B /* Language.swift */ = {isa = PBXFileReference; fileEncoding = 4; lastKnownFileType = sourcecode.swift; lineEnding = 0; path = Language.swift; sourceTree = "<group>"; xcLanguageSpecificationIdentifier = xcode.lang.swift; };
		A7C725831C85D36D005A016B /* LaunchedCountries.swift */ = {isa = PBXFileReference; fileEncoding = 4; lastKnownFileType = sourcecode.swift; path = LaunchedCountries.swift; sourceTree = "<group>"; };
		A7C725841C85D36D005A016B /* LocalizedString.swift */ = {isa = PBXFileReference; fileEncoding = 4; lastKnownFileType = sourcecode.swift; lineEnding = 0; path = LocalizedString.swift; sourceTree = "<group>"; xcLanguageSpecificationIdentifier = xcode.lang.swift; };
		A7C725911C85D36D005A016B /* NSBundleType.swift */ = {isa = PBXFileReference; fileEncoding = 4; lastKnownFileType = sourcecode.swift; path = NSBundleType.swift; sourceTree = "<group>"; };
		A7C725921C85D36D005A016B /* String+SimpleHTML.swift */ = {isa = PBXFileReference; fileEncoding = 4; lastKnownFileType = sourcecode.swift; path = "String+SimpleHTML.swift"; sourceTree = "<group>"; };
		A7C725941C85D36D005A016B /* UIButton+LocalizedKey.swift */ = {isa = PBXFileReference; fileEncoding = 4; lastKnownFileType = sourcecode.swift; path = "UIButton+LocalizedKey.swift"; sourceTree = "<group>"; };
		A7C725951C85D36D005A016B /* UIGestureRecognizer-Extensions.swift */ = {isa = PBXFileReference; fileEncoding = 4; lastKnownFileType = sourcecode.swift; path = "UIGestureRecognizer-Extensions.swift"; sourceTree = "<group>"; };
		A7C725961C85D36D005A016B /* UILabel+IBClear.swift */ = {isa = PBXFileReference; fileEncoding = 4; lastKnownFileType = sourcecode.swift; path = "UILabel+IBClear.swift"; sourceTree = "<group>"; };
		A7C725971C85D36D005A016B /* UILabel+LocalizedKey.swift */ = {isa = PBXFileReference; fileEncoding = 4; lastKnownFileType = sourcecode.swift; path = "UILabel+LocalizedKey.swift"; sourceTree = "<group>"; };
		A7C725981C85D36D005A016B /* UILabel+SimpleHTML.swift */ = {isa = PBXFileReference; fileEncoding = 4; lastKnownFileType = sourcecode.swift; path = "UILabel+SimpleHTML.swift"; sourceTree = "<group>"; };
		A7C725991C85D36D005A016B /* UIPress-Extensions.swift */ = {isa = PBXFileReference; fileEncoding = 4; lastKnownFileType = sourcecode.swift; path = "UIPress-Extensions.swift"; sourceTree = "<group>"; };
		A7C7959E1C873A870081977F /* Kickstarter_Framework.framework */ = {isa = PBXFileReference; explicitFileType = wrapper.framework; includeInIndex = 0; path = Kickstarter_Framework.framework; sourceTree = BUILT_PRODUCTS_DIR; };
		A7C795C71C873B800081977F /* Kickstarter-iOS.playground */ = {isa = PBXFileReference; lastKnownFileType = file.playground; path = "Kickstarter-iOS.playground"; sourceTree = "<group>"; };
		A7C93F7F1D440D9200C2DF9B /* ProjectPamphletMainCellViewModel.swift */ = {isa = PBXFileReference; fileEncoding = 4; lastKnownFileType = sourcecode.swift; path = ProjectPamphletMainCellViewModel.swift; sourceTree = "<group>"; };
		A7C93FB51D44142900C2DF9B /* ProjectDescriptionViewModel.swift */ = {isa = PBXFileReference; fileEncoding = 4; lastKnownFileType = sourcecode.swift; path = ProjectDescriptionViewModel.swift; sourceTree = "<group>"; };
		A7C93FB81D4415E700C2DF9B /* ProjectPamphletContentViewController.swift */ = {isa = PBXFileReference; fileEncoding = 4; lastKnownFileType = sourcecode.swift; path = ProjectPamphletContentViewController.swift; sourceTree = "<group>"; };
		A7CA8BB61D8F14260086A3E9 /* ProjectPamphletMainCell.swift */ = {isa = PBXFileReference; fileEncoding = 4; lastKnownFileType = sourcecode.swift; path = ProjectPamphletMainCell.swift; sourceTree = "<group>"; };
		A7CA8C0D1D8F241A0086A3E9 /* ProjectNavBarViewModel.swift */ = {isa = PBXFileReference; fileEncoding = 4; lastKnownFileType = sourcecode.swift; path = ProjectNavBarViewModel.swift; sourceTree = "<group>"; };
		A7CA8C431D8F25D30086A3E9 /* ProjectNavBarViewModelTests.swift */ = {isa = PBXFileReference; fileEncoding = 4; lastKnownFileType = sourcecode.swift; path = ProjectNavBarViewModelTests.swift; sourceTree = "<group>"; };
		A7CA8C461D8F2F870086A3E9 /* ProjectNavBarViewControllerTests.swift */ = {isa = PBXFileReference; fileEncoding = 4; lastKnownFileType = sourcecode.swift; path = ProjectNavBarViewControllerTests.swift; sourceTree = "<group>"; };
		A7CC13CE1D00E6CF00035C52 /* FindFriendsFacebookConnectCellViewModel.swift */ = {isa = PBXFileReference; fileEncoding = 4; lastKnownFileType = sourcecode.swift; path = FindFriendsFacebookConnectCellViewModel.swift; sourceTree = "<group>"; };
		A7CC13CF1D00E6CF00035C52 /* FindFriendsFriendFollowCellViewModel.swift */ = {isa = PBXFileReference; fileEncoding = 4; lastKnownFileType = sourcecode.swift; path = FindFriendsFriendFollowCellViewModel.swift; sourceTree = "<group>"; };
		A7CC13D01D00E6CF00035C52 /* FindFriendsHeaderCellViewModel.swift */ = {isa = PBXFileReference; fileEncoding = 4; lastKnownFileType = sourcecode.swift; path = FindFriendsHeaderCellViewModel.swift; sourceTree = "<group>"; };
		A7CC13D11D00E6CF00035C52 /* FindFriendsStatsCellViewModel.swift */ = {isa = PBXFileReference; fileEncoding = 4; lastKnownFileType = sourcecode.swift; path = FindFriendsStatsCellViewModel.swift; sourceTree = "<group>"; };
		A7CC13D21D00E6CF00035C52 /* FindFriendsViewModel.swift */ = {isa = PBXFileReference; fileEncoding = 4; lastKnownFileType = sourcecode.swift; path = FindFriendsViewModel.swift; sourceTree = "<group>"; };
		A7CC14251D00E70900035C52 /* FindFriendsFaceookConnectCellViewModelTests.swift */ = {isa = PBXFileReference; fileEncoding = 4; lastKnownFileType = sourcecode.swift; path = FindFriendsFaceookConnectCellViewModelTests.swift; sourceTree = "<group>"; };
		A7CC14261D00E70900035C52 /* FindFriendsFriendFollowCellViewModelTests.swift */ = {isa = PBXFileReference; fileEncoding = 4; lastKnownFileType = sourcecode.swift; path = FindFriendsFriendFollowCellViewModelTests.swift; sourceTree = "<group>"; };
		A7CC14271D00E70900035C52 /* FindFriendsHeaderCellViewModelTests.swift */ = {isa = PBXFileReference; fileEncoding = 4; lastKnownFileType = sourcecode.swift; path = FindFriendsHeaderCellViewModelTests.swift; sourceTree = "<group>"; };
		A7CC14281D00E70900035C52 /* FindFriendsStatsCellViewModelTests.swift */ = {isa = PBXFileReference; fileEncoding = 4; lastKnownFileType = sourcecode.swift; path = FindFriendsStatsCellViewModelTests.swift; sourceTree = "<group>"; };
		A7CC14291D00E70900035C52 /* FindFriendsViewModelTests.swift */ = {isa = PBXFileReference; fileEncoding = 4; lastKnownFileType = sourcecode.swift; path = FindFriendsViewModelTests.swift; sourceTree = "<group>"; };
		A7CC14341D00E73D00035C52 /* FindFriendsViewController.swift */ = {isa = PBXFileReference; fileEncoding = 4; lastKnownFileType = sourcecode.swift; path = FindFriendsViewController.swift; sourceTree = "<group>"; };
		A7CC14371D00E74F00035C52 /* FindFriendsFacebookConnectCell.swift */ = {isa = PBXFileReference; fileEncoding = 4; lastKnownFileType = sourcecode.swift; path = FindFriendsFacebookConnectCell.swift; sourceTree = "<group>"; };
		A7CC14381D00E74F00035C52 /* FindFriendsFriendFollowCell.swift */ = {isa = PBXFileReference; fileEncoding = 4; lastKnownFileType = sourcecode.swift; path = FindFriendsFriendFollowCell.swift; sourceTree = "<group>"; };
		A7CC14391D00E74F00035C52 /* FindFriendsHeaderCell.swift */ = {isa = PBXFileReference; fileEncoding = 4; lastKnownFileType = sourcecode.swift; path = FindFriendsHeaderCell.swift; sourceTree = "<group>"; };
		A7CC143A1D00E74F00035C52 /* FindFriendsStatsCell.swift */ = {isa = PBXFileReference; fileEncoding = 4; lastKnownFileType = sourcecode.swift; path = FindFriendsStatsCell.swift; sourceTree = "<group>"; };
		A7CC14431D00E75F00035C52 /* FindFriendsDataSource.swift */ = {isa = PBXFileReference; fileEncoding = 4; lastKnownFileType = sourcecode.swift; path = FindFriendsDataSource.swift; sourceTree = "<group>"; };
		A7CC14641D00E81B00035C52 /* FriendsSource.swift */ = {isa = PBXFileReference; fileEncoding = 4; lastKnownFileType = sourcecode.swift; path = FriendsSource.swift; sourceTree = "<group>"; };
		A7D121081D15B08200F364FD /* CountBadgeView.swift */ = {isa = PBXFileReference; fileEncoding = 4; lastKnownFileType = sourcecode.swift; path = CountBadgeView.swift; sourceTree = "<group>"; };
		A7D1CE811D5556C100E621C2 /* RewardCellViewModelTests.swift */ = {isa = PBXFileReference; fileEncoding = 4; lastKnownFileType = sourcecode.swift; path = RewardCellViewModelTests.swift; sourceTree = "<group>"; };
		A7D1F8E41C84FB55000D41D5 /* KsApi.xcodeproj */ = {isa = PBXFileReference; lastKnownFileType = "wrapper.pb-project"; name = KsApi.xcodeproj; path = "Frameworks/ios-ksapi/KsApi.xcodeproj"; sourceTree = "<group>"; };
		A7D1F9451C850B7C000D41D5 /* KickDebug.app */ = {isa = PBXFileReference; explicitFileType = wrapper.application; includeInIndex = 0; path = KickDebug.app; sourceTree = BUILT_PRODUCTS_DIR; };
		A7D1F9471C850B7C000D41D5 /* AppDelegate.swift */ = {isa = PBXFileReference; lastKnownFileType = sourcecode.swift; path = AppDelegate.swift; sourceTree = "<group>"; };
		A7D1F9501C850B7C000D41D5 /* Assets.xcassets */ = {isa = PBXFileReference; lastKnownFileType = folder.assetcatalog; path = Assets.xcassets; sourceTree = "<group>"; };
		A7D1F9551C850B7C000D41D5 /* Info.plist */ = {isa = PBXFileReference; lastKnownFileType = text.plist.xml; path = Info.plist; sourceTree = "<group>"; };
		A7D1F95A1C850B7C000D41D5 /* Kickstarter-Framework-iOSTests.xctest */ = {isa = PBXFileReference; explicitFileType = wrapper.cfbundle; includeInIndex = 0; path = "Kickstarter-Framework-iOSTests.xctest"; sourceTree = BUILT_PRODUCTS_DIR; };
		A7D1F9901C850CB2000D41D5 /* Info.plist */ = {isa = PBXFileReference; fileEncoding = 4; lastKnownFileType = text.plist.xml; path = Info.plist; sourceTree = "<group>"; };
		A7D8B6B51DCCD4DE009BF854 /* ProjectNavigatorTransitionAnimator.swift */ = {isa = PBXFileReference; fileEncoding = 4; lastKnownFileType = sourcecode.swift; path = ProjectNavigatorTransitionAnimator.swift; sourceTree = "<group>"; };
		A7DC83951C9DBBE700BB2B44 /* RefTag.swift */ = {isa = PBXFileReference; fileEncoding = 4; lastKnownFileType = sourcecode.swift; path = RefTag.swift; sourceTree = "<group>"; };
		A7DC83981C9DBEFA00BB2B44 /* RefTagTests.swift */ = {isa = PBXFileReference; fileEncoding = 4; lastKnownFileType = sourcecode.swift; path = RefTagTests.swift; sourceTree = "<group>"; };
		A7E1C4EE1D18C8B2002D6DE3 /* Kickstarter-iOS-Bridging-Header.h */ = {isa = PBXFileReference; lastKnownFileType = sourcecode.c.h; name = "Kickstarter-iOS-Bridging-Header.h"; path = "Kickstarter-iOS/Kickstarter-iOS-Bridging-Header.h"; sourceTree = SOURCE_ROOT; };
		A7E1C4EF1D18C8B3002D6DE3 /* OnePasswordExtension.h */ = {isa = PBXFileReference; fileEncoding = 4; lastKnownFileType = sourcecode.c.h; name = OnePasswordExtension.h; path = "Frameworks/onepassword-app-extension/OnePasswordExtension.h"; sourceTree = "<group>"; };
		A7E1C4F01D18C8B3002D6DE3 /* OnePasswordExtension.m */ = {isa = PBXFileReference; fileEncoding = 4; lastKnownFileType = sourcecode.c.objc; name = OnePasswordExtension.m; path = "Frameworks/onepassword-app-extension/OnePasswordExtension.m"; sourceTree = "<group>"; };
		A7E1C4F11D18C8B3002D6DE3 /* 1Password.xcassets */ = {isa = PBXFileReference; lastKnownFileType = folder.assetcatalog; name = 1Password.xcassets; path = "Frameworks/onepassword-app-extension/1Password.xcassets"; sourceTree = "<group>"; };
		A7E315C41C88AAA8000DD85A /* DiscoveryProjectsDataSource.swift */ = {isa = PBXFileReference; fileEncoding = 4; lastKnownFileType = sourcecode.swift; path = DiscoveryProjectsDataSource.swift; sourceTree = "<group>"; };
		A7E8FAC11CD67F5C00DBF142 /* SearchDataSourceTests.swift */ = {isa = PBXFileReference; fileEncoding = 4; lastKnownFileType = sourcecode.swift; path = SearchDataSourceTests.swift; sourceTree = "<group>"; };
		A7EDEE561D83453F00780B34 /* PKPaymentAuthorizationViewController.swift */ = {isa = PBXFileReference; fileEncoding = 4; lastKnownFileType = sourcecode.swift; path = PKPaymentAuthorizationViewController.swift; sourceTree = "<group>"; };
		A7EDEE7A1D83635400780B34 /* CommentsViewControllerTests.swift */ = {isa = PBXFileReference; fileEncoding = 4; lastKnownFileType = sourcecode.swift; path = CommentsViewControllerTests.swift; sourceTree = "<group>"; };
		A7F4418E1D005A9400FE6FC5 /* ActivitiesViewModel.swift */ = {isa = PBXFileReference; fileEncoding = 4; lastKnownFileType = sourcecode.swift; path = ActivitiesViewModel.swift; sourceTree = "<group>"; };
		A7F4418F1D005A9400FE6FC5 /* ActivityFriendBackingViewModel.swift */ = {isa = PBXFileReference; fileEncoding = 4; lastKnownFileType = sourcecode.swift; path = ActivityFriendBackingViewModel.swift; sourceTree = "<group>"; };
		A7F441901D005A9400FE6FC5 /* ActivityFriendFollowCellViewModel.swift */ = {isa = PBXFileReference; fileEncoding = 4; lastKnownFileType = sourcecode.swift; path = ActivityFriendFollowCellViewModel.swift; sourceTree = "<group>"; };
		A7F441911D005A9400FE6FC5 /* ActivityProjectStatusViewModel.swift */ = {isa = PBXFileReference; fileEncoding = 4; lastKnownFileType = sourcecode.swift; path = ActivityProjectStatusViewModel.swift; sourceTree = "<group>"; };
		A7F441921D005A9400FE6FC5 /* ActivityUpdateViewModel.swift */ = {isa = PBXFileReference; fileEncoding = 4; lastKnownFileType = sourcecode.swift; path = ActivityUpdateViewModel.swift; sourceTree = "<group>"; xcLanguageSpecificationIdentifier = xcode.lang.swift; };
		A7F441931D005A9400FE6FC5 /* BackingCellViewModel.swift */ = {isa = PBXFileReference; fileEncoding = 4; lastKnownFileType = sourcecode.swift; path = BackingCellViewModel.swift; sourceTree = "<group>"; };
		A7F441941D005A9400FE6FC5 /* CommentCellViewModel.swift */ = {isa = PBXFileReference; fileEncoding = 4; lastKnownFileType = sourcecode.swift; path = CommentCellViewModel.swift; sourceTree = "<group>"; };
		A7F441951D005A9400FE6FC5 /* CommentDialogViewModel.swift */ = {isa = PBXFileReference; fileEncoding = 4; lastKnownFileType = sourcecode.swift; path = CommentDialogViewModel.swift; sourceTree = "<group>"; };
		A7F441961D005A9400FE6FC5 /* CommentsViewModel.swift */ = {isa = PBXFileReference; fileEncoding = 4; lastKnownFileType = sourcecode.swift; path = CommentsViewModel.swift; sourceTree = "<group>"; };
		A7F441981D005A9400FE6FC5 /* DiscoveryViewModel.swift */ = {isa = PBXFileReference; fileEncoding = 4; lastKnownFileType = sourcecode.swift; path = DiscoveryViewModel.swift; sourceTree = "<group>"; };
		A7F441991D005A9400FE6FC5 /* FacebookConfirmationViewModel.swift */ = {isa = PBXFileReference; fileEncoding = 4; lastKnownFileType = sourcecode.swift; path = FacebookConfirmationViewModel.swift; sourceTree = "<group>"; };
		A7F4419A1D005A9400FE6FC5 /* LoginToutViewModel.swift */ = {isa = PBXFileReference; fileEncoding = 4; lastKnownFileType = sourcecode.swift; path = LoginToutViewModel.swift; sourceTree = "<group>"; };
		A7F4419B1D005A9400FE6FC5 /* MessageCellViewModel.swift */ = {isa = PBXFileReference; fileEncoding = 4; lastKnownFileType = sourcecode.swift; path = MessageCellViewModel.swift; sourceTree = "<group>"; };
		A7F4419C1D005A9400FE6FC5 /* MessageDialogViewModel.swift */ = {isa = PBXFileReference; fileEncoding = 4; lastKnownFileType = sourcecode.swift; path = MessageDialogViewModel.swift; sourceTree = "<group>"; };
		A7F4419D1D005A9400FE6FC5 /* MessagesSearchViewModel.swift */ = {isa = PBXFileReference; fileEncoding = 4; lastKnownFileType = sourcecode.swift; path = MessagesSearchViewModel.swift; sourceTree = "<group>"; };
		A7F4419E1D005A9400FE6FC5 /* MessagesViewModel.swift */ = {isa = PBXFileReference; fileEncoding = 4; lastKnownFileType = sourcecode.swift; path = MessagesViewModel.swift; sourceTree = "<group>"; };
		A7F4419F1D005A9400FE6FC5 /* MessageThreadCellViewModel.swift */ = {isa = PBXFileReference; fileEncoding = 4; lastKnownFileType = sourcecode.swift; path = MessageThreadCellViewModel.swift; sourceTree = "<group>"; };
		A7F441A01D005A9400FE6FC5 /* MessageThreadsViewModel.swift */ = {isa = PBXFileReference; fileEncoding = 4; lastKnownFileType = sourcecode.swift; path = MessageThreadsViewModel.swift; sourceTree = "<group>"; };
		A7F441A11D005A9400FE6FC5 /* ProfileHeaderViewModel.swift */ = {isa = PBXFileReference; fileEncoding = 4; lastKnownFileType = sourcecode.swift; path = ProfileHeaderViewModel.swift; sourceTree = "<group>"; };
		A7F441A21D005A9400FE6FC5 /* ProfileProjectCellViewModel.swift */ = {isa = PBXFileReference; fileEncoding = 4; lastKnownFileType = sourcecode.swift; path = ProfileProjectCellViewModel.swift; sourceTree = "<group>"; };
		A7F441A31D005A9400FE6FC5 /* ProfileViewModel.swift */ = {isa = PBXFileReference; fileEncoding = 4; lastKnownFileType = sourcecode.swift; path = ProfileViewModel.swift; sourceTree = "<group>"; };
		A7F441A81D005A9400FE6FC5 /* ResetPasswordViewModel.swift */ = {isa = PBXFileReference; fileEncoding = 4; lastKnownFileType = sourcecode.swift; path = ResetPasswordViewModel.swift; sourceTree = "<group>"; };
		A7F441AA1D005A9400FE6FC5 /* SearchViewModel.swift */ = {isa = PBXFileReference; fileEncoding = 4; lastKnownFileType = sourcecode.swift; path = SearchViewModel.swift; sourceTree = "<group>"; };
		A7F441AB1D005A9400FE6FC5 /* ThanksViewModel.swift */ = {isa = PBXFileReference; fileEncoding = 4; lastKnownFileType = sourcecode.swift; path = ThanksViewModel.swift; sourceTree = "<group>"; };
		A7F441AC1D005A9400FE6FC5 /* TwoFactorViewModel.swift */ = {isa = PBXFileReference; fileEncoding = 4; lastKnownFileType = sourcecode.swift; path = TwoFactorViewModel.swift; sourceTree = "<group>"; };
		A7F6F0C01DC7EBF7002C118C /* DateProtocol.swift */ = {isa = PBXFileReference; fileEncoding = 4; lastKnownFileType = sourcecode.swift; path = DateProtocol.swift; sourceTree = "<group>"; };
		A7F761741C85FA40005405ED /* ActivitiesViewController.swift */ = {isa = PBXFileReference; fileEncoding = 4; lastKnownFileType = sourcecode.swift; path = ActivitiesViewController.swift; sourceTree = "<group>"; };
		A7F761761C85FACB005405ED /* LoginToutViewController.swift */ = {isa = PBXFileReference; fileEncoding = 4; lastKnownFileType = sourcecode.swift; lineEnding = 0; path = LoginToutViewController.swift; sourceTree = "<group>"; xcLanguageSpecificationIdentifier = xcode.lang.swift; };
		A7FA38A31D9068940041FC9C /* PledgeTitleCell.swift */ = {isa = PBXFileReference; fileEncoding = 4; lastKnownFileType = sourcecode.swift; path = PledgeTitleCell.swift; sourceTree = "<group>"; };
		A7FA38D81D9068AD0041FC9C /* RewardsTitleCell.swift */ = {isa = PBXFileReference; fileEncoding = 4; lastKnownFileType = sourcecode.swift; path = RewardsTitleCell.swift; sourceTree = "<group>"; };
		A7FC8C051C8F1DEA00C3B49B /* CircleAvatarImageView.swift */ = {isa = PBXFileReference; fileEncoding = 4; lastKnownFileType = sourcecode.swift; path = CircleAvatarImageView.swift; sourceTree = "<group>"; };
		D0247A8E1DF9F0EF00D7A7C1 /* LiveStreamContainerViewModel.swift */ = {isa = PBXFileReference; fileEncoding = 4; lastKnownFileType = sourcecode.swift; path = LiveStreamContainerViewModel.swift; sourceTree = "<group>"; };
		D0247A8F1DF9F0EF00D7A7C1 /* LiveStreamCountdownViewModel.swift */ = {isa = PBXFileReference; fileEncoding = 4; lastKnownFileType = sourcecode.swift; path = LiveStreamCountdownViewModel.swift; sourceTree = "<group>"; };
		D0247A901DF9F0EF00D7A7C1 /* LiveStreamEventDetailsViewModel.swift */ = {isa = PBXFileReference; fileEncoding = 4; lastKnownFileType = sourcecode.swift; path = LiveStreamEventDetailsViewModel.swift; sourceTree = "<group>"; };
		D0247A911DF9F0EF00D7A7C1 /* ProjectPamphletSubpageCellViewModel.swift */ = {isa = PBXFileReference; fileEncoding = 4; lastKnownFileType = sourcecode.swift; path = ProjectPamphletSubpageCellViewModel.swift; sourceTree = "<group>"; };
		D033D8751E0A739D001CDA18 /* LiveStreamContainerViewModelTests.swift */ = {isa = PBXFileReference; fileEncoding = 4; lastKnownFileType = sourcecode.swift; path = LiveStreamContainerViewModelTests.swift; sourceTree = "<group>"; };
		D049C8D61DFFFACD00349FE6 /* LiveStreamCountdownViewModelTests.swift */ = {isa = PBXFileReference; fileEncoding = 4; lastKnownFileType = sourcecode.swift; path = LiveStreamCountdownViewModelTests.swift; sourceTree = "<group>"; };
		D05AA2351E0A8BCA00D36EFC /* LiveStreamEventDetailsViewModelTests.swift */ = {isa = PBXFileReference; fileEncoding = 4; lastKnownFileType = sourcecode.swift; path = LiveStreamEventDetailsViewModelTests.swift; sourceTree = "<group>"; };
		D05C0CAF1E02E3F100914393 /* LiveStreamActivityItemProvider.swift */ = {isa = PBXFileReference; fileEncoding = 4; lastKnownFileType = sourcecode.swift; path = LiveStreamActivityItemProvider.swift; sourceTree = "<group>"; };
		D08A816F1DFAA7EF000128DB /* ClearNavigationBar.swift */ = {isa = PBXFileReference; fileEncoding = 4; lastKnownFileType = sourcecode.swift; path = ClearNavigationBar.swift; sourceTree = "<group>"; };
		D08A81711DFAA815000128DB /* LiveStreamContainerViewController.swift */ = {isa = PBXFileReference; fileEncoding = 4; lastKnownFileType = sourcecode.swift; path = LiveStreamContainerViewController.swift; sourceTree = "<group>"; };
		D08A81721DFAA815000128DB /* LiveStreamCountdownViewController.swift */ = {isa = PBXFileReference; fileEncoding = 4; lastKnownFileType = sourcecode.swift; path = LiveStreamCountdownViewController.swift; sourceTree = "<group>"; };
		D08A81751DFAACAD000128DB /* LiveStream.storyboard */ = {isa = PBXFileReference; fileEncoding = 4; lastKnownFileType = file.storyboard; path = LiveStream.storyboard; sourceTree = "<group>"; };
		D0A9CC311E0842B8000F099C /* ProjectPamphletSubpageCellViewModelTests.swift */ = {isa = PBXFileReference; fileEncoding = 4; lastKnownFileType = sourcecode.swift; path = ProjectPamphletSubpageCellViewModelTests.swift; sourceTree = "<group>"; };
		D0FD4CA31E26422C00488660 /* AddressBook.framework */ = {isa = PBXFileReference; lastKnownFileType = wrapper.framework; name = AddressBook.framework; path = System/Library/Frameworks/AddressBook.framework; sourceTree = SDKROOT; };
		D0FD4CA61E26427A00488660 /* AudioToolbox.framework */ = {isa = PBXFileReference; lastKnownFileType = wrapper.framework; name = AudioToolbox.framework; path = System/Library/Frameworks/AudioToolbox.framework; sourceTree = SDKROOT; };
		D0FD4CA81E26428000488660 /* AVFoundation.framework */ = {isa = PBXFileReference; lastKnownFileType = wrapper.framework; name = AVFoundation.framework; path = System/Library/Frameworks/AVFoundation.framework; sourceTree = SDKROOT; };
		D0FD4CAA1E26428700488660 /* CFNetwork.framework */ = {isa = PBXFileReference; lastKnownFileType = wrapper.framework; name = CFNetwork.framework; path = System/Library/Frameworks/CFNetwork.framework; sourceTree = SDKROOT; };
		D0FD4CAC1E26428E00488660 /* CoreGraphics.framework */ = {isa = PBXFileReference; lastKnownFileType = wrapper.framework; name = CoreGraphics.framework; path = System/Library/Frameworks/CoreGraphics.framework; sourceTree = SDKROOT; };
		D0FD4CAE1E26429500488660 /* CoreMedia.framework */ = {isa = PBXFileReference; lastKnownFileType = wrapper.framework; name = CoreMedia.framework; path = System/Library/Frameworks/CoreMedia.framework; sourceTree = SDKROOT; };
		D0FD4CB01E26429C00488660 /* CoreTelephony.framework */ = {isa = PBXFileReference; lastKnownFileType = wrapper.framework; name = CoreTelephony.framework; path = System/Library/Frameworks/CoreTelephony.framework; sourceTree = SDKROOT; };
		D0FD4CB21E2642A300488660 /* CoreVideo.framework */ = {isa = PBXFileReference; lastKnownFileType = wrapper.framework; name = CoreVideo.framework; path = System/Library/Frameworks/CoreVideo.framework; sourceTree = SDKROOT; };
		D0FD4CB41E2642A900488660 /* GLKit.framework */ = {isa = PBXFileReference; lastKnownFileType = wrapper.framework; name = GLKit.framework; path = System/Library/Frameworks/GLKit.framework; sourceTree = SDKROOT; };
		D0FD4CB61E2642AF00488660 /* OpenGLES.framework */ = {isa = PBXFileReference; lastKnownFileType = wrapper.framework; name = OpenGLES.framework; path = System/Library/Frameworks/OpenGLES.framework; sourceTree = SDKROOT; };
		D0FD4CB81E2642B700488660 /* QuartzCore.framework */ = {isa = PBXFileReference; lastKnownFileType = wrapper.framework; name = QuartzCore.framework; path = System/Library/Frameworks/QuartzCore.framework; sourceTree = SDKROOT; };
		D0FD4CBA1E2642BE00488660 /* Security.framework */ = {isa = PBXFileReference; lastKnownFileType = wrapper.framework; name = Security.framework; path = System/Library/Frameworks/Security.framework; sourceTree = SDKROOT; };
		D0FD4CBC1E2642C600488660 /* SystemConfiguration.framework */ = {isa = PBXFileReference; lastKnownFileType = wrapper.framework; name = SystemConfiguration.framework; path = System/Library/Frameworks/SystemConfiguration.framework; sourceTree = SDKROOT; };
		D0FD4CBE1E2642CF00488660 /* UIKit.framework */ = {isa = PBXFileReference; lastKnownFileType = wrapper.framework; name = UIKit.framework; path = System/Library/Frameworks/UIKit.framework; sourceTree = SDKROOT; };
		D0FD4CC01E2642D400488660 /* VideoToolbox.framework */ = {isa = PBXFileReference; lastKnownFileType = wrapper.framework; name = VideoToolbox.framework; path = System/Library/Frameworks/VideoToolbox.framework; sourceTree = SDKROOT; };
		D0FD4CC21E2642DC00488660 /* libc++.tbd */ = {isa = PBXFileReference; lastKnownFileType = "sourcecode.text-based-dylib-definition"; name = "libc++.tbd"; path = "usr/lib/libc++.tbd"; sourceTree = SDKROOT; };
		D0FD4CC41E2642EB00488660 /* libicucore.tbd */ = {isa = PBXFileReference; lastKnownFileType = "sourcecode.text-based-dylib-definition"; name = libicucore.tbd; path = usr/lib/libicucore.tbd; sourceTree = SDKROOT; };
		D0FD4CC61E2642F200488660 /* libsqlite3.tbd */ = {isa = PBXFileReference; lastKnownFileType = "sourcecode.text-based-dylib-definition"; name = libsqlite3.tbd; path = usr/lib/libsqlite3.tbd; sourceTree = SDKROOT; };
		D0FD4CC81E26433C00488660 /* libz.tbd */ = {isa = PBXFileReference; lastKnownFileType = "sourcecode.text-based-dylib-definition"; name = libz.tbd; path = usr/lib/libz.tbd; sourceTree = SDKROOT; };
		D703478F1DBAABC30099C668 /* DiscoveryExpandableRowCellViewModel.swift */ = {isa = PBXFileReference; fileEncoding = 4; lastKnownFileType = sourcecode.swift; path = DiscoveryExpandableRowCellViewModel.swift; sourceTree = "<group>"; };
		D7086F3B1DB7FBA40087E5EB /* BackingViewControllerTests.swift */ = {isa = PBXFileReference; fileEncoding = 4; lastKnownFileType = sourcecode.swift; path = BackingViewControllerTests.swift; sourceTree = "<group>"; };
		D7A9BE121DC125B800422B31 /* DiscoveryExpandableRowCellViewModelTests.swift */ = {isa = PBXFileReference; fileEncoding = 4; lastKnownFileType = sourcecode.swift; path = DiscoveryExpandableRowCellViewModelTests.swift; sourceTree = "<group>"; };
/* End PBXFileReference section */

/* Begin PBXFrameworksBuildPhase section */
		A75511381C8642B3005355CF /* Frameworks */ = {
			isa = PBXFrameworksBuildPhase;
			buildActionMask = 2147483647;
			files = (
				A7C5C5331DF893110048D14C /* Prelude.framework in Frameworks */,
				A7C5C4F81DF881190048D14C /* KsApi.framework in Frameworks */,
				01D31A3A1CCA786A0037A178 /* FBSDKCoreKit.framework in Frameworks */,
				01D31A3F1CCA786A0037A178 /* FBSDKLoginKit.framework in Frameworks */,
			);
			runOnlyForDeploymentPostprocessing = 0;
		};
		A75511421C8642B3005355CF /* Frameworks */ = {
			isa = PBXFrameworksBuildPhase;
			buildActionMask = 2147483647;
			files = (
				A7C5C5571DF895AB0048D14C /* ReactiveExtensions_TestHelpers.framework in Frameworks */,
				A7B1BA9A1D01D75F0025A69C /* FBSDKCoreKit.framework in Frameworks */,
				A7B1BA9B1D01D7620025A69C /* FBSDKLoginKit.framework in Frameworks */,
				A75511461C8642B3005355CF /* Library.framework in Frameworks */,
			);
			runOnlyForDeploymentPostprocessing = 0;
		};
		A7BA54251E1E493500E54377 /* Frameworks */ = {
			isa = PBXFrameworksBuildPhase;
			buildActionMask = 2147483647;
			files = (
				D0FD4CC91E26433C00488660 /* libz.tbd in Frameworks */,
				D0FD4CC71E2642F200488660 /* libsqlite3.tbd in Frameworks */,
				D0FD4CC51E2642EB00488660 /* libicucore.tbd in Frameworks */,
				D0FD4CC31E2642DC00488660 /* libc++.tbd in Frameworks */,
				D0FD4CC11E2642D500488660 /* VideoToolbox.framework in Frameworks */,
				D0FD4CBF1E2642CF00488660 /* UIKit.framework in Frameworks */,
				D0FD4CBD1E2642C600488660 /* SystemConfiguration.framework in Frameworks */,
				D0FD4CBB1E2642BE00488660 /* Security.framework in Frameworks */,
				D0FD4CB91E2642B700488660 /* QuartzCore.framework in Frameworks */,
				D0FD4CB71E2642AF00488660 /* OpenGLES.framework in Frameworks */,
				D0FD4CB51E2642A900488660 /* GLKit.framework in Frameworks */,
				D0FD4CB31E2642A300488660 /* CoreVideo.framework in Frameworks */,
				D0FD4CB11E26429C00488660 /* CoreTelephony.framework in Frameworks */,
				D0FD4CAF1E26429500488660 /* CoreMedia.framework in Frameworks */,
				D0FD4CAD1E26428E00488660 /* CoreGraphics.framework in Frameworks */,
				D0FD4CAB1E26428700488660 /* CFNetwork.framework in Frameworks */,
				D0FD4CA91E26428000488660 /* AVFoundation.framework in Frameworks */,
				D0FD4CA71E26427A00488660 /* AudioToolbox.framework in Frameworks */,
				D0FD4CA51E26427100488660 /* AddressBook.framework in Frameworks */,
				A7BA54B71E1E4AD100E54377 /* GoogleNetworkingUtilities.framework in Frameworks */,
				A7BA54B51E1E4AD100E54377 /* GoogleUtilities.framework in Frameworks */,
				A7BA54B61E1E4AD100E54377 /* FirebaseAuth.framework in Frameworks */,
				A7BA54B11E1E4AD100E54377 /* FirebaseAnalytics.framework in Frameworks */,
				A7BA54B91E1E4AD100E54377 /* FirebaseDatabase.framework in Frameworks */,
				A7BA54B31E1E4AD100E54377 /* GoogleInterchangeUtilities.framework in Frameworks */,
				A7BA54B41E1E4AD100E54377 /* GoogleSymbolUtilities.framework in Frameworks */,
				A7BA54B21E1E4AD100E54377 /* FirebaseInstanceID.framework in Frameworks */,
				A7BA54B81E1E4AD100E54377 /* GoogleParsingUtilities.framework in Frameworks */,
				A7BA54B01E1E4ABC00E54377 /* OpenTok.framework in Frameworks */,
			);
			runOnlyForDeploymentPostprocessing = 0;
		};
		A7BA542F1E1E493600E54377 /* Frameworks */ = {
			isa = PBXFrameworksBuildPhase;
			buildActionMask = 2147483647;
			files = (
				A7BA54331E1E493600E54377 /* LiveStream.framework in Frameworks */,
			);
			runOnlyForDeploymentPostprocessing = 0;
		};
		A7C7959A1C873A870081977F /* Frameworks */ = {
			isa = PBXFrameworksBuildPhase;
			buildActionMask = 2147483647;
			files = (
				A709698C1D1468A200DB39D3 /* Alamofire.framework in Frameworks */,
				A709698D1D1468A200DB39D3 /* AlamofireImage.framework in Frameworks */,
				017E88B41CD29CA1003FE5D6 /* FBSDKCoreKit.framework in Frameworks */,
				017E88B31CD29C9D003FE5D6 /* FBSDKLoginKit.framework in Frameworks */,
				A76127C01C93100C00EDCCB9 /* Library.framework in Frameworks */,
				A75F71631D897E4C0091258A /* Stripe.framework in Frameworks */,
			);
			runOnlyForDeploymentPostprocessing = 0;
		};
		A7D1F9421C850B7C000D41D5 /* Frameworks */ = {
			isa = PBXFrameworksBuildPhase;
			buildActionMask = 2147483647;
			files = (
				A73924001D27230B004524C3 /* Kickstarter_Framework.framework in Frameworks */,
				A7BA543E1E1E493600E54377 /* LiveStream.framework in Frameworks */,
				A7722F401D2D3B6B0049BCDC /* FBSDKCoreKit.framework in Frameworks */,
				A7722F411D2D3B6C0049BCDC /* FBSDKLoginKit.framework in Frameworks */,
				A7E3BE771D415FF900F63EE6 /* HockeySDK.framework in Frameworks */,
			);
			runOnlyForDeploymentPostprocessing = 0;
		};
		A7D1F9571C850B7C000D41D5 /* Frameworks */ = {
			isa = PBXFrameworksBuildPhase;
			buildActionMask = 2147483647;
			files = (
				A7C5C55A1DF895C20048D14C /* ReactiveExtensions_TestHelpers.framework in Frameworks */,
				A73778D31D819E30004C2A9B /* FBSnapshotTestCase.framework in Frameworks */,
				A724BA641D2BFCC80041863C /* Kickstarter_Framework.framework in Frameworks */,
				A782B4951D2D36BF0069D10E /* FBSDKCoreKit.framework in Frameworks */,
				A782B4961D2D36BF0069D10E /* FBSDKLoginKit.framework in Frameworks */,
			);
			runOnlyForDeploymentPostprocessing = 0;
		};
/* End PBXFrameworksBuildPhase section */

/* Begin PBXGroup section */
		0127FC511C98BFD000E335C6 /* Library */ = {
			isa = PBXGroup;
			children = (
				9D1A29851D5A9508009E1B3F /* DeprecatedWebViewController.swift */,
				015B78841D47FF51003216AC /* MFMailComposeViewController.swift */,
				A724BA651D2C03930041863C /* NSBundle-Framework.swift */,
				A74BEF181DE3474C008D5E63 /* UIImageView+URL.swift */,
				A731BF581D1ED60800A734AC /* WebViewController.swift */,
			);
			name = Library;
			sourceTree = "<group>";
		};
		802800561C88F62500141235 /* Configs */ = {
			isa = PBXGroup;
			children = (
				802800571C88F64D00141235 /* Base.xcconfig */,
			);
			name = Configs;
			sourceTree = "<group>";
		};
		80762DE81D071BCF0074189D /* Products */ = {
			isa = PBXGroup;
			children = (
				80762DF31D071BCF0074189D /* AlamofireImage.framework */,
				80762DF51D071BCF0074189D /* AlamofireImage iOS Tests.xctest */,
				80762DF71D071BCF0074189D /* AlamofireImage.framework */,
				80762DF91D071BCF0074189D /* AlamofireImage OSX Tests.xctest */,
				80762DFB1D071BCF0074189D /* AlamofireImage.framework */,
				80762DFD1D071BCF0074189D /* AlamofireImage tvOS Tests.xctest */,
				80762DFF1D071BCF0074189D /* AlamofireImage.framework */,
			);
			name = Products;
			sourceTree = "<group>";
		};
		80762E271D071BFE0074189D /* Products */ = {
			isa = PBXGroup;
			children = (
				80762E311D071BFE0074189D /* Alamofire.framework */,
				80762E331D071BFE0074189D /* Alamofire iOS Tests.xctest */,
				80762E351D071BFE0074189D /* Alamofire.framework */,
				80762E371D071BFE0074189D /* Alamofire OSX Tests.xctest */,
				80762E391D071BFE0074189D /* Alamofire.framework */,
				80762E3B1D071BFE0074189D /* Alamofire tvOS Tests.xctest */,
				80762E3D1D071BFE0074189D /* Alamofire.framework */,
			);
			name = Products;
			sourceTree = "<group>";
		};
		A7208CC21CCBDA5700E3DAB3 /* DataSources */ = {
			isa = PBXGroup;
			children = (
				A7208CC31CCBDA7900E3DAB3 /* ActivitiesDataSourceTests.swift */,
				A70119171CD921D0009F8F65 /* CommentsDataSourceTests.swift */,
				018421F21D2C0DB700CA7566 /* DashboardDataSourceTests.swift */,
				018422CC1D2C493D00CA7566 /* DashboardProjectsDrawerDataSourceTests.swift */,
				A758F4031D0702CF00169CC0 /* DiscoveryFiltersDataSourceTests.swift */,
				A758F43A1D070B8E00169CC0 /* DiscoveryPagesDataSourceTests.swift */,
				A757ED1F1D1C181D00A5C978 /* DiscoveryProjectsDataSourceTest.swift */,
				0156B3841D107273000C4252 /* FindFriendsDataSourceTests.swift */,
				599603FF1CE6286900E1B1EC /* ProfileDataSourceTests.swift */,
				9D525F111D417FD7003CAE04 /* ProjectActivitiesDataSourceTests.swift */,
				A7E8FAC11CD67F5C00DBF142 /* SearchDataSourceTests.swift */,
				01F8ADCE1CEA58AE0026F220 /* ThanksProjectsDataSourceTests.swift */,
			);
			path = DataSources;
			sourceTree = "<group>";
		};
		A721DF3D1C8CF4F6000CB97C /* Koala */ = {
			isa = PBXGroup;
			children = (
				A721DF671C8CFAEB000CB97C /* Koala.swift */,
				A721DF641C8CF5A3000CB97C /* KoalaTrackingClient.swift */,
				A721DF6A1C8CFAF6000CB97C /* MockTrackingClient.swift */,
				A721DF611C8CF503000CB97C /* TrackingClientType.swift */,
			);
			path = Koala;
			sourceTree = "<group>";
		};
		A73378F91D0AE33B00C91445 /* Styles */ = {
			isa = PBXGroup;
			children = (
				01FD71EB1D3808E500070BAC /* BarButtonItemStyles.swift */,
				A73378FA1D0AE33B00C91445 /* BaseStyles.swift */,
				A73379101D0E33A600C91445 /* ButtonStyles.swift */,
				A73379441D0E36A600C91445 /* Colors.swift */,
				59B0E07D1D147F340081D2DC /* DashboardStyles.swift */,
				5981BE0F1D7F4656002E49F1 /* CommentStyles.swift */,
				597582E21D5D12AE008765DE /* SettingsStyles.swift */,
				598D96C11D429756003F3F66 /* ActivitySampleStyles.swift */,
				A757EB2A1D1AD89E00A5C978 /* DiscoveryStyles.swift */,
				A73379471D0E36CA00C91445 /* Fonts.swift */,
				A73378FD1D0AE36400C91445 /* LoginStyles.swift */,
				9DC572E41D36CA9800AE209C /* ProjectActivityStyles.swift */,
				01F547EC1D53994B000A98EF /* TabBarItemStyles.swift */,
				A796FF261D425A4500CD58AA /* ProjectStyles.swift */,
				8001D4971D41568C009E6667 /* UpdateDraftStyles.swift */,
			);
			path = Styles;
			sourceTree = "<group>";
		};
		A73778931D819736004C2A9B /* Products */ = {
			isa = PBXGroup;
			children = (
				A73778AF1D819736004C2A9B /* FBSnapshotTestCase.framework */,
				A73778B11D819736004C2A9B /* FBSnapshotTestCase iOS Tests.xctest */,
				A73778B31D819736004C2A9B /* FBSnapshotTestCase.framework */,
				A73778B51D819736004C2A9B /* FBSnapshotTestCase tvOS Tests.xctest */,
			);
			name = Products;
			sourceTree = "<group>";
		};
		A73778D41D81A98E004C2A9B /* Views */ = {
			isa = PBXGroup;
			children = (
				01F4FE0C1DF6095A00BB9DD4 /* ActivitiesViewControllerTests.swift */,
				D7086F3B1DB7FBA40087E5EB /* BackingViewControllerTests.swift */,
				A7EDEE7A1D83635400780B34 /* CommentsViewControllerTests.swift */,
				59F0C0961DBEC8DE0007E0A7 /* DashboardViewControllerTests.swift */,
				0123B4AC1D919BBA004C1166 /* DiscoveryFiltersViewControllerTests.swift */,
				01F42A511D9332F60084719D /* DiscoveryNavigationHeaderViewControllerTests.swift */,
				59235ED81DC0149B0067F4AD /* DiscoveryPageViewControllerTests.swift */,
				013744FA1D99FE6A00E50C78 /* EmptyStatesViewControllerTests.swift */,
				59885A9B1DB6ED6800F65825 /* FacebookConfirmationViewControllerTests.swift */,
				59AFCCEE1DD3D0B9004A200E /* FindFriendsViewControllerTests.swift */,
				A73778D51D81ABE2004C2A9B /* FundingGraphViewTests.swift */,
				A7845B011E27D5F5005F1CE9 /* LiveStreamContainerViewControllerTests.swift */,
				A7066AA51E27C44200E8658C /* LiveStreamCountdownViewControllerTests.swift */,
				59885A5D1DB6DC2900F65825 /* LoginToutViewControllerTests.swift */,
				59885A951DB6E04100F65825 /* LoginViewControllerTests.swift */,
				01EC3B981DFA0679003A673C /* ProfileViewControllerTests.swift */,
				9D3A6B4B1D8C4F3800FE3926 /* ProjectActivityViewControllerTests.swift */,
				A7CA8C461D8F2F870086A3E9 /* ProjectNavBarViewControllerTests.swift */,
				A73778D91D81D3CC004C2A9B /* ProjectPamphletContentViewControllerTests.swift */,
				59885A9D1DB6EFD900F65825 /* ResetPasswordViewControllerTests.swift */,
				A77FD5B41D91FD2C00FFC636 /* RewardPledgeViewControllerTests.swift */,
				A73778D71D81C201004C2A9B /* SettingsViewControllerTests.swift */,
				59885A991DB6EA5700F65825 /* SignupViewControllerTests.swift */,
				01F42A191D9328490084719D /* SortPagerViewControllerTests.swift */,
				59885A971DB6E2A900F65825 /* TwoFactorViewControllerTests.swift */,
			);
			path = Views;
			sourceTree = "<group>";
		};
		A73778DB1D81DC53004C2A9B /* TestHelpers */ = {
			isa = PBXGroup;
			children = (
				A73778DE1D81DC9B004C2A9B /* Combos.swift */,
				A73778DC1D81DC69004C2A9B /* TraitController.swift */,
			);
			path = TestHelpers;
			sourceTree = "<group>";
		};
		A73923AA1D272242004524C3 /* Storyboards */ = {
			isa = PBXGroup;
			children = (
				A73923AB1D272242004524C3 /* Activity.storyboard */,
				80EAEF031D243C4E008C2353 /* Backing.storyboard */,
				9DDE1F6F1D5924AC0092D9A5 /* Checkout.storyboard */,
				A73923AD1D272242004524C3 /* Comments.storyboard */,
				A73923AE1D272242004524C3 /* Dashboard.storyboard */,
				01A120D01D2D646300B42F73 /* DashboardProjectsDrawer.storyboard */,
				A75798C21D6A24CD0063CEEC /* DebugPushNotifications.storyboard */,
				A73923AF1D272242004524C3 /* Discovery.storyboard */,
				59AE35AF1D67631B00A310E6 /* DiscoveryPage.storyboard */,
				013744C01D999BE200E50C78 /* EmptyStates.storyboard */,
				A73923B01D272242004524C3 /* Friends.storyboard */,
				01940B2D1D46A9AD0074FCE3 /* Help.storyboard */,
				01F219521DC12697005DD2E4 /* LaunchScreen.storyboard */,
				D08A81751DFAACAD000128DB /* LiveStream.storyboard */,
				A73923B21D272242004524C3 /* Login.storyboard */,
				A73923B31D272242004524C3 /* Main.storyboard */,
				A73923B41D272242004524C3 /* Messages.storyboard */,
				A73923B51D272242004524C3 /* Profile.storyboard */,
				A73923B71D272242004524C3 /* ProjectActivity.storyboard */,
				A78838731D8A2EFF0081E94D /* ProjectPamphlet.storyboard */,
				A78852381D6CC5DE00617930 /* RewardPledge.storyboard */,
				A73923B81D272242004524C3 /* Search.storyboard */,
				A73923B91D272242004524C3 /* Settings.storyboard */,
				A73923AC1D272242004524C3 /* Thanks.storyboard */,
				A73923BA1D272242004524C3 /* Update.storyboard */,
				A73923BB1D272242004524C3 /* UpdateDraft.storyboard */,
				59673C8A1D50EC920035AFD9 /* Video.storyboard */,
				9D89B7E71D6BA71F0021F6FF /* WebModal.storyboard */,
			);
			path = Storyboards;
			sourceTree = "<group>";
		};
		A7424F0D1C84F40E00FDC1E4 /* Embedded */ = {
			isa = PBXGroup;
			children = (
				A7424F421C84F43300FDC1E4 /* iOS */,
				A7E1C4BD1D18C871002D6DE3 /* onepassword-app-extension */,
				A7424F411C84F41600FDC1E4 /* tvOS */,
			);
			name = Embedded;
			sourceTree = "<group>";
		};
		A7424F411C84F41600FDC1E4 /* tvOS */ = {
			isa = PBXGroup;
			children = (
				01D31A421CCA78A00037A178 /* FBSDKCoreKit.framework */,
				A7B6942F1C87A07100C49A4F /* HockeySDK.embeddedframework */,
			);
			name = tvOS;
			sourceTree = "<group>";
		};
		A7424F421C84F43300FDC1E4 /* iOS */ = {
			isa = PBXGroup;
			children = (
				01D31A361CCA786A0037A178 /* FBSDKCoreKit.framework */,
				01D31A371CCA786A0037A178 /* FBSDKLoginKit.framework */,
				A7BA53E61E1E47F400E54377 /* OpenTok.framework */,
				A75F71621D897E4C0091258A /* Stripe.framework */,
				A7BA53E71E1E482E00E54377 /* Firebase */,
				A7B694261C87A04C00C49A4F /* HockeySDK.embeddedframework */,
			);
			name = iOS;
			sourceTree = "<group>";
		};
		A751A51A1C85EAD8009C5DEA /* ViewModels */ = {
			isa = PBXGroup;
			children = (
				A75CBDE61C8A26F800758C55 /* AppDelegateViewModel.swift */,
				01940B2A1D46814E0074FCE3 /* HelpWebViewModel.swift */,
				A775B5451CA871D700BBB587 /* RootViewModel.swift */,
				8072F44E1D46BAA400999EF1 /* UpdatePreviewViewModel.swift */,
				A731BF8E1D1EE4CD00A734AC /* UpdateViewModel.swift */,
			);
			path = ViewModels;
			sourceTree = "<group>";
		};
		A751A51B1C85EAD8009C5DEA /* Views */ = {
			isa = PBXGroup;
			children = (
				015A06F21D21914E007AE210 /* DashboardRewardRowStackView.swift */,
				018422841D2C47A400CA7566 /* DashboardTitleView.swift */,
				595CDAB71D3537180051C816 /* FundingGraphView.swift */,
				5993DEBD1CE296F000925494 /* ProfileHeaderView.swift */,
				A78012641D2EEA620027396E /* ReferralChartView.swift */,
				A751A51C1C85EAD8009C5DEA /* Cells */,
				A751A51D1C85EAD8009C5DEA /* Controllers */,
				A73923AA1D272242004524C3 /* Storyboards */,
				A7D8B67F1DCCD4B9009BF854 /* Transitions */,
			);
			path = Views;
			sourceTree = "<group>";
		};
		A751A51C1C85EAD8009C5DEA /* Cells */ = {
			isa = PBXGroup;
			children = (
				A75AB2241C8B407F002FC3E6 /* ActivityFriendBackingCell.swift */,
				A762EFF11C8CC663005581A4 /* ActivityFriendFollowCell.swift */,
				A762F01B1C8CD2B3005581A4 /* ActivityProjectStatusCell.swift */,
				598D96821D417905003F3F66 /* ActivitySampleBackingCell.swift */,
				598D96B51D426D80003F3F66 /* ActivitySampleFollowCell.swift */,
				598D96B71D426F70003F3F66 /* ActivitySampleProjectCell.swift */,
				A757E9BD1D19C34600A5C978 /* ActivitySurveyResponseCell.swift */,
				A75AB2211C8A85D1002FC3E6 /* ActivityUpdateCell.swift */,
				A75A29261CE0B7DD00D35E5C /* BackingCell.swift */,
				A7A052121CD12DD7005AF5E2 /* CommentCell.swift */,
				5981BE421D7F59DE002E49F1 /* CommentsEmptyStateCell.swift */,
				59B0E0021D1203970081D2DC /* DashboardActionCell.swift */,
				59B0DFFC1D11B2E50081D2DC /* DashboardContextCell.swift */,
				593AC5CE1D33F4BF002613F4 /* DashboardFundingCell.swift */,
				018422B61D2C47D600CA7566 /* DashboardProjectsDrawerCell.swift */,
				59019FB81D21ABD200EAEC9D /* DashboardReferrerRowStackView.swift */,
				5955E64D1D21800300B4153D /* DashboardReferrersCell.swift */,
				015A06F51D219513007AE210 /* DashboardRewardsCell.swift */,
				59D1E6241D1865AC00896A4C /* DashboardVideoCell.swift */,
				A72C3AB11D00FB1F0075227E /* DiscoveryExpandableRowCell.swift */,
				A72C3AB21D00FB1F0075227E /* DiscoveryExpandedSelectableRow.swift */,
				0169F9831D6E0B2000C8D5C5 /* DiscoveryFiltersStaticRowCell.swift */,
				A757EBB11D1B084F00A5C978 /* DiscoveryOnboardingCell.swift */,
				59AE35E11D67643100A310E6 /* DiscoveryPostcardCell.swift */,
				A72C3AB31D00FB1F0075227E /* DiscoverySelectableRowCell.swift */,
				A7CC14371D00E74F00035C52 /* FindFriendsFacebookConnectCell.swift */,
				A7CC14381D00E74F00035C52 /* FindFriendsFriendFollowCell.swift */,
				A7CC14391D00E74F00035C52 /* FindFriendsHeaderCell.swift */,
				A7CC143A1D00E74F00035C52 /* FindFriendsStatsCell.swift */,
				A71003E11CDD077200B4F4D7 /* MessageCell.swift */,
				A71003DE1CDD06E600B4F4D7 /* MessageThreadCell.swift */,
				01515F8A1E1D6E0C00FDECB6 /* MessageThreadEmptyStateCell.swift */,
				A77352EC1D5E70FC0017E239 /* MostPopularCell.swift */,
				A773531E1D5E8AEF0017E239 /* MostPopularSearchProjectCell.swift */,
				A7B1EBB21D90496A00BEE8B3 /* NoRewardCell.swift */,
				A74382041D3458C900040A95 /* PaddingCell.swift */,
				A7FA38A31D9068940041FC9C /* PledgeTitleCell.swift */,
				59B6B7091CCEBC1000953319 /* ProfileProjectCell.swift */,
				9D9F57CB1D131AF200CE81DE /* ProjectActivityBackingCell.swift */,
				9D2546F71D23101E0053844D /* ProjectActivityCommentCell.swift */,
				9D525F0E1D4158AC003CAE04 /* ProjectActivityDateCell.swift */,
				9D9F57CC1D131AF200CE81DE /* ProjectActivityEmptyStateCell.swift */,
				9D9F57CD1D131AF200CE81DE /* ProjectActivityLaunchCell.swift */,
				9D9F57CE1D131AF200CE81DE /* ProjectActivityNegativeStateChangeCell.swift */,
				9D9F57D01D131AF200CE81DE /* ProjectActivitySuccessCell.swift */,
				9D9F57D11D131AF200CE81DE /* ProjectActivityUpdateCell.swift */,
				A75A29291CE0B7EA00D35E5C /* ProjectBannerCell.swift */,
				597073B01D07281800B00444 /* ProjectNotificationCell.swift */,
				A7CA8BB61D8F14260086A3E9 /* ProjectPamphletMainCell.swift */,
				A71199F81DD8E42A0072D478 /* ProjectPamphletMinimalCell.swift */,
				A79F52FF1D8F50CE00C051B8 /* ProjectPamphletSubpageCell.swift */,
				A747A8ED1D45899F00AF199A /* RewardCell.swift */,
				A7FA38D81D9068AD0041FC9C /* RewardsTitleCell.swift */,
				A75CFA7C1CCE56C4004CD5FA /* SearchProjectCell.swift */,
				014A8E1A1CE3CE34003BF51C /* ThanksCategoryCell.swift */,
				014A8E171CE3CD86003BF51C /* ThanksProjectCell.swift */,
			);
			path = Cells;
			sourceTree = "<group>";
		};
		A751A51D1C85EAD8009C5DEA /* Controllers */ = {
			isa = PBXGroup;
			children = (
				A7F761741C85FA40005405ED /* ActivitiesViewController.swift */,
				80EAEF011D243B69008C2353 /* BackingViewController.swift */,
				9DDE1F711D5925A90092D9A5 /* CheckoutViewController.swift */,
				A7A0534C1CD19C68005AF5E2 /* CommentDialogViewController.swift */,
				A7180BA81CCED598001711CA /* CommentsViewController.swift */,
				01A120D21D2D6E6200B42F73 /* DashboardProjectsDrawerViewController.swift */,
				A745D0461CA8985B00C12802 /* DashboardViewController.swift */,
				A75798901D6A201F0063CEEC /* DebugPushNotifictionsViewController.swift */,
				0169F9851D6F4E1D00C8D5C5 /* DiscoveryFiltersViewController.swift */,
				017508151D67A4E300BB1863 /* DiscoveryNavigationHeaderViewController.swift */,
				A72C3AA81D00F96C0075227E /* DiscoveryPageViewController.swift */,
				A751A51E1C85EC0B009C5DEA /* DiscoveryViewController.swift */,
				013744AC1D95AC1400E50C78 /* EmptyStatesViewController.swift */,
				0146E3211CC0296900082C5B /* FacebookConfirmationViewController.swift */,
				A7CC14341D00E73D00035C52 /* FindFriendsViewController.swift */,
				01940B271D467EC60074FCE3 /* HelpWebViewController.swift */,
				D08A81711DFAA815000128DB /* LiveStreamContainerViewController.swift */,
				D08A81721DFAA815000128DB /* LiveStreamCountdownViewController.swift */,
				A7F761761C85FACB005405ED /* LoginToutViewController.swift */,
				018F1F821C8E182200643DAA /* LoginViewController.swift */,
				A74FFDEE1CE3E33300C7BCB9 /* MessageDialogViewController.swift */,
				A75A29231CE0AE5A00D35E5C /* MessagesViewController.swift */,
				A71003D81CDCFA2500B4F4D7 /* MessageThreadsViewController.swift */,
				A745D0491CA8986E00C12802 /* ProfileViewController.swift */,
				9D9F580C1D131B1200CE81DE /* ProjectActivitiesViewController.swift */,
				A7808BBD1D6240B9001CF96A /* ProjectCreatorViewController.swift */,
				A7561A3A1D3144210028DEA1 /* ProjectDescriptionViewController.swift */,
				A78838A81D8A32060081E94D /* ProjectNavBarViewController.swift */,
				A7561A3C1D3146290028DEA1 /* ProjectNavigatorViewController.swift */,
				597073981D06346700B00444 /* ProjectNotificationsViewController.swift */,
				A7C93FB81D4415E700C2DF9B /* ProjectPamphletContentViewController.swift */,
				A70F1F311D8A3E85007DA8E9 /* ProjectPamphletViewController.swift */,
				59392BEB1D7094B0001C99A4 /* ProjectUpdatesViewController.swift */,
				019DDFEB1CB6FF4500BDC113 /* ResetPasswordViewController.swift */,
				A78852061D6CC5C300617930 /* RewardPledgeViewController.swift */,
				A75A9D8C1D6F336B00603D1D /* RewardShippingPickerViewController.swift */,
				A775B51F1CA8705B00BBB587 /* RootTabBarViewController.swift */,
				A74FFE671CE3FFE200C7BCB9 /* SearchMessagesViewController.swift */,
				A745D0201CA897FF00C12802 /* SearchViewController.swift */,
				A72C39F31D00F27E0075227E /* SettingsViewController.swift */,
				A749001D1D00E27100BC3BE7 /* SignupViewController.swift */,
				A72C3AA51D00F7A30075227E /* SortPagerViewController.swift */,
				9D7536CC1D78D78600A7623B /* SurveyResponseViewController.swift */,
				0148EF8F1CDD2879000DEFF8 /* ThanksViewController.swift */,
				01DEFB941CB44A5D003709C0 /* TwoFactorViewController.swift */,
				803BDF731D11AF7C004A785A /* UpdateDraftViewController.swift */,
				8072F41C1D46B75200999EF1 /* UpdatePreviewViewController.swift */,
				A731BF8B1D1EE44E00A734AC /* UpdateViewController.swift */,
				59673CBC1D50ED380035AFD9 /* VideoViewController.swift */,
				9D89B7E21D6B8B310021F6FF /* WebModalViewController.swift */,
			);
			path = Controllers;
			sourceTree = "<group>";
		};
		A75511881C8645A0005355CF /* Tests */ = {
			isa = PBXGroup;
			children = (
				A75511891C8645A0005355CF /* AppEnvironmentTests.swift */,
				0156B1AC1D072CB8000C4252 /* CacheProtocolTests.swift */,
				01EFBCB21C920A7E0094EEC2 /* BorderButtonTests.swift */,
				A77519211C8CB0360022F175 /* CircleAvatarImageViewTests.swift */,
				A755118A1C8645A0005355CF /* EnvironmentTests.swift */,
				A755118B1C8645A0005355CF /* FormatTests.swift */,
				A760782F1CAEE0DD001B39D0 /* IsValidEmailTests.swift */,
				0156B1AC1D072CB8000C4252 /* KSCacheTests.swift */,
				A755118C1C8645A0005355CF /* LanguageTests.swift */,
				A755118D1C8645A0005355CF /* LaunchedCountriesTests.swift */,
				A755118E1C8645A0005355CF /* LocalizedStringTests.swift */,
				A71F59E41D240CAF00909BE3 /* NavigationTests.swift */,
				A77D7B341CBAC5F90077586B /* PaginateTests.swift */,
				A75784301D84486F007B61AA /* PKPaymentRequestTests.swift */,
				A7DC83981C9DBEFA00BB2B44 /* RefTagTests.swift */,
				A755118F1C8645A0005355CF /* String+SimpleHTMLTests.swift */,
				9D10B94D1D354105008B8045 /* String+TruncateTests.swift */,
				9DA8C3C21D3D4860000BB2F9 /* String+WhitespaceTests.swift */,
				01EFBC881C91FB770094EEC2 /* UIColorTests.swift */,
				A75511911C8645A0005355CF /* UILabel+IBClearTests.swift */,
				A75511931C8645A0005355CF /* UILabel+SimpleHTMLTests.swift */,
				A7A29F481CC3DE50002BE580 /* DataSource */,
				A78537911CB46CEE00385B73 /* Koala */,
				A755119F1C86460B005355CF /* TestHelpers */,
				A7830CDC1D005C3F00B5B6AE /* ViewModels */,
			);
			path = Tests;
			sourceTree = "<group>";
		};
		A755119F1C86460B005355CF /* TestHelpers */ = {
			isa = PBXGroup;
			children = (
				0156B42F1D11A062000C4252 /* AlertError+Equatable.swift */,
				A712EB911E0C2B7300614340 /* DispatchTimeInterval-Extensions.swift */,
				A75511A11C86460B005355CF /* MockBundle.swift */,
				A72D92981CB1F7DA00A88249 /* TestCase.swift */,
				A75511A31C86460B005355CF /* XCTestCase+AppEnvironment.swift */,
			);
			path = TestHelpers;
			sourceTree = "<group>";
		};
		A775190E1C8CADC80022F175 /* ViewModels */ = {
			isa = PBXGroup;
			children = (
				A775190F1C8CADC80022F175 /* AppDelegateViewModelTests.swift */,
				015B78BB1D481805003216AC /* HelpWebViewModelTests.swift */,
				A775B54B1CA87C8500BBB587 /* RootViewModelTests.swift */,
				A734A2641D219CB00080BBD5 /* UpdateViewModelTests.swift */,
				80C9F8EB1D4923C4001A2E8E /* UpdatePreviewViewModelTests.swift */,
			);
			path = ViewModels;
			sourceTree = "<group>";
		};
		A7830CDC1D005C3F00B5B6AE /* ViewModels */ = {
			isa = PBXGroup;
			children = (
				A7830CDD1D005C3F00B5B6AE /* ActivitiesViewModelTests.swift */,
				A743817A1D33E03D00040A95 /* ActivityFriendBackingViewModelTests.swift */,
				0156B1FB1D074285000C4252 /* ActivityFriendFollowCellViewModelTests.swift */,
				01F4FE431DF7810400BB9DD4 /* ActivityProjectStatusViewModelTests.swift */,
				598D96BC1D427B3B003F3F66 /* ActivitySampleBackingCellViewModelTests.swift */,
				598D96C71D42A97E003F3F66 /* ActivitySampleFollowCellViewModelTests.swift */,
				598D96CD1D42B727003F3F66 /* ActivitySampleProjectCellViewModelTests.swift */,
				5981BF4D1D81CE1C002E49F1 /* ActivityUpdateViewModelTests.swift */,
				A7830CDF1D005C3F00B5B6AE /* BackingCellViewModelTests.swift */,
				80EAEF081D244274008C2353 /* BackingViewModelTests.swift */,
				9D0FB7A71D76055B005774F2 /* CheckoutRacingViewModelTests.swift */,
				9D1A2A511D5D249D009E1B3F /* CheckoutViewModelTests.swift */,
				A7830CE01D005C3F00B5B6AE /* CommentCellViewModelTests.swift */,
				A7830CE11D005C3F00B5B6AE /* CommentDialogViewModelTests.swift */,
				5981BE671D7F86C8002E49F1 /* CommentsEmptyStateCellViewModelTests.swift */,
				A7830CE21D005C3F00B5B6AE /* CommentsViewModelTests.swift */,
				59B0E00B1D12144A0081D2DC /* DashboardActionCellViewModelTests.swift */,
				593AC6031D33F996002613F4 /* DashboardFundingCellViewModelTests.swift */,
				01FD71861D36BE1A00070BAC /* DashboardProjectsDrawerCellViewModelTests.swift */,
				01FD71831D36BA2900070BAC /* DashboardProjectsDrawerViewModelTests.swift */,
				59F368C61D245BE8005404DC /* DashboardReferrerRowStackViewViewModelTests.swift */,
				5955E6831D2180E400B4153D /* DashboardReferrersCellViewModelTests.swift */,
				01C7CDBD1D14BBE500D9E0D1 /* DashboardRewardRowStackViewViewModelTests.swift */,
				01C7CDC11D1A4FD100D9E0D1 /* DashboardRewardsCellViewModelTests.swift */,
				018422C61D2C48E300CA7566 /* DashboardTitleViewViewModelTests.swift */,
				59D1E6731D18968300896A4C /* DashboardVideoCellViewModelTests.swift */,
				59B0DFFF1D11EAC70081D2DC /* DashboardViewModelTests.swift */,
				A78851C31D6C91C600617930 /* DeprecatedWebViewModelTests.swift */,
				D7A9BE121DC125B800422B31 /* DiscoveryExpandableRowCellViewModelTests.swift */,
				A72C3A991D00F6E60075227E /* DiscoveryFiltersViewModelTests.swift */,
				017508771D68C9E900BB1863 /* DiscoveryNavigationHeaderViewModelTests.swift */,
				A72C3A9A1D00F6E60075227E /* DiscoveryPageViewModelTests.swift */,
				596109FE1D6B8AA100C8206A /* DiscoveryPostcardViewModelTests.swift */,
				A7830CE31D005C3F00B5B6AE /* DiscoveryViewModelTests.swift */,
				0176984E1DB9796800EE58BA /* EmptyStatesViewModelTests.swift */,
				A7830CE41D005C3F00B5B6AE /* FacebookConfirmationViewModelTests.swift */,
				A7CC14251D00E70900035C52 /* FindFriendsFaceookConnectCellViewModelTests.swift */,
				A7CC14261D00E70900035C52 /* FindFriendsFriendFollowCellViewModelTests.swift */,
				A7CC14271D00E70900035C52 /* FindFriendsHeaderCellViewModelTests.swift */,
				A7CC14281D00E70900035C52 /* FindFriendsStatsCellViewModelTests.swift */,
				A7CC14291D00E70900035C52 /* FindFriendsViewModelTests.swift */,
				01940B7F1D46DCC30074FCE3 /* HelpViewModelTests.swift */,
				D033D8751E0A739D001CDA18 /* LiveStreamContainerViewModelTests.swift */,
				D049C8D61DFFFACD00349FE6 /* LiveStreamCountdownViewModelTests.swift */,
				D05AA2351E0A8BCA00D36EFC /* LiveStreamEventDetailsViewModelTests.swift */,
				A7830CE51D005C3F00B5B6AE /* LoginToutViewModelTests.swift */,
				A7830CE61D005C3F00B5B6AE /* LoginViewModelTests.swift */,
				A7830CE71D005C3F00B5B6AE /* MessageCellViewModelTests.swift */,
				A7830CE81D005C3F00B5B6AE /* MessageDialogViewModelTests.swift */,
				A7830CE91D005C3F00B5B6AE /* MessagesSearchViewModelTests.swift */,
				A7830CEA1D005C3F00B5B6AE /* MessagesViewModelTests.swift */,
				A7830CEB1D005C3F00B5B6AE /* MessageThreadCellViewModelTests.swift */,
				A7830CEC1D005C3F00B5B6AE /* MessageThreadsViewModelTests.swift */,
				A7830CED1D005C3F00B5B6AE /* ProfileHeaderViewModelTests.swift */,
				A7830CEE1D005C3F00B5B6AE /* ProfileProjectCellViewModelTests.swift */,
				A7830CEF1D005C3F00B5B6AE /* ProfileViewModelTests.swift */,
				9D9F58121D131B8300CE81DE /* ProjectActivitiesViewModelTests.swift */,
				9DEE3B581D1D81C80020C2BE /* ProjectActivityBackingCellViewModelTests.swift */,
				9D2547291D2313440053844D /* ProjectActivityCommentCellViewModelTests.swift */,
				9D8772451D19E9C9003A4E96 /* ProjectActivityLaunchCellViewModelTests.swift */,
				9DC204E91D1B4EC1003C1636 /* ProjectActivityNegativeStateChangeCellViewModelTests.swift */,
				9D2F4BAA1D1ADF1800B7C554 /* ProjectActivitySuccessCellViewModelTests.swift */,
				9D14FFF91D135E4F005F4ABB /* ProjectActivityUpdateCellViewModelTests.swift */,
				A7808BF21D625D10001CF96A /* ProjectCreatorViewModelTests.swift */,
				A7AD54891D4682C20016B4C2 /* ProjectDescriptionViewModelTests.swift */,
				A7CA8C431D8F25D30086A3E9 /* ProjectNavBarViewModelTests.swift */,
				A715451F1DD0D93000A2F186 /* ProjectNavigatorViewModelTests.swift */,
				597073BF1D0760F200B00444 /* ProjectNotificationCellViewModelTests.swift */,
				597073861D06169700B00444 /* ProjectNotificationsViewModelTest.swift */,
				A76FAF261DB98AD000C6BF33 /* ProjectPamphletContentViewModelTests.swift */,
				A7AD54471D465B370016B4C2 /* ProjectPamphletMainCellViewModelTests.swift */,
				D0A9CC311E0842B8000F099C /* ProjectPamphletSubpageCellViewModelTests.swift */,
				A7AD548C1D4683900016B4C2 /* ProjectPamphletViewModelTests.swift */,
				59392C201D70A117001C99A4 /* ProjectUpdatesViewModelTests.swift */,
				A7830CF31D005C3F00B5B6AE /* ResetPasswordViewModelTests.swift */,
				A7D1CE811D5556C100E621C2 /* RewardCellViewModelTests.swift */,
				A7A978AA1D71E88100ABA1D6 /* RewardPledgeViewModelTests.swift */,
				A7A978AD1D71E99900ABA1D6 /* RewardShippingPickerViewModelTests.swift */,
				A7830CF51D005C3F00B5B6AE /* SearchViewModelTests.swift */,
				A72C3A321D00F29A0075227E /* SettingsViewModelTests.swift */,
				A75C81221D210EE200B5AD03 /* ShareViewModelTests.swift */,
				A749001A1D00E25200BC3BE7 /* SignupViewModelTests.swift */,
				A72C3A9B1D00F6E60075227E /* SortPagerViewModelTests.swift */,
				9DA4E2FB1D79C97B005C1897 /* SurveyResponseViewModelTests.swift */,
				A7830CF61D005C3F00B5B6AE /* ThanksViewModelTests.swift */,
				A7830CF71D005C3F00B5B6AE /* TwoFactorViewModelTests.swift */,
				8078D0B21D0F08B1001CFF87 /* UpdateDraftViewModelTests.swift */,
				59673CD21D50FB350035AFD9 /* VideoViewModelTests.swift */,
				9D89B7F91D6CC2AD0021F6FF /* WebModalViewModelTests.swift */,
			);
			path = ViewModels;
			sourceTree = "<group>";
		};
		A78537911CB46CEE00385B73 /* Koala */ = {
			isa = PBXGroup;
			children = (
				A78537921CB46CFB00385B73 /* KoalaTests.swift */,
			);
			path = Koala;
			sourceTree = "<group>";
		};
		A7A29F481CC3DE50002BE580 /* DataSource */ = {
			isa = PBXGroup;
			children = (
				A7A29F491CC3DE5F002BE580 /* ValueCellDataSourceTests.swift */,
			);
			path = DataSource;
			sourceTree = "<group>";
		};
		A7A5F8221D11ECF60036139A /* Locales */ = {
			isa = PBXGroup;
			children = (
				A7A5F8231D11ECF60036139A /* Localizable.strings */,
			);
			path = Locales;
			sourceTree = "<group>";
		};
		A7B693F31C8778A900C49A4F /* Configs */ = {
			isa = PBXGroup;
			children = (
			);
			path = Configs;
			sourceTree = "<group>";
		};
		A7B694261C87A04C00C49A4F /* HockeySDK.embeddedframework */ = {
			isa = PBXGroup;
			children = (
				A7B694271C87A04C00C49A4F /* HockeySDK.framework */,
				A7B694281C87A04C00C49A4F /* Resources */,
			);
			name = HockeySDK.embeddedframework;
			path = Frameworks/HockeySDK/iOS/HockeySDK.embeddedframework;
			sourceTree = "<group>";
		};
		A7B694281C87A04C00C49A4F /* Resources */ = {
			isa = PBXGroup;
			children = (
				A7B694291C87A04C00C49A4F /* HockeySDKResources.bundle */,
			);
			path = Resources;
			sourceTree = "<group>";
		};
		A7B6942F1C87A07100C49A4F /* HockeySDK.embeddedframework */ = {
			isa = PBXGroup;
			children = (
				A7B694301C87A07100C49A4F /* HockeySDK.framework */,
				A7B694311C87A07100C49A4F /* Resources */,
			);
			name = HockeySDK.embeddedframework;
			path = Frameworks/HockeySDK/tvOS/HockeySDK.embeddedframework;
			sourceTree = "<group>";
		};
		A7B694311C87A07100C49A4F /* Resources */ = {
			isa = PBXGroup;
			children = (
				A7B694321C87A07100C49A4F /* HockeySDKResources.bundle */,
			);
			path = Resources;
			sourceTree = "<group>";
		};
		A7B76BC81E23E47100C8E312 /* Service */ = {
			isa = PBXGroup;
			children = (
				A7B76BC91E23E47100C8E312 /* KsLive.swift */,
				A7B76C051E23E4CF00C8E312 /* LiveStreamService.swift */,
				A7B76C011E23E48300C8E312 /* LiveStreamServiceProtocol.swift */,
				A7B76C031E23E4B500C8E312 /* MockLiveStreamService.swift */,
			);
			path = Service;
			sourceTree = "<group>";
		};
		A7BA53E71E1E482E00E54377 /* Firebase */ = {
			isa = PBXGroup;
			children = (
				A7BA53E81E1E482E00E54377 /* Analytics */,
				A7BA53EE1E1E482E00E54377 /* Auth */,
				A7BA53F21E1E482E00E54377 /* Database */,
			);
			name = Firebase;
			path = Frameworks/Firebase;
			sourceTree = "<group>";
		};
		A7BA53E81E1E482E00E54377 /* Analytics */ = {
			isa = PBXGroup;
			children = (
				A7BA53E91E1E482E00E54377 /* FirebaseAnalytics.framework */,
				A7BA53EA1E1E482E00E54377 /* FirebaseInstanceID.framework */,
				A7BA53EB1E1E482E00E54377 /* GoogleInterchangeUtilities.framework */,
				A7BA53EC1E1E482E00E54377 /* GoogleSymbolUtilities.framework */,
				A7BA53ED1E1E482E00E54377 /* GoogleUtilities.framework */,
			);
			path = Analytics;
			sourceTree = "<group>";
		};
		A7BA53EE1E1E482E00E54377 /* Auth */ = {
			isa = PBXGroup;
			children = (
				A7BA53EF1E1E482E00E54377 /* FirebaseAuth.framework */,
				A7BA53F01E1E482E00E54377 /* GoogleNetworkingUtilities.framework */,
				A7BA53F11E1E482E00E54377 /* GoogleParsingUtilities.framework */,
			);
			path = Auth;
			sourceTree = "<group>";
		};
		A7BA53F21E1E482E00E54377 /* Database */ = {
			isa = PBXGroup;
			children = (
				A7BA53F31E1E482E00E54377 /* FirebaseDatabase.framework */,
			);
			path = Database;
			sourceTree = "<group>";
		};
		A7BA542A1E1E493600E54377 /* LiveStream */ = {
			isa = PBXGroup;
			children = (
				A7BA542B1E1E493600E54377 /* LiveStream.h */,
				A7BA542D1E1E493600E54377 /* Info.plist */,
				A7BA54F21E1E4D5A00E54377 /* Secrets.swift */,
				A7BA54881E1E4A9E00E54377 /* Extensions */,
				A7BA54991E1E4A9E00E54377 /* Models */,
				A7B76BC81E23E47100C8E312 /* Service */,
				A7BA549B1E1E4A9E00E54377 /* ViewModels */,
				A7BA54931E1E4A9E00E54377 /* Views */,
			);
			path = LiveStream;
			sourceTree = "<group>";
		};
		A7BA54881E1E4A9E00E54377 /* Extensions */ = {
			isa = PBXGroup;
			children = (
				A7BA54891E1E4A9E00E54377 /* FirebaseExtensions.swift */,
				A7BA548A1E1E4A9E00E54377 /* LiveStreamTypes.swift */,
				A7BA548B1E1E4A9E00E54377 /* OpenTokExtensions.swift */,
			);
			path = Extensions;
			sourceTree = "<group>";
		};
		A7BA54931E1E4A9E00E54377 /* Views */ = {
			isa = PBXGroup;
			children = (
				A7BA54941E1E4A9E00E54377 /* Controllers */,
				A7BA54971E1E4A9E00E54377 /* HLSPlayerView.swift */,
				A7BA54981E1E4A9E00E54377 /* VideoGridView.swift */,
			);
			path = Views;
			sourceTree = "<group>";
		};
		A7BA54941E1E4A9E00E54377 /* Controllers */ = {
			isa = PBXGroup;
			children = (
				A7BA54951E1E4A9E00E54377 /* LiveStreamViewController.swift */,
				A7BA54961E1E4A9E00E54377 /* LiveVideoViewController.swift */,
			);
			path = Controllers;
			sourceTree = "<group>";
		};
		A7BA54991E1E4A9E00E54377 /* Models */ = {
			isa = PBXGroup;
			children = (
				A7BA549A1E1E4A9E00E54377 /* LiveStreamEvent.swift */,
				A7BC37351E237F8600C4D031 /* LiveStreamEventTests.swift */,
				A7BA54F91E1E9D2200E54377 /* lenses */,
				A7BA54F81E1E9CDD00E54377 /* templates */,
			);
			path = Models;
			sourceTree = "<group>";
		};
		A7BA549B1E1E4A9E00E54377 /* ViewModels */ = {
			isa = PBXGroup;
			children = (
				A7BA549C1E1E4A9E00E54377 /* LiveStreamViewModel.swift */,
				A7BC37311E237F7500C4D031 /* LiveStreamViewModelTests.swift */,
				A7BA549D1E1E4A9E00E54377 /* LiveVideoViewModel.swift */,
				A7BC37321E237F7500C4D031 /* LiveVideoViewModelTests.swift */,
			);
			path = ViewModels;
			sourceTree = "<group>";
		};
		A7BA54F81E1E9CDD00E54377 /* templates */ = {
			isa = PBXGroup;
			children = (
				A7BA55061E1E9DEE00E54377 /* LiveStreamEventTemplates.swift */,
			);
			path = templates;
			sourceTree = "<group>";
		};
		A7BA54F91E1E9D2200E54377 /* lenses */ = {
			isa = PBXGroup;
			children = (
				A7BA54FA1E1E9D4B00E54377 /* LiveStreamEvent.CreatorLenses.swift */,
				A7BA54FB1E1E9D4B00E54377 /* LiveStreamEvent.FirebaseLenses.swift */,
				A7BA54FC1E1E9D4B00E54377 /* LiveStreamEvent.OpenTokLenses.swift */,
				A7BA54FD1E1E9D4B00E54377 /* LiveStreamEvent.StreamLenses.swift */,
				A7BA54FE1E1E9D4B00E54377 /* LiveStreamEvent.UserLenses.swift */,
				A7BA54FF1E1E9D4B00E54377 /* LiveStreamEventLenses.swift */,
			);
			path = lenses;
			sourceTree = "<group>";
		};
		A7C5C41E1DF87C8E0048D14C /* Products */ = {
			isa = PBXGroup;
			children = (
				A7C5C4281DF87C8E0048D14C /* Argo.framework */,
				A7C5C42A1DF87C8E0048D14C /* ArgoTests.xctest */,
				A7C5C42C1DF87C8E0048D14C /* Argo.framework */,
				A7C5C42E1DF87C8E0048D14C /* Argo-MacTests.xctest */,
				A7C5C4301DF87C8E0048D14C /* Argo.framework */,
				A7C5C4321DF87C8E0048D14C /* Argo.framework */,
				A7C5C4341DF87C8E0048D14C /* Argo-tvOSTests.xctest */,
			);
			name = Products;
			sourceTree = "<group>";
		};
		A7C5C4351DF87CA00048D14C /* Products */ = {
			isa = PBXGroup;
			children = (
				A7C5C43C1DF87CA00048D14C /* Curry.framework */,
				A7C5C43E1DF87CA00048D14C /* Curry.framework */,
				A7C5C4401DF87CA00048D14C /* Curry.framework */,
				A7C5C4421DF87CA00048D14C /* Curry.framework */,
			);
			name = Products;
			sourceTree = "<group>";
		};
		A7C5C4491DF87CAC0048D14C /* Products */ = {
			isa = PBXGroup;
			children = (
				A7C5C4501DF87CAC0048D14C /* KsApi.framework */,
				A7C5C4521DF87CAC0048D14C /* KsApi-iOSTests.xctest */,
				A7C5C4541DF87CAC0048D14C /* KsApi.framework */,
				A7C5C4561DF87CAC0048D14C /* KsApi-tvOSTests.xctest */,
			);
			name = Products;
			sourceTree = "<group>";
		};
		A7C5C4661DF87CEB0048D14C /* Products */ = {
			isa = PBXGroup;
			children = (
				A7C5C4A61DF87CEB0048D14C /* ReactiveExtensions.framework */,
				A7C5C4A81DF87CEB0048D14C /* ReactiveExtensions-iOSTests.xctest */,
				A7C5C4AA1DF87CEB0048D14C /* ReactiveExtensions.framework */,
				A7C5C4AC1DF87CEB0048D14C /* ReactiveExtensions-tvOSTests.xctest */,
				A7C5C4AE1DF87CEB0048D14C /* ReactiveExtensions_TestHelpers.framework */,
				A7C5C4B01DF87CEB0048D14C /* ReactiveExtensions_TestHelpers.framework */,
			);
			name = Products;
			sourceTree = "<group>";
		};
		A7C5C4C91DF87CEB0048D14C /* Products */ = {
			isa = PBXGroup;
			children = (
				A7C5C4D41DF87CEB0048D14C /* Prelude.framework */,
				A7C5C4D61DF87CEB0048D14C /* Prelude-iOSTests.xctest */,
				A7C5C4D81DF87CEB0048D14C /* Prelude.framework */,
				A7C5C4DA1DF87CEB0048D14C /* Prelude-tvOSTests.xctest */,
				A7C5C4DC1DF87CEB0048D14C /* Prelude_UIKit.framework */,
				A7C5C4DE1DF87CEB0048D14C /* Prelude-UIKit-iOSTests.xctest */,
				A7C5C4E01DF87CEB0048D14C /* Prelude_UIKit.framework */,
				A7C5C4E21DF87CEB0048D14C /* Prelude-UIKit-tvOSTests.xctest */,
			);
			name = Products;
			sourceTree = "<group>";
		};
		A7C725771C85D36D005A016B /* Library */ = {
			isa = PBXGroup;
			children = (
				A709697D1D143D1300DB39D3 /* AlertError.swift */,
				A7C725781C85D36D005A016B /* AppEnvironment.swift */,
				A7C725791C85D36D005A016B /* AssetImageGeneratorType.swift */,
				A7C7257A1C85D36D005A016B /* AVPlayerView.swift */,
				A71F59E71D2424CA00909BE3 /* CacheProtocol.swift */,
				0151AEB91C8F811C0067F1BE /* BorderButton.swift */,
				9DBF80DE1D666CAC007F2843 /* CheckoutModels.swift */,
				A7FC8C051C8F1DEA00C3B49B /* CircleAvatarImageView.swift */,
				D08A816F1DFAA7EF000128DB /* ClearNavigationBar.swift */,
				A7D121081D15B08200F364FD /* CountBadgeView.swift */,
				A7F6F0C01DC7EBF7002C118C /* DateProtocol.swift */,
				A7C7257F1C85D36D005A016B /* Environment.swift */,
				A72C3A8A1D00F6A80075227E /* ExpandableRow.swift */,
				A7208C3D1CCAC86800E3DAB3 /* FacebookAppDelegateProtocol.swift */,
				A7C725801C85D36D005A016B /* Format.swift */,
				A7CC14641D00E81B00035C52 /* FriendsSource.swift */,
				A7C725811C85D36D005A016B /* GradientView.swift */,
				A707BAD31CFFAB9400653B2F /* HelpType.swift */,
				80E8EAC71D3EC65A007BDA4B /* Image.swift */,
				A76078091CAEE0A6001B39D0 /* IsValidEmail.swift */,
				A72AFFD91CD7ED6B008F052B /* Keyboard.swift */,
				A71404381CAF215900A2795B /* KeyValueStoreType.swift */,
				A71F59E71D2424CA00909BE3 /* KSCache.swift */,
				A7C725821C85D36D005A016B /* Language.swift */,
				A7C725831C85D36D005A016B /* LaunchedCountries.swift */,
				D05C0CAF1E02E3F100914393 /* LiveStreamActivityItemProvider.swift */,
				A7C725841C85D36D005A016B /* LocalizedString.swift */,
				A707BAD41CFFAB9400653B2F /* LoginIntent.swift */,
				80E26A121D500C6A007B3022 /* Navigation.swift */,
				59E877371DC9419700BCD1F7 /* Newsletter.swift */,
				A707BAD51CFFAB9400653B2F /* Notifications.swift */,
				A7C725911C85D36D005A016B /* NSBundleType.swift */,
				A78537F71CB5803B00385B73 /* NSHTTPCookieStorageType.swift */,
				A77D7B061CBAAF5D0077586B /* Paginate.swift */,
				A7EDEE561D83453F00780B34 /* PKPaymentAuthorizationViewController.swift */,
				A7B11A761D79F03300A5036E /* PKPaymentRequest.swift */,
				9DD1E3871D50035E00D4829E /* ProjectActivityData.swift */,
				A75C811A1D210C4700B5AD03 /* ProjectActivityItemProvider.swift */,
				8053D3101D3848A3007B85DB /* Reachability.swift */,
				A7DC83951C9DBBE700BB2B44 /* RefTag.swift */,
				0169F8C01D6CA27500C8D5C5 /* RootCategory.swift */,
				A75C81191D210C4700B5AD03 /* SafariActivity.swift */,
				A72C3A8B1D00F6A80075227E /* SelectableRow.swift */,
				A75C81251D210F1F00B5AD03 /* ShareContext.swift */,
				A710573A1DC2B2DF00A69552 /* SharedFunctions.swift */,
				A718885C1DE0DDCE0094856D /* ShortcutItem.swift */,
				A7A882BE1D31745500E9046E /* SimpleHTMLLabel.swift */,
				8024FE4A1D6376BF0067A1F6 /* Storyboard.swift */,
				A7C725921C85D36D005A016B /* String+SimpleHTML.swift */,
				9D10B91A1D35407C008B8045 /* String+Truncate.swift */,
				8016BFE71D0F582D00067956 /* String+Whitespace.swift */,
				A79BF81E1D11F6AF004C0445 /* Strings.swift */,
				017E88B91CD2A609003FE5D6 /* UIActivityViewController.swift */,
				0151AEB01C8F6FD80067F1BE /* StyledLabel.swift */,
				0151AEAD1C8F61870067F1BE /* Styles.swift */,
				0156B4181D10B419000C4252 /* UIAlertController.swift */,
				0176E13A1C9742FD009CA092 /* UIBarButtonItem.swift */,
				A7C725941C85D36D005A016B /* UIButton+LocalizedKey.swift */,
				0151AE871C8F60370067F1BE /* UIColor.swift */,
				A78537BB1CB5416700385B73 /* UIDeviceType.swift */,
				A7C725951C85D36D005A016B /* UIGestureRecognizer-Extensions.swift */,
				A7C725961C85D36D005A016B /* UILabel+IBClear.swift */,
				A7C725971C85D36D005A016B /* UILabel+LocalizedKey.swift */,
				A7C725981C85D36D005A016B /* UILabel+SimpleHTML.swift */,
				A7C725991C85D36D005A016B /* UIPress-Extensions.swift */,
				A78537E11CB5422100385B73 /* UIScreenType.swift */,
				A7169BF51DDD064200480C0D /* UIScrollView+Extensions.swift */,
				01A7A4BF1C9690220036E553 /* UITextField+LocalizedPlaceholderKey.swift */,
				A733795F1D0EDFEE00C91445 /* UIViewController-Preparation.swift */,
				A75C811B1D210C4700B5AD03 /* UpdateActivityItemProvider.swift */,
				A734A2661D21A1790080BBD5 /* WKNavigationActionProtocol.swift */,
				A7C725851C85D36D005A016B /* DataSource */,
				A721DF3D1C8CF4F6000CB97C /* Koala */,
				A73378F91D0AE33B00C91445 /* Styles */,
				A75511881C8645A0005355CF /* Tests */,
				A7F4418D1D005A9400FE6FC5 /* ViewModels */,
			);
			path = Library;
			sourceTree = "<group>";
		};
		A7C725851C85D36D005A016B /* DataSource */ = {
			isa = PBXGroup;
			children = (
				A75CFB071CCE7FCF004CD5FA /* StaticTableViewCell.swift */,
				A76126A41C90C94000EDCCB9 /* UICollectionView-Extensions.swift */,
				A76126A61C90C94000EDCCB9 /* UITableView-Extensions.swift */,
				A76126A51C90C94000EDCCB9 /* UIView-Extensions.swift */,
				A72E75961CC313A400983066 /* ValueCell.swift */,
				A761269F1C90C94000EDCCB9 /* ValueCellDataSource.swift */,
			);
			path = DataSource;
			sourceTree = "<group>";
		};
		A7D1F9461C850B7C000D41D5 /* Kickstarter-iOS */ = {
			isa = PBXGroup;
			children = (
				A734A2161D9BF8B800E05454 /* Hockey.entitlements */,
				80AB97B61D6281D60051C9D1 /* KickDebug.entitlements */,
				A7E1C4EE1D18C8B2002D6DE3 /* Kickstarter-iOS-Bridging-Header.h */,
				A7D1F9551C850B7C000D41D5 /* Info.plist */,
				A7D1F9471C850B7C000D41D5 /* AppDelegate.swift */,
				A7D1F9501C850B7C000D41D5 /* Assets.xcassets */,
				A7B693F31C8778A900C49A4F /* Configs */,
				A7E315BD1C88AA56000DD85A /* DataSources */,
				0127FC511C98BFD000E335C6 /* Library */,
				A7A5F8221D11ECF60036139A /* Locales */,
				A7D1F98F1C850CB2000D41D5 /* Tests */,
				A751A51A1C85EAD8009C5DEA /* ViewModels */,
				A751A51B1C85EAD8009C5DEA /* Views */,
			);
			path = "Kickstarter-iOS";
			sourceTree = "<group>";
		};
		A7D1F98F1C850CB2000D41D5 /* Tests */ = {
			isa = PBXGroup;
			children = (
				A7D1F9901C850CB2000D41D5 /* Info.plist */,
				A7208CC21CCBDA5700E3DAB3 /* DataSources */,
				A73778DB1D81DC53004C2A9B /* TestHelpers */,
				A775190E1C8CADC80022F175 /* ViewModels */,
				A73778D41D81A98E004C2A9B /* Views */,
			);
			path = Tests;
			sourceTree = "<group>";
		};
		A7D8B67F1DCCD4B9009BF854 /* Transitions */ = {
			isa = PBXGroup;
			children = (
				A7D8B6B51DCCD4DE009BF854 /* ProjectNavigatorTransitionAnimator.swift */,
			);
			path = Transitions;
			sourceTree = "<group>";
		};
		A7E06C701C5A6EB300EBDCC2 = {
			isa = PBXGroup;
			children = (
				A7C795C71C873B800081977F /* Kickstarter-iOS.playground */,
				802800561C88F62500141235 /* Configs */,
				A7E06DBC1C5C027800EBDCC2 /* Frameworks */,
				A7D1F9461C850B7C000D41D5 /* Kickstarter-iOS */,
				A7C725771C85D36D005A016B /* Library */,
				A7BA542A1E1E493600E54377 /* LiveStream */,
				A7E06C7A1C5A6EB300EBDCC2 /* Products */,
			);
			indentWidth = 2;
			sourceTree = "<group>";
			tabWidth = 2;
			usesTabs = 0;
		};
		A7E06C7A1C5A6EB300EBDCC2 /* Products */ = {
			isa = PBXGroup;
			children = (
				A7D1F9451C850B7C000D41D5 /* KickDebug.app */,
				A7D1F95A1C850B7C000D41D5 /* Kickstarter-Framework-iOSTests.xctest */,
				A755113C1C8642B3005355CF /* Library.framework */,
				A75511451C8642B3005355CF /* Library-iOSTests.xctest */,
				A7C7959E1C873A870081977F /* Kickstarter_Framework.framework */,
				A7BA54291E1E493500E54377 /* LiveStream.framework */,
				A7BA54321E1E493600E54377 /* LiveStreamTests.xctest */,
			);
			name = Products;
			sourceTree = "<group>";
		};
		A7E06DBC1C5C027800EBDCC2 /* Frameworks */ = {
			isa = PBXGroup;
			children = (
				D0FD4CA31E26422C00488660 /* AddressBook.framework */,
				D0FD4CA61E26427A00488660 /* AudioToolbox.framework */,
				D0FD4CA81E26428000488660 /* AVFoundation.framework */,
				D0FD4CAA1E26428700488660 /* CFNetwork.framework */,
				D0FD4CAC1E26428E00488660 /* CoreGraphics.framework */,
				D0FD4CAE1E26429500488660 /* CoreMedia.framework */,
				D0FD4CB01E26429C00488660 /* CoreTelephony.framework */,
				D0FD4CB21E2642A300488660 /* CoreVideo.framework */,
				D0FD4CB41E2642A900488660 /* GLKit.framework */,
				D0FD4CB61E2642AF00488660 /* OpenGLES.framework */,
				D0FD4CB81E2642B700488660 /* QuartzCore.framework */,
				D0FD4CBA1E2642BE00488660 /* Security.framework */,
				D0FD4CBC1E2642C600488660 /* SystemConfiguration.framework */,
				D0FD4CBE1E2642CF00488660 /* UIKit.framework */,
				D0FD4CC01E2642D400488660 /* VideoToolbox.framework */,
				D0FD4CC21E2642DC00488660 /* libc++.tbd */,
				D0FD4CC41E2642EB00488660 /* libicucore.tbd */,
				D0FD4CC61E2642F200488660 /* libsqlite3.tbd */,
				D0FD4CC81E26433C00488660 /* libz.tbd */,
				80762E261D071BFE0074189D /* Alamofire.xcodeproj */,
				80762DE71D071BCF0074189D /* AlamofireImage.xcodeproj */,
				A7BE4EEB1D05C10200353EF9 /* Argo.xcodeproj */,
				A7BE4F031D05C10600353EF9 /* Curry.xcodeproj */,
				A73778921D819736004C2A9B /* FBSnapshotTestCase.xcodeproj */,
				A7D1F8E41C84FB55000D41D5 /* KsApi.xcodeproj */,
				A7BE4F121D05C10B00353EF9 /* Prelude.xcodeproj */,
				A76E0AC51D00D05F00EC525A /* ReactiveExtensions.xcodeproj */,
				A7424F0D1C84F40E00FDC1E4 /* Embedded */,
			);
			name = Frameworks;
			sourceTree = "<group>";
		};
		A7E1C4BD1D18C871002D6DE3 /* onepassword-app-extension */ = {
			isa = PBXGroup;
			children = (
				A7E1C4EF1D18C8B3002D6DE3 /* OnePasswordExtension.h */,
				A7E1C4F01D18C8B3002D6DE3 /* OnePasswordExtension.m */,
				A7E1C4F11D18C8B3002D6DE3 /* 1Password.xcassets */,
			);
			name = "onepassword-app-extension";
			sourceTree = "<group>";
		};
		A7E315BD1C88AA56000DD85A /* DataSources */ = {
			isa = PBXGroup;
			children = (
				A75AB1F81C8A84B5002FC3E6 /* ActivitiesDataSource.swift */,
				A7A051E41CD12D9A005AF5E2 /* CommentsDataSource.swift */,
				59B0DFC31D11AC850081D2DC /* DashboardDataSource.swift */,
				018422C31D2C48AA00CA7566 /* DashboardProjectsDrawerDataSource.swift */,
				A72C3AAE1D00F9C10075227E /* DiscoveryFiltersDataSource.swift */,
				A72C3AA21D00F7170075227E /* DiscoveryPagesDataSource.swift */,
				A7E315C41C88AAA8000DD85A /* DiscoveryProjectsDataSource.swift */,
				A7CC14431D00E75F00035C52 /* FindFriendsDataSource.swift */,
				A75A292C1CE0B95300D35E5C /* MessagesDataSource.swift */,
				A71003DB1CDD068F00B4F4D7 /* MessageThreadsDataSource.swift */,
				59322F051CD27B1000C90CC6 /* ProfileDataSource.swift */,
				9D9F58141D131D4A00CE81DE /* ProjectActivitiesDataSource.swift */,
				A73EF7091DCC17DD008FDBE5 /* ProjectNavigatorPagesDataSource.swift */,
				5970739E1D07277100B00444 /* ProjectNotificationsDataSource.swift */,
				A747A8B81D45893100AF199A /* ProjectPamphletContentDataSource.swift */,
				A75CFA4E1CCDB322004CD5FA /* SearchDataSource.swift */,
				A74FFEC81CE4FB9900C7BCB9 /* SearchMessagesDataSource.swift */,
				014A8DE91CE3C350003BF51C /* ThanksProjectsDataSource.swift */,
			);
			path = DataSources;
			sourceTree = "<group>";
		};
		A7F4418D1D005A9400FE6FC5 /* ViewModels */ = {
			isa = PBXGroup;
			children = (
				A7F4418E1D005A9400FE6FC5 /* ActivitiesViewModel.swift */,
				A7F4418F1D005A9400FE6FC5 /* ActivityFriendBackingViewModel.swift */,
				A7F441901D005A9400FE6FC5 /* ActivityFriendFollowCellViewModel.swift */,
				598D96B91D426FD8003F3F66 /* ActivitySampleBackingCellViewModel.swift */,
				598D96C41D42A3E3003F3F66 /* ActivitySampleFollowCellViewModel.swift */,
				598D96CA1D42AE85003F3F66 /* ActivitySampleProjectCellViewModel.swift */,
				A7F441911D005A9400FE6FC5 /* ActivityProjectStatusViewModel.swift */,
				A757EAEF1D1ABE7400A5C978 /* ActivitySurveyResponseCellViewModel.swift */,
				A7F441921D005A9400FE6FC5 /* ActivityUpdateViewModel.swift */,
				A7F441931D005A9400FE6FC5 /* BackingCellViewModel.swift */,
				80EAEEFF1D243A7A008C2353 /* BackingViewModel.swift */,
				9D0FB7741D7600B5005774F2 /* CheckoutRacingViewModel.swift */,
				9DDE1F731D5926D80092D9A5 /* CheckoutViewModel.swift */,
				A7F441941D005A9400FE6FC5 /* CommentCellViewModel.swift */,
				A7F441951D005A9400FE6FC5 /* CommentDialogViewModel.swift */,
				5981BE441D7F61C0002E49F1 /* CommentsEmptyStateCellViewModel.swift */,
				A7F441961D005A9400FE6FC5 /* CommentsViewModel.swift */,
				59B0E0051D1207070081D2DC /* DashboardActionCellViewModel.swift */,
				593AC6001D33F517002613F4 /* DashboardFundingCellViewModel.swift */,
				018422BF1D2C486900CA7566 /* DashboardProjectsDrawerCellViewModel.swift */,
				0199545E1D2D818E00BC1390 /* DashboardProjectsDrawerViewModel.swift */,
				59019FB51D21A47700EAEC9D /* DashboardReferrerRowStackViewViewModel.swift */,
				5955E6801D21805200B4153D /* DashboardReferrersCellViewModel.swift */,
				0156B5571D133BA0000C4252 /* DashboardRewardRowStackViewViewModel.swift */,
				0156B5231D1327A1000C4252 /* DashboardRewardsCellViewModel.swift */,
				018422B81D2C482900CA7566 /* DashboardTitleViewViewModel.swift */,
				59D1E6571D1866F800896A4C /* DashboardVideoCellViewModel.swift */,
				9D9F580E1D131B4000CE81DE /* DashboardViewModel.swift */,
				A78851901D6C900000617930 /* DeprecatedWebViewModel.swift */,
				D703478F1DBAABC30099C668 /* DiscoveryExpandableRowCellViewModel.swift */,
				0169F9871D6F51C400C8D5C5 /* DiscoveryFiltersViewModel.swift */,
				013F2FDB1D66243E0066DB77 /* DiscoveryNavigationHeaderViewModel.swift */,
				A72C3A911D00F6C70075227E /* DiscoveryPageViewModel.swift */,
				595F82631D679346008B8C56 /* DiscoveryPostcardViewModel.swift */,
				A7F441981D005A9400FE6FC5 /* DiscoveryViewModel.swift */,
				013744F71D99A39B00E50C78 /* EmptyStatesViewModel.swift */,
				A7F441991D005A9400FE6FC5 /* FacebookConfirmationViewModel.swift */,
				A7CC13CE1D00E6CF00035C52 /* FindFriendsFacebookConnectCellViewModel.swift */,
				A7CC13CF1D00E6CF00035C52 /* FindFriendsFriendFollowCellViewModel.swift */,
				A7CC13D01D00E6CF00035C52 /* FindFriendsHeaderCellViewModel.swift */,
				A7CC13D11D00E6CF00035C52 /* FindFriendsStatsCellViewModel.swift */,
				A7CC13D21D00E6CF00035C52 /* FindFriendsViewModel.swift */,
				01940B251D42DC1A0074FCE3 /* HelpViewModel.swift */,
				D0247A8E1DF9F0EF00D7A7C1 /* LiveStreamContainerViewModel.swift */,
				D0247A8F1DF9F0EF00D7A7C1 /* LiveStreamCountdownViewModel.swift */,
				D0247A901DF9F0EF00D7A7C1 /* LiveStreamEventDetailsViewModel.swift */,
				A7F4419A1D005A9400FE6FC5 /* LoginToutViewModel.swift */,
				A7698B291D00602800953FD3 /* LoginViewModel.swift */,
				A7F4419B1D005A9400FE6FC5 /* MessageCellViewModel.swift */,
				A7F4419C1D005A9400FE6FC5 /* MessageDialogViewModel.swift */,
				A7F4419D1D005A9400FE6FC5 /* MessagesSearchViewModel.swift */,
				A7F4419E1D005A9400FE6FC5 /* MessagesViewModel.swift */,
				A7F4419F1D005A9400FE6FC5 /* MessageThreadCellViewModel.swift */,
				A7F441A01D005A9400FE6FC5 /* MessageThreadsViewModel.swift */,
				A7808B6A1D61E9DF001CF96A /* MostPopularSearchProjectCellViewModel.swift */,
				A7F441A11D005A9400FE6FC5 /* ProfileHeaderViewModel.swift */,
				A7F441A21D005A9400FE6FC5 /* ProfileProjectCellViewModel.swift */,
				A7F441A31D005A9400FE6FC5 /* ProfileViewModel.swift */,
				9D9F580F1D131B4000CE81DE /* ProjectActivitiesViewModel.swift */,
				9DEE3B241D1D81950020C2BE /* ProjectActivityBackingCellViewModel.swift */,
				9D25472C1D23135F0053844D /* ProjectActivityCommentCellViewModel.swift */,
				9D8772121D19E84E003A4E96 /* ProjectActivityLaunchCellViewModel.swift */,
				9DC204B61D1B46BD003C1636 /* ProjectActivityNegativeStateChangeCellViewModel.swift */,
				9D2F4BDF1D1AE02700B7C554 /* ProjectActivitySuccessCellViewModel.swift */,
				9D14FFC51D135C12005F4ABB /* ProjectActivityUpdateCellViewModel.swift */,
				A7808BEF1D625C6A001CF96A /* ProjectCreateViewModel.swift */,
				A7C93FB51D44142900C2DF9B /* ProjectDescriptionViewModel.swift */,
				A7CA8C0D1D8F241A0086A3E9 /* ProjectNavBarViewModel.swift */,
				A73EF6D11DCC173C008FDBE5 /* ProjectNavigatorViewModel.swift */,
				597073B31D07294500B00444 /* ProjectNotificationCellViewModel.swift */,
				597073511D05FE6B00B00444 /* ProjectNotificationsViewModel.swift */,
				A796A88E1D48DE79009B6EF6 /* ProjectPamphletContentViewModel.swift */,
				A7C93F7F1D440D9200C2DF9B /* ProjectPamphletMainCellViewModel.swift */,
				D0247A911DF9F0EF00D7A7C1 /* ProjectPamphletSubpageCellViewModel.swift */,
				A7B1EBB01D901DE800BEE8B3 /* ProjectPamphletViewModel.swift */,
				59392C1D1D7095B3001C99A4 /* ProjectUpdatesViewModel.swift */,
				A7F441A81D005A9400FE6FC5 /* ResetPasswordViewModel.swift */,
				A747A8EA1D45896000AF199A /* RewardCellViewModel.swift */,
				A774684A1D6E400D007DCDFC /* RewardPledgeViewModel.swift */,
				A75A9DBE1D6F3A3000603D1D /* RewardShippingPickerViewModel.swift */,
				A7F441AA1D005A9400FE6FC5 /* SearchViewModel.swift */,
				A72C3A2F1D00F28C0075227E /* SettingsViewModel.swift */,
				A75C81161D210BD700B5AD03 /* ShareViewModel.swift */,
				A74900171D00E23000BC3BE7 /* SignupViewModel.swift */,
				A72C3A921D00F6C70075227E /* SortPagerViewModel.swift */,
				9D7536CE1D78D88D00A7623B /* SurveyResponseViewModel.swift */,
				A7F441AB1D005A9400FE6FC5 /* ThanksViewModel.swift */,
				A7F441AC1D005A9400FE6FC5 /* TwoFactorViewModel.swift */,
				809F8B651D08B4FF005BADD9 /* UpdateDraftViewModel.swift */,
				59673CBE1D50EE9B0035AFD9 /* VideoViewModel.swift */,
				9D89B7E41D6B8DB90021F6FF /* WebModalViewModel.swift */,
			);
			path = ViewModels;
			sourceTree = "<group>";
		};
/* End PBXGroup section */

/* Begin PBXHeadersBuildPhase section */
		A75511391C8642B3005355CF /* Headers */ = {
			isa = PBXHeadersBuildPhase;
			buildActionMask = 2147483647;
			files = (
			);
			runOnlyForDeploymentPostprocessing = 0;
		};
		A7BA54261E1E493500E54377 /* Headers */ = {
			isa = PBXHeadersBuildPhase;
			buildActionMask = 2147483647;
			files = (
				A7BA542C1E1E493600E54377 /* LiveStream.h in Headers */,
			);
			runOnlyForDeploymentPostprocessing = 0;
		};
		A7C7959B1C873A870081977F /* Headers */ = {
			isa = PBXHeadersBuildPhase;
			buildActionMask = 2147483647;
			files = (
			);
			runOnlyForDeploymentPostprocessing = 0;
		};
/* End PBXHeadersBuildPhase section */

/* Begin PBXNativeTarget section */
		A755113B1C8642B3005355CF /* Library-iOS */ = {
			isa = PBXNativeTarget;
			buildConfigurationList = A75511591C8642B3005355CF /* Build configuration list for PBXNativeTarget "Library-iOS" */;
			buildPhases = (
				A75511371C8642B3005355CF /* Sources */,
				A75511381C8642B3005355CF /* Frameworks */,
				A75511391C8642B3005355CF /* Headers */,
				A755113A1C8642B3005355CF /* Resources */,
			);
			buildRules = (
			);
			dependencies = (
				A7BA54F71E1E51F800E54377 /* PBXTargetDependency */,
				A7C5C5541DF895880048D14C /* PBXTargetDependency */,
				A7C5C5521DF895850048D14C /* PBXTargetDependency */,
			);
			name = "Library-iOS";
			productName = "Library-iOS";
			productReference = A755113C1C8642B3005355CF /* Library.framework */;
			productType = "com.apple.product-type.framework";
		};
		A75511441C8642B3005355CF /* Library-iOSTests */ = {
			isa = PBXNativeTarget;
			buildConfigurationList = A755115A1C8642B3005355CF /* Build configuration list for PBXNativeTarget "Library-iOSTests" */;
			buildPhases = (
				A75511411C8642B3005355CF /* Sources */,
				A75511421C8642B3005355CF /* Frameworks */,
				A75511431C8642B3005355CF /* Resources */,
			);
			buildRules = (
			);
			dependencies = (
				A7C5C5561DF895A00048D14C /* PBXTargetDependency */,
				805F304F1D91CEB80010B3D0 /* PBXTargetDependency */,
				A75511481C8642B3005355CF /* PBXTargetDependency */,
			);
			name = "Library-iOSTests";
			productName = "Library-iOSTests";
			productReference = A75511451C8642B3005355CF /* Library-iOSTests.xctest */;
			productType = "com.apple.product-type.bundle.unit-test";
		};
		A7BA54281E1E493500E54377 /* LiveStream */ = {
			isa = PBXNativeTarget;
			buildConfigurationList = A7BA54811E1E493600E54377 /* Build configuration list for PBXNativeTarget "LiveStream" */;
			buildPhases = (
				A7BA54241E1E493500E54377 /* Sources */,
				A7BA54251E1E493500E54377 /* Frameworks */,
				A7BA54261E1E493500E54377 /* Headers */,
				A7BA54271E1E493500E54377 /* Resources */,
			);
			buildRules = (
			);
			dependencies = (
				A7BA54EF1E1E4C8700E54377 /* PBXTargetDependency */,
				A7BA54ED1E1E4C4500E54377 /* PBXTargetDependency */,
				A7BA54EB1E1E4C3F00E54377 /* PBXTargetDependency */,
				A7BA54E91E1E4C2B00E54377 /* PBXTargetDependency */,
			);
			name = LiveStream;
			productName = LiveStream;
			productReference = A7BA54291E1E493500E54377 /* LiveStream.framework */;
			productType = "com.apple.product-type.framework";
		};
		A7BA54311E1E493600E54377 /* LiveStreamTests */ = {
			isa = PBXNativeTarget;
			buildConfigurationList = A7BA54821E1E493600E54377 /* Build configuration list for PBXNativeTarget "LiveStreamTests" */;
			buildPhases = (
				A7BA542E1E1E493600E54377 /* Sources */,
				A7BA542F1E1E493600E54377 /* Frameworks */,
				A7BA54301E1E493600E54377 /* Resources */,
			);
			buildRules = (
			);
			dependencies = (
				A7BA54F51E1E4DE400E54377 /* PBXTargetDependency */,
				A7BA54351E1E493600E54377 /* PBXTargetDependency */,
			);
			name = LiveStreamTests;
			productName = LiveStreamTests;
			productReference = A7BA54321E1E493600E54377 /* LiveStreamTests.xctest */;
			productType = "com.apple.product-type.bundle.unit-test";
		};
		A7C7959D1C873A870081977F /* Kickstarter-Framework-iOS */ = {
			isa = PBXNativeTarget;
			buildConfigurationList = A7C795B11C873A870081977F /* Build configuration list for PBXNativeTarget "Kickstarter-Framework-iOS" */;
			buildPhases = (
				A7C795991C873A870081977F /* Sources */,
				A7C7959A1C873A870081977F /* Frameworks */,
				A7C7959B1C873A870081977F /* Headers */,
				A7C7959C1C873A870081977F /* Resources */,
			);
			buildRules = (
			);
			dependencies = (
				A709698B1D14685C00DB39D3 /* PBXTargetDependency */,
				A70969891D14685600DB39D3 /* PBXTargetDependency */,
				A76E0A4C1D00C00500EC525A /* PBXTargetDependency */,
			);
			name = "Kickstarter-Framework-iOS";
			productName = "Kickstarter-iOS-Framework";
			productReference = A7C7959E1C873A870081977F /* Kickstarter_Framework.framework */;
			productType = "com.apple.product-type.framework";
		};
		A7D1F9441C850B7C000D41D5 /* Kickstarter-iOS */ = {
			isa = PBXNativeTarget;
			buildConfigurationList = A7D1F9611C850B7C000D41D5 /* Build configuration list for PBXNativeTarget "Kickstarter-iOS" */;
			buildPhases = (
				A7D1F9411C850B7C000D41D5 /* Sources */,
				A7D1F9421C850B7C000D41D5 /* Frameworks */,
				A7D1F9431C850B7C000D41D5 /* Resources */,
				A7D1F9C21C850DDE000D41D5 /* Embed Frameworks */,
			);
			buildRules = (
			);
			dependencies = (
				A73923FF1D272302004524C3 /* PBXTargetDependency */,
				A7BA543D1E1E493600E54377 /* PBXTargetDependency */,
			);
			name = "Kickstarter-iOS";
			productName = Kickstarter;
			productReference = A7D1F9451C850B7C000D41D5 /* KickDebug.app */;
			productType = "com.apple.product-type.application";
		};
		A7D1F9591C850B7C000D41D5 /* Kickstarter-Framework-iOSTests */ = {
			isa = PBXNativeTarget;
			buildConfigurationList = A7D1F9641C850B7C000D41D5 /* Build configuration list for PBXNativeTarget "Kickstarter-Framework-iOSTests" */;
			buildPhases = (
				A7D1F9561C850B7C000D41D5 /* Sources */,
				A7D1F9571C850B7C000D41D5 /* Frameworks */,
				A7D1F9581C850B7C000D41D5 /* Resources */,
			);
			buildRules = (
			);
			dependencies = (
				A7C5C5591DF895BA0048D14C /* PBXTargetDependency */,
				A73778D21D819E2A004C2A9B /* PBXTargetDependency */,
				A724BA631D2BFCC10041863C /* PBXTargetDependency */,
				A782B4941D2D36440069D10E /* PBXTargetDependency */,
			);
			name = "Kickstarter-Framework-iOSTests";
			productName = KickstarterTests;
			productReference = A7D1F95A1C850B7C000D41D5 /* Kickstarter-Framework-iOSTests.xctest */;
			productType = "com.apple.product-type.bundle.unit-test";
		};
/* End PBXNativeTarget section */

/* Begin PBXProject section */
		A7E06C711C5A6EB300EBDCC2 /* Project object */ = {
			isa = PBXProject;
			attributes = {
				LastSwiftUpdateCheck = 0730;
				LastUpgradeCheck = 0820;
				ORGANIZATIONNAME = Kickstarter;
				TargetAttributes = {
					A755113B1C8642B3005355CF = {
						CreatedOnToolsVersion = 7.2.1;
						LastSwiftMigration = 0820;
					};
					A75511441C8642B3005355CF = {
						CreatedOnToolsVersion = 7.2.1;
						LastSwiftMigration = 0820;
					};
					A7BA54281E1E493500E54377 = {
						CreatedOnToolsVersion = 7.3.1;
						DevelopmentTeam = 48YBP49Y5N;
					};
					A7BA54311E1E493600E54377 = {
						CreatedOnToolsVersion = 7.3.1;
						TestTargetID = A7D1F9441C850B7C000D41D5;
					};
					A7C7959D1C873A870081977F = {
						CreatedOnToolsVersion = 7.2.1;
						LastSwiftMigration = 0820;
					};
					A7D1F9441C850B7C000D41D5 = {
						CreatedOnToolsVersion = 7.2.1;
						DevelopmentTeam = 48YBP49Y5N;
						LastSwiftMigration = 0820;
						SystemCapabilities = {
							com.apple.OMC = {
								enabled = 1;
							};
							com.apple.SafariKeychain = {
								enabled = 1;
							};
							com.apple.iCloud = {
								enabled = 1;
							};
						};
					};
					A7D1F9591C850B7C000D41D5 = {
						CreatedOnToolsVersion = 7.2.1;
						LastSwiftMigration = 0820;
						TestTargetID = A7D1F9441C850B7C000D41D5;
					};
				};
			};
			buildConfigurationList = A7E06C741C5A6EB300EBDCC2 /* Build configuration list for PBXProject "Kickstarter" */;
			compatibilityVersion = "Xcode 3.2";
			developmentRegion = English;
			hasScannedForEncodings = 0;
			knownRegions = (
				en,
				Base,
				de,
				es,
				fr,
			);
			mainGroup = A7E06C701C5A6EB300EBDCC2;
			productRefGroup = A7E06C7A1C5A6EB300EBDCC2 /* Products */;
			projectDirPath = "";
			projectReferences = (
				{
					ProductGroup = 80762E271D071BFE0074189D /* Products */;
					ProjectRef = 80762E261D071BFE0074189D /* Alamofire.xcodeproj */;
				},
				{
					ProductGroup = 80762DE81D071BCF0074189D /* Products */;
					ProjectRef = 80762DE71D071BCF0074189D /* AlamofireImage.xcodeproj */;
				},
				{
					ProductGroup = A7C5C41E1DF87C8E0048D14C /* Products */;
					ProjectRef = A7BE4EEB1D05C10200353EF9 /* Argo.xcodeproj */;
				},
				{
					ProductGroup = A7C5C4351DF87CA00048D14C /* Products */;
					ProjectRef = A7BE4F031D05C10600353EF9 /* Curry.xcodeproj */;
				},
				{
					ProductGroup = A73778931D819736004C2A9B /* Products */;
					ProjectRef = A73778921D819736004C2A9B /* FBSnapshotTestCase.xcodeproj */;
				},
				{
					ProductGroup = A7C5C4491DF87CAC0048D14C /* Products */;
					ProjectRef = A7D1F8E41C84FB55000D41D5 /* KsApi.xcodeproj */;
				},
				{
					ProductGroup = A7C5C4C91DF87CEB0048D14C /* Products */;
					ProjectRef = A7BE4F121D05C10B00353EF9 /* Prelude.xcodeproj */;
				},
				{
					ProductGroup = A7C5C4661DF87CEB0048D14C /* Products */;
					ProjectRef = A76E0AC51D00D05F00EC525A /* ReactiveExtensions.xcodeproj */;
				},
			);
			projectRoot = "";
			targets = (
				A7D1F9441C850B7C000D41D5 /* Kickstarter-iOS */,
				A755113B1C8642B3005355CF /* Library-iOS */,
				A7C7959D1C873A870081977F /* Kickstarter-Framework-iOS */,
				A75511441C8642B3005355CF /* Library-iOSTests */,
				A7D1F9591C850B7C000D41D5 /* Kickstarter-Framework-iOSTests */,
				A7BA54281E1E493500E54377 /* LiveStream */,
				A7BA54311E1E493600E54377 /* LiveStreamTests */,
			);
		};
/* End PBXProject section */

/* Begin PBXReferenceProxy section */
		80762DF31D071BCF0074189D /* AlamofireImage.framework */ = {
			isa = PBXReferenceProxy;
			fileType = wrapper.framework;
			path = AlamofireImage.framework;
			remoteRef = 80762DF21D071BCF0074189D /* PBXContainerItemProxy */;
			sourceTree = BUILT_PRODUCTS_DIR;
		};
		80762DF51D071BCF0074189D /* AlamofireImage iOS Tests.xctest */ = {
			isa = PBXReferenceProxy;
			fileType = wrapper.cfbundle;
			path = "AlamofireImage iOS Tests.xctest";
			remoteRef = 80762DF41D071BCF0074189D /* PBXContainerItemProxy */;
			sourceTree = BUILT_PRODUCTS_DIR;
		};
		80762DF71D071BCF0074189D /* AlamofireImage.framework */ = {
			isa = PBXReferenceProxy;
			fileType = wrapper.framework;
			path = AlamofireImage.framework;
			remoteRef = 80762DF61D071BCF0074189D /* PBXContainerItemProxy */;
			sourceTree = BUILT_PRODUCTS_DIR;
		};
		80762DF91D071BCF0074189D /* AlamofireImage OSX Tests.xctest */ = {
			isa = PBXReferenceProxy;
			fileType = wrapper.cfbundle;
			path = "AlamofireImage OSX Tests.xctest";
			remoteRef = 80762DF81D071BCF0074189D /* PBXContainerItemProxy */;
			sourceTree = BUILT_PRODUCTS_DIR;
		};
		80762DFB1D071BCF0074189D /* AlamofireImage.framework */ = {
			isa = PBXReferenceProxy;
			fileType = wrapper.framework;
			path = AlamofireImage.framework;
			remoteRef = 80762DFA1D071BCF0074189D /* PBXContainerItemProxy */;
			sourceTree = BUILT_PRODUCTS_DIR;
		};
		80762DFD1D071BCF0074189D /* AlamofireImage tvOS Tests.xctest */ = {
			isa = PBXReferenceProxy;
			fileType = wrapper.cfbundle;
			path = "AlamofireImage tvOS Tests.xctest";
			remoteRef = 80762DFC1D071BCF0074189D /* PBXContainerItemProxy */;
			sourceTree = BUILT_PRODUCTS_DIR;
		};
		80762DFF1D071BCF0074189D /* AlamofireImage.framework */ = {
			isa = PBXReferenceProxy;
			fileType = wrapper.framework;
			path = AlamofireImage.framework;
			remoteRef = 80762DFE1D071BCF0074189D /* PBXContainerItemProxy */;
			sourceTree = BUILT_PRODUCTS_DIR;
		};
		80762E311D071BFE0074189D /* Alamofire.framework */ = {
			isa = PBXReferenceProxy;
			fileType = wrapper.framework;
			path = Alamofire.framework;
			remoteRef = 80762E301D071BFE0074189D /* PBXContainerItemProxy */;
			sourceTree = BUILT_PRODUCTS_DIR;
		};
		80762E331D071BFE0074189D /* Alamofire iOS Tests.xctest */ = {
			isa = PBXReferenceProxy;
			fileType = wrapper.cfbundle;
			path = "Alamofire iOS Tests.xctest";
			remoteRef = 80762E321D071BFE0074189D /* PBXContainerItemProxy */;
			sourceTree = BUILT_PRODUCTS_DIR;
		};
		80762E351D071BFE0074189D /* Alamofire.framework */ = {
			isa = PBXReferenceProxy;
			fileType = wrapper.framework;
			path = Alamofire.framework;
			remoteRef = 80762E341D071BFE0074189D /* PBXContainerItemProxy */;
			sourceTree = BUILT_PRODUCTS_DIR;
		};
		80762E371D071BFE0074189D /* Alamofire OSX Tests.xctest */ = {
			isa = PBXReferenceProxy;
			fileType = wrapper.cfbundle;
			path = "Alamofire OSX Tests.xctest";
			remoteRef = 80762E361D071BFE0074189D /* PBXContainerItemProxy */;
			sourceTree = BUILT_PRODUCTS_DIR;
		};
		80762E391D071BFE0074189D /* Alamofire.framework */ = {
			isa = PBXReferenceProxy;
			fileType = wrapper.framework;
			path = Alamofire.framework;
			remoteRef = 80762E381D071BFE0074189D /* PBXContainerItemProxy */;
			sourceTree = BUILT_PRODUCTS_DIR;
		};
		80762E3B1D071BFE0074189D /* Alamofire tvOS Tests.xctest */ = {
			isa = PBXReferenceProxy;
			fileType = wrapper.cfbundle;
			path = "Alamofire tvOS Tests.xctest";
			remoteRef = 80762E3A1D071BFE0074189D /* PBXContainerItemProxy */;
			sourceTree = BUILT_PRODUCTS_DIR;
		};
		80762E3D1D071BFE0074189D /* Alamofire.framework */ = {
			isa = PBXReferenceProxy;
			fileType = wrapper.framework;
			path = Alamofire.framework;
			remoteRef = 80762E3C1D071BFE0074189D /* PBXContainerItemProxy */;
			sourceTree = BUILT_PRODUCTS_DIR;
		};
		A73778AF1D819736004C2A9B /* FBSnapshotTestCase.framework */ = {
			isa = PBXReferenceProxy;
			fileType = wrapper.framework;
			path = FBSnapshotTestCase.framework;
			remoteRef = A73778AE1D819736004C2A9B /* PBXContainerItemProxy */;
			sourceTree = BUILT_PRODUCTS_DIR;
		};
		A73778B11D819736004C2A9B /* FBSnapshotTestCase iOS Tests.xctest */ = {
			isa = PBXReferenceProxy;
			fileType = wrapper.cfbundle;
			path = "FBSnapshotTestCase iOS Tests.xctest";
			remoteRef = A73778B01D819736004C2A9B /* PBXContainerItemProxy */;
			sourceTree = BUILT_PRODUCTS_DIR;
		};
		A73778B31D819736004C2A9B /* FBSnapshotTestCase.framework */ = {
			isa = PBXReferenceProxy;
			fileType = wrapper.framework;
			path = FBSnapshotTestCase.framework;
			remoteRef = A73778B21D819736004C2A9B /* PBXContainerItemProxy */;
			sourceTree = BUILT_PRODUCTS_DIR;
		};
		A73778B51D819736004C2A9B /* FBSnapshotTestCase tvOS Tests.xctest */ = {
			isa = PBXReferenceProxy;
			fileType = wrapper.cfbundle;
			path = "FBSnapshotTestCase tvOS Tests.xctest";
			remoteRef = A73778B41D819736004C2A9B /* PBXContainerItemProxy */;
			sourceTree = BUILT_PRODUCTS_DIR;
		};
		A7C5C4281DF87C8E0048D14C /* Argo.framework */ = {
			isa = PBXReferenceProxy;
			fileType = wrapper.framework;
			path = Argo.framework;
			remoteRef = A7C5C4271DF87C8E0048D14C /* PBXContainerItemProxy */;
			sourceTree = BUILT_PRODUCTS_DIR;
		};
		A7C5C42A1DF87C8E0048D14C /* ArgoTests.xctest */ = {
			isa = PBXReferenceProxy;
			fileType = wrapper.cfbundle;
			path = ArgoTests.xctest;
			remoteRef = A7C5C4291DF87C8E0048D14C /* PBXContainerItemProxy */;
			sourceTree = BUILT_PRODUCTS_DIR;
		};
		A7C5C42C1DF87C8E0048D14C /* Argo.framework */ = {
			isa = PBXReferenceProxy;
			fileType = wrapper.framework;
			path = Argo.framework;
			remoteRef = A7C5C42B1DF87C8E0048D14C /* PBXContainerItemProxy */;
			sourceTree = BUILT_PRODUCTS_DIR;
		};
		A7C5C42E1DF87C8E0048D14C /* Argo-MacTests.xctest */ = {
			isa = PBXReferenceProxy;
			fileType = wrapper.cfbundle;
			path = "Argo-MacTests.xctest";
			remoteRef = A7C5C42D1DF87C8E0048D14C /* PBXContainerItemProxy */;
			sourceTree = BUILT_PRODUCTS_DIR;
		};
		A7C5C4301DF87C8E0048D14C /* Argo.framework */ = {
			isa = PBXReferenceProxy;
			fileType = wrapper.framework;
			path = Argo.framework;
			remoteRef = A7C5C42F1DF87C8E0048D14C /* PBXContainerItemProxy */;
			sourceTree = BUILT_PRODUCTS_DIR;
		};
		A7C5C4321DF87C8E0048D14C /* Argo.framework */ = {
			isa = PBXReferenceProxy;
			fileType = wrapper.framework;
			path = Argo.framework;
			remoteRef = A7C5C4311DF87C8E0048D14C /* PBXContainerItemProxy */;
			sourceTree = BUILT_PRODUCTS_DIR;
		};
		A7C5C4341DF87C8E0048D14C /* Argo-tvOSTests.xctest */ = {
			isa = PBXReferenceProxy;
			fileType = wrapper.cfbundle;
			path = "Argo-tvOSTests.xctest";
			remoteRef = A7C5C4331DF87C8E0048D14C /* PBXContainerItemProxy */;
			sourceTree = BUILT_PRODUCTS_DIR;
		};
		A7C5C43C1DF87CA00048D14C /* Curry.framework */ = {
			isa = PBXReferenceProxy;
			fileType = wrapper.framework;
			path = Curry.framework;
			remoteRef = A7C5C43B1DF87CA00048D14C /* PBXContainerItemProxy */;
			sourceTree = BUILT_PRODUCTS_DIR;
		};
		A7C5C43E1DF87CA00048D14C /* Curry.framework */ = {
			isa = PBXReferenceProxy;
			fileType = wrapper.framework;
			path = Curry.framework;
			remoteRef = A7C5C43D1DF87CA00048D14C /* PBXContainerItemProxy */;
			sourceTree = BUILT_PRODUCTS_DIR;
		};
		A7C5C4401DF87CA00048D14C /* Curry.framework */ = {
			isa = PBXReferenceProxy;
			fileType = wrapper.framework;
			path = Curry.framework;
			remoteRef = A7C5C43F1DF87CA00048D14C /* PBXContainerItemProxy */;
			sourceTree = BUILT_PRODUCTS_DIR;
		};
		A7C5C4421DF87CA00048D14C /* Curry.framework */ = {
			isa = PBXReferenceProxy;
			fileType = wrapper.framework;
			path = Curry.framework;
			remoteRef = A7C5C4411DF87CA00048D14C /* PBXContainerItemProxy */;
			sourceTree = BUILT_PRODUCTS_DIR;
		};
		A7C5C4501DF87CAC0048D14C /* KsApi.framework */ = {
			isa = PBXReferenceProxy;
			fileType = wrapper.framework;
			path = KsApi.framework;
			remoteRef = A7C5C44F1DF87CAC0048D14C /* PBXContainerItemProxy */;
			sourceTree = BUILT_PRODUCTS_DIR;
		};
		A7C5C4521DF87CAC0048D14C /* KsApi-iOSTests.xctest */ = {
			isa = PBXReferenceProxy;
			fileType = wrapper.cfbundle;
			path = "KsApi-iOSTests.xctest";
			remoteRef = A7C5C4511DF87CAC0048D14C /* PBXContainerItemProxy */;
			sourceTree = BUILT_PRODUCTS_DIR;
		};
		A7C5C4541DF87CAC0048D14C /* KsApi.framework */ = {
			isa = PBXReferenceProxy;
			fileType = wrapper.framework;
			path = KsApi.framework;
			remoteRef = A7C5C4531DF87CAC0048D14C /* PBXContainerItemProxy */;
			sourceTree = BUILT_PRODUCTS_DIR;
		};
		A7C5C4561DF87CAC0048D14C /* KsApi-tvOSTests.xctest */ = {
			isa = PBXReferenceProxy;
			fileType = wrapper.cfbundle;
			path = "KsApi-tvOSTests.xctest";
			remoteRef = A7C5C4551DF87CAC0048D14C /* PBXContainerItemProxy */;
			sourceTree = BUILT_PRODUCTS_DIR;
		};
		A7C5C4A61DF87CEB0048D14C /* ReactiveExtensions.framework */ = {
			isa = PBXReferenceProxy;
			fileType = wrapper.framework;
			path = ReactiveExtensions.framework;
			remoteRef = A7C5C4A51DF87CEB0048D14C /* PBXContainerItemProxy */;
			sourceTree = BUILT_PRODUCTS_DIR;
		};
		A7C5C4A81DF87CEB0048D14C /* ReactiveExtensions-iOSTests.xctest */ = {
			isa = PBXReferenceProxy;
			fileType = wrapper.cfbundle;
			path = "ReactiveExtensions-iOSTests.xctest";
			remoteRef = A7C5C4A71DF87CEB0048D14C /* PBXContainerItemProxy */;
			sourceTree = BUILT_PRODUCTS_DIR;
		};
		A7C5C4AA1DF87CEB0048D14C /* ReactiveExtensions.framework */ = {
			isa = PBXReferenceProxy;
			fileType = wrapper.framework;
			path = ReactiveExtensions.framework;
			remoteRef = A7C5C4A91DF87CEB0048D14C /* PBXContainerItemProxy */;
			sourceTree = BUILT_PRODUCTS_DIR;
		};
		A7C5C4AC1DF87CEB0048D14C /* ReactiveExtensions-tvOSTests.xctest */ = {
			isa = PBXReferenceProxy;
			fileType = wrapper.cfbundle;
			path = "ReactiveExtensions-tvOSTests.xctest";
			remoteRef = A7C5C4AB1DF87CEB0048D14C /* PBXContainerItemProxy */;
			sourceTree = BUILT_PRODUCTS_DIR;
		};
		A7C5C4AE1DF87CEB0048D14C /* ReactiveExtensions_TestHelpers.framework */ = {
			isa = PBXReferenceProxy;
			fileType = wrapper.framework;
			path = ReactiveExtensions_TestHelpers.framework;
			remoteRef = A7C5C4AD1DF87CEB0048D14C /* PBXContainerItemProxy */;
			sourceTree = BUILT_PRODUCTS_DIR;
		};
		A7C5C4B01DF87CEB0048D14C /* ReactiveExtensions_TestHelpers.framework */ = {
			isa = PBXReferenceProxy;
			fileType = wrapper.framework;
			path = ReactiveExtensions_TestHelpers.framework;
			remoteRef = A7C5C4AF1DF87CEB0048D14C /* PBXContainerItemProxy */;
			sourceTree = BUILT_PRODUCTS_DIR;
		};
		A7C5C4D41DF87CEB0048D14C /* Prelude.framework */ = {
			isa = PBXReferenceProxy;
			fileType = wrapper.framework;
			path = Prelude.framework;
			remoteRef = A7C5C4D31DF87CEB0048D14C /* PBXContainerItemProxy */;
			sourceTree = BUILT_PRODUCTS_DIR;
		};
		A7C5C4D61DF87CEB0048D14C /* Prelude-iOSTests.xctest */ = {
			isa = PBXReferenceProxy;
			fileType = wrapper.cfbundle;
			path = "Prelude-iOSTests.xctest";
			remoteRef = A7C5C4D51DF87CEB0048D14C /* PBXContainerItemProxy */;
			sourceTree = BUILT_PRODUCTS_DIR;
		};
		A7C5C4D81DF87CEB0048D14C /* Prelude.framework */ = {
			isa = PBXReferenceProxy;
			fileType = wrapper.framework;
			path = Prelude.framework;
			remoteRef = A7C5C4D71DF87CEB0048D14C /* PBXContainerItemProxy */;
			sourceTree = BUILT_PRODUCTS_DIR;
		};
		A7C5C4DA1DF87CEB0048D14C /* Prelude-tvOSTests.xctest */ = {
			isa = PBXReferenceProxy;
			fileType = wrapper.cfbundle;
			path = "Prelude-tvOSTests.xctest";
			remoteRef = A7C5C4D91DF87CEB0048D14C /* PBXContainerItemProxy */;
			sourceTree = BUILT_PRODUCTS_DIR;
		};
		A7C5C4DC1DF87CEB0048D14C /* Prelude_UIKit.framework */ = {
			isa = PBXReferenceProxy;
			fileType = wrapper.framework;
			path = Prelude_UIKit.framework;
			remoteRef = A7C5C4DB1DF87CEB0048D14C /* PBXContainerItemProxy */;
			sourceTree = BUILT_PRODUCTS_DIR;
		};
		A7C5C4DE1DF87CEB0048D14C /* Prelude-UIKit-iOSTests.xctest */ = {
			isa = PBXReferenceProxy;
			fileType = wrapper.cfbundle;
			path = "Prelude-UIKit-iOSTests.xctest";
			remoteRef = A7C5C4DD1DF87CEB0048D14C /* PBXContainerItemProxy */;
			sourceTree = BUILT_PRODUCTS_DIR;
		};
		A7C5C4E01DF87CEB0048D14C /* Prelude_UIKit.framework */ = {
			isa = PBXReferenceProxy;
			fileType = wrapper.framework;
			path = Prelude_UIKit.framework;
			remoteRef = A7C5C4DF1DF87CEB0048D14C /* PBXContainerItemProxy */;
			sourceTree = BUILT_PRODUCTS_DIR;
		};
		A7C5C4E21DF87CEB0048D14C /* Prelude-UIKit-tvOSTests.xctest */ = {
			isa = PBXReferenceProxy;
			fileType = wrapper.cfbundle;
			path = "Prelude-UIKit-tvOSTests.xctest";
			remoteRef = A7C5C4E11DF87CEB0048D14C /* PBXContainerItemProxy */;
			sourceTree = BUILT_PRODUCTS_DIR;
		};
/* End PBXReferenceProxy section */

/* Begin PBXResourcesBuildPhase section */
		A755113A1C8642B3005355CF /* Resources */ = {
			isa = PBXResourcesBuildPhase;
			buildActionMask = 2147483647;
			files = (
				A78214741DB9326A00D0DD91 /* Localizable.strings in Resources */,
			);
			runOnlyForDeploymentPostprocessing = 0;
		};
		A75511431C8642B3005355CF /* Resources */ = {
			isa = PBXResourcesBuildPhase;
			buildActionMask = 2147483647;
			files = (
			);
			runOnlyForDeploymentPostprocessing = 0;
		};
		A7BA54271E1E493500E54377 /* Resources */ = {
			isa = PBXResourcesBuildPhase;
			buildActionMask = 2147483647;
			files = (
			);
			runOnlyForDeploymentPostprocessing = 0;
		};
		A7BA54301E1E493600E54377 /* Resources */ = {
			isa = PBXResourcesBuildPhase;
			buildActionMask = 2147483647;
			files = (
			);
			runOnlyForDeploymentPostprocessing = 0;
		};
		A7C7959C1C873A870081977F /* Resources */ = {
			isa = PBXResourcesBuildPhase;
			buildActionMask = 2147483647;
			files = (
				59AE35B01D67631B00A310E6 /* DiscoveryPage.storyboard in Resources */,
				A73923BC1D272242004524C3 /* Activity.storyboard in Resources */,
				A73923C51D272242004524C3 /* Messages.storyboard in Resources */,
				01AFE30E1D5A97FB0094C263 /* Main.storyboard in Resources */,
				A757EA6C1D19F93400A5C978 /* 1Password.xcassets in Resources */,
				013744C11D999BE200E50C78 /* EmptyStates.storyboard in Resources */,
				9D89B7E81D6BA71F0021F6FF /* WebModal.storyboard in Resources */,
				A7D120D71D15A7B400F364FD /* Assets.xcassets in Resources */,
				80EAEF051D243C4E008C2353 /* Backing.storyboard in Resources */,
				A75798C31D6A24CD0063CEEC /* DebugPushNotifications.storyboard in Resources */,
				A73923C31D272242004524C3 /* Login.storyboard in Resources */,
				A73923C91D272242004524C3 /* Search.storyboard in Resources */,
				A73923CC1D272242004524C3 /* UpdateDraft.storyboard in Resources */,
				A7986C9D1D6B85840027030D /* Thanks.storyboard in Resources */,
				A73923CB1D272242004524C3 /* Update.storyboard in Resources */,
				A78838741D8A2EFF0081E94D /* ProjectPamphlet.storyboard in Resources */,
				01A120D11D2D646300B42F73 /* DashboardProjectsDrawer.storyboard in Resources */,
				59673C8B1D50EC920035AFD9 /* Video.storyboard in Resources */,
				A73923BE1D272242004524C3 /* Comments.storyboard in Resources */,
				A73923BF1D272242004524C3 /* Dashboard.storyboard in Resources */,
				9DDE1F701D5924AC0092D9A5 /* Checkout.storyboard in Resources */,
				A73923CA1D272242004524C3 /* Settings.storyboard in Resources */,
				A73923C01D272242004524C3 /* Discovery.storyboard in Resources */,
				A73923C61D272242004524C3 /* Profile.storyboard in Resources */,
				A73923C11D272242004524C3 /* Friends.storyboard in Resources */,
				01940B2E1D46A9AD0074FCE3 /* Help.storyboard in Resources */,
				D08A81761DFAACAD000128DB /* LiveStream.storyboard in Resources */,
				A78852391D6CC5DE00617930 /* RewardPledge.storyboard in Resources */,
				A73923C81D272242004524C3 /* ProjectActivity.storyboard in Resources */,
			);
			runOnlyForDeploymentPostprocessing = 0;
		};
		A7D1F9431C850B7C000D41D5 /* Resources */ = {
			isa = PBXResourcesBuildPhase;
			buildActionMask = 2147483647;
			files = (
				A7E1C4F31D18C8B3002D6DE3 /* 1Password.xcassets in Resources */,
				A76AD3531D70979900143034 /* HockeySDKResources.bundle in Resources */,
				9D50E9471D2EDBE50096DAEC /* Assets.xcassets in Resources */,
				01F219561DC12BF7005DD2E4 /* LaunchScreen.storyboard in Resources */,
				A73924051D27247E004524C3 /* Main.storyboard in Resources */,
			);
			runOnlyForDeploymentPostprocessing = 0;
		};
		A7D1F9581C850B7C000D41D5 /* Resources */ = {
			isa = PBXResourcesBuildPhase;
			buildActionMask = 2147483647;
			files = (
			);
			runOnlyForDeploymentPostprocessing = 0;
		};
/* End PBXResourcesBuildPhase section */

/* Begin PBXSourcesBuildPhase section */
		A75511371C8642B3005355CF /* Sources */ = {
			isa = PBXSourcesBuildPhase;
			buildActionMask = 2147483647;
			files = (
				013744F81D99A39B00E50C78 /* EmptyStatesViewModel.swift in Sources */,
				D0247A961DF9F29100D7A7C1 /* ProjectPamphletSubpageCellViewModel.swift in Sources */,
				0156B3751D0F7524000C4252 /* ActivityFriendFollowCellViewModel.swift in Sources */,
				013F2FDC1D66243E0066DB77 /* DiscoveryNavigationHeaderViewModel.swift in Sources */,
				A79BF81F1D11F6AF004C0445 /* Strings.swift in Sources */,
				5981BE451D7F61C0002E49F1 /* CommentsEmptyStateCellViewModel.swift in Sources */,
				A73379451D0E36A600C91445 /* Colors.swift in Sources */,
				01C7CDB11D13462500D9E0D1 /* DashboardRewardRowStackViewViewModel.swift in Sources */,
				5981BE101D7F4656002E49F1 /* CommentStyles.swift in Sources */,
				A7B1EBB11D901DE800BEE8B3 /* ProjectPamphletViewModel.swift in Sources */,
				A73378FE1D0AE36400C91445 /* LoginStyles.swift in Sources */,
				0154A93B1CA1A17800DB9BA4 /* UIColor.swift in Sources */,
				9D0FB7751D7600B5005774F2 /* CheckoutRacingViewModel.swift in Sources */,
				A7F441CD1D005A9400FE6FC5 /* MessagesViewModel.swift in Sources */,
				A774684B1D6E400D007DCDFC /* RewardPledgeViewModel.swift in Sources */,
				8053D3111D3848A3007B85DB /* Reachability.swift in Sources */,
				809F8B661D08B4FF005BADD9 /* UpdateDraftViewModel.swift in Sources */,
				59392C1E1D7095B3001C99A4 /* ProjectUpdatesViewModel.swift in Sources */,
				A760780A1CAEE0A6001B39D0 /* IsValidEmail.swift in Sources */,
				A755115B1C8642C3005355CF /* AppEnvironment.swift in Sources */,
				A7F441AD1D005A9400FE6FC5 /* ActivitiesViewModel.swift in Sources */,
				A75A9DBF1D6F3A3000603D1D /* RewardShippingPickerViewModel.swift in Sources */,
				A73379111D0E33A600C91445 /* ButtonStyles.swift in Sources */,
				A73378FB1D0AE33B00C91445 /* BaseStyles.swift in Sources */,
				A755115C1C8642C3005355CF /* AssetImageGeneratorType.swift in Sources */,
				A721DF6B1C8CFAF6000CB97C /* MockTrackingClient.swift in Sources */,
				A72C3A971D00F6C70075227E /* SortPagerViewModel.swift in Sources */,
				9DC572E51D36CA9800AE209C /* ProjectActivityStyles.swift in Sources */,
				A78851911D6C900000617930 /* DeprecatedWebViewModel.swift in Sources */,
				A755115D1C8642C3005355CF /* AVPlayerView.swift in Sources */,
				A7F441C91D005A9400FE6FC5 /* MessageDialogViewModel.swift in Sources */,
				A78537BC1CB5416700385B73 /* UIDeviceType.swift in Sources */,
				A7808BF01D625C6A001CF96A /* ProjectCreateViewModel.swift in Sources */,
				A755115E1C8642C3005355CF /* Environment.swift in Sources */,
				A7F441D11D005A9400FE6FC5 /* MessageThreadsViewModel.swift in Sources */,
				A71F59E81D2424CA00909BE3 /* KSCache.swift in Sources */,
				A757EB2B1D1AD89E00A5C978 /* DiscoveryStyles.swift in Sources */,
				A707BAD61CFFAB9400653B2F /* HelpType.swift in Sources */,
				80E8EAC81D3EC65A007BDA4B /* Image.swift in Sources */,
				80D73AF61D50F1A60099231F /* Navigation.swift in Sources */,
				A755115F1C8642C3005355CF /* Format.swift in Sources */,
				598D96CB1D42AE85003F3F66 /* ActivitySampleProjectCellViewModel.swift in Sources */,
				01C7CDB31D13462A00D9E0D1 /* DashboardRewardsCellViewModel.swift in Sources */,
				A7D121091D15B08200F364FD /* CountBadgeView.swift in Sources */,
				A73379601D0EDFEE00C91445 /* UIViewController-Preparation.swift in Sources */,
				A72C3A951D00F6C70075227E /* DiscoveryPageViewModel.swift in Sources */,
				A7F441C71D005A9400FE6FC5 /* MessageCellViewModel.swift in Sources */,
				59673CBF1D50EE9B0035AFD9 /* VideoViewModel.swift in Sources */,
				9D10B91B1D35407C008B8045 /* String+Truncate.swift in Sources */,
				A72E75971CC313A400983066 /* ValueCell.swift in Sources */,
				A75511601C8642C3005355CF /* GradientView.swift in Sources */,
				A7CC13D31D00E6CF00035C52 /* FindFriendsFacebookConnectCellViewModel.swift in Sources */,
				A75511611C8642C3005355CF /* Language.swift in Sources */,
				A7F441E71D005A9400FE6FC5 /* ThanksViewModel.swift in Sources */,
				A747A8EB1D45896000AF199A /* RewardCellViewModel.swift in Sources */,
				A73EF6D21DCC173C008FDBE5 /* ProjectNavigatorViewModel.swift in Sources */,
				D08A817A1DFAACF8000128DB /* LiveStreamEventDetailsViewModel.swift in Sources */,
				A75511621C8642C3005355CF /* LaunchedCountries.swift in Sources */,
				A76126B71C90C94000EDCCB9 /* UICollectionView-Extensions.swift in Sources */,
				A73379481D0E36CA00C91445 /* Fonts.swift in Sources */,
				8016BFE81D0F582D00067956 /* String+Whitespace.swift in Sources */,
				A76126AD1C90C94000EDCCB9 /* ValueCellDataSource.swift in Sources */,
				A72C3A301D00F28C0075227E /* SettingsViewModel.swift in Sources */,
				59B0E0061D1207070081D2DC /* DashboardActionCellViewModel.swift in Sources */,
				A75511631C8642C3005355CF /* LocalizedString.swift in Sources */,
				A7F441E11D005A9400FE6FC5 /* ResetPasswordViewModel.swift in Sources */,
				A734A2671D21A1790080BBD5 /* WKNavigationActionProtocol.swift in Sources */,
				A7C93FB61D44142900C2DF9B /* ProjectDescriptionViewModel.swift in Sources */,
				9D8772131D19E84E003A4E96 /* ProjectActivityLaunchCellViewModel.swift in Sources */,
				A7F441CF1D005A9400FE6FC5 /* MessageThreadCellViewModel.swift in Sources */,
				A7F441CB1D005A9400FE6FC5 /* MessagesSearchViewModel.swift in Sources */,
				A7CC14651D00E81B00035C52 /* FriendsSource.swift in Sources */,
				9D9F581B1D1324E200CE81DE /* DashboardViewModel.swift in Sources */,
				A7FC8C061C8F1DEA00C3B49B /* CircleAvatarImageView.swift in Sources */,
				A7CA8C0E1D8F241A0086A3E9 /* ProjectNavBarViewModel.swift in Sources */,
				A7F441C51D005A9400FE6FC5 /* LoginToutViewModel.swift in Sources */,
				A75C811E1D210C4700B5AD03 /* ProjectActivityItemProvider.swift in Sources */,
				A7F441BB1D005A9400FE6FC5 /* CommentDialogViewModel.swift in Sources */,
				A7F441B31D005A9400FE6FC5 /* ActivityProjectStatusViewModel.swift in Sources */,
				59D1E6581D1866F800896A4C /* DashboardVideoCellViewModel.swift in Sources */,
				A75511641C8642C3005355CF /* NSBundleType.swift in Sources */,
				A75511651C8642C3005355CF /* String+SimpleHTML.swift in Sources */,
				A7F441C31D005A9400FE6FC5 /* FacebookConfirmationViewModel.swift in Sources */,
				D70347901DBAABC30099C668 /* DiscoveryExpandableRowCellViewModel.swift in Sources */,
				0199545F1D2D818E00BC1390 /* DashboardProjectsDrawerViewModel.swift in Sources */,
				A76126B91C90C94000EDCCB9 /* UIView-Extensions.swift in Sources */,
				A77D7B071CBAAF5D0077586B /* Paginate.swift in Sources */,
				01F547ED1D53994B000A98EF /* TabBarItemStyles.swift in Sources */,
				597073B41D07294500B00444 /* ProjectNotificationCellViewModel.swift in Sources */,
				A75CFB081CCE7FCF004CD5FA /* StaticTableViewCell.swift in Sources */,
				A7F441D71D005A9400FE6FC5 /* ProfileViewModel.swift in Sources */,
				597073521D05FE6B00B00444 /* ProjectNotificationsViewModel.swift in Sources */,
				9D1A2A4F1D5D200E009E1B3F /* CheckoutViewModel.swift in Sources */,
				A7808B6B1D61E9DF001CF96A /* MostPopularSearchProjectCellViewModel.swift in Sources */,
				59019FB61D21A47700EAEC9D /* DashboardReferrerRowStackViewViewModel.swift in Sources */,
				0169F9881D6F51C400C8D5C5 /* DiscoveryFiltersViewModel.swift in Sources */,
				01FD71EC1D3808E500070BAC /* BarButtonItemStyles.swift in Sources */,
				A7F441E91D005A9400FE6FC5 /* TwoFactorViewModel.swift in Sources */,
				9DEE3B561D1D819D0020C2BE /* ProjectActivityBackingCellViewModel.swift in Sources */,
				A78537F81CB5803B00385B73 /* NSHTTPCookieStorageType.swift in Sources */,
				9D89B7E51D6B8DB90021F6FF /* WebModalViewModel.swift in Sources */,
				A75C81261D210F1F00B5AD03 /* ShareContext.swift in Sources */,
				A75511671C8642C3005355CF /* UIButton+LocalizedKey.swift in Sources */,
				A75511681C8642C3005355CF /* UIGestureRecognizer-Extensions.swift in Sources */,
				595F82641D679346008B8C56 /* DiscoveryPostcardViewModel.swift in Sources */,
				A7F441BD1D005A9400FE6FC5 /* CommentsViewModel.swift in Sources */,
				A74900181D00E23000BC3BE7 /* SignupViewModel.swift in Sources */,
				A7F441D51D005A9400FE6FC5 /* ProfileProjectCellViewModel.swift in Sources */,
				A7169BF61DDD064200480C0D /* UIScrollView+Extensions.swift in Sources */,
				597582E31D5D12AE008765DE /* SettingsStyles.swift in Sources */,
				9D14FFC61D135C12005F4ABB /* ProjectActivityUpdateCellViewModel.swift in Sources */,
				A7F441AF1D005A9400FE6FC5 /* ActivityFriendBackingViewModel.swift in Sources */,
				80EAEF001D243A7A008C2353 /* BackingViewModel.swift in Sources */,
				A75511691C8642C3005355CF /* UILabel+IBClear.swift in Sources */,
				A7F441E51D005A9400FE6FC5 /* SearchViewModel.swift in Sources */,
				A75C81171D210BD700B5AD03 /* ShareViewModel.swift in Sources */,
				0156B4191D10B419000C4252 /* UIAlertController.swift in Sources */,
				A757EAF01D1ABE7400A5C978 /* ActivitySurveyResponseCellViewModel.swift in Sources */,
				A7CC13D91D00E6CF00035C52 /* FindFriendsStatsCellViewModel.swift in Sources */,
				018422BB1D2C483000CA7566 /* DashboardTitleViewViewModel.swift in Sources */,
				A72AFFDA1CD7ED6B008F052B /* Keyboard.swift in Sources */,
				A718885D1DE0DDCE0094856D /* ShortcutItem.swift in Sources */,
				D05C0CB01E02E3F100914393 /* LiveStreamActivityItemProvider.swift in Sources */,
				9D25472D1D23135F0053844D /* ProjectActivityCommentCellViewModel.swift in Sources */,
				A755116A1C8642C3005355CF /* UILabel+LocalizedKey.swift in Sources */,
				A755116B1C8642C3005355CF /* UILabel+SimpleHTML.swift in Sources */,
				A721DF621C8CF503000CB97C /* TrackingClientType.swift in Sources */,
				5955E6811D21805200B4153D /* DashboardReferrersCellViewModel.swift in Sources */,
				A75C81201D210C4700B5AD03 /* UpdateActivityItemProvider.swift in Sources */,
				A7F441B91D005A9400FE6FC5 /* CommentCellViewModel.swift in Sources */,
				9D7536CF1D78D88D00A7623B /* SurveyResponseViewModel.swift in Sources */,
				A710573B1DC2B2DF00A69552 /* SharedFunctions.swift in Sources */,
				A7DC83961C9DBBE700BB2B44 /* RefTag.swift in Sources */,
				A7CC13D51D00E6CF00035C52 /* FindFriendsFriendFollowCellViewModel.swift in Sources */,
				598D96C51D42A3E3003F3F66 /* ActivitySampleFollowCellViewModel.swift in Sources */,
				598D96BA1D426FD8003F3F66 /* ActivitySampleBackingCellViewModel.swift in Sources */,
				59E877381DC9419700BCD1F7 /* Newsletter.swift in Sources */,
				A755116C1C8642C3005355CF /* UIPress-Extensions.swift in Sources */,
				A7EDEE571D83453F00780B34 /* PKPaymentAuthorizationViewController.swift in Sources */,
				01A7A4C01C9690220036E553 /* UITextField+LocalizedPlaceholderKey.swift in Sources */,
				0176E13B1C9742FD009CA092 /* UIBarButtonItem.swift in Sources */,
				8001D4C91D415692009E6667 /* UpdateDraftStyles.swift in Sources */,
				A7F441B71D005A9400FE6FC5 /* BackingCellViewModel.swift in Sources */,
				A7CC13DB1D00E6CF00035C52 /* FindFriendsViewModel.swift in Sources */,
				9DD1E3881D50035E00D4829E /* ProjectActivityData.swift in Sources */,
				01940B261D42DC1A0074FCE3 /* HelpViewModel.swift in Sources */,
				593AC6011D33F517002613F4 /* DashboardFundingCellViewModel.swift in Sources */,
				9D2F4BE01D1AE02700B7C554 /* ProjectActivitySuccessCellViewModel.swift in Sources */,
				A707BADA1CFFAB9400653B2F /* Notifications.swift in Sources */,
				A721DF651C8CF5A3000CB97C /* KoalaTrackingClient.swift in Sources */,
				A76126BB1C90C94000EDCCB9 /* UITableView-Extensions.swift in Sources */,
				9D9F58191D13243900CE81DE /* ProjectActivitiesViewModel.swift in Sources */,
				A72C3A8E1D00F6A80075227E /* SelectableRow.swift in Sources */,
				A7F441C11D005A9400FE6FC5 /* DiscoveryViewModel.swift in Sources */,
				A78537E21CB5422100385B73 /* UIScreenType.swift in Sources */,
				A7208C3E1CCAC86800E3DAB3 /* FacebookAppDelegateProtocol.swift in Sources */,
				A7B11A771D79F03300A5036E /* PKPaymentRequest.swift in Sources */,
				598D96C21D429756003F3F66 /* ActivitySampleStyles.swift in Sources */,
				59B0E07E1D147F340081D2DC /* DashboardStyles.swift in Sources */,
				0169F8C11D6CA27500C8D5C5 /* RootCategory.swift in Sources */,
				D08A81791DFAACF5000128DB /* LiveStreamCountdownViewModel.swift in Sources */,
				A707BAD81CFFAB9400653B2F /* LoginIntent.swift in Sources */,
				A72C3A8C1D00F6A80075227E /* ExpandableRow.swift in Sources */,
				9DBF80DF1D666CAC007F2843 /* CheckoutModels.swift in Sources */,
				D08A81771DFAACD3000128DB /* ClearNavigationBar.swift in Sources */,
				9DC204B71D1B46BD003C1636 /* ProjectActivityNegativeStateChangeCellViewModel.swift in Sources */,
				A7698B2A1D00602800953FD3 /* LoginViewModel.swift in Sources */,
				A7F441B51D005A9400FE6FC5 /* ActivityUpdateViewModel.swift in Sources */,
				A75C811C1D210C4700B5AD03 /* SafariActivity.swift in Sources */,
				A721DF681C8CFAEB000CB97C /* Koala.swift in Sources */,
				A796FF591D425A4D00CD58AA /* ProjectStyles.swift in Sources */,
				A796A88F1D48DE79009B6EF6 /* ProjectPamphletContentViewModel.swift in Sources */,
				A7F441D31D005A9400FE6FC5 /* ProfileHeaderViewModel.swift in Sources */,
				A71404391CAF215900A2795B /* KeyValueStoreType.swift in Sources */,
				A7CC13D71D00E6CF00035C52 /* FindFriendsHeaderCellViewModel.swift in Sources */,
				A709697E1D143D1300DB39D3 /* AlertError.swift in Sources */,
<<<<<<< HEAD
				0151AEBA1C8F811C0067F1BE /* BorderButton.swift in Sources */,
				D08A81781DFAACF1000128DB /* LiveStreamContainerViewModel.swift in Sources */,
=======
>>>>>>> 80672359
				A7C93F801D440D9200C2DF9B /* ProjectPamphletMainCellViewModel.swift in Sources */,
				A7F6F0C11DC7EBF7002C118C /* DateProtocol.swift in Sources */,
				A7A882BF1D31745500E9046E /* SimpleHTMLLabel.swift in Sources */,
				018422C01D2C486900CA7566 /* DashboardProjectsDrawerCellViewModel.swift in Sources */,
			);
			runOnlyForDeploymentPostprocessing = 0;
		};
		A75511411C8642B3005355CF /* Sources */ = {
			isa = PBXSourcesBuildPhase;
			buildActionMask = 2147483647;
			files = (
				A7808BF31D625D10001CF96A /* ProjectCreatorViewModelTests.swift in Sources */,
				59F368C71D245BE8005404DC /* DashboardReferrerRowStackViewViewModelTests.swift in Sources */,
				A7CC142E1D00E70900035C52 /* FindFriendsHeaderCellViewModelTests.swift in Sources */,
				A75511981C8645A0005355CF /* LaunchedCountriesTests.swift in Sources */,
				A7CC14301D00E70900035C52 /* FindFriendsStatsCellViewModelTests.swift in Sources */,
				59610A311D6B8AA800C8206A /* DiscoveryPostcardViewModelTests.swift in Sources */,
				A75511961C8645A0005355CF /* FormatTests.swift in Sources */,
<<<<<<< HEAD
				D0A9CC321E0842B8000F099C /* ProjectPamphletSubpageCellViewModelTests.swift in Sources */,
				D033D8761E0A739D001CDA18 /* LiveStreamContainerViewModelTests.swift in Sources */,
				01EFBCAF1C92036E0094EEC2 /* StyledLabelTests.swift in Sources */,
=======
>>>>>>> 80672359
				A75511A71C86460B005355CF /* XCTestCase+AppEnvironment.swift in Sources */,
				A75511971C8645A0005355CF /* LanguageTests.swift in Sources */,
				A755119C1C8645A0005355CF /* UILabel+IBClearTests.swift in Sources */,
				0176984F1DB9796800EE58BA /* EmptyStatesViewModelTests.swift in Sources */,
				A7830CFE1D005C3F00B5B6AE /* CommentCellViewModelTests.swift in Sources */,
				5981BE681D7F86C8002E49F1 /* CommentsEmptyStateCellViewModelTests.swift in Sources */,
				59392C211D70A117001C99A4 /* ProjectUpdatesViewModelTests.swift in Sources */,
				A71F59E51D240CAF00909BE3 /* NavigationTests.swift in Sources */,
				9D89B7FA1D6CC2AD0021F6FF /* WebModalViewModelTests.swift in Sources */,
				A7A978AB1D71E88100ABA1D6 /* RewardPledgeViewModelTests.swift in Sources */,
				A755119A1C8645A0005355CF /* String+SimpleHTMLTests.swift in Sources */,
				598D96CE1D42B727003F3F66 /* ActivitySampleProjectCellViewModelTests.swift in Sources */,
				01C7CDBF1D14BBF200D9E0D1 /* DashboardRewardRowStackViewViewModelTests.swift in Sources */,
				5981BF4E1D81CE1C002E49F1 /* ActivityUpdateViewModelTests.swift in Sources */,
				A7830D0A1D005C3F00B5B6AE /* LoginViewModelTests.swift in Sources */,
				A7CC142A1D00E70900035C52 /* FindFriendsFaceookConnectCellViewModelTests.swift in Sources */,
				A7AD54481D465B370016B4C2 /* ProjectPamphletMainCellViewModelTests.swift in Sources */,
				A7830D101D005C3F00B5B6AE /* MessagesSearchViewModelTests.swift in Sources */,
				5955E6841D2180E400B4153D /* DashboardReferrersCellViewModelTests.swift in Sources */,
				A7830D0C1D005C3F00B5B6AE /* MessageCellViewModelTests.swift in Sources */,
				A7AD548D1D4683900016B4C2 /* ProjectPamphletViewModelTests.swift in Sources */,
				A72C3AA01D00F6E60075227E /* SortPagerViewModelTests.swift in Sources */,
				A7830D2C1D005C3F00B5B6AE /* TwoFactorViewModelTests.swift in Sources */,
				01940B831D46DE9B0074FCE3 /* HelpViewModelTests.swift in Sources */,
				A7830D241D005C3F00B5B6AE /* ResetPasswordViewModelTests.swift in Sources */,
				59B0E00C1D12144A0081D2DC /* DashboardActionCellViewModelTests.swift in Sources */,
				A78851C41D6C91C600617930 /* DeprecatedWebViewModelTests.swift in Sources */,
				A7830D281D005C3F00B5B6AE /* SearchViewModelTests.swift in Sources */,
				593AC6041D33F996002613F4 /* DashboardFundingCellViewModelTests.swift in Sources */,
				A7830D1C1D005C3F00B5B6AE /* ProfileViewModelTests.swift in Sources */,
				A7830D041D005C3F00B5B6AE /* DiscoveryViewModelTests.swift in Sources */,
				0156B1AF1D072CD1000C4252 /* KSCacheTests.swift in Sources */,
				9D25472A1D2313440053844D /* ProjectActivityCommentCellViewModelTests.swift in Sources */,
				A75511A51C86460B005355CF /* MockBundle.swift in Sources */,
				A7D1CE821D5556C100E621C2 /* RewardCellViewModelTests.swift in Sources */,
				A7830D081D005C3F00B5B6AE /* LoginToutViewModelTests.swift in Sources */,
				A7830D1A1D005C3F00B5B6AE /* ProfileProjectCellViewModelTests.swift in Sources */,
				9D2F4BDD1D1AE01500B7C554 /* ProjectActivitySuccessCellViewModelTests.swift in Sources */,
				A75784311D84486F007B61AA /* PKPaymentRequestTests.swift in Sources */,
				A75C81231D210EE200B5AD03 /* ShareViewModelTests.swift in Sources */,
				9D0FB7A81D76055B005774F2 /* CheckoutRacingViewModelTests.swift in Sources */,
				A76FAF271DB98AD000C6BF33 /* ProjectPamphletContentViewModelTests.swift in Sources */,
				9D10B94E1D354105008B8045 /* String+TruncateTests.swift in Sources */,
				5970738E1D061A9900B00444 /* ProjectNotificationsViewModelTest.swift in Sources */,
				01FD71841D36BA2900070BAC /* DashboardProjectsDrawerViewModelTests.swift in Sources */,
				A755119E1C8645A0005355CF /* UILabel+SimpleHTMLTests.swift in Sources */,
				D05AA2361E0A8BCA00D36EFC /* LiveStreamEventDetailsViewModelTests.swift in Sources */,
				A7830D121D005C3F00B5B6AE /* MessagesViewModelTests.swift in Sources */,
				9D14FFFA1D135E4F005F4ABB /* ProjectActivityUpdateCellViewModelTests.swift in Sources */,
				A7830D061D005C3F00B5B6AE /* FacebookConfirmationViewModelTests.swift in Sources */,
				9D8772481D19E9D4003A4E96 /* ProjectActivityLaunchCellViewModelTests.swift in Sources */,
				A749001B1D00E25200BC3BE7 /* SignupViewModelTests.swift in Sources */,
				A75511941C8645A0005355CF /* AppEnvironmentTests.swift in Sources */,
				9DC204EC1D1B5037003C1636 /* ProjectActivityNegativeStateChangeCellViewModelTests.swift in Sources */,
				017508781D68C9E900BB1863 /* DiscoveryNavigationHeaderViewModelTests.swift in Sources */,
				59D1E6791D189EFE00896A4C /* DashboardVideoCellViewModelTests.swift in Sources */,
				A77519221C8CB0360022F175 /* CircleAvatarImageViewTests.swift in Sources */,
				A78537931CB46CFB00385B73 /* KoalaTests.swift in Sources */,
				59B0E0001D11EAC70081D2DC /* DashboardViewModelTests.swift in Sources */,
				59673CD31D50FB350035AFD9 /* VideoViewModelTests.swift in Sources */,
				9DEE3B591D1D81C80020C2BE /* ProjectActivityBackingCellViewModelTests.swift in Sources */,
				597073901D061AAD00B00444 /* SettingsViewModelTests.swift in Sources */,
				A75511991C8645A0005355CF /* LocalizedStringTests.swift in Sources */,
				8078D0B31D0F08B1001CFF87 /* UpdateDraftViewModelTests.swift in Sources */,
				A7AD548A1D4682C20016B4C2 /* ProjectDescriptionViewModelTests.swift in Sources */,
				A75511951C8645A0005355CF /* EnvironmentTests.swift in Sources */,
				01C7CDC31D1A571600D9E0D1 /* DashboardRewardsCellViewModelTests.swift in Sources */,
				A72C3A9E1D00F6E60075227E /* DiscoveryPageViewModelTests.swift in Sources */,
				A7830D141D005C3F00B5B6AE /* MessageThreadCellViewModelTests.swift in Sources */,
				80EAEF091D244274008C2353 /* BackingViewModelTests.swift in Sources */,
				A7830D181D005C3F00B5B6AE /* ProfileHeaderViewModelTests.swift in Sources */,
				A7830CFC1D005C3F00B5B6AE /* BackingCellViewModelTests.swift in Sources */,
				A72C3A9C1D00F6E60075227E /* DiscoveryFiltersViewModelTests.swift in Sources */,
				9DA4E2FC1D79C97B005C1897 /* SurveyResponseViewModelTests.swift in Sources */,
				A77D7B351CBAC5F90077586B /* PaginateTests.swift in Sources */,
				01FD71871D36BE1A00070BAC /* DashboardProjectsDrawerCellViewModelTests.swift in Sources */,
				A7830D161D005C3F00B5B6AE /* MessageThreadsViewModelTests.swift in Sources */,
				A712EB921E0C2B7300614340 /* DispatchTimeInterval-Extensions.swift in Sources */,
				598D96C81D42A97E003F3F66 /* ActivitySampleFollowCellViewModelTests.swift in Sources */,
				018422C71D2C48E300CA7566 /* DashboardTitleViewViewModelTests.swift in Sources */,
				01EFBC891C91FB770094EEC2 /* UIColorTests.swift in Sources */,
				A72D929A1CB1F7DA00A88249 /* TestCase.swift in Sources */,
				A7CA8C441D8F25D30086A3E9 /* ProjectNavBarViewModelTests.swift in Sources */,
				A7830CF81D005C3F00B5B6AE /* ActivitiesViewModelTests.swift in Sources */,
				A7CC14321D00E70900035C52 /* FindFriendsViewModelTests.swift in Sources */,
				A7A978AE1D71E99900ABA1D6 /* RewardShippingPickerViewModelTests.swift in Sources */,
				A7A29F4A1CC3DE5F002BE580 /* ValueCellDataSourceTests.swift in Sources */,
				D7A9BE131DC125B800422B31 /* DiscoveryExpandableRowCellViewModelTests.swift in Sources */,
				A7830D2A1D005C3F00B5B6AE /* ThanksViewModelTests.swift in Sources */,
				A7830D001D005C3F00B5B6AE /* CommentDialogViewModelTests.swift in Sources */,
				0156B1FC1D074285000C4252 /* ActivityFriendFollowCellViewModelTests.swift in Sources */,
				0156B4301D11A062000C4252 /* AlertError+Equatable.swift in Sources */,
				A76078301CAEE0DD001B39D0 /* IsValidEmailTests.swift in Sources */,
				A7DC83991C9DBEFA00BB2B44 /* RefTagTests.swift in Sources */,
				9D1A2A541D5D2522009E1B3F /* CheckoutViewModelTests.swift in Sources */,
				598D96BF1D427B8A003F3F66 /* ActivitySampleBackingCellViewModelTests.swift in Sources */,
				A71545211DD0D96B00A2F186 /* ProjectNavigatorViewModelTests.swift in Sources */,
				9DA8C3C31D3D4860000BB2F9 /* String+WhitespaceTests.swift in Sources */,
				597073C31D07626700B00444 /* ProjectNotificationCellViewModelTests.swift in Sources */,
				9D9F58171D13240B00CE81DE /* ProjectActivitiesViewModelTests.swift in Sources */,
<<<<<<< HEAD
				D049C8D71DFFFACE00349FE6 /* LiveStreamCountdownViewModelTests.swift in Sources */,
				01EFBCB61C921EA20094EEC2 /* StylesTests.swift in Sources */,
=======
>>>>>>> 80672359
				01F4FE441DF7810400BB9DD4 /* ActivityProjectStatusViewModelTests.swift in Sources */,
				A7830D021D005C3F00B5B6AE /* CommentsViewModelTests.swift in Sources */,
				A7830D0E1D005C3F00B5B6AE /* MessageDialogViewModelTests.swift in Sources */,
				A7CC142C1D00E70900035C52 /* FindFriendsFriendFollowCellViewModelTests.swift in Sources */,
				A743817B1D33E03D00040A95 /* ActivityFriendBackingViewModelTests.swift in Sources */,
			);
			runOnlyForDeploymentPostprocessing = 0;
		};
		A7BA54241E1E493500E54377 /* Sources */ = {
			isa = PBXSourcesBuildPhase;
			buildActionMask = 2147483647;
			files = (
				A7B76C041E23E4B500C8E312 /* MockLiveStreamService.swift in Sources */,
				A7BA55021E1E9D4B00E54377 /* LiveStreamEvent.OpenTokLenses.swift in Sources */,
				A7BA54A91E1E4A9E00E54377 /* LiveVideoViewController.swift in Sources */,
				A7BA55071E1E9DEE00E54377 /* LiveStreamEventTemplates.swift in Sources */,
				A7BA55041E1E9D4B00E54377 /* LiveStreamEvent.UserLenses.swift in Sources */,
				A7BA54F31E1E4D5A00E54377 /* Secrets.swift in Sources */,
				A7BA55011E1E9D4B00E54377 /* LiveStreamEvent.FirebaseLenses.swift in Sources */,
				A7BA54AA1E1E4A9E00E54377 /* HLSPlayerView.swift in Sources */,
				A7BA55031E1E9D4B00E54377 /* LiveStreamEvent.StreamLenses.swift in Sources */,
				A7BA54AB1E1E4A9E00E54377 /* VideoGridView.swift in Sources */,
				A7B76C021E23E48300C8E312 /* LiveStreamServiceProtocol.swift in Sources */,
				A7BA55001E1E9D4B00E54377 /* LiveStreamEvent.CreatorLenses.swift in Sources */,
				A7BA54AE1E1E4A9E00E54377 /* LiveVideoViewModel.swift in Sources */,
				A7BA55051E1E9D4B00E54377 /* LiveStreamEventLenses.swift in Sources */,
				A7BA54A81E1E4A9E00E54377 /* LiveStreamViewController.swift in Sources */,
				A7B76C061E23E4CF00C8E312 /* LiveStreamService.swift in Sources */,
				A7B76BCA1E23E47100C8E312 /* KsLive.swift in Sources */,
				A7BA549F1E1E4A9E00E54377 /* FirebaseExtensions.swift in Sources */,
				A7BA54AD1E1E4A9E00E54377 /* LiveStreamViewModel.swift in Sources */,
				A7BA54A11E1E4A9E00E54377 /* OpenTokExtensions.swift in Sources */,
				A7BA54AC1E1E4A9E00E54377 /* LiveStreamEvent.swift in Sources */,
				A7BA54A01E1E4A9E00E54377 /* LiveStreamTypes.swift in Sources */,
			);
			runOnlyForDeploymentPostprocessing = 0;
		};
		A7BA542E1E1E493600E54377 /* Sources */ = {
			isa = PBXSourcesBuildPhase;
			buildActionMask = 2147483647;
			files = (
				A7BC37341E237F7500C4D031 /* LiveVideoViewModelTests.swift in Sources */,
				A7BC37331E237F7500C4D031 /* LiveStreamViewModelTests.swift in Sources */,
				A7BC37361E237F8600C4D031 /* LiveStreamEventTests.swift in Sources */,
			);
			runOnlyForDeploymentPostprocessing = 0;
		};
		A7C795991C873A870081977F /* Sources */ = {
			isa = PBXSourcesBuildPhase;
			buildActionMask = 2147483647;
			files = (
				5993DEBF1CE296F000925494 /* ProfileHeaderView.swift in Sources */,
				A7D8B6B61DCCD4DE009BF854 /* ProjectNavigatorTransitionAnimator.swift in Sources */,
				A7561A3B1D3144210028DEA1 /* ProjectDescriptionViewController.swift in Sources */,
				019DDFED1CB6FF4500BDC113 /* ResetPasswordViewController.swift in Sources */,
				018422C51D2C48AA00CA7566 /* DashboardProjectsDrawerDataSource.swift in Sources */,
				A74FFE691CE3FFE200C7BCB9 /* SearchMessagesViewController.swift in Sources */,
				598D96B81D426F70003F3F66 /* ActivitySampleProjectCell.swift in Sources */,
				0169F9861D6F4E1D00C8D5C5 /* DiscoveryFiltersViewController.swift in Sources */,
				A775B5471CA871D700BBB587 /* RootViewModel.swift in Sources */,
				A7CC14421D00E74F00035C52 /* FindFriendsStatsCell.swift in Sources */,
				015A06F71D219513007AE210 /* DashboardRewardsCell.swift in Sources */,
				A7E315C61C88AAA8000DD85A /* DiscoveryProjectsDataSource.swift in Sources */,
				59673CBD1D50ED380035AFD9 /* VideoViewController.swift in Sources */,
				0146E3231CC0296900082C5B /* FacebookConfirmationViewController.swift in Sources */,
				A71199F91DD8E42A0072D478 /* ProjectPamphletMinimalCell.swift in Sources */,
				0170E7701D25C55200E2CCE4 /* ProjectActivityCommentCell.swift in Sources */,
				9D14FF901D133351005F4ABB /* ProjectActivityNegativeStateChangeCell.swift in Sources */,
				015A07461D247564007AE210 /* UpdateDraftViewController.swift in Sources */,
				A70F1F321D8A3E85007DA8E9 /* ProjectPamphletViewController.swift in Sources */,
				598D96B41D41790C003F3F66 /* ActivitySampleBackingCell.swift in Sources */,
				A7CC143C1D00E74F00035C52 /* FindFriendsFacebookConnectCell.swift in Sources */,
				014A8DEB1CE3C350003BF51C /* ThanksProjectsDataSource.swift in Sources */,
				A74FFDF01CE3E33300C7BCB9 /* MessageDialogViewController.swift in Sources */,
				01515F8C1E1D6E0C00FDECB6 /* MessageThreadEmptyStateCell.swift in Sources */,
				9D525F101D4158BA003CAE04 /* ProjectActivityDateCell.swift in Sources */,
				5981BE431D7F59DE002E49F1 /* CommentsEmptyStateCell.swift in Sources */,
				A747A7DF1D454E8500AF199A /* ProjectPamphletContentViewController.swift in Sources */,
				A762EFF31C8CC663005581A4 /* ActivityFriendFollowCell.swift in Sources */,
				59019FBA1D21ABD200EAEC9D /* DashboardReferrerRowStackView.swift in Sources */,
				59AE35E21D67643100A310E6 /* DiscoveryPostcardCell.swift in Sources */,
				A7FA38A41D9068940041FC9C /* PledgeTitleCell.swift in Sources */,
				59B0DFC51D11AC850081D2DC /* DashboardDataSource.swift in Sources */,
				A757EABD1D19FAEE00A5C978 /* ProjectActivitiesViewController.swift in Sources */,
				A745D0221CA897FF00C12802 /* SearchViewController.swift in Sources */,
				A72C3AAA1D00F96C0075227E /* DiscoveryPageViewController.swift in Sources */,
				A745D0481CA8985B00C12802 /* DashboardViewController.swift in Sources */,
				015A06F41D219156007AE210 /* DashboardRewardRowStackView.swift in Sources */,
				A75CFA7E1CCE56C4004CD5FA /* SearchProjectCell.swift in Sources */,
				A78838A91D8A32060081E94D /* ProjectNavBarViewController.swift in Sources */,
				A72C3AA41D00F7170075227E /* DiscoveryPagesDataSource.swift in Sources */,
				A7A0534E1CD19C68005AF5E2 /* CommentDialogViewController.swift in Sources */,
				A74BEF191DE3474C008D5E63 /* UIImageView+URL.swift in Sources */,
				A75AB2231C8A85D1002FC3E6 /* ActivityUpdateCell.swift in Sources */,
				A75A292E1CE0B95300D35E5C /* MessagesDataSource.swift in Sources */,
				A74382051D3458C900040A95 /* PaddingCell.swift in Sources */,
				0169F9841D6E0B2000C8D5C5 /* DiscoveryFiltersStaticRowCell.swift in Sources */,
				A71003E01CDD06E600B4F4D7 /* MessageThreadCell.swift in Sources */,
				9D7536CD1D78D78600A7623B /* SurveyResponseViewController.swift in Sources */,
				59392BEC1D7094B0001C99A4 /* ProjectUpdatesViewController.swift in Sources */,
				9DDE1F721D5925A90092D9A5 /* CheckoutViewController.swift in Sources */,
				01940B2B1D46814E0074FCE3 /* HelpWebViewModel.swift in Sources */,
				D08A817B1DFAAD04000128DB /* LiveStreamContainerViewController.swift in Sources */,
				A71003DD1CDD068F00B4F4D7 /* MessageThreadsDataSource.swift in Sources */,
				598D96B61D426D80003F3F66 /* ActivitySampleFollowCell.swift in Sources */,
				A72C3AB91D00FB1F0075227E /* DiscoverySelectableRowCell.swift in Sources */,
				A745D04B1CA8986E00C12802 /* ProfileViewController.swift in Sources */,
				A75A29281CE0B7DD00D35E5C /* BackingCell.swift in Sources */,
				A731BF5A1D1ED60800A734AC /* WebViewController.swift in Sources */,
				A79F53001D8F50CF00C051B8 /* ProjectPamphletSubpageCell.swift in Sources */,
				A75A29251CE0AE5A00D35E5C /* MessagesViewController.swift in Sources */,
				A7CC14361D00E73D00035C52 /* FindFriendsViewController.swift in Sources */,
				A7CA8BB71D8F14260086A3E9 /* ProjectPamphletMainCell.swift in Sources */,
				593AC5CF1D33F4BF002613F4 /* DashboardFundingCell.swift in Sources */,
				A71003E31CDD077200B4F4D7 /* MessageCell.swift in Sources */,
				8072F44F1D46BAA400999EF1 /* UpdatePreviewViewModel.swift in Sources */,
				A7C795B31C873AC90081977F /* ActivitiesViewController.swift in Sources */,
				59322F071CD27B1000C90CC6 /* ProfileDataSource.swift in Sources */,
				A731BF8D1D1EE44E00A734AC /* UpdateViewController.swift in Sources */,
				A75798911D6A201F0063CEEC /* DebugPushNotifictionsViewController.swift in Sources */,
				A7CC14401D00E74F00035C52 /* FindFriendsHeaderCell.swift in Sources */,
				A7A051E61CD12D9A005AF5E2 /* CommentsDataSource.swift in Sources */,
				A71003DA1CDCFA2500B4F4D7 /* MessageThreadsViewController.swift in Sources */,
				013744AE1D95AC2300E50C78 /* EmptyStatesViewController.swift in Sources */,
				A72C3AB71D00FB1F0075227E /* DiscoveryExpandedSelectableRow.swift in Sources */,
				80EAEF071D243FC7008C2353 /* BackingViewController.swift in Sources */,
				A7B1EBB31D90496A00BEE8B3 /* NoRewardCell.swift in Sources */,
				01940B291D467ECE0074FCE3 /* HelpWebViewController.swift in Sources */,
				A73EF70A1DCC17DD008FDBE5 /* ProjectNavigatorPagesDataSource.swift in Sources */,
				A7180BAA1CCED598001711CA /* CommentsViewController.swift in Sources */,
				A7561A3D1D3146290028DEA1 /* ProjectNavigatorViewController.swift in Sources */,
				595CDAB81D3537180051C816 /* FundingGraphView.swift in Sources */,
				A72C3AB01D00F9C10075227E /* DiscoveryFiltersDataSource.swift in Sources */,
				A757EBB31D1B084F00A5C978 /* DiscoveryOnboardingCell.swift in Sources */,
				A75A292B1CE0B7EA00D35E5C /* ProjectBannerCell.swift in Sources */,
				018422BD1D2C484200CA7566 /* DashboardProjectsDrawerCell.swift in Sources */,
				9D14FF931D133351005F4ABB /* ProjectActivityUpdateCell.swift in Sources */,
				A747A8B91D45893100AF199A /* ProjectPamphletContentDataSource.swift in Sources */,
				01A120D31D2D6E6200B42F73 /* DashboardProjectsDrawerViewController.swift in Sources */,
				59B0E0041D1203970081D2DC /* DashboardActionCell.swift in Sources */,
				0148EF911CDD2879000DEFF8 /* ThanksViewController.swift in Sources */,
				8072F41D1D46B75200999EF1 /* UpdatePreviewViewController.swift in Sources */,
				A749001F1D00E27100BC3BE7 /* SignupViewController.swift in Sources */,
				59B0DFFE1D11B2E50081D2DC /* DashboardContextCell.swift in Sources */,
				D04F48D41E0313FB00EDC98A /* ActivityProjectStatusCell.swift in Sources */,
				D08A817C1DFAAD08000128DB /* LiveStreamCountdownViewController.swift in Sources */,
				A773531F1D5E8AEF0017E239 /* MostPopularSearchProjectCell.swift in Sources */,
				A77352ED1D5E70FC0017E239 /* MostPopularCell.swift in Sources */,
				59D1E6261D1865AC00896A4C /* DashboardVideoCell.swift in Sources */,
				A75CBDE81C8A26F800758C55 /* AppDelegateViewModel.swift in Sources */,
				A72C3AA71D00F7A30075227E /* SortPagerViewController.swift in Sources */,
				A7C795B41C873AC90081977F /* DiscoveryViewController.swift in Sources */,
				8024FE7E1D637A600067A1F6 /* Storyboard.swift in Sources */,
				5955E64F1D21800300B4153D /* DashboardReferrersCell.swift in Sources */,
				9D89B7E31D6B8B310021F6FF /* WebModalViewController.swift in Sources */,
				9D14FF8D1D133351005F4ABB /* ProjectActivityBackingCell.swift in Sources */,
				A7CC14451D00E75F00035C52 /* FindFriendsDataSource.swift in Sources */,
				A7808BBE1D6240B9001CF96A /* ProjectCreatorViewController.swift in Sources */,
				015B78851D47FF51003216AC /* MFMailComposeViewController.swift in Sources */,
				A757EA6B1D19F93400A5C978 /* OnePasswordExtension.m in Sources */,
				A757EAEE1D19FAFA00A5C978 /* ProjectActivitiesDataSource.swift in Sources */,
				018F1F841C8E182200643DAA /* LoginViewController.swift in Sources */,
				597073A01D07277100B00444 /* ProjectNotificationsDataSource.swift in Sources */,
				A757E9EF1D19C37F00A5C978 /* ActivitySurveyResponseCell.swift in Sources */,
				A724BA661D2C03930041863C /* NSBundle-Framework.swift in Sources */,
				9D14FF921D133351005F4ABB /* ProjectActivitySuccessCell.swift in Sources */,
				014A8E191CE3CD86003BF51C /* ThanksProjectCell.swift in Sources */,
				018422BE1D2C484700CA7566 /* DashboardTitleView.swift in Sources */,
				59B6B70B1CCEBC1000953319 /* ProfileProjectCell.swift in Sources */,
				5970739A1D06346700B00444 /* ProjectNotificationsViewController.swift in Sources */,
				A745D1411CAAB48F00C12802 /* LoginToutViewController.swift in Sources */,
				9D14FF8E1D133351005F4ABB /* ProjectActivityEmptyStateCell.swift in Sources */,
				A72C39F51D00F27E0075227E /* SettingsViewController.swift in Sources */,
				017508161D67A4E300BB1863 /* DiscoveryNavigationHeaderViewController.swift in Sources */,
				A78012651D2EEA620027396E /* ReferralChartView.swift in Sources */,
				597073B21D07281800B00444 /* ProjectNotificationCell.swift in Sources */,
				01DEFB961CB44A5D003709C0 /* TwoFactorViewController.swift in Sources */,
				A75AB2261C8B407F002FC3E6 /* ActivityFriendBackingCell.swift in Sources */,
				A731BF901D1EE4CD00A734AC /* UpdateViewModel.swift in Sources */,
				A72C3AB51D00FB1F0075227E /* DiscoveryExpandableRowCell.swift in Sources */,
				A7FA38D91D9068AD0041FC9C /* RewardsTitleCell.swift in Sources */,
				A75AB1FA1C8A84B5002FC3E6 /* ActivitiesDataSource.swift in Sources */,
				9D1A29861D5A9508009E1B3F /* DeprecatedWebViewController.swift in Sources */,
				A78852071D6CC5C300617930 /* RewardPledgeViewController.swift in Sources */,
				A747A8EE1D45899F00AF199A /* RewardCell.swift in Sources */,
				A7CC143E1D00E74F00035C52 /* FindFriendsFriendFollowCell.swift in Sources */,
				A75A9D8D1D6F336B00603D1D /* RewardShippingPickerViewController.swift in Sources */,
				014A8E1C1CE3CE34003BF51C /* ThanksCategoryCell.swift in Sources */,
				A74FFECA1CE4FB9900C7BCB9 /* SearchMessagesDataSource.swift in Sources */,
				A775B5211CA8705B00BBB587 /* RootTabBarViewController.swift in Sources */,
				A75CFA501CCDB322004CD5FA /* SearchDataSource.swift in Sources */,
				A7A052141CD12DD7005AF5E2 /* CommentCell.swift in Sources */,
				9D14FF8F1D133351005F4ABB /* ProjectActivityLaunchCell.swift in Sources */,
			);
			runOnlyForDeploymentPostprocessing = 0;
		};
		A7D1F9411C850B7C000D41D5 /* Sources */ = {
			isa = PBXSourcesBuildPhase;
			buildActionMask = 2147483647;
			files = (
				A73924041D272404004524C3 /* AppDelegate.swift in Sources */,
			);
			runOnlyForDeploymentPostprocessing = 0;
		};
		A7D1F9561C850B7C000D41D5 /* Sources */ = {
			isa = PBXSourcesBuildPhase;
			buildActionMask = 2147483647;
			files = (
				A73778D81D81C201004C2A9B /* SettingsViewControllerTests.swift in Sources */,
				A7845B021E27D5F5005F1CE9 /* LiveStreamContainerViewControllerTests.swift in Sources */,
				01F42A521D9332F60084719D /* DiscoveryNavigationHeaderViewControllerTests.swift in Sources */,
				018421F31D2C0DB700CA7566 /* DashboardDataSourceTests.swift in Sources */,
				A775B54C1CA87C8500BBB587 /* RootViewModelTests.swift in Sources */,
				59F0C0971DBEC8DE0007E0A7 /* DashboardViewControllerTests.swift in Sources */,
				80C9F8EC1D4923C4001A2E8E /* UpdatePreviewViewModelTests.swift in Sources */,
				A7066AA61E27C44200E8658C /* LiveStreamCountdownViewControllerTests.swift in Sources */,
				59885A9C1DB6ED6800F65825 /* FacebookConfirmationViewControllerTests.swift in Sources */,
				A758F4041D0702CF00169CC0 /* DiscoveryFiltersDataSourceTests.swift in Sources */,
				A77519121C8CADE20022F175 /* AppDelegateViewModelTests.swift in Sources */,
				599604001CE6286900E1B1EC /* ProfileDataSourceTests.swift in Sources */,
				D7086F3C1DB7FBA40087E5EB /* BackingViewControllerTests.swift in Sources */,
				59AFCCEF1DD3D0B9004A200E /* FindFriendsViewControllerTests.swift in Sources */,
				01EC3B991DFA0679003A673C /* ProfileViewControllerTests.swift in Sources */,
				A72D943B1CB3477000A88249 /* MockBundle.swift in Sources */,
				A77FD5B51D91FD2C00FFC636 /* RewardPledgeViewControllerTests.swift in Sources */,
				015B78BC1D481805003216AC /* HelpWebViewModelTests.swift in Sources */,
				9D3A6B4C1D8C4F3800FE3926 /* ProjectActivityViewControllerTests.swift in Sources */,
				A73778DF1D81DC9B004C2A9B /* Combos.swift in Sources */,
				0123B4E31D919BC4004C1166 /* DiscoveryFiltersViewControllerTests.swift in Sources */,
				59235ED91DC0149B0067F4AD /* DiscoveryPageViewControllerTests.swift in Sources */,
				59885A961DB6E04100F65825 /* LoginViewControllerTests.swift in Sources */,
				A72D92991CB1F7DA00A88249 /* TestCase.swift in Sources */,
				01F42A501D93284E0084719D /* SortPagerViewControllerTests.swift in Sources */,
				A7EDEE7B1D83635400780B34 /* CommentsViewControllerTests.swift in Sources */,
				A758F43B1D070B8E00169CC0 /* DiscoveryPagesDataSourceTests.swift in Sources */,
				A734A2651D219CB00080BBD5 /* UpdateViewModelTests.swift in Sources */,
				59885A9A1DB6EA5700F65825 /* SignupViewControllerTests.swift in Sources */,
				A70119451CD92261009F8F65 /* CommentsDataSourceTests.swift in Sources */,
				01F8ADFC1CEA5B070026F220 /* ThanksProjectsDataSourceTests.swift in Sources */,
				A7E8FAEF1CD6806800DBF142 /* SearchDataSourceTests.swift in Sources */,
				018422CD1D2C493D00CA7566 /* DashboardProjectsDrawerDataSourceTests.swift in Sources */,
				59885A941DB6DC4700F65825 /* LoginToutViewControllerTests.swift in Sources */,
				A72D92301CB1E08800A88249 /* XCTestCase+AppEnvironment.swift in Sources */,
				A73778D61D81ABE2004C2A9B /* FundingGraphViewTests.swift in Sources */,
				A757ED201D1C181D00A5C978 /* DiscoveryProjectsDataSourceTest.swift in Sources */,
				01F4FE0D1DF6095A00BB9DD4 /* ActivitiesViewControllerTests.swift in Sources */,
				0156B3851D107273000C4252 /* FindFriendsDataSourceTests.swift in Sources */,
				9DE6C0891C9B5FCA00FCC7B1 /* (null) in Sources */,
				59885A9E1DB6EFD900F65825 /* ResetPasswordViewControllerTests.swift in Sources */,
				A7208CC41CCBDA7900E3DAB3 /* ActivitiesDataSourceTests.swift in Sources */,
				A7CA8C471D8F2F870086A3E9 /* ProjectNavBarViewControllerTests.swift in Sources */,
				A7DC83921C9DB9BC00BB2B44 /* (null) in Sources */,
				59885A981DB6E2A900F65825 /* TwoFactorViewControllerTests.swift in Sources */,
				9D525F121D417FD7003CAE04 /* ProjectActivitiesDataSourceTests.swift in Sources */,
				013744FB1D99FE6A00E50C78 /* EmptyStatesViewControllerTests.swift in Sources */,
				A7E3A0B91D96CDFD00F83738 /* ProjectPamphletContentViewControllerTests.swift in Sources */,
				A73778DD1D81DC69004C2A9B /* TraitController.swift in Sources */,
			);
			runOnlyForDeploymentPostprocessing = 0;
		};
/* End PBXSourcesBuildPhase section */

/* Begin PBXTargetDependency section */
		805F304F1D91CEB80010B3D0 /* PBXTargetDependency */ = {
			isa = PBXTargetDependency;
			name = "FBSnapshotTestCase iOS";
			targetProxy = 805F304E1D91CEB80010B3D0 /* PBXContainerItemProxy */;
		};
		A70969891D14685600DB39D3 /* PBXTargetDependency */ = {
			isa = PBXTargetDependency;
			name = "Alamofire iOS";
			targetProxy = A70969881D14685600DB39D3 /* PBXContainerItemProxy */;
		};
		A709698B1D14685C00DB39D3 /* PBXTargetDependency */ = {
			isa = PBXTargetDependency;
			name = "AlamofireImage iOS";
			targetProxy = A709698A1D14685C00DB39D3 /* PBXContainerItemProxy */;
		};
		A724BA631D2BFCC10041863C /* PBXTargetDependency */ = {
			isa = PBXTargetDependency;
			target = A7C7959D1C873A870081977F /* Kickstarter-Framework-iOS */;
			targetProxy = A724BA621D2BFCC10041863C /* PBXContainerItemProxy */;
		};
		A73778D21D819E2A004C2A9B /* PBXTargetDependency */ = {
			isa = PBXTargetDependency;
			name = "FBSnapshotTestCase iOS";
			targetProxy = A73778D11D819E2A004C2A9B /* PBXContainerItemProxy */;
		};
		A73923FF1D272302004524C3 /* PBXTargetDependency */ = {
			isa = PBXTargetDependency;
			target = A7C7959D1C873A870081977F /* Kickstarter-Framework-iOS */;
			targetProxy = A73923FE1D272302004524C3 /* PBXContainerItemProxy */;
		};
		A75511481C8642B3005355CF /* PBXTargetDependency */ = {
			isa = PBXTargetDependency;
			target = A755113B1C8642B3005355CF /* Library-iOS */;
			targetProxy = A75511471C8642B3005355CF /* PBXContainerItemProxy */;
		};
		A76E0A4C1D00C00500EC525A /* PBXTargetDependency */ = {
			isa = PBXTargetDependency;
			target = A755113B1C8642B3005355CF /* Library-iOS */;
			targetProxy = A76E0A4B1D00C00500EC525A /* PBXContainerItemProxy */;
		};
		A782B4941D2D36440069D10E /* PBXTargetDependency */ = {
			isa = PBXTargetDependency;
			target = A7D1F9441C850B7C000D41D5 /* Kickstarter-iOS */;
			targetProxy = A782B4931D2D36440069D10E /* PBXContainerItemProxy */;
		};
		A7BA54351E1E493600E54377 /* PBXTargetDependency */ = {
			isa = PBXTargetDependency;
			target = A7BA54281E1E493500E54377 /* LiveStream */;
			targetProxy = A7BA54341E1E493600E54377 /* PBXContainerItemProxy */;
		};
		A7BA543D1E1E493600E54377 /* PBXTargetDependency */ = {
			isa = PBXTargetDependency;
			target = A7BA54281E1E493500E54377 /* LiveStream */;
			targetProxy = A7BA543C1E1E493600E54377 /* PBXContainerItemProxy */;
		};
		A7BA54E91E1E4C2B00E54377 /* PBXTargetDependency */ = {
			isa = PBXTargetDependency;
			name = "ReactiveExtensions-iOS";
			targetProxy = A7BA54E81E1E4C2B00E54377 /* PBXContainerItemProxy */;
		};
		A7BA54EB1E1E4C3F00E54377 /* PBXTargetDependency */ = {
			isa = PBXTargetDependency;
			name = "Prelude-iOS";
			targetProxy = A7BA54EA1E1E4C3F00E54377 /* PBXContainerItemProxy */;
		};
		A7BA54ED1E1E4C4500E54377 /* PBXTargetDependency */ = {
			isa = PBXTargetDependency;
			name = "Argo-iOS";
			targetProxy = A7BA54EC1E1E4C4500E54377 /* PBXContainerItemProxy */;
		};
		A7BA54EF1E1E4C8700E54377 /* PBXTargetDependency */ = {
			isa = PBXTargetDependency;
			name = "Curry-iOS";
			targetProxy = A7BA54EE1E1E4C8700E54377 /* PBXContainerItemProxy */;
		};
		A7BA54F51E1E4DE400E54377 /* PBXTargetDependency */ = {
			isa = PBXTargetDependency;
			name = "ReactiveExtensions-TestHelpers-iOS";
			targetProxy = A7BA54F41E1E4DE400E54377 /* PBXContainerItemProxy */;
		};
		A7BA54F71E1E51F800E54377 /* PBXTargetDependency */ = {
			isa = PBXTargetDependency;
			target = A7BA54281E1E493500E54377 /* LiveStream */;
			targetProxy = A7BA54F61E1E51F800E54377 /* PBXContainerItemProxy */;
		};
		A7C5C5521DF895850048D14C /* PBXTargetDependency */ = {
			isa = PBXTargetDependency;
			name = "Prelude-UIKit-iOS";
			targetProxy = A7C5C5511DF895850048D14C /* PBXContainerItemProxy */;
		};
		A7C5C5541DF895880048D14C /* PBXTargetDependency */ = {
			isa = PBXTargetDependency;
			name = "KsApi-iOS";
			targetProxy = A7C5C5531DF895880048D14C /* PBXContainerItemProxy */;
		};
		A7C5C5561DF895A00048D14C /* PBXTargetDependency */ = {
			isa = PBXTargetDependency;
			name = "ReactiveExtensions-TestHelpers-iOS";
			targetProxy = A7C5C5551DF895A00048D14C /* PBXContainerItemProxy */;
		};
		A7C5C5591DF895BA0048D14C /* PBXTargetDependency */ = {
			isa = PBXTargetDependency;
			name = "ReactiveExtensions-TestHelpers-iOS";
			targetProxy = A7C5C5581DF895BA0048D14C /* PBXContainerItemProxy */;
		};
/* End PBXTargetDependency section */

/* Begin PBXVariantGroup section */
		A7A5F8231D11ECF60036139A /* Localizable.strings */ = {
			isa = PBXVariantGroup;
			children = (
				A7A5F8241D11ECF60036139A /* Base */,
				A7A5F8251D11ECF60036139A /* de */,
				A7A5F8261D11ECF60036139A /* es */,
				A7A5F8271D11ECF60036139A /* fr */,
			);
			name = Localizable.strings;
			sourceTree = "<group>";
		};
/* End PBXVariantGroup section */

/* Begin XCBuildConfiguration section */
		A745D1D41CAAD0A400C12802 /* Hockey */ = {
			isa = XCBuildConfiguration;
			baseConfigurationReference = 802800571C88F64D00141235 /* Base.xcconfig */;
			buildSettings = {
				ALWAYS_EMBED_SWIFT_STANDARD_LIBRARIES = NO;
				ALWAYS_SEARCH_USER_PATHS = NO;
				CLANG_ANALYZER_LOCALIZABILITY_NONLOCALIZED = YES;
				CLANG_CXX_LANGUAGE_STANDARD = "gnu++0x";
				CLANG_CXX_LIBRARY = "libc++";
				CLANG_ENABLE_MODULES = YES;
				CLANG_ENABLE_OBJC_ARC = YES;
				CLANG_WARN_BOOL_CONVERSION = YES;
				CLANG_WARN_CONSTANT_CONVERSION = YES;
				CLANG_WARN_DIRECT_OBJC_ISA_USAGE = YES_ERROR;
				CLANG_WARN_EMPTY_BODY = YES;
				CLANG_WARN_ENUM_CONVERSION = YES;
				CLANG_WARN_INFINITE_RECURSION = YES;
				CLANG_WARN_INT_CONVERSION = YES;
				CLANG_WARN_OBJC_ROOT_CLASS = YES_ERROR;
				CLANG_WARN_SUSPICIOUS_MOVE = YES;
				CLANG_WARN_UNREACHABLE_CODE = YES;
				CLANG_WARN__DUPLICATE_METHOD_MATCH = YES;
				CODE_SIGN_IDENTITY = "iPhone Distribution";
				ENABLE_NS_ASSERTIONS = NO;
				ENABLE_STRICT_OBJC_MSGSEND = YES;
				FRAMEWORK_SEARCH_PATHS = "$(inherited)";
				"FRAMEWORK_SEARCH_PATHS[sdk=appletv*]" = (
					"$(SYMROOT)/Release$(EFFECTIVE_PLATFORM_NAME)",
					"$(PROJECT_DIR)/Frameworks/HockeySDK/tvOS/HockeySDK.embeddedframework",
				);
				"FRAMEWORK_SEARCH_PATHS[sdk=iphone*]" = (
					"$(SYMROOT)/Release$(EFFECTIVE_PLATFORM_NAME)",
					"$(PROJECT_DIR)/Frameworks/HockeySDK/iOS/HockeySDK.embeddedframework",
				);
				GCC_C_LANGUAGE_STANDARD = gnu99;
				GCC_NO_COMMON_BLOCKS = YES;
				GCC_WARN_64_TO_32_BIT_CONVERSION = YES;
				GCC_WARN_ABOUT_RETURN_TYPE = YES_ERROR;
				GCC_WARN_UNDECLARED_SELECTOR = YES;
				GCC_WARN_UNINITIALIZED_AUTOS = YES_AGGRESSIVE;
				GCC_WARN_UNUSED_FUNCTION = YES;
				GCC_WARN_UNUSED_VARIABLE = YES;
				IPHONEOS_DEPLOYMENT_TARGET = 9.0;
				MTL_ENABLE_DEBUG_INFO = NO;
				OTHER_SWIFT_FLAGS = "-D HOCKEY";
				PRODUCT_NAME = Kickstarter;
				SDKROOT = iphoneos;
				STRIP_BITCODE_FROM_COPIED_FILES = NO;
				STRIP_STYLE = debugging;
				SWIFT_VERSION = 3.0;
				TARGETED_DEVICE_FAMILY = 3;
				TVOS_DEPLOYMENT_TARGET = 9.0;
				VALIDATE_PRODUCT = YES;
			};
			name = Hockey;
		};
		A745D1D51CAAD0A400C12802 /* Hockey */ = {
			isa = XCBuildConfiguration;
			buildSettings = {
				ALWAYS_EMBED_SWIFT_STANDARD_LIBRARIES = YES;
				ASSETCATALOG_COMPILER_APPICON_NAME = "app-icon-beta";
				CLANG_ENABLE_MODULES = YES;
				CODE_SIGN_ENTITLEMENTS = "Kickstarter-iOS/Hockey.entitlements";
				CODE_SIGN_IDENTITY = "iPhone Distribution: Kickstarter of New York";
				"CODE_SIGN_IDENTITY[sdk=iphoneos*]" = "iPhone Distribution: Kickstarter of New York";
				DEFINES_MODULE = YES;
				FRAMEWORK_SEARCH_PATHS = (
					"$(inherited)",
					"$(PROJECT_DIR)/Frameworks/HockeySDK/iOS/HockeySDK.embeddedframework",
					"$(PROJECT_DIR)/Frameworks/FBSDK/iOS",
					"$(PROJECT_DIR)/Frameworks/KsLive/Frameworks",
					"$(PROJECT_DIR)/Frameworks",
				);
				"FRAMEWORK_SEARCH_PATHS[sdk=iphone*]" = (
					"$(SYMROOT)/Release$(EFFECTIVE_PLATFORM_NAME)",
					"$(PROJECT_DIR)/Frameworks/HockeySDK/iOS/HockeySDK.embeddedframework",
					"$(PROJECT_DIR)/Frameworks/FBSDK/iOS",
					"$(PROJECT_DIR)/Frameworks/KsLive/Frameworks",
				);
				INFOPLIST_FILE = "Kickstarter-iOS/Info.plist";
				LD_RUNPATH_SEARCH_PATHS = "$(inherited) @executable_path/Frameworks @loader_path/Frameworks";
				PRODUCT_BUNDLE_IDENTIFIER = com.kickstarter.kickstarter.beta;
				PRODUCT_MODULE_NAME = Kickstarter_iOS;
				PRODUCT_NAME = KickBeta;
				PROVISIONING_PROFILE = "1ac3dcfe-2fdf-4ae9-a6b1-3d1cca53500e";
				SDKROOT = iphoneos;
				SWIFT_OBJC_BRIDGING_HEADER = "Kickstarter-iOS/Kickstarter-iOS-Bridging-Header.h";
				TARGETED_DEVICE_FAMILY = "1,2";
			};
			name = Hockey;
		};
		A745D1D61CAAD0A400C12802 /* Hockey */ = {
			isa = XCBuildConfiguration;
			buildSettings = {
				APPLICATION_EXTENSION_API_ONLY = NO;
				"CODE_SIGN_IDENTITY[sdk=iphoneos*]" = "iPhone Developer";
				FRAMEWORK_SEARCH_PATHS = (
					"$(inherited)",
					"$(PROJECT_DIR)/Frameworks/FBSDK",
					"$(PROJECT_DIR)/Frameworks/FBSDK/iOS",
				);
				INFOPLIST_FILE = "Kickstarter-iOS/Tests/Info.plist";
				LD_RUNPATH_SEARCH_PATHS = "$(inherited) @executable_path/Frameworks @loader_path/Frameworks";
				PRODUCT_BUNDLE_IDENTIFIER = com.KickstarterTests;
				PRODUCT_NAME = "$(TARGET_NAME)";
				SDKROOT = iphoneos;
			};
			name = Hockey;
		};
		A745D1D71CAAD0A400C12802 /* Hockey */ = {
			isa = XCBuildConfiguration;
			buildSettings = {
				CODE_SIGN_IDENTITY = "iPhone Distribution";
				"CODE_SIGN_IDENTITY[sdk=iphoneos*]" = "";
				CURRENT_PROJECT_VERSION = 1;
				DEFINES_MODULE = YES;
				DYLIB_COMPATIBILITY_VERSION = 1;
				DYLIB_CURRENT_VERSION = 1;
				DYLIB_INSTALL_NAME_BASE = "@rpath";
				FRAMEWORK_SEARCH_PATHS = (
					"$(inherited)",
					"$(PROJECT_DIR)/Frameworks/FBSDK/iOS",
					"$(PROJECT_DIR)/Frameworks/KsLive/Frameworks",
					"$(PROJECT_DIR)/Frameworks",
				);
				"FRAMEWORK_SEARCH_PATHS[sdk=appletv*]" = (
					"$(SYMROOT)/Release$(EFFECTIVE_PLATFORM_NAME)",
					"$(PROJECT_DIR)/Frameworks/HockeySDK/tvOS/HockeySDK.embeddedframework",
					"$(PROJECT_DIR)/Frameworks/FBSDK/tvOS",
				);
				"FRAMEWORK_SEARCH_PATHS[sdk=iphone*]" = (
					"$(SYMROOT)/Release$(EFFECTIVE_PLATFORM_NAME)",
					"$(PROJECT_DIR)/Frameworks/HockeySDK/iOS/HockeySDK.embeddedframework",
					"$(PROJECT_DIR)/Frameworks/FBSDK/iOS",
				);
				INFOPLIST_FILE = "Kickstarter-iOS/Info.plist";
				INSTALL_PATH = "$(LOCAL_LIBRARY_DIR)/Frameworks";
				LD_RUNPATH_SEARCH_PATHS = "$(inherited) @executable_path/Frameworks @loader_path/Frameworks";
				PRODUCT_BUNDLE_IDENTIFIER = "com.Library-iOS";
				PRODUCT_NAME = Library;
				SDKROOT = iphoneos;
				SKIP_INSTALL = YES;
				TARGETED_DEVICE_FAMILY = "1,2";
				VERSIONING_SYSTEM = "apple-generic";
				VERSION_INFO_PREFIX = "";
			};
			name = Hockey;
		};
		A745D1D81CAAD0A400C12802 /* Hockey */ = {
			isa = XCBuildConfiguration;
			buildSettings = {
				APPLICATION_EXTENSION_API_ONLY = NO;
				"CODE_SIGN_IDENTITY[sdk=iphoneos*]" = "iPhone Developer";
				FRAMEWORK_SEARCH_PATHS = (
					"$(inherited)",
					"$(PROJECT_DIR)/Frameworks/FBSDK/iOS",
				);
				"FRAMEWORK_SEARCH_PATHS[sdk=appletv*]" = (
					"$(SYMROOT)/Release$(EFFECTIVE_PLATFORM_NAME)",
					"$(PROJECT_DIR)/Frameworks/HockeySDK/tvOS/HockeySDK.embeddedframework",
					"$(PROJECT_DIR)/Frameworks/FBSDK/tvOS",
				);
				"FRAMEWORK_SEARCH_PATHS[sdk=iphone*]" = (
					"$(SYMROOT)/Release$(EFFECTIVE_PLATFORM_NAME)",
					"$(PROJECT_DIR)/Frameworks/HockeySDK/iOS/HockeySDK.embeddedframework",
					"$(PROJECT_DIR)/Frameworks/FBSDK/iOS",
				);
				INFOPLIST_FILE = "Kickstarter-iOS/Tests/Info.plist";
				LD_RUNPATH_SEARCH_PATHS = "$(inherited) @executable_path/Frameworks @loader_path/Frameworks";
				PRODUCT_BUNDLE_IDENTIFIER = "com.Library-iOSTests";
				PRODUCT_NAME = "$(TARGET_NAME)";
				SDKROOT = iphoneos;
				TARGETED_DEVICE_FAMILY = "1,2";
			};
			name = Hockey;
		};
		A745D1D91CAAD0A400C12802 /* Hockey */ = {
			isa = XCBuildConfiguration;
			buildSettings = {
				CODE_SIGN_IDENTITY = "iPhone Distribution";
				"CODE_SIGN_IDENTITY[sdk=iphoneos*]" = "";
				CURRENT_PROJECT_VERSION = 1;
				DEFINES_MODULE = YES;
				DYLIB_COMPATIBILITY_VERSION = 1;
				DYLIB_CURRENT_VERSION = 1;
				DYLIB_INSTALL_NAME_BASE = "@rpath";
				FRAMEWORK_SEARCH_PATHS = (
					"$(inherited)",
					"$(PROJECT_DIR)/Frameworks/FBSDK/iOS",
					"$(PROJECT_DIR)/Frameworks/HockeySDK/iOS/HockeySDK.embeddedframework",
					"$(PROJECT_DIR)/Frameworks",
					"$(PROJECT_DIR)/Frameworks/Stripe",
					"$(PROJECT_DIR)/Frameworks/KsLive/Frameworks",
				);
				IBSC_COMPILER_AUTO_ACTIVATE_CUSTOM_FONTS = NO;
				IBSC_ERRORS = NO;
				IBSC_FLATTEN_NIBS = NO;
				IBSC_NOTICES = NO;
				IBSC_WARNINGS = NO;
				INFOPLIST_FILE = "Kickstarter-iOS/Info.plist";
				INSTALL_PATH = "$(LOCAL_LIBRARY_DIR)/Frameworks";
				LD_RUNPATH_SEARCH_PATHS = "$(inherited) @executable_path/Frameworks @loader_path/Frameworks";
				PRODUCT_BUNDLE_IDENTIFIER = "com.Kickstarter-Framework-iOS";
				PRODUCT_NAME = Kickstarter_Framework;
				SDKROOT = iphoneos;
				SKIP_INSTALL = YES;
				SWIFT_OBJC_BRIDGING_HEADER = "Kickstarter-iOS/Kickstarter-iOS-Bridging-Header.h";
				TARGETED_DEVICE_FAMILY = "1,2";
				VERSIONING_SYSTEM = "apple-generic";
				VERSION_INFO_PREFIX = "";
			};
			name = Hockey;
		};
		A755114D1C8642B3005355CF /* Debug */ = {
			isa = XCBuildConfiguration;
			buildSettings = {
				CODE_SIGN_IDENTITY = "iPhone Developer";
				"CODE_SIGN_IDENTITY[sdk=iphoneos*]" = "";
				CURRENT_PROJECT_VERSION = 1;
				DEFINES_MODULE = YES;
				DYLIB_COMPATIBILITY_VERSION = 1;
				DYLIB_CURRENT_VERSION = 1;
				DYLIB_INSTALL_NAME_BASE = "@rpath";
				FRAMEWORK_SEARCH_PATHS = (
					"$(inherited)",
					"$(PROJECT_DIR)/Frameworks/FBSDK/iOS",
					"$(PROJECT_DIR)/Frameworks/KsLive/Frameworks",
					"$(PROJECT_DIR)/Frameworks",
				);
				"FRAMEWORK_SEARCH_PATHS[sdk=appletv*]" = (
					"$(PROJECT_DIR)/Frameworks/HockeySDK/tvOS/HockeySDK.embeddedframework",
					"$(PROJECT_DIR)/Frameworks/FBSDK/tvOS",
				);
				"FRAMEWORK_SEARCH_PATHS[sdk=iphone*]" = (
					"$(PROJECT_DIR)/Frameworks/HockeySDK/iOS/HockeySDK.embeddedframework",
					"$(PROJECT_DIR)/Frameworks/FBSDK/iOS",
				);
				INFOPLIST_FILE = "Kickstarter-iOS/Info.plist";
				INSTALL_PATH = "$(LOCAL_LIBRARY_DIR)/Frameworks";
				LD_RUNPATH_SEARCH_PATHS = "$(inherited) @executable_path/Frameworks @loader_path/Frameworks";
				PRODUCT_BUNDLE_IDENTIFIER = "com.Library-iOS";
				PRODUCT_NAME = Library;
				SDKROOT = iphoneos;
				SKIP_INSTALL = YES;
				TARGETED_DEVICE_FAMILY = "1,2";
				VERSIONING_SYSTEM = "apple-generic";
				VERSION_INFO_PREFIX = "";
			};
			name = Debug;
		};
		A755114E1C8642B3005355CF /* Release */ = {
			isa = XCBuildConfiguration;
			buildSettings = {
				CODE_SIGN_IDENTITY = "iPhone Distribution";
				"CODE_SIGN_IDENTITY[sdk=iphoneos*]" = "";
				CURRENT_PROJECT_VERSION = 1;
				DEFINES_MODULE = YES;
				DYLIB_COMPATIBILITY_VERSION = 1;
				DYLIB_CURRENT_VERSION = 1;
				DYLIB_INSTALL_NAME_BASE = "@rpath";
				FRAMEWORK_SEARCH_PATHS = (
					"$(inherited)",
					"$(PROJECT_DIR)/Frameworks/FBSDK/iOS",
					"$(PROJECT_DIR)/Frameworks/KsLive/Frameworks",
					"$(PROJECT_DIR)/Frameworks",
				);
				"FRAMEWORK_SEARCH_PATHS[sdk=appletv*]" = (
					"$(PROJECT_DIR)/Frameworks/HockeySDK/tvOS/HockeySDK.embeddedframework",
					"$(PROJECT_DIR)/Frameworks/FBSDK/tvOS",
				);
				"FRAMEWORK_SEARCH_PATHS[sdk=iphone*]" = (
					"$(PROJECT_DIR)/Frameworks/HockeySDK/iOS/HockeySDK.embeddedframework",
					"$(PROJECT_DIR)/Frameworks/FBSDK/iOS",
				);
				INFOPLIST_FILE = "Kickstarter-iOS/Info.plist";
				INSTALL_PATH = "$(LOCAL_LIBRARY_DIR)/Frameworks";
				LD_RUNPATH_SEARCH_PATHS = "$(inherited) @executable_path/Frameworks @loader_path/Frameworks";
				PRODUCT_BUNDLE_IDENTIFIER = "com.Library-iOS";
				PRODUCT_NAME = Library;
				SDKROOT = iphoneos;
				SKIP_INSTALL = YES;
				TARGETED_DEVICE_FAMILY = "1,2";
				VERSIONING_SYSTEM = "apple-generic";
				VERSION_INFO_PREFIX = "";
			};
			name = Release;
		};
		A755114F1C8642B3005355CF /* Debug */ = {
			isa = XCBuildConfiguration;
			buildSettings = {
				APPLICATION_EXTENSION_API_ONLY = NO;
				"CODE_SIGN_IDENTITY[sdk=iphoneos*]" = "iPhone Developer";
				FRAMEWORK_SEARCH_PATHS = (
					"$(inherited)",
					"$(PROJECT_DIR)/Frameworks/FBSDK/iOS",
				);
				"FRAMEWORK_SEARCH_PATHS[sdk=appletv*]" = (
					"$(PROJECT_DIR)/Frameworks/HockeySDK/tvOS/HockeySDK.embeddedframework",
					"$(PROJECT_DIR)/Frameworks/FBSDK/tvOS",
				);
				"FRAMEWORK_SEARCH_PATHS[sdk=iphone*]" = (
					"$(PROJECT_DIR)/Frameworks/HockeySDK/iOS/HockeySDK.embeddedframework",
					"$(PROJECT_DIR)/Frameworks/FBSDK/iOS",
				);
				INFOPLIST_FILE = "Kickstarter-iOS/Tests/Info.plist";
				LD_RUNPATH_SEARCH_PATHS = "$(inherited) @executable_path/Frameworks @loader_path/Frameworks";
				PRODUCT_BUNDLE_IDENTIFIER = "com.Library-iOSTests";
				PRODUCT_NAME = "$(TARGET_NAME)";
				SDKROOT = iphoneos;
				TARGETED_DEVICE_FAMILY = "1,2";
			};
			name = Debug;
		};
		A75511501C8642B3005355CF /* Release */ = {
			isa = XCBuildConfiguration;
			buildSettings = {
				APPLICATION_EXTENSION_API_ONLY = NO;
				"CODE_SIGN_IDENTITY[sdk=iphoneos*]" = "iPhone Developer";
				FRAMEWORK_SEARCH_PATHS = (
					"$(inherited)",
					"$(PROJECT_DIR)/Frameworks/FBSDK/iOS",
				);
				"FRAMEWORK_SEARCH_PATHS[sdk=appletv*]" = (
					"$(PROJECT_DIR)/Frameworks/HockeySDK/tvOS/HockeySDK.embeddedframework",
					"$(PROJECT_DIR)/Frameworks/FBSDK/tvOS",
				);
				"FRAMEWORK_SEARCH_PATHS[sdk=iphone*]" = (
					"$(PROJECT_DIR)/Frameworks/HockeySDK/iOS/HockeySDK.embeddedframework",
					"$(PROJECT_DIR)/Frameworks/FBSDK/iOS",
				);
				INFOPLIST_FILE = "Kickstarter-iOS/Tests/Info.plist";
				LD_RUNPATH_SEARCH_PATHS = "$(inherited) @executable_path/Frameworks @loader_path/Frameworks";
				PRODUCT_BUNDLE_IDENTIFIER = "com.Library-iOSTests";
				PRODUCT_NAME = "$(TARGET_NAME)";
				SDKROOT = iphoneos;
				TARGETED_DEVICE_FAMILY = "1,2";
			};
			name = Release;
		};
		A7BA54401E1E493600E54377 /* Debug */ = {
			isa = XCBuildConfiguration;
			buildSettings = {
				CLANG_ANALYZER_NONNULL = YES;
				CLANG_ENABLE_MODULES = YES;
				CODE_SIGN_IDENTITY = "iPhone Developer";
				"CODE_SIGN_IDENTITY[sdk=iphoneos*]" = "iPhone Developer";
				CURRENT_PROJECT_VERSION = 1;
				DEFINES_MODULE = YES;
				DYLIB_COMPATIBILITY_VERSION = 1;
				DYLIB_CURRENT_VERSION = 1;
				DYLIB_INSTALL_NAME_BASE = "@rpath";
				FRAMEWORK_SEARCH_PATHS = (
					"$(inherited)",
					"$(PROJECT_DIR)/Frameworks/OpenTok",
					"$(PROJECT_DIR)/Frameworks/Firebase/Analytics",
					"$(PROJECT_DIR)/Frameworks/Firebase/Auth",
					"$(PROJECT_DIR)/Frameworks/Firebase/Database",
				);
				INFOPLIST_FILE = LiveStream/Info.plist;
				INSTALL_PATH = "$(LOCAL_LIBRARY_DIR)/Frameworks";
				LD_RUNPATH_SEARCH_PATHS = "$(inherited) @executable_path/Frameworks @loader_path/Frameworks";
				OTHER_LDFLAGS = "-ObjC";
				PRODUCT_BUNDLE_IDENTIFIER = com.kickstarter.LiveStream;
				PRODUCT_NAME = "$(TARGET_NAME)";
				SDKROOT = iphoneos;
				SKIP_INSTALL = YES;
				SWIFT_OPTIMIZATION_LEVEL = "-Onone";
				TARGETED_DEVICE_FAMILY = "1,2";
				VERSIONING_SYSTEM = "apple-generic";
				VERSION_INFO_PREFIX = "";
			};
			name = Debug;
		};
		A7BA54411E1E493600E54377 /* Release */ = {
			isa = XCBuildConfiguration;
			buildSettings = {
				CLANG_ANALYZER_NONNULL = YES;
				CLANG_ENABLE_MODULES = YES;
				CODE_SIGN_IDENTITY = "iPhone Distribution";
				"CODE_SIGN_IDENTITY[sdk=iphoneos*]" = "iPhone Distribution";
				COPY_PHASE_STRIP = NO;
				CURRENT_PROJECT_VERSION = 1;
				DEBUG_INFORMATION_FORMAT = "dwarf-with-dsym";
				DEFINES_MODULE = YES;
				DYLIB_COMPATIBILITY_VERSION = 1;
				DYLIB_CURRENT_VERSION = 1;
				DYLIB_INSTALL_NAME_BASE = "@rpath";
				FRAMEWORK_SEARCH_PATHS = (
					"$(inherited)",
					"$(PROJECT_DIR)/Frameworks/OpenTok",
					"$(PROJECT_DIR)/Frameworks/Firebase/Analytics",
					"$(PROJECT_DIR)/Frameworks/Firebase/Auth",
					"$(PROJECT_DIR)/Frameworks/Firebase/Database",
				);
				INFOPLIST_FILE = LiveStream/Info.plist;
				INSTALL_PATH = "$(LOCAL_LIBRARY_DIR)/Frameworks";
				LD_RUNPATH_SEARCH_PATHS = "$(inherited) @executable_path/Frameworks @loader_path/Frameworks";
				OTHER_LDFLAGS = "-ObjC";
				PRODUCT_BUNDLE_IDENTIFIER = com.kickstarter.LiveStream;
				PRODUCT_NAME = "$(TARGET_NAME)";
				SDKROOT = iphoneos;
				SKIP_INSTALL = YES;
				TARGETED_DEVICE_FAMILY = "1,2";
				VERSIONING_SYSTEM = "apple-generic";
				VERSION_INFO_PREFIX = "";
			};
			name = Release;
		};
		A7BA54421E1E493600E54377 /* Hockey */ = {
			isa = XCBuildConfiguration;
			buildSettings = {
				CLANG_ANALYZER_NONNULL = YES;
				CLANG_ENABLE_MODULES = YES;
				CODE_SIGN_IDENTITY = "iPhone Distribution: Kickstarter of New York";
				"CODE_SIGN_IDENTITY[sdk=iphoneos*]" = "iPhone Distribution: Kickstarter of New York";
				COPY_PHASE_STRIP = NO;
				CURRENT_PROJECT_VERSION = 1;
				DEBUG_INFORMATION_FORMAT = "dwarf-with-dsym";
				DEFINES_MODULE = YES;
				DYLIB_COMPATIBILITY_VERSION = 1;
				DYLIB_CURRENT_VERSION = 1;
				DYLIB_INSTALL_NAME_BASE = "@rpath";
				FRAMEWORK_SEARCH_PATHS = (
					"$(inherited)",
					"$(PROJECT_DIR)/Frameworks/OpenTok",
					"$(PROJECT_DIR)/Frameworks/Firebase/Analytics",
					"$(PROJECT_DIR)/Frameworks/Firebase/Auth",
					"$(PROJECT_DIR)/Frameworks/Firebase/Database",
				);
				INFOPLIST_FILE = LiveStream/Info.plist;
				INSTALL_PATH = "$(LOCAL_LIBRARY_DIR)/Frameworks";
				LD_RUNPATH_SEARCH_PATHS = "$(inherited) @executable_path/Frameworks @loader_path/Frameworks";
				OTHER_LDFLAGS = "-ObjC";
				PRODUCT_BUNDLE_IDENTIFIER = com.kickstarter.LiveStream;
				PRODUCT_NAME = "$(TARGET_NAME)";
				SDKROOT = iphoneos;
				SKIP_INSTALL = YES;
				TARGETED_DEVICE_FAMILY = "1,2";
				VERSIONING_SYSTEM = "apple-generic";
				VERSION_INFO_PREFIX = "";
			};
			name = Hockey;
		};
		A7BA54431E1E493600E54377 /* Debug */ = {
			isa = XCBuildConfiguration;
			buildSettings = {
				CLANG_ANALYZER_NONNULL = YES;
				CLANG_ENABLE_MODULES = YES;
				"CODE_SIGN_IDENTITY[sdk=iphoneos*]" = "iPhone Developer";
				INFOPLIST_FILE = LiveStream/Info.plist;
				IPHONEOS_DEPLOYMENT_TARGET = 9.3;
				LD_RUNPATH_SEARCH_PATHS = "$(inherited) @executable_path/Frameworks @loader_path/Frameworks";
				PRODUCT_BUNDLE_IDENTIFIER = com.kickstarter.LiveStreamTests;
				PRODUCT_NAME = "$(TARGET_NAME)";
				SDKROOT = iphoneos;
				SWIFT_OPTIMIZATION_LEVEL = "-Onone";
			};
			name = Debug;
		};
		A7BA54441E1E493600E54377 /* Release */ = {
			isa = XCBuildConfiguration;
			buildSettings = {
				CLANG_ANALYZER_NONNULL = YES;
				CLANG_ENABLE_MODULES = YES;
				"CODE_SIGN_IDENTITY[sdk=iphoneos*]" = "iPhone Developer";
				COPY_PHASE_STRIP = NO;
				DEBUG_INFORMATION_FORMAT = "dwarf-with-dsym";
				INFOPLIST_FILE = LiveStream/Info.plist;
				IPHONEOS_DEPLOYMENT_TARGET = 9.3;
				LD_RUNPATH_SEARCH_PATHS = "$(inherited) @executable_path/Frameworks @loader_path/Frameworks";
				PRODUCT_BUNDLE_IDENTIFIER = com.kickstarter.LiveStreamTests;
				PRODUCT_NAME = "$(TARGET_NAME)";
				SDKROOT = iphoneos;
			};
			name = Release;
		};
		A7BA54451E1E493600E54377 /* Hockey */ = {
			isa = XCBuildConfiguration;
			buildSettings = {
				CLANG_ANALYZER_NONNULL = YES;
				CLANG_ENABLE_MODULES = YES;
				"CODE_SIGN_IDENTITY[sdk=iphoneos*]" = "iPhone Developer";
				COPY_PHASE_STRIP = NO;
				DEBUG_INFORMATION_FORMAT = "dwarf-with-dsym";
				INFOPLIST_FILE = LiveStream/Info.plist;
				IPHONEOS_DEPLOYMENT_TARGET = 9.3;
				LD_RUNPATH_SEARCH_PATHS = "$(inherited) @executable_path/Frameworks @loader_path/Frameworks";
				PRODUCT_BUNDLE_IDENTIFIER = com.kickstarter.LiveStreamTests;
				PRODUCT_NAME = "$(TARGET_NAME)";
				SDKROOT = iphoneos;
			};
			name = Hockey;
		};
		A7C795A71C873A870081977F /* Debug */ = {
			isa = XCBuildConfiguration;
			buildSettings = {
				CODE_SIGN_IDENTITY = "iPhone Developer";
				"CODE_SIGN_IDENTITY[sdk=iphoneos*]" = "";
				CURRENT_PROJECT_VERSION = 1;
				DEFINES_MODULE = YES;
				DYLIB_COMPATIBILITY_VERSION = 1;
				DYLIB_CURRENT_VERSION = 1;
				DYLIB_INSTALL_NAME_BASE = "@rpath";
				FRAMEWORK_SEARCH_PATHS = (
					"$(inherited)",
					"$(PROJECT_DIR)/Frameworks/FBSDK/iOS",
					"$(PROJECT_DIR)/Frameworks/HockeySDK/iOS/HockeySDK.embeddedframework",
					"$(PROJECT_DIR)/Frameworks",
					"$(PROJECT_DIR)/Frameworks/Stripe",
					"$(PROJECT_DIR)/Frameworks/KsLive/Frameworks",
				);
				IBSC_COMPILER_AUTO_ACTIVATE_CUSTOM_FONTS = NO;
				IBSC_ERRORS = NO;
				IBSC_FLATTEN_NIBS = NO;
				IBSC_NOTICES = NO;
				IBSC_WARNINGS = NO;
				INFOPLIST_FILE = "Kickstarter-iOS/Info.plist";
				INSTALL_PATH = "$(LOCAL_LIBRARY_DIR)/Frameworks";
				LD_RUNPATH_SEARCH_PATHS = "$(inherited) @executable_path/Frameworks @loader_path/Frameworks";
				PRODUCT_BUNDLE_IDENTIFIER = "com.Kickstarter-Framework-iOS";
				PRODUCT_NAME = Kickstarter_Framework;
				SDKROOT = iphoneos;
				SKIP_INSTALL = YES;
				SWIFT_OBJC_BRIDGING_HEADER = "Kickstarter-iOS/Kickstarter-iOS-Bridging-Header.h";
				TARGETED_DEVICE_FAMILY = "1,2";
				VERSIONING_SYSTEM = "apple-generic";
				VERSION_INFO_PREFIX = "";
			};
			name = Debug;
		};
		A7C795A81C873A870081977F /* Release */ = {
			isa = XCBuildConfiguration;
			buildSettings = {
				CODE_SIGN_IDENTITY = "iPhone Distribution";
				"CODE_SIGN_IDENTITY[sdk=iphoneos*]" = "";
				CURRENT_PROJECT_VERSION = 1;
				DEFINES_MODULE = YES;
				DYLIB_COMPATIBILITY_VERSION = 1;
				DYLIB_CURRENT_VERSION = 1;
				DYLIB_INSTALL_NAME_BASE = "@rpath";
				FRAMEWORK_SEARCH_PATHS = (
					"$(inherited)",
					"$(PROJECT_DIR)/Frameworks/FBSDK/iOS",
					"$(PROJECT_DIR)/Frameworks/HockeySDK/iOS/HockeySDK.embeddedframework",
					"$(PROJECT_DIR)/Frameworks",
					"$(PROJECT_DIR)/Frameworks/Stripe",
					"$(PROJECT_DIR)/Frameworks/KsLive/Frameworks",
				);
				IBSC_COMPILER_AUTO_ACTIVATE_CUSTOM_FONTS = NO;
				IBSC_ERRORS = NO;
				IBSC_FLATTEN_NIBS = NO;
				IBSC_NOTICES = NO;
				IBSC_WARNINGS = NO;
				INFOPLIST_FILE = "Kickstarter-iOS/Info.plist";
				INSTALL_PATH = "$(LOCAL_LIBRARY_DIR)/Frameworks";
				LD_RUNPATH_SEARCH_PATHS = "$(inherited) @executable_path/Frameworks @loader_path/Frameworks";
				PRODUCT_BUNDLE_IDENTIFIER = "com.Kickstarter-Framework-iOS";
				PRODUCT_NAME = Kickstarter_Framework;
				SDKROOT = iphoneos;
				SKIP_INSTALL = YES;
				SWIFT_OBJC_BRIDGING_HEADER = "Kickstarter-iOS/Kickstarter-iOS-Bridging-Header.h";
				TARGETED_DEVICE_FAMILY = "1,2";
				VERSIONING_SYSTEM = "apple-generic";
				VERSION_INFO_PREFIX = "";
			};
			name = Release;
		};
		A7D1F9621C850B7C000D41D5 /* Debug */ = {
			isa = XCBuildConfiguration;
			buildSettings = {
				ALWAYS_EMBED_SWIFT_STANDARD_LIBRARIES = YES;
				ASSETCATALOG_COMPILER_APPICON_NAME = "app-icon-debug";
				CLANG_ENABLE_MODULES = YES;
				CODE_SIGN_ENTITLEMENTS = "Kickstarter-iOS/KickDebug.entitlements";
				CODE_SIGN_IDENTITY = "iPhone Developer";
				"CODE_SIGN_IDENTITY[sdk=iphoneos*]" = "iPhone Developer";
				DEFINES_MODULE = YES;
				FRAMEWORK_SEARCH_PATHS = (
					"$(inherited)",
					"$(PROJECT_DIR)/Frameworks/HockeySDK/iOS/HockeySDK.embeddedframework",
					"$(PROJECT_DIR)/Frameworks/FBSDK/iOS",
					"$(PROJECT_DIR)/Frameworks/KsLive/Frameworks",
					"$(PROJECT_DIR)/Frameworks",
				);
				"FRAMEWORK_SEARCH_PATHS[sdk=iphone*]" = (
					"$(PROJECT_DIR)/Frameworks/HockeySDK/iOS/HockeySDK.embeddedframework",
					"$(PROJECT_DIR)/Frameworks/Stripe/",
					"$(PROJECT_DIR)/Frameworks/FBSDK/iOS",
					"$(PROJECT_DIR)/Frameworks/KsLive/Frameworks",
				);
				INFOPLIST_FILE = "Kickstarter-iOS/Info.plist";
				LD_RUNPATH_SEARCH_PATHS = "$(inherited) @executable_path/Frameworks @loader_path/Frameworks";
				PRODUCT_BUNDLE_IDENTIFIER = com.kickstarter.kickstarter.alpha;
				PRODUCT_MODULE_NAME = Kickstarter_iOS;
				PRODUCT_NAME = KickDebug;
				PROVISIONING_PROFILE = "";
				SDKROOT = iphoneos;
				SWIFT_OBJC_BRIDGING_HEADER = "Kickstarter-iOS/Kickstarter-iOS-Bridging-Header.h";
				SWIFT_OPTIMIZATION_LEVEL = "-Onone";
				TARGETED_DEVICE_FAMILY = "1,2";
			};
			name = Debug;
		};
		A7D1F9631C850B7C000D41D5 /* Release */ = {
			isa = XCBuildConfiguration;
			buildSettings = {
				ALWAYS_EMBED_SWIFT_STANDARD_LIBRARIES = YES;
				ASSETCATALOG_COMPILER_APPICON_NAME = "app-icon";
				CLANG_ENABLE_MODULES = YES;
				CODE_SIGN_ENTITLEMENTS = "Kickstarter-iOS/KickDebug.entitlements";
				CODE_SIGN_IDENTITY = "iPhone Distribution";
				"CODE_SIGN_IDENTITY[sdk=iphoneos*]" = "iPhone Distribution";
				DEFINES_MODULE = YES;
				FRAMEWORK_SEARCH_PATHS = (
					"$(inherited)",
					"$(PROJECT_DIR)/Frameworks/HockeySDK/iOS/HockeySDK.embeddedframework",
					"$(PROJECT_DIR)/Frameworks/FBSDK/iOS",
					"$(PROJECT_DIR)/Frameworks/KsLive/Frameworks",
					"$(PROJECT_DIR)/Frameworks",
				);
				"FRAMEWORK_SEARCH_PATHS[sdk=iphone*]" = (
					"$(PROJECT_DIR)/Frameworks/HockeySDK/iOS/HockeySDK.embeddedframework",
					"$(PROJECT_DIR)/Frameworks/FBSDK/iOS",
					"$(PROJECT_DIR)/Frameworks/KsLive/Frameworks",
				);
				INFOPLIST_FILE = "Kickstarter-iOS/Info.plist";
				LD_RUNPATH_SEARCH_PATHS = "$(inherited) @executable_path/Frameworks @loader_path/Frameworks";
				PRODUCT_BUNDLE_IDENTIFIER = com.kickstarter.kickstarter;
				PRODUCT_MODULE_NAME = Kickstarter_iOS;
				PROVISIONING_PROFILE = "";
				SDKROOT = iphoneos;
				SWIFT_OBJC_BRIDGING_HEADER = "Kickstarter-iOS/Kickstarter-iOS-Bridging-Header.h";
				TARGETED_DEVICE_FAMILY = "1,2";
			};
			name = Release;
		};
		A7D1F9651C850B7C000D41D5 /* Debug */ = {
			isa = XCBuildConfiguration;
			buildSettings = {
				APPLICATION_EXTENSION_API_ONLY = NO;
				"CODE_SIGN_IDENTITY[sdk=iphoneos*]" = "iPhone Developer";
				FRAMEWORK_SEARCH_PATHS = (
					"$(inherited)",
					"$(PROJECT_DIR)/Frameworks/FBSDK",
					"$(PROJECT_DIR)/Frameworks/FBSDK/iOS",
				);
				INFOPLIST_FILE = "Kickstarter-iOS/Tests/Info.plist";
				LD_RUNPATH_SEARCH_PATHS = "$(inherited) @executable_path/Frameworks @loader_path/Frameworks";
				PRODUCT_BUNDLE_IDENTIFIER = com.KickstarterTests;
				PRODUCT_NAME = "$(TARGET_NAME)";
				SDKROOT = iphoneos;
			};
			name = Debug;
		};
		A7D1F9661C850B7C000D41D5 /* Release */ = {
			isa = XCBuildConfiguration;
			buildSettings = {
				APPLICATION_EXTENSION_API_ONLY = NO;
				"CODE_SIGN_IDENTITY[sdk=iphoneos*]" = "iPhone Developer";
				FRAMEWORK_SEARCH_PATHS = (
					"$(inherited)",
					"$(PROJECT_DIR)/Frameworks/FBSDK",
					"$(PROJECT_DIR)/Frameworks/FBSDK/iOS",
				);
				INFOPLIST_FILE = "Kickstarter-iOS/Tests/Info.plist";
				LD_RUNPATH_SEARCH_PATHS = "$(inherited) @executable_path/Frameworks @loader_path/Frameworks";
				PRODUCT_BUNDLE_IDENTIFIER = com.KickstarterTests;
				PRODUCT_NAME = "$(TARGET_NAME)";
				SDKROOT = iphoneos;
			};
			name = Release;
		};
		A7E06C9C1C5A6EB300EBDCC2 /* Debug */ = {
			isa = XCBuildConfiguration;
			baseConfigurationReference = 802800571C88F64D00141235 /* Base.xcconfig */;
			buildSettings = {
				ALWAYS_EMBED_SWIFT_STANDARD_LIBRARIES = NO;
				ALWAYS_SEARCH_USER_PATHS = NO;
				CLANG_ANALYZER_LOCALIZABILITY_NONLOCALIZED = YES;
				CLANG_CXX_LANGUAGE_STANDARD = "gnu++0x";
				CLANG_CXX_LIBRARY = "libc++";
				CLANG_ENABLE_MODULES = YES;
				CLANG_ENABLE_OBJC_ARC = YES;
				CLANG_WARN_BOOL_CONVERSION = YES;
				CLANG_WARN_CONSTANT_CONVERSION = YES;
				CLANG_WARN_DIRECT_OBJC_ISA_USAGE = YES_ERROR;
				CLANG_WARN_EMPTY_BODY = YES;
				CLANG_WARN_ENUM_CONVERSION = YES;
				CLANG_WARN_INFINITE_RECURSION = YES;
				CLANG_WARN_INT_CONVERSION = YES;
				CLANG_WARN_OBJC_ROOT_CLASS = YES_ERROR;
				CLANG_WARN_SUSPICIOUS_MOVE = YES;
				CLANG_WARN_UNREACHABLE_CODE = YES;
				CLANG_WARN__DUPLICATE_METHOD_MATCH = YES;
				COPY_PHASE_STRIP = NO;
				DEBUG_INFORMATION_FORMAT = dwarf;
				ENABLE_STRICT_OBJC_MSGSEND = YES;
				ENABLE_TESTABILITY = YES;
				FRAMEWORK_SEARCH_PATHS = "$(inherited)";
				GCC_C_LANGUAGE_STANDARD = gnu99;
				GCC_DYNAMIC_NO_PIC = NO;
				GCC_NO_COMMON_BLOCKS = YES;
				GCC_OPTIMIZATION_LEVEL = 0;
				GCC_PREPROCESSOR_DEFINITIONS = (
					"DEBUG=1",
					"$(inherited)",
				);
				GCC_WARN_64_TO_32_BIT_CONVERSION = YES;
				GCC_WARN_ABOUT_RETURN_TYPE = YES_ERROR;
				GCC_WARN_UNDECLARED_SELECTOR = YES;
				GCC_WARN_UNINITIALIZED_AUTOS = YES_AGGRESSIVE;
				GCC_WARN_UNUSED_FUNCTION = YES;
				GCC_WARN_UNUSED_VARIABLE = YES;
				IPHONEOS_DEPLOYMENT_TARGET = 9.0;
				MTL_ENABLE_DEBUG_INFO = YES;
				ONLY_ACTIVE_ARCH = YES;
				OTHER_SWIFT_FLAGS = "-D DEBUG -Xfrontend -debug-time-function-bodies";
				PRODUCT_NAME = Kickstarter;
				SDKROOT = iphoneos;
				STRIP_BITCODE_FROM_COPIED_FILES = NO;
				STRIP_INSTALLED_PRODUCT = NO;
				STRIP_STYLE = debugging;
				SWIFT_OPTIMIZATION_LEVEL = "-Onone";
				SWIFT_VERSION = 3.0;
				TARGETED_DEVICE_FAMILY = 3;
				TVOS_DEPLOYMENT_TARGET = 9.0;
			};
			name = Debug;
		};
		A7E06C9D1C5A6EB300EBDCC2 /* Release */ = {
			isa = XCBuildConfiguration;
			baseConfigurationReference = 802800571C88F64D00141235 /* Base.xcconfig */;
			buildSettings = {
				ALWAYS_EMBED_SWIFT_STANDARD_LIBRARIES = NO;
				ALWAYS_SEARCH_USER_PATHS = NO;
				CLANG_ANALYZER_LOCALIZABILITY_NONLOCALIZED = YES;
				CLANG_CXX_LANGUAGE_STANDARD = "gnu++0x";
				CLANG_CXX_LIBRARY = "libc++";
				CLANG_ENABLE_MODULES = YES;
				CLANG_ENABLE_OBJC_ARC = YES;
				CLANG_WARN_BOOL_CONVERSION = YES;
				CLANG_WARN_CONSTANT_CONVERSION = YES;
				CLANG_WARN_DIRECT_OBJC_ISA_USAGE = YES_ERROR;
				CLANG_WARN_EMPTY_BODY = YES;
				CLANG_WARN_ENUM_CONVERSION = YES;
				CLANG_WARN_INFINITE_RECURSION = YES;
				CLANG_WARN_INT_CONVERSION = YES;
				CLANG_WARN_OBJC_ROOT_CLASS = YES_ERROR;
				CLANG_WARN_SUSPICIOUS_MOVE = YES;
				CLANG_WARN_UNREACHABLE_CODE = YES;
				CLANG_WARN__DUPLICATE_METHOD_MATCH = YES;
				CODE_SIGN_IDENTITY = "iPhone Distribution";
				ENABLE_NS_ASSERTIONS = NO;
				ENABLE_STRICT_OBJC_MSGSEND = YES;
				FRAMEWORK_SEARCH_PATHS = "$(inherited)";
				GCC_C_LANGUAGE_STANDARD = gnu99;
				GCC_NO_COMMON_BLOCKS = YES;
				GCC_WARN_64_TO_32_BIT_CONVERSION = YES;
				GCC_WARN_ABOUT_RETURN_TYPE = YES_ERROR;
				GCC_WARN_UNDECLARED_SELECTOR = YES;
				GCC_WARN_UNINITIALIZED_AUTOS = YES_AGGRESSIVE;
				GCC_WARN_UNUSED_FUNCTION = YES;
				GCC_WARN_UNUSED_VARIABLE = YES;
				IPHONEOS_DEPLOYMENT_TARGET = 9.0;
				MTL_ENABLE_DEBUG_INFO = NO;
				OTHER_SWIFT_FLAGS = "-D RELEASE";
				PRODUCT_NAME = Kickstarter;
				SDKROOT = iphoneos;
				STRIP_BITCODE_FROM_COPIED_FILES = NO;
				STRIP_STYLE = debugging;
				SWIFT_VERSION = 3.0;
				TARGETED_DEVICE_FAMILY = 3;
				TVOS_DEPLOYMENT_TARGET = 9.0;
				VALIDATE_PRODUCT = YES;
			};
			name = Release;
		};
/* End XCBuildConfiguration section */

/* Begin XCConfigurationList section */
		A75511591C8642B3005355CF /* Build configuration list for PBXNativeTarget "Library-iOS" */ = {
			isa = XCConfigurationList;
			buildConfigurations = (
				A755114D1C8642B3005355CF /* Debug */,
				A755114E1C8642B3005355CF /* Release */,
				A745D1D71CAAD0A400C12802 /* Hockey */,
			);
			defaultConfigurationIsVisible = 0;
			defaultConfigurationName = Release;
		};
		A755115A1C8642B3005355CF /* Build configuration list for PBXNativeTarget "Library-iOSTests" */ = {
			isa = XCConfigurationList;
			buildConfigurations = (
				A755114F1C8642B3005355CF /* Debug */,
				A75511501C8642B3005355CF /* Release */,
				A745D1D81CAAD0A400C12802 /* Hockey */,
			);
			defaultConfigurationIsVisible = 0;
			defaultConfigurationName = Release;
		};
		A7BA54811E1E493600E54377 /* Build configuration list for PBXNativeTarget "LiveStream" */ = {
			isa = XCConfigurationList;
			buildConfigurations = (
				A7BA54401E1E493600E54377 /* Debug */,
				A7BA54411E1E493600E54377 /* Release */,
				A7BA54421E1E493600E54377 /* Hockey */,
			);
			defaultConfigurationIsVisible = 0;
			defaultConfigurationName = Release;
		};
		A7BA54821E1E493600E54377 /* Build configuration list for PBXNativeTarget "LiveStreamTests" */ = {
			isa = XCConfigurationList;
			buildConfigurations = (
				A7BA54431E1E493600E54377 /* Debug */,
				A7BA54441E1E493600E54377 /* Release */,
				A7BA54451E1E493600E54377 /* Hockey */,
			);
			defaultConfigurationIsVisible = 0;
			defaultConfigurationName = Release;
		};
		A7C795B11C873A870081977F /* Build configuration list for PBXNativeTarget "Kickstarter-Framework-iOS" */ = {
			isa = XCConfigurationList;
			buildConfigurations = (
				A7C795A71C873A870081977F /* Debug */,
				A7C795A81C873A870081977F /* Release */,
				A745D1D91CAAD0A400C12802 /* Hockey */,
			);
			defaultConfigurationIsVisible = 0;
			defaultConfigurationName = Release;
		};
		A7D1F9611C850B7C000D41D5 /* Build configuration list for PBXNativeTarget "Kickstarter-iOS" */ = {
			isa = XCConfigurationList;
			buildConfigurations = (
				A7D1F9621C850B7C000D41D5 /* Debug */,
				A7D1F9631C850B7C000D41D5 /* Release */,
				A745D1D51CAAD0A400C12802 /* Hockey */,
			);
			defaultConfigurationIsVisible = 0;
			defaultConfigurationName = Release;
		};
		A7D1F9641C850B7C000D41D5 /* Build configuration list for PBXNativeTarget "Kickstarter-Framework-iOSTests" */ = {
			isa = XCConfigurationList;
			buildConfigurations = (
				A7D1F9651C850B7C000D41D5 /* Debug */,
				A7D1F9661C850B7C000D41D5 /* Release */,
				A745D1D61CAAD0A400C12802 /* Hockey */,
			);
			defaultConfigurationIsVisible = 0;
			defaultConfigurationName = Release;
		};
		A7E06C741C5A6EB300EBDCC2 /* Build configuration list for PBXProject "Kickstarter" */ = {
			isa = XCConfigurationList;
			buildConfigurations = (
				A7E06C9C1C5A6EB300EBDCC2 /* Debug */,
				A7E06C9D1C5A6EB300EBDCC2 /* Release */,
				A745D1D41CAAD0A400C12802 /* Hockey */,
			);
			defaultConfigurationIsVisible = 0;
			defaultConfigurationName = Release;
		};
/* End XCConfigurationList section */
	};
	rootObject = A7E06C711C5A6EB300EBDCC2 /* Project object */;
}<|MERGE_RESOLUTION|>--- conflicted
+++ resolved
@@ -3853,11 +3853,8 @@
 				A71404391CAF215900A2795B /* KeyValueStoreType.swift in Sources */,
 				A7CC13D71D00E6CF00035C52 /* FindFriendsHeaderCellViewModel.swift in Sources */,
 				A709697E1D143D1300DB39D3 /* AlertError.swift in Sources */,
-<<<<<<< HEAD
 				0151AEBA1C8F811C0067F1BE /* BorderButton.swift in Sources */,
 				D08A81781DFAACF1000128DB /* LiveStreamContainerViewModel.swift in Sources */,
-=======
->>>>>>> 80672359
 				A7C93F801D440D9200C2DF9B /* ProjectPamphletMainCellViewModel.swift in Sources */,
 				A7F6F0C11DC7EBF7002C118C /* DateProtocol.swift in Sources */,
 				A7A882BF1D31745500E9046E /* SimpleHTMLLabel.swift in Sources */,
@@ -3876,12 +3873,9 @@
 				A7CC14301D00E70900035C52 /* FindFriendsStatsCellViewModelTests.swift in Sources */,
 				59610A311D6B8AA800C8206A /* DiscoveryPostcardViewModelTests.swift in Sources */,
 				A75511961C8645A0005355CF /* FormatTests.swift in Sources */,
-<<<<<<< HEAD
 				D0A9CC321E0842B8000F099C /* ProjectPamphletSubpageCellViewModelTests.swift in Sources */,
 				D033D8761E0A739D001CDA18 /* LiveStreamContainerViewModelTests.swift in Sources */,
 				01EFBCAF1C92036E0094EEC2 /* StyledLabelTests.swift in Sources */,
-=======
->>>>>>> 80672359
 				A75511A71C86460B005355CF /* XCTestCase+AppEnvironment.swift in Sources */,
 				A75511971C8645A0005355CF /* LanguageTests.swift in Sources */,
 				A755119C1C8645A0005355CF /* UILabel+IBClearTests.swift in Sources */,
@@ -3982,11 +3976,8 @@
 				9DA8C3C31D3D4860000BB2F9 /* String+WhitespaceTests.swift in Sources */,
 				597073C31D07626700B00444 /* ProjectNotificationCellViewModelTests.swift in Sources */,
 				9D9F58171D13240B00CE81DE /* ProjectActivitiesViewModelTests.swift in Sources */,
-<<<<<<< HEAD
 				D049C8D71DFFFACE00349FE6 /* LiveStreamCountdownViewModelTests.swift in Sources */,
 				01EFBCB61C921EA20094EEC2 /* StylesTests.swift in Sources */,
-=======
->>>>>>> 80672359
 				01F4FE441DF7810400BB9DD4 /* ActivityProjectStatusViewModelTests.swift in Sources */,
 				A7830D021D005C3F00B5B6AE /* CommentsViewModelTests.swift in Sources */,
 				A7830D0E1D005C3F00B5B6AE /* MessageDialogViewModelTests.swift in Sources */,
