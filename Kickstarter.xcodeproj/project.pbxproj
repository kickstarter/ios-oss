// !$*UTF8*$!
{
	archiveVersion = 1;
	classes = {
	};
	objectVersion = 46;
	objects = {

/* Begin PBXBuildFile section */
		0123B4E31D919BC4004C1166 /* DiscoveryFiltersViewControllerTests.swift in Sources */ = {isa = PBXBuildFile; fileRef = 0123B4AC1D919BBA004C1166 /* DiscoveryFiltersViewControllerTests.swift */; };
		013744AE1D95AC2300E50C78 /* EmptyStatesViewController.swift in Sources */ = {isa = PBXBuildFile; fileRef = 013744AC1D95AC1400E50C78 /* EmptyStatesViewController.swift */; };
		013744C11D999BE200E50C78 /* EmptyStates.storyboard in Resources */ = {isa = PBXBuildFile; fileRef = 013744C01D999BE200E50C78 /* EmptyStates.storyboard */; };
		013744F81D99A39B00E50C78 /* EmptyStatesViewModel.swift in Sources */ = {isa = PBXBuildFile; fileRef = 013744F71D99A39B00E50C78 /* EmptyStatesViewModel.swift */; };
		013744FB1D99FE6A00E50C78 /* EmptyStatesViewControllerTests.swift in Sources */ = {isa = PBXBuildFile; fileRef = 013744FA1D99FE6A00E50C78 /* EmptyStatesViewControllerTests.swift */; };
		013F2FDC1D66243E0066DB77 /* DiscoveryNavigationHeaderViewModel.swift in Sources */ = {isa = PBXBuildFile; fileRef = 013F2FDB1D66243E0066DB77 /* DiscoveryNavigationHeaderViewModel.swift */; };
		0146E3231CC0296900082C5B /* FacebookConfirmationViewController.swift in Sources */ = {isa = PBXBuildFile; fileRef = 0146E3211CC0296900082C5B /* FacebookConfirmationViewController.swift */; };
		0148EF911CDD2879000DEFF8 /* ThanksViewController.swift in Sources */ = {isa = PBXBuildFile; fileRef = 0148EF8F1CDD2879000DEFF8 /* ThanksViewController.swift */; };
		014A8DEB1CE3C350003BF51C /* ThanksProjectsDataSource.swift in Sources */ = {isa = PBXBuildFile; fileRef = 014A8DE91CE3C350003BF51C /* ThanksProjectsDataSource.swift */; };
		014A8E191CE3CD86003BF51C /* ThanksProjectCell.swift in Sources */ = {isa = PBXBuildFile; fileRef = 014A8E171CE3CD86003BF51C /* ThanksProjectCell.swift */; };
		014A8E1C1CE3CE34003BF51C /* ThanksCategoryCell.swift in Sources */ = {isa = PBXBuildFile; fileRef = 014A8E1A1CE3CE34003BF51C /* ThanksCategoryCell.swift */; };
		0151AEB31C8F6FE90067F1BE /* StyledLabel.swift in Sources */ = {isa = PBXBuildFile; fileRef = 0151AEB01C8F6FD80067F1BE /* StyledLabel.swift */; };
		0151AEB51C8F6FFE0067F1BE /* Styles.swift in Sources */ = {isa = PBXBuildFile; fileRef = 0151AEAD1C8F61870067F1BE /* Styles.swift */; };
		0151AEBA1C8F811C0067F1BE /* BorderButton.swift in Sources */ = {isa = PBXBuildFile; fileRef = 0151AEB91C8F811C0067F1BE /* BorderButton.swift */; };
		0154A93B1CA1A17800DB9BA4 /* UIColor.swift in Sources */ = {isa = PBXBuildFile; fileRef = 0151AE871C8F60370067F1BE /* UIColor.swift */; };
		0156B1AF1D072CD1000C4252 /* CacheProtocolTests.swift in Sources */ = {isa = PBXBuildFile; fileRef = 0156B1AC1D072CB8000C4252 /* CacheProtocolTests.swift */; };
		0156B1FC1D074285000C4252 /* ActivityFriendFollowCellViewModelTests.swift in Sources */ = {isa = PBXBuildFile; fileRef = 0156B1FB1D074285000C4252 /* ActivityFriendFollowCellViewModelTests.swift */; };
		0156B3751D0F7524000C4252 /* ActivityFriendFollowCellViewModel.swift in Sources */ = {isa = PBXBuildFile; fileRef = A7F441901D005A9400FE6FC5 /* ActivityFriendFollowCellViewModel.swift */; };
		0156B3851D107273000C4252 /* FindFriendsDataSourceTests.swift in Sources */ = {isa = PBXBuildFile; fileRef = 0156B3841D107273000C4252 /* FindFriendsDataSourceTests.swift */; };
		0156B4191D10B419000C4252 /* UIAlertController.swift in Sources */ = {isa = PBXBuildFile; fileRef = 0156B4181D10B419000C4252 /* UIAlertController.swift */; };
		0156B4301D11A062000C4252 /* AlertError+Equatable.swift in Sources */ = {isa = PBXBuildFile; fileRef = 0156B42F1D11A062000C4252 /* AlertError+Equatable.swift */; };
		015A06F41D219156007AE210 /* DashboardRewardRowStackView.swift in Sources */ = {isa = PBXBuildFile; fileRef = 015A06F21D21914E007AE210 /* DashboardRewardRowStackView.swift */; };
		015A06F71D219513007AE210 /* DashboardRewardsCell.swift in Sources */ = {isa = PBXBuildFile; fileRef = 015A06F51D219513007AE210 /* DashboardRewardsCell.swift */; };
		015A07461D247564007AE210 /* UpdateDraftViewController.swift in Sources */ = {isa = PBXBuildFile; fileRef = 803BDF731D11AF7C004A785A /* UpdateDraftViewController.swift */; };
		015B78851D47FF51003216AC /* MFMailComposeViewController.swift in Sources */ = {isa = PBXBuildFile; fileRef = 015B78841D47FF51003216AC /* MFMailComposeViewController.swift */; };
		015B78BC1D481805003216AC /* HelpWebViewModelTests.swift in Sources */ = {isa = PBXBuildFile; fileRef = 015B78BB1D481805003216AC /* HelpWebViewModelTests.swift */; };
		0169F8C11D6CA27500C8D5C5 /* RootCategory.swift in Sources */ = {isa = PBXBuildFile; fileRef = 0169F8C01D6CA27500C8D5C5 /* RootCategory.swift */; };
		0169F9841D6E0B2000C8D5C5 /* DiscoveryFiltersStaticRowCell.swift in Sources */ = {isa = PBXBuildFile; fileRef = 0169F9831D6E0B2000C8D5C5 /* DiscoveryFiltersStaticRowCell.swift */; };
		0169F9861D6F4E1D00C8D5C5 /* DiscoveryFiltersViewController.swift in Sources */ = {isa = PBXBuildFile; fileRef = 0169F9851D6F4E1D00C8D5C5 /* DiscoveryFiltersViewController.swift */; };
		0169F9881D6F51C400C8D5C5 /* DiscoveryFiltersViewModel.swift in Sources */ = {isa = PBXBuildFile; fileRef = 0169F9871D6F51C400C8D5C5 /* DiscoveryFiltersViewModel.swift */; };
		0170E7701D25C55200E2CCE4 /* ProjectActivityCommentCell.swift in Sources */ = {isa = PBXBuildFile; fileRef = 9D2546F71D23101E0053844D /* ProjectActivityCommentCell.swift */; };
		017508161D67A4E300BB1863 /* DiscoveryNavigationHeaderViewController.swift in Sources */ = {isa = PBXBuildFile; fileRef = 017508151D67A4E300BB1863 /* DiscoveryNavigationHeaderViewController.swift */; };
		017508781D68C9E900BB1863 /* DiscoveryNavigationHeaderViewModelTests.swift in Sources */ = {isa = PBXBuildFile; fileRef = 017508771D68C9E900BB1863 /* DiscoveryNavigationHeaderViewModelTests.swift */; };
		0176984F1DB9796800EE58BA /* EmptyStatesViewModelTests.swift in Sources */ = {isa = PBXBuildFile; fileRef = 0176984E1DB9796800EE58BA /* EmptyStatesViewModelTests.swift */; };
		0176E13B1C9742FD009CA092 /* UIBarButtonItem.swift in Sources */ = {isa = PBXBuildFile; fileRef = 0176E13A1C9742FD009CA092 /* UIBarButtonItem.swift */; };
		017E88B31CD29C9D003FE5D6 /* FBSDKLoginKit.framework in Frameworks */ = {isa = PBXBuildFile; fileRef = 01D31A371CCA786A0037A178 /* FBSDKLoginKit.framework */; };
		017E88B41CD29CA1003FE5D6 /* FBSDKCoreKit.framework in Frameworks */ = {isa = PBXBuildFile; fileRef = 01D31A361CCA786A0037A178 /* FBSDKCoreKit.framework */; };
		017E88BA1CD2A609003FE5D6 /* UIActivityViewController.swift in Sources */ = {isa = PBXBuildFile; fileRef = 017E88B91CD2A609003FE5D6 /* UIActivityViewController.swift */; };
		017E88BB1CD2A609003FE5D6 /* UIActivityViewController.swift in Sources */ = {isa = PBXBuildFile; fileRef = 017E88B91CD2A609003FE5D6 /* UIActivityViewController.swift */; };
		018421F31D2C0DB700CA7566 /* DashboardDataSourceTests.swift in Sources */ = {isa = PBXBuildFile; fileRef = 018421F21D2C0DB700CA7566 /* DashboardDataSourceTests.swift */; };
		018422BB1D2C483000CA7566 /* DashboardTitleViewViewModel.swift in Sources */ = {isa = PBXBuildFile; fileRef = 018422B81D2C482900CA7566 /* DashboardTitleViewViewModel.swift */; };
		018422BD1D2C484200CA7566 /* DashboardProjectsDrawerCell.swift in Sources */ = {isa = PBXBuildFile; fileRef = 018422B61D2C47D600CA7566 /* DashboardProjectsDrawerCell.swift */; };
		018422BE1D2C484700CA7566 /* DashboardTitleView.swift in Sources */ = {isa = PBXBuildFile; fileRef = 018422841D2C47A400CA7566 /* DashboardTitleView.swift */; };
		018422C01D2C486900CA7566 /* DashboardProjectsDrawerCellViewModel.swift in Sources */ = {isa = PBXBuildFile; fileRef = 018422BF1D2C486900CA7566 /* DashboardProjectsDrawerCellViewModel.swift */; };
		018422C51D2C48AA00CA7566 /* DashboardProjectsDrawerDataSource.swift in Sources */ = {isa = PBXBuildFile; fileRef = 018422C31D2C48AA00CA7566 /* DashboardProjectsDrawerDataSource.swift */; };
		018422C71D2C48E300CA7566 /* DashboardTitleViewViewModelTests.swift in Sources */ = {isa = PBXBuildFile; fileRef = 018422C61D2C48E300CA7566 /* DashboardTitleViewViewModelTests.swift */; };
		018422CD1D2C493D00CA7566 /* DashboardProjectsDrawerDataSourceTests.swift in Sources */ = {isa = PBXBuildFile; fileRef = 018422CC1D2C493D00CA7566 /* DashboardProjectsDrawerDataSourceTests.swift */; };
		018F1F841C8E182200643DAA /* LoginViewController.swift in Sources */ = {isa = PBXBuildFile; fileRef = 018F1F821C8E182200643DAA /* LoginViewController.swift */; };
		01940B261D42DC1A0074FCE3 /* HelpViewModel.swift in Sources */ = {isa = PBXBuildFile; fileRef = 01940B251D42DC1A0074FCE3 /* HelpViewModel.swift */; };
		01940B291D467ECE0074FCE3 /* HelpWebViewController.swift in Sources */ = {isa = PBXBuildFile; fileRef = 01940B271D467EC60074FCE3 /* HelpWebViewController.swift */; };
		01940B2B1D46814E0074FCE3 /* HelpWebViewModel.swift in Sources */ = {isa = PBXBuildFile; fileRef = 01940B2A1D46814E0074FCE3 /* HelpWebViewModel.swift */; };
		01940B2E1D46A9AD0074FCE3 /* Help.storyboard in Resources */ = {isa = PBXBuildFile; fileRef = 01940B2D1D46A9AD0074FCE3 /* Help.storyboard */; };
		01940B831D46DE9B0074FCE3 /* HelpViewModelTests.swift in Sources */ = {isa = PBXBuildFile; fileRef = 01940B7F1D46DCC30074FCE3 /* HelpViewModelTests.swift */; };
		0199545F1D2D818E00BC1390 /* DashboardProjectsDrawerViewModel.swift in Sources */ = {isa = PBXBuildFile; fileRef = 0199545E1D2D818E00BC1390 /* DashboardProjectsDrawerViewModel.swift */; };
		019DDFED1CB6FF4500BDC113 /* ResetPasswordViewController.swift in Sources */ = {isa = PBXBuildFile; fileRef = 019DDFEB1CB6FF4500BDC113 /* ResetPasswordViewController.swift */; };
		01A120D11D2D646300B42F73 /* DashboardProjectsDrawer.storyboard in Resources */ = {isa = PBXBuildFile; fileRef = 01A120D01D2D646300B42F73 /* DashboardProjectsDrawer.storyboard */; };
		01A120D31D2D6E6200B42F73 /* DashboardProjectsDrawerViewController.swift in Sources */ = {isa = PBXBuildFile; fileRef = 01A120D21D2D6E6200B42F73 /* DashboardProjectsDrawerViewController.swift */; };
		01A7A4C01C9690220036E553 /* UITextField+LocalizedPlaceholderKey.swift in Sources */ = {isa = PBXBuildFile; fileRef = 01A7A4BF1C9690220036E553 /* UITextField+LocalizedPlaceholderKey.swift */; };
		01AFE30E1D5A97FB0094C263 /* Main.storyboard in Resources */ = {isa = PBXBuildFile; fileRef = A73923B31D272242004524C3 /* Main.storyboard */; };
		01C7CDB11D13462500D9E0D1 /* DashboardRewardRowStackViewViewModel.swift in Sources */ = {isa = PBXBuildFile; fileRef = 0156B5571D133BA0000C4252 /* DashboardRewardRowStackViewViewModel.swift */; };
		01C7CDB31D13462A00D9E0D1 /* DashboardRewardsCellViewModel.swift in Sources */ = {isa = PBXBuildFile; fileRef = 0156B5231D1327A1000C4252 /* DashboardRewardsCellViewModel.swift */; };
		01C7CDBF1D14BBF200D9E0D1 /* DashboardRewardRowStackViewViewModelTests.swift in Sources */ = {isa = PBXBuildFile; fileRef = 01C7CDBD1D14BBE500D9E0D1 /* DashboardRewardRowStackViewViewModelTests.swift */; };
		01C7CDC31D1A571600D9E0D1 /* DashboardRewardsCellViewModelTests.swift in Sources */ = {isa = PBXBuildFile; fileRef = 01C7CDC11D1A4FD100D9E0D1 /* DashboardRewardsCellViewModelTests.swift */; };
		01D31A3A1CCA786A0037A178 /* FBSDKCoreKit.framework in Frameworks */ = {isa = PBXBuildFile; fileRef = 01D31A361CCA786A0037A178 /* FBSDKCoreKit.framework */; };
		01D31A3F1CCA786A0037A178 /* FBSDKLoginKit.framework in Frameworks */ = {isa = PBXBuildFile; fileRef = 01D31A371CCA786A0037A178 /* FBSDKLoginKit.framework */; };
		01DEFB961CB44A5D003709C0 /* TwoFactorViewController.swift in Sources */ = {isa = PBXBuildFile; fileRef = 01DEFB941CB44A5D003709C0 /* TwoFactorViewController.swift */; };
		01EFBC891C91FB770094EEC2 /* UIColorTests.swift in Sources */ = {isa = PBXBuildFile; fileRef = 01EFBC881C91FB770094EEC2 /* UIColorTests.swift */; };
		01EFBCAF1C92036E0094EEC2 /* StyledLabelTests.swift in Sources */ = {isa = PBXBuildFile; fileRef = 01EFBCAE1C92036E0094EEC2 /* StyledLabelTests.swift */; };
		01EFBCB31C920A7E0094EEC2 /* BorderButtonTests.swift in Sources */ = {isa = PBXBuildFile; fileRef = 01EFBCB21C920A7E0094EEC2 /* BorderButtonTests.swift */; };
		01EFBCB61C921EA20094EEC2 /* StylesTests.swift in Sources */ = {isa = PBXBuildFile; fileRef = 01EFBCB51C921EA20094EEC2 /* StylesTests.swift */; };
		01F219561DC12BF7005DD2E4 /* LaunchScreen.storyboard in Resources */ = {isa = PBXBuildFile; fileRef = 01F219521DC12697005DD2E4 /* LaunchScreen.storyboard */; };
		01F42A501D93284E0084719D /* SortPagerViewControllerTests.swift in Sources */ = {isa = PBXBuildFile; fileRef = 01F42A191D9328490084719D /* SortPagerViewControllerTests.swift */; };
		01F42A521D9332F60084719D /* DiscoveryNavigationHeaderViewControllerTests.swift in Sources */ = {isa = PBXBuildFile; fileRef = 01F42A511D9332F60084719D /* DiscoveryNavigationHeaderViewControllerTests.swift */; };
		01F547ED1D53994B000A98EF /* TabBarItemStyles.swift in Sources */ = {isa = PBXBuildFile; fileRef = 01F547EC1D53994B000A98EF /* TabBarItemStyles.swift */; };
		01F8ADFC1CEA5B070026F220 /* ThanksProjectsDataSourceTests.swift in Sources */ = {isa = PBXBuildFile; fileRef = 01F8ADCE1CEA58AE0026F220 /* ThanksProjectsDataSourceTests.swift */; };
		01FD71841D36BA2900070BAC /* DashboardProjectsDrawerViewModelTests.swift in Sources */ = {isa = PBXBuildFile; fileRef = 01FD71831D36BA2900070BAC /* DashboardProjectsDrawerViewModelTests.swift */; };
		01FD71871D36BE1A00070BAC /* DashboardProjectsDrawerCellViewModelTests.swift in Sources */ = {isa = PBXBuildFile; fileRef = 01FD71861D36BE1A00070BAC /* DashboardProjectsDrawerCellViewModelTests.swift */; };
		01FD71EC1D3808E500070BAC /* BarButtonItemStyles.swift in Sources */ = {isa = PBXBuildFile; fileRef = 01FD71EB1D3808E500070BAC /* BarButtonItemStyles.swift */; };
		59019FB61D21A47700EAEC9D /* DashboardReferrerRowStackViewViewModel.swift in Sources */ = {isa = PBXBuildFile; fileRef = 59019FB51D21A47700EAEC9D /* DashboardReferrerRowStackViewViewModel.swift */; };
		59019FBA1D21ABD200EAEC9D /* DashboardReferrerRowStackView.swift in Sources */ = {isa = PBXBuildFile; fileRef = 59019FB81D21ABD200EAEC9D /* DashboardReferrerRowStackView.swift */; };
		59235ED91DC0149B0067F4AD /* DiscoveryPageViewControllerTests.swift in Sources */ = {isa = PBXBuildFile; fileRef = 59235ED81DC0149B0067F4AD /* DiscoveryPageViewControllerTests.swift */; };
		59322F071CD27B1000C90CC6 /* ProfileDataSource.swift in Sources */ = {isa = PBXBuildFile; fileRef = 59322F051CD27B1000C90CC6 /* ProfileDataSource.swift */; };
		59392BEC1D7094B0001C99A4 /* ProjectUpdatesViewController.swift in Sources */ = {isa = PBXBuildFile; fileRef = 59392BEB1D7094B0001C99A4 /* ProjectUpdatesViewController.swift */; };
		59392C1E1D7095B3001C99A4 /* ProjectUpdatesViewModel.swift in Sources */ = {isa = PBXBuildFile; fileRef = 59392C1D1D7095B3001C99A4 /* ProjectUpdatesViewModel.swift */; };
		59392C211D70A117001C99A4 /* ProjectUpdatesViewModelTests.swift in Sources */ = {isa = PBXBuildFile; fileRef = 59392C201D70A117001C99A4 /* ProjectUpdatesViewModelTests.swift */; };
		593AC5CF1D33F4BF002613F4 /* DashboardFundingCell.swift in Sources */ = {isa = PBXBuildFile; fileRef = 593AC5CE1D33F4BF002613F4 /* DashboardFundingCell.swift */; };
		593AC6011D33F517002613F4 /* DashboardFundingCellViewModel.swift in Sources */ = {isa = PBXBuildFile; fileRef = 593AC6001D33F517002613F4 /* DashboardFundingCellViewModel.swift */; };
		593AC6041D33F996002613F4 /* DashboardFundingCellViewModelTests.swift in Sources */ = {isa = PBXBuildFile; fileRef = 593AC6031D33F996002613F4 /* DashboardFundingCellViewModelTests.swift */; };
		5955E64F1D21800300B4153D /* DashboardReferrersCell.swift in Sources */ = {isa = PBXBuildFile; fileRef = 5955E64D1D21800300B4153D /* DashboardReferrersCell.swift */; };
		5955E6811D21805200B4153D /* DashboardReferrersCellViewModel.swift in Sources */ = {isa = PBXBuildFile; fileRef = 5955E6801D21805200B4153D /* DashboardReferrersCellViewModel.swift */; };
		5955E6841D2180E400B4153D /* DashboardReferrersCellViewModelTests.swift in Sources */ = {isa = PBXBuildFile; fileRef = 5955E6831D2180E400B4153D /* DashboardReferrersCellViewModelTests.swift */; };
		595CDAB81D3537180051C816 /* FundingGraphView.swift in Sources */ = {isa = PBXBuildFile; fileRef = 595CDAB71D3537180051C816 /* FundingGraphView.swift */; };
		595F82641D679346008B8C56 /* DiscoveryPostcardViewModel.swift in Sources */ = {isa = PBXBuildFile; fileRef = 595F82631D679346008B8C56 /* DiscoveryPostcardViewModel.swift */; };
		59610A311D6B8AA800C8206A /* DiscoveryPostcardViewModelTests.swift in Sources */ = {isa = PBXBuildFile; fileRef = 596109FE1D6B8AA100C8206A /* DiscoveryPostcardViewModelTests.swift */; };
		59673C8B1D50EC920035AFD9 /* Video.storyboard in Resources */ = {isa = PBXBuildFile; fileRef = 59673C8A1D50EC920035AFD9 /* Video.storyboard */; };
		59673CBD1D50ED380035AFD9 /* VideoViewController.swift in Sources */ = {isa = PBXBuildFile; fileRef = 59673CBC1D50ED380035AFD9 /* VideoViewController.swift */; };
		59673CBF1D50EE9B0035AFD9 /* VideoViewModel.swift in Sources */ = {isa = PBXBuildFile; fileRef = 59673CBE1D50EE9B0035AFD9 /* VideoViewModel.swift */; };
		59673CD31D50FB350035AFD9 /* VideoViewModelTests.swift in Sources */ = {isa = PBXBuildFile; fileRef = 59673CD21D50FB350035AFD9 /* VideoViewModelTests.swift */; };
		597073521D05FE6B00B00444 /* ProjectNotificationsViewModel.swift in Sources */ = {isa = PBXBuildFile; fileRef = 597073511D05FE6B00B00444 /* ProjectNotificationsViewModel.swift */; };
		5970738E1D061A9900B00444 /* ProjectNotificationsViewModelTest.swift in Sources */ = {isa = PBXBuildFile; fileRef = 597073861D06169700B00444 /* ProjectNotificationsViewModelTest.swift */; };
		597073901D061AAD00B00444 /* SettingsViewModelTests.swift in Sources */ = {isa = PBXBuildFile; fileRef = A72C3A321D00F29A0075227E /* SettingsViewModelTests.swift */; };
		5970739A1D06346700B00444 /* ProjectNotificationsViewController.swift in Sources */ = {isa = PBXBuildFile; fileRef = 597073981D06346700B00444 /* ProjectNotificationsViewController.swift */; };
		597073A01D07277100B00444 /* ProjectNotificationsDataSource.swift in Sources */ = {isa = PBXBuildFile; fileRef = 5970739E1D07277100B00444 /* ProjectNotificationsDataSource.swift */; };
		597073B21D07281800B00444 /* ProjectNotificationCell.swift in Sources */ = {isa = PBXBuildFile; fileRef = 597073B01D07281800B00444 /* ProjectNotificationCell.swift */; };
		597073B41D07294500B00444 /* ProjectNotificationCellViewModel.swift in Sources */ = {isa = PBXBuildFile; fileRef = 597073B31D07294500B00444 /* ProjectNotificationCellViewModel.swift */; };
		597073C31D07626700B00444 /* ProjectNotificationCellViewModelTests.swift in Sources */ = {isa = PBXBuildFile; fileRef = 597073BF1D0760F200B00444 /* ProjectNotificationCellViewModelTests.swift */; };
		597582E31D5D12AE008765DE /* SettingsStyles.swift in Sources */ = {isa = PBXBuildFile; fileRef = 597582E21D5D12AE008765DE /* SettingsStyles.swift */; };
		5981BE101D7F4656002E49F1 /* CommentStyles.swift in Sources */ = {isa = PBXBuildFile; fileRef = 5981BE0F1D7F4656002E49F1 /* CommentStyles.swift */; };
		5981BE431D7F59DE002E49F1 /* CommentsEmptyStateCell.swift in Sources */ = {isa = PBXBuildFile; fileRef = 5981BE421D7F59DE002E49F1 /* CommentsEmptyStateCell.swift */; };
		5981BE451D7F61C0002E49F1 /* CommentsEmptyStateCellViewModel.swift in Sources */ = {isa = PBXBuildFile; fileRef = 5981BE441D7F61C0002E49F1 /* CommentsEmptyStateCellViewModel.swift */; };
		5981BE681D7F86C8002E49F1 /* CommentsEmptyStateCellViewModelTests.swift in Sources */ = {isa = PBXBuildFile; fileRef = 5981BE671D7F86C8002E49F1 /* CommentsEmptyStateCellViewModelTests.swift */; };
		5981BF1B1D81BA6D002E49F1 /* ActivitySuccessViewModelTests.swift in Sources */ = {isa = PBXBuildFile; fileRef = 5981BF1A1D81BA6D002E49F1 /* ActivitySuccessViewModelTests.swift */; };
		5981BF4E1D81CE1C002E49F1 /* ActivityUpdateViewModelTests.swift in Sources */ = {isa = PBXBuildFile; fileRef = 5981BF4D1D81CE1C002E49F1 /* ActivityUpdateViewModelTests.swift */; };
		59885A941DB6DC4700F65825 /* LoginToutViewControllerTests.swift in Sources */ = {isa = PBXBuildFile; fileRef = 59885A5D1DB6DC2900F65825 /* LoginToutViewControllerTests.swift */; };
		59885A961DB6E04100F65825 /* LoginViewControllerTests.swift in Sources */ = {isa = PBXBuildFile; fileRef = 59885A951DB6E04100F65825 /* LoginViewControllerTests.swift */; };
		59885A981DB6E2A900F65825 /* TwoFactorViewControllerTests.swift in Sources */ = {isa = PBXBuildFile; fileRef = 59885A971DB6E2A900F65825 /* TwoFactorViewControllerTests.swift */; };
		59885A9A1DB6EA5700F65825 /* SignupViewControllerTests.swift in Sources */ = {isa = PBXBuildFile; fileRef = 59885A991DB6EA5700F65825 /* SignupViewControllerTests.swift */; };
		59885A9C1DB6ED6800F65825 /* FacebookConfirmationViewControllerTests.swift in Sources */ = {isa = PBXBuildFile; fileRef = 59885A9B1DB6ED6800F65825 /* FacebookConfirmationViewControllerTests.swift */; };
		59885A9E1DB6EFD900F65825 /* ResetPasswordViewControllerTests.swift in Sources */ = {isa = PBXBuildFile; fileRef = 59885A9D1DB6EFD900F65825 /* ResetPasswordViewControllerTests.swift */; };
		598D96B41D41790C003F3F66 /* ActivitySampleBackingCell.swift in Sources */ = {isa = PBXBuildFile; fileRef = 598D96821D417905003F3F66 /* ActivitySampleBackingCell.swift */; };
		598D96B61D426D80003F3F66 /* ActivitySampleFollowCell.swift in Sources */ = {isa = PBXBuildFile; fileRef = 598D96B51D426D80003F3F66 /* ActivitySampleFollowCell.swift */; };
		598D96B81D426F70003F3F66 /* ActivitySampleProjectCell.swift in Sources */ = {isa = PBXBuildFile; fileRef = 598D96B71D426F70003F3F66 /* ActivitySampleProjectCell.swift */; };
		598D96BA1D426FD8003F3F66 /* ActivitySampleBackingCellViewModel.swift in Sources */ = {isa = PBXBuildFile; fileRef = 598D96B91D426FD8003F3F66 /* ActivitySampleBackingCellViewModel.swift */; };
		598D96BF1D427B8A003F3F66 /* ActivitySampleBackingCellViewModelTests.swift in Sources */ = {isa = PBXBuildFile; fileRef = 598D96BC1D427B3B003F3F66 /* ActivitySampleBackingCellViewModelTests.swift */; };
		598D96C21D429756003F3F66 /* ActivitySampleStyles.swift in Sources */ = {isa = PBXBuildFile; fileRef = 598D96C11D429756003F3F66 /* ActivitySampleStyles.swift */; };
		598D96C51D42A3E3003F3F66 /* ActivitySampleFollowCellViewModel.swift in Sources */ = {isa = PBXBuildFile; fileRef = 598D96C41D42A3E3003F3F66 /* ActivitySampleFollowCellViewModel.swift */; };
		598D96C81D42A97E003F3F66 /* ActivitySampleFollowCellViewModelTests.swift in Sources */ = {isa = PBXBuildFile; fileRef = 598D96C71D42A97E003F3F66 /* ActivitySampleFollowCellViewModelTests.swift */; };
		598D96CB1D42AE85003F3F66 /* ActivitySampleProjectCellViewModel.swift in Sources */ = {isa = PBXBuildFile; fileRef = 598D96CA1D42AE85003F3F66 /* ActivitySampleProjectCellViewModel.swift */; };
		598D96CE1D42B727003F3F66 /* ActivitySampleProjectCellViewModelTests.swift in Sources */ = {isa = PBXBuildFile; fileRef = 598D96CD1D42B727003F3F66 /* ActivitySampleProjectCellViewModelTests.swift */; };
		5993DEBF1CE296F000925494 /* ProfileHeaderView.swift in Sources */ = {isa = PBXBuildFile; fileRef = 5993DEBD1CE296F000925494 /* ProfileHeaderView.swift */; };
		599604001CE6286900E1B1EC /* ProfileDataSourceTests.swift in Sources */ = {isa = PBXBuildFile; fileRef = 599603FF1CE6286900E1B1EC /* ProfileDataSourceTests.swift */; };
		59AE35B01D67631B00A310E6 /* DiscoveryPage.storyboard in Resources */ = {isa = PBXBuildFile; fileRef = 59AE35AF1D67631B00A310E6 /* DiscoveryPage.storyboard */; };
		59AE35E21D67643100A310E6 /* DiscoveryPostcardCell.swift in Sources */ = {isa = PBXBuildFile; fileRef = 59AE35E11D67643100A310E6 /* DiscoveryPostcardCell.swift */; };
		59AFCCEF1DD3D0B9004A200E /* FindFriendsViewControllerTests.swift in Sources */ = {isa = PBXBuildFile; fileRef = 59AFCCEE1DD3D0B9004A200E /* FindFriendsViewControllerTests.swift */; };
		59B0DFC51D11AC850081D2DC /* DashboardDataSource.swift in Sources */ = {isa = PBXBuildFile; fileRef = 59B0DFC31D11AC850081D2DC /* DashboardDataSource.swift */; };
		59B0DFFE1D11B2E50081D2DC /* DashboardContextCell.swift in Sources */ = {isa = PBXBuildFile; fileRef = 59B0DFFC1D11B2E50081D2DC /* DashboardContextCell.swift */; };
		59B0E0001D11EAC70081D2DC /* DashboardViewModelTests.swift in Sources */ = {isa = PBXBuildFile; fileRef = 59B0DFFF1D11EAC70081D2DC /* DashboardViewModelTests.swift */; };
		59B0E0041D1203970081D2DC /* DashboardActionCell.swift in Sources */ = {isa = PBXBuildFile; fileRef = 59B0E0021D1203970081D2DC /* DashboardActionCell.swift */; };
		59B0E0061D1207070081D2DC /* DashboardActionCellViewModel.swift in Sources */ = {isa = PBXBuildFile; fileRef = 59B0E0051D1207070081D2DC /* DashboardActionCellViewModel.swift */; };
		59B0E00C1D12144A0081D2DC /* DashboardActionCellViewModelTests.swift in Sources */ = {isa = PBXBuildFile; fileRef = 59B0E00B1D12144A0081D2DC /* DashboardActionCellViewModelTests.swift */; };
		59B0E07E1D147F340081D2DC /* DashboardStyles.swift in Sources */ = {isa = PBXBuildFile; fileRef = 59B0E07D1D147F340081D2DC /* DashboardStyles.swift */; };
		59B6B70B1CCEBC1000953319 /* ProfileProjectCell.swift in Sources */ = {isa = PBXBuildFile; fileRef = 59B6B7091CCEBC1000953319 /* ProfileProjectCell.swift */; };
		59D1E6251D1865AC00896A4C /* DashboardVideoCell.swift in Sources */ = {isa = PBXBuildFile; fileRef = 59D1E6241D1865AC00896A4C /* DashboardVideoCell.swift */; };
		59D1E6261D1865AC00896A4C /* DashboardVideoCell.swift in Sources */ = {isa = PBXBuildFile; fileRef = 59D1E6241D1865AC00896A4C /* DashboardVideoCell.swift */; };
		59D1E6581D1866F800896A4C /* DashboardVideoCellViewModel.swift in Sources */ = {isa = PBXBuildFile; fileRef = 59D1E6571D1866F800896A4C /* DashboardVideoCellViewModel.swift */; };
		59D1E6791D189EFE00896A4C /* DashboardVideoCellViewModelTests.swift in Sources */ = {isa = PBXBuildFile; fileRef = 59D1E6731D18968300896A4C /* DashboardVideoCellViewModelTests.swift */; };
		59E877381DC9419700BCD1F7 /* Newsletter.swift in Sources */ = {isa = PBXBuildFile; fileRef = 59E877371DC9419700BCD1F7 /* Newsletter.swift */; };
		59F0C0971DBEC8DE0007E0A7 /* DashboardViewControllerTests.swift in Sources */ = {isa = PBXBuildFile; fileRef = 59F0C0961DBEC8DE0007E0A7 /* DashboardViewControllerTests.swift */; };
		59F368C71D245BE8005404DC /* DashboardReferrerRowStackViewViewModelTests.swift in Sources */ = {isa = PBXBuildFile; fileRef = 59F368C61D245BE8005404DC /* DashboardReferrerRowStackViewViewModelTests.swift */; };
		8001D4C91D415692009E6667 /* UpdateDraftStyles.swift in Sources */ = {isa = PBXBuildFile; fileRef = 8001D4971D41568C009E6667 /* UpdateDraftStyles.swift */; };
		8016BFE81D0F582D00067956 /* String+Whitespace.swift in Sources */ = {isa = PBXBuildFile; fileRef = 8016BFE71D0F582D00067956 /* String+Whitespace.swift */; };
		8024FE7E1D637A600067A1F6 /* Storyboard.swift in Sources */ = {isa = PBXBuildFile; fileRef = 8024FE4A1D6376BF0067A1F6 /* Storyboard.swift */; };
		8053D3111D3848A3007B85DB /* Reachability.swift in Sources */ = {isa = PBXBuildFile; fileRef = 8053D3101D3848A3007B85DB /* Reachability.swift */; };
		8072F41D1D46B75200999EF1 /* UpdatePreviewViewController.swift in Sources */ = {isa = PBXBuildFile; fileRef = 8072F41C1D46B75200999EF1 /* UpdatePreviewViewController.swift */; };
		8072F44F1D46BAA400999EF1 /* UpdatePreviewViewModel.swift in Sources */ = {isa = PBXBuildFile; fileRef = 8072F44E1D46BAA400999EF1 /* UpdatePreviewViewModel.swift */; };
		80762E3F1D071CAA0074189D /* Alamofire.framework in Embed Frameworks */ = {isa = PBXBuildFile; fileRef = 80762E311D071BFE0074189D /* Alamofire.framework */; settings = {ATTRIBUTES = (CodeSignOnCopy, RemoveHeadersOnCopy, ); }; };
		80762E431D071CB70074189D /* AlamofireImage.framework in Embed Frameworks */ = {isa = PBXBuildFile; fileRef = 80762DF31D071BCF0074189D /* AlamofireImage.framework */; settings = {ATTRIBUTES = (CodeSignOnCopy, RemoveHeadersOnCopy, ); }; };
		8078D0B31D0F08B1001CFF87 /* UpdateDraftViewModelTests.swift in Sources */ = {isa = PBXBuildFile; fileRef = 8078D0B21D0F08B1001CFF87 /* UpdateDraftViewModelTests.swift */; };
		809F8B661D08B4FF005BADD9 /* UpdateDraftViewModel.swift in Sources */ = {isa = PBXBuildFile; fileRef = 809F8B651D08B4FF005BADD9 /* UpdateDraftViewModel.swift */; };
		80C9F8EC1D4923C4001A2E8E /* UpdatePreviewViewModelTests.swift in Sources */ = {isa = PBXBuildFile; fileRef = 80C9F8EB1D4923C4001A2E8E /* UpdatePreviewViewModelTests.swift */; };
		80D73AF61D50F1A60099231F /* Navigation.swift in Sources */ = {isa = PBXBuildFile; fileRef = 80E26A121D500C6A007B3022 /* Navigation.swift */; };
		80E8EAC81D3EC65A007BDA4B /* Image.swift in Sources */ = {isa = PBXBuildFile; fileRef = 80E8EAC71D3EC65A007BDA4B /* Image.swift */; };
		80EAEF001D243A7A008C2353 /* BackingViewModel.swift in Sources */ = {isa = PBXBuildFile; fileRef = 80EAEEFF1D243A7A008C2353 /* BackingViewModel.swift */; };
		80EAEF051D243C4E008C2353 /* Backing.storyboard in Resources */ = {isa = PBXBuildFile; fileRef = 80EAEF031D243C4E008C2353 /* Backing.storyboard */; };
		80EAEF071D243FC7008C2353 /* BackingViewController.swift in Sources */ = {isa = PBXBuildFile; fileRef = 80EAEF011D243B69008C2353 /* BackingViewController.swift */; };
		80EAEF091D244274008C2353 /* BackingViewModelTests.swift in Sources */ = {isa = PBXBuildFile; fileRef = 80EAEF081D244274008C2353 /* BackingViewModelTests.swift */; };
		9D0FB7751D7600B5005774F2 /* CheckoutRacingViewModel.swift in Sources */ = {isa = PBXBuildFile; fileRef = 9D0FB7741D7600B5005774F2 /* CheckoutRacingViewModel.swift */; };
		9D0FB7A81D76055B005774F2 /* CheckoutRacingViewModelTests.swift in Sources */ = {isa = PBXBuildFile; fileRef = 9D0FB7A71D76055B005774F2 /* CheckoutRacingViewModelTests.swift */; };
		9D10B91B1D35407C008B8045 /* String+Truncate.swift in Sources */ = {isa = PBXBuildFile; fileRef = 9D10B91A1D35407C008B8045 /* String+Truncate.swift */; };
		9D10B94E1D354105008B8045 /* String+TruncateTests.swift in Sources */ = {isa = PBXBuildFile; fileRef = 9D10B94D1D354105008B8045 /* String+TruncateTests.swift */; };
		9D14FF8D1D133351005F4ABB /* ProjectActivityBackingCell.swift in Sources */ = {isa = PBXBuildFile; fileRef = 9D9F57CB1D131AF200CE81DE /* ProjectActivityBackingCell.swift */; };
		9D14FF8E1D133351005F4ABB /* ProjectActivityEmptyStateCell.swift in Sources */ = {isa = PBXBuildFile; fileRef = 9D9F57CC1D131AF200CE81DE /* ProjectActivityEmptyStateCell.swift */; };
		9D14FF8F1D133351005F4ABB /* ProjectActivityLaunchCell.swift in Sources */ = {isa = PBXBuildFile; fileRef = 9D9F57CD1D131AF200CE81DE /* ProjectActivityLaunchCell.swift */; };
		9D14FF901D133351005F4ABB /* ProjectActivityNegativeStateChangeCell.swift in Sources */ = {isa = PBXBuildFile; fileRef = 9D9F57CE1D131AF200CE81DE /* ProjectActivityNegativeStateChangeCell.swift */; };
		9D14FF921D133351005F4ABB /* ProjectActivitySuccessCell.swift in Sources */ = {isa = PBXBuildFile; fileRef = 9D9F57D01D131AF200CE81DE /* ProjectActivitySuccessCell.swift */; };
		9D14FF931D133351005F4ABB /* ProjectActivityUpdateCell.swift in Sources */ = {isa = PBXBuildFile; fileRef = 9D9F57D11D131AF200CE81DE /* ProjectActivityUpdateCell.swift */; };
		9D14FFC61D135C12005F4ABB /* ProjectActivityUpdateCellViewModel.swift in Sources */ = {isa = PBXBuildFile; fileRef = 9D14FFC51D135C12005F4ABB /* ProjectActivityUpdateCellViewModel.swift */; };
		9D14FFFA1D135E4F005F4ABB /* ProjectActivityUpdateCellViewModelTests.swift in Sources */ = {isa = PBXBuildFile; fileRef = 9D14FFF91D135E4F005F4ABB /* ProjectActivityUpdateCellViewModelTests.swift */; };
		9D1A29861D5A9508009E1B3F /* DeprecatedWebViewController.swift in Sources */ = {isa = PBXBuildFile; fileRef = 9D1A29851D5A9508009E1B3F /* DeprecatedWebViewController.swift */; };
		9D1A2A4F1D5D200E009E1B3F /* CheckoutViewModel.swift in Sources */ = {isa = PBXBuildFile; fileRef = 9DDE1F731D5926D80092D9A5 /* CheckoutViewModel.swift */; };
		9D1A2A541D5D2522009E1B3F /* CheckoutViewModelTests.swift in Sources */ = {isa = PBXBuildFile; fileRef = 9D1A2A511D5D249D009E1B3F /* CheckoutViewModelTests.swift */; };
		9D25472A1D2313440053844D /* ProjectActivityCommentCellViewModelTests.swift in Sources */ = {isa = PBXBuildFile; fileRef = 9D2547291D2313440053844D /* ProjectActivityCommentCellViewModelTests.swift */; };
		9D25472D1D23135F0053844D /* ProjectActivityCommentCellViewModel.swift in Sources */ = {isa = PBXBuildFile; fileRef = 9D25472C1D23135F0053844D /* ProjectActivityCommentCellViewModel.swift */; };
		9D2F4BDD1D1AE01500B7C554 /* ProjectActivitySuccessCellViewModelTests.swift in Sources */ = {isa = PBXBuildFile; fileRef = 9D2F4BAA1D1ADF1800B7C554 /* ProjectActivitySuccessCellViewModelTests.swift */; };
		9D2F4BE01D1AE02700B7C554 /* ProjectActivitySuccessCellViewModel.swift in Sources */ = {isa = PBXBuildFile; fileRef = 9D2F4BDF1D1AE02700B7C554 /* ProjectActivitySuccessCellViewModel.swift */; };
		9D3A6B4C1D8C4F3800FE3926 /* ProjectActivityViewControllerTests.swift in Sources */ = {isa = PBXBuildFile; fileRef = 9D3A6B4B1D8C4F3800FE3926 /* ProjectActivityViewControllerTests.swift */; };
		9D50E9471D2EDBE50096DAEC /* Assets.xcassets in Resources */ = {isa = PBXBuildFile; fileRef = A7D1F9501C850B7C000D41D5 /* Assets.xcassets */; };
		9D525F101D4158BA003CAE04 /* ProjectActivityDateCell.swift in Sources */ = {isa = PBXBuildFile; fileRef = 9D525F0E1D4158AC003CAE04 /* ProjectActivityDateCell.swift */; };
		9D525F121D417FD7003CAE04 /* ProjectActivitiesDataSourceTests.swift in Sources */ = {isa = PBXBuildFile; fileRef = 9D525F111D417FD7003CAE04 /* ProjectActivitiesDataSourceTests.swift */; };
		9D7536CD1D78D78600A7623B /* SurveyResponseViewController.swift in Sources */ = {isa = PBXBuildFile; fileRef = 9D7536CC1D78D78600A7623B /* SurveyResponseViewController.swift */; };
		9D7536CF1D78D88D00A7623B /* SurveyResponseViewModel.swift in Sources */ = {isa = PBXBuildFile; fileRef = 9D7536CE1D78D88D00A7623B /* SurveyResponseViewModel.swift */; };
		9D8772131D19E84E003A4E96 /* ProjectActivityLaunchCellViewModel.swift in Sources */ = {isa = PBXBuildFile; fileRef = 9D8772121D19E84E003A4E96 /* ProjectActivityLaunchCellViewModel.swift */; };
		9D8772481D19E9D4003A4E96 /* ProjectActivityLaunchCellViewModelTests.swift in Sources */ = {isa = PBXBuildFile; fileRef = 9D8772451D19E9C9003A4E96 /* ProjectActivityLaunchCellViewModelTests.swift */; };
		9D89B7E31D6B8B310021F6FF /* WebModalViewController.swift in Sources */ = {isa = PBXBuildFile; fileRef = 9D89B7E21D6B8B310021F6FF /* WebModalViewController.swift */; };
		9D89B7E51D6B8DB90021F6FF /* WebModalViewModel.swift in Sources */ = {isa = PBXBuildFile; fileRef = 9D89B7E41D6B8DB90021F6FF /* WebModalViewModel.swift */; };
		9D89B7E81D6BA71F0021F6FF /* WebModal.storyboard in Resources */ = {isa = PBXBuildFile; fileRef = 9D89B7E71D6BA71F0021F6FF /* WebModal.storyboard */; };
		9D89B7FA1D6CC2AD0021F6FF /* WebModalViewModelTests.swift in Sources */ = {isa = PBXBuildFile; fileRef = 9D89B7F91D6CC2AD0021F6FF /* WebModalViewModelTests.swift */; };
		9D9F58171D13240B00CE81DE /* ProjectActivitiesViewModelTests.swift in Sources */ = {isa = PBXBuildFile; fileRef = 9D9F58121D131B8300CE81DE /* ProjectActivitiesViewModelTests.swift */; };
		9D9F58191D13243900CE81DE /* ProjectActivitiesViewModel.swift in Sources */ = {isa = PBXBuildFile; fileRef = 9D9F580F1D131B4000CE81DE /* ProjectActivitiesViewModel.swift */; };
		9D9F581B1D1324E200CE81DE /* DashboardViewModel.swift in Sources */ = {isa = PBXBuildFile; fileRef = 9D9F580E1D131B4000CE81DE /* DashboardViewModel.swift */; };
		9DA4E2FC1D79C97B005C1897 /* SurveyResponseViewModelTests.swift in Sources */ = {isa = PBXBuildFile; fileRef = 9DA4E2FB1D79C97B005C1897 /* SurveyResponseViewModelTests.swift */; };
		9DA8C3C31D3D4860000BB2F9 /* String+WhitespaceTests.swift in Sources */ = {isa = PBXBuildFile; fileRef = 9DA8C3C21D3D4860000BB2F9 /* String+WhitespaceTests.swift */; };
		9DBF80DF1D666CAC007F2843 /* CheckoutModels.swift in Sources */ = {isa = PBXBuildFile; fileRef = 9DBF80DE1D666CAC007F2843 /* CheckoutModels.swift */; };
		9DC204B71D1B46BD003C1636 /* ProjectActivityNegativeStateChangeCellViewModel.swift in Sources */ = {isa = PBXBuildFile; fileRef = 9DC204B61D1B46BD003C1636 /* ProjectActivityNegativeStateChangeCellViewModel.swift */; };
		9DC204EC1D1B5037003C1636 /* ProjectActivityNegativeStateChangeCellViewModelTests.swift in Sources */ = {isa = PBXBuildFile; fileRef = 9DC204E91D1B4EC1003C1636 /* ProjectActivityNegativeStateChangeCellViewModelTests.swift */; };
		9DC572E51D36CA9800AE209C /* ProjectActivityStyles.swift in Sources */ = {isa = PBXBuildFile; fileRef = 9DC572E41D36CA9800AE209C /* ProjectActivityStyles.swift */; };
		9DD1E3881D50035E00D4829E /* ProjectActivityData.swift in Sources */ = {isa = PBXBuildFile; fileRef = 9DD1E3871D50035E00D4829E /* ProjectActivityData.swift */; };
		9DDE1F701D5924AC0092D9A5 /* Checkout.storyboard in Resources */ = {isa = PBXBuildFile; fileRef = 9DDE1F6F1D5924AC0092D9A5 /* Checkout.storyboard */; };
		9DDE1F721D5925A90092D9A5 /* CheckoutViewController.swift in Sources */ = {isa = PBXBuildFile; fileRef = 9DDE1F711D5925A90092D9A5 /* CheckoutViewController.swift */; };
		9DE6C0891C9B5FCA00FCC7B1 /* (null) in Sources */ = {isa = PBXBuildFile; };
		9DEE3B561D1D819D0020C2BE /* ProjectActivityBackingCellViewModel.swift in Sources */ = {isa = PBXBuildFile; fileRef = 9DEE3B241D1D81950020C2BE /* ProjectActivityBackingCellViewModel.swift */; };
		9DEE3B591D1D81C80020C2BE /* ProjectActivityBackingCellViewModelTests.swift in Sources */ = {isa = PBXBuildFile; fileRef = 9DEE3B581D1D81C80020C2BE /* ProjectActivityBackingCellViewModelTests.swift */; };
		A70119451CD92261009F8F65 /* CommentsDataSourceTests.swift in Sources */ = {isa = PBXBuildFile; fileRef = A70119171CD921D0009F8F65 /* CommentsDataSourceTests.swift */; };
		A707BAD61CFFAB9400653B2F /* HelpType.swift in Sources */ = {isa = PBXBuildFile; fileRef = A707BAD31CFFAB9400653B2F /* HelpType.swift */; };
		A707BAD81CFFAB9400653B2F /* LoginIntent.swift in Sources */ = {isa = PBXBuildFile; fileRef = A707BAD41CFFAB9400653B2F /* LoginIntent.swift */; };
		A707BADA1CFFAB9400653B2F /* Notifications.swift in Sources */ = {isa = PBXBuildFile; fileRef = A707BAD51CFFAB9400653B2F /* Notifications.swift */; };
		A709697E1D143D1300DB39D3 /* AlertError.swift in Sources */ = {isa = PBXBuildFile; fileRef = A709697D1D143D1300DB39D3 /* AlertError.swift */; };
		A709698C1D1468A200DB39D3 /* Alamofire.framework in Frameworks */ = {isa = PBXBuildFile; fileRef = 80762E311D071BFE0074189D /* Alamofire.framework */; };
		A709698D1D1468A200DB39D3 /* AlamofireImage.framework in Frameworks */ = {isa = PBXBuildFile; fileRef = 80762DF31D071BCF0074189D /* AlamofireImage.framework */; };
		A70F1F321D8A3E85007DA8E9 /* ProjectPamphletViewController.swift in Sources */ = {isa = PBXBuildFile; fileRef = A70F1F311D8A3E85007DA8E9 /* ProjectPamphletViewController.swift */; };
		A71003DA1CDCFA2500B4F4D7 /* MessageThreadsViewController.swift in Sources */ = {isa = PBXBuildFile; fileRef = A71003D81CDCFA2500B4F4D7 /* MessageThreadsViewController.swift */; };
		A71003DD1CDD068F00B4F4D7 /* MessageThreadsDataSource.swift in Sources */ = {isa = PBXBuildFile; fileRef = A71003DB1CDD068F00B4F4D7 /* MessageThreadsDataSource.swift */; };
		A71003E01CDD06E600B4F4D7 /* MessageThreadCell.swift in Sources */ = {isa = PBXBuildFile; fileRef = A71003DE1CDD06E600B4F4D7 /* MessageThreadCell.swift */; };
		A71003E31CDD077200B4F4D7 /* MessageCell.swift in Sources */ = {isa = PBXBuildFile; fileRef = A71003E11CDD077200B4F4D7 /* MessageCell.swift */; };
		A710573B1DC2B2DF00A69552 /* SharedFunctions.swift in Sources */ = {isa = PBXBuildFile; fileRef = A710573A1DC2B2DF00A69552 /* SharedFunctions.swift */; };
		A71199F91DD8E42A0072D478 /* ProjectPamphletMinimalCell.swift in Sources */ = {isa = PBXBuildFile; fileRef = A71199F81DD8E42A0072D478 /* ProjectPamphletMinimalCell.swift */; };
		A71404391CAF215900A2795B /* KeyValueStoreType.swift in Sources */ = {isa = PBXBuildFile; fileRef = A71404381CAF215900A2795B /* KeyValueStoreType.swift */; };
		A71545211DD0D96B00A2F186 /* ProjectNavigatorViewModelTests.swift in Sources */ = {isa = PBXBuildFile; fileRef = A715451F1DD0D93000A2F186 /* ProjectNavigatorViewModelTests.swift */; };
		A715ACC31CE7ED3600605F02 /* ActivityNegativeStateChangeCell.swift in Sources */ = {isa = PBXBuildFile; fileRef = A715ACC11CE7ED3600605F02 /* ActivityNegativeStateChangeCell.swift */; };
		A715ACF11CE7F3D300605F02 /* ActivityLaunchCell.swift in Sources */ = {isa = PBXBuildFile; fileRef = A715ACEF1CE7F3D300605F02 /* ActivityLaunchCell.swift */; };
		A7169BF61DDD064200480C0D /* UIScrollView+Extensions.swift in Sources */ = {isa = PBXBuildFile; fileRef = A7169BF51DDD064200480C0D /* UIScrollView+Extensions.swift */; };
		A7180BAA1CCED598001711CA /* CommentsViewController.swift in Sources */ = {isa = PBXBuildFile; fileRef = A7180BA81CCED598001711CA /* CommentsViewController.swift */; };
		A718885D1DE0DDCE0094856D /* ShortcutItem.swift in Sources */ = {isa = PBXBuildFile; fileRef = A718885C1DE0DDCE0094856D /* ShortcutItem.swift */; };
		A71F59E51D240CAF00909BE3 /* NavigationTests.swift in Sources */ = {isa = PBXBuildFile; fileRef = A71F59E41D240CAF00909BE3 /* NavigationTests.swift */; };
		A71F59E81D2424CA00909BE3 /* CacheProtocol.swift in Sources */ = {isa = PBXBuildFile; fileRef = A71F59E71D2424CA00909BE3 /* CacheProtocol.swift */; };
		A7208C3E1CCAC86800E3DAB3 /* FacebookAppDelegateProtocol.swift in Sources */ = {isa = PBXBuildFile; fileRef = A7208C3D1CCAC86800E3DAB3 /* FacebookAppDelegateProtocol.swift */; };
		A7208CC41CCBDA7900E3DAB3 /* ActivitiesDataSourceTests.swift in Sources */ = {isa = PBXBuildFile; fileRef = A7208CC31CCBDA7900E3DAB3 /* ActivitiesDataSourceTests.swift */; };
		A721DF621C8CF503000CB97C /* TrackingClientType.swift in Sources */ = {isa = PBXBuildFile; fileRef = A721DF611C8CF503000CB97C /* TrackingClientType.swift */; };
		A721DF651C8CF5A3000CB97C /* KoalaTrackingClient.swift in Sources */ = {isa = PBXBuildFile; fileRef = A721DF641C8CF5A3000CB97C /* KoalaTrackingClient.swift */; };
		A721DF681C8CFAEB000CB97C /* Koala.swift in Sources */ = {isa = PBXBuildFile; fileRef = A721DF671C8CFAEB000CB97C /* Koala.swift */; };
		A721DF6B1C8CFAF6000CB97C /* MockTrackingClient.swift in Sources */ = {isa = PBXBuildFile; fileRef = A721DF6A1C8CFAF6000CB97C /* MockTrackingClient.swift */; };
		A724BA641D2BFCC80041863C /* Kickstarter_Framework.framework in Frameworks */ = {isa = PBXBuildFile; fileRef = A7C7959E1C873A870081977F /* Kickstarter_Framework.framework */; };
		A724BA661D2C03930041863C /* NSBundle-Framework.swift in Sources */ = {isa = PBXBuildFile; fileRef = A724BA651D2C03930041863C /* NSBundle-Framework.swift */; };
		A72A4FF11D00A18600894A36 /* ProfileEmptyStateCell.swift in Sources */ = {isa = PBXBuildFile; fileRef = 599603D21CE5220900E1B1EC /* ProfileEmptyStateCell.swift */; };
		A72AFFDA1CD7ED6B008F052B /* Keyboard.swift in Sources */ = {isa = PBXBuildFile; fileRef = A72AFFD91CD7ED6B008F052B /* Keyboard.swift */; };
		A72C39F51D00F27E0075227E /* SettingsViewController.swift in Sources */ = {isa = PBXBuildFile; fileRef = A72C39F31D00F27E0075227E /* SettingsViewController.swift */; };
		A72C3A301D00F28C0075227E /* SettingsViewModel.swift in Sources */ = {isa = PBXBuildFile; fileRef = A72C3A2F1D00F28C0075227E /* SettingsViewModel.swift */; };
		A72C3A8C1D00F6A80075227E /* ExpandableRow.swift in Sources */ = {isa = PBXBuildFile; fileRef = A72C3A8A1D00F6A80075227E /* ExpandableRow.swift */; };
		A72C3A8E1D00F6A80075227E /* SelectableRow.swift in Sources */ = {isa = PBXBuildFile; fileRef = A72C3A8B1D00F6A80075227E /* SelectableRow.swift */; };
		A72C3A951D00F6C70075227E /* DiscoveryPageViewModel.swift in Sources */ = {isa = PBXBuildFile; fileRef = A72C3A911D00F6C70075227E /* DiscoveryPageViewModel.swift */; };
		A72C3A971D00F6C70075227E /* SortPagerViewModel.swift in Sources */ = {isa = PBXBuildFile; fileRef = A72C3A921D00F6C70075227E /* SortPagerViewModel.swift */; };
		A72C3A9C1D00F6E60075227E /* DiscoveryFiltersViewModelTests.swift in Sources */ = {isa = PBXBuildFile; fileRef = A72C3A991D00F6E60075227E /* DiscoveryFiltersViewModelTests.swift */; };
		A72C3A9E1D00F6E60075227E /* DiscoveryPageViewModelTests.swift in Sources */ = {isa = PBXBuildFile; fileRef = A72C3A9A1D00F6E60075227E /* DiscoveryPageViewModelTests.swift */; };
		A72C3AA01D00F6E60075227E /* SortPagerViewModelTests.swift in Sources */ = {isa = PBXBuildFile; fileRef = A72C3A9B1D00F6E60075227E /* SortPagerViewModelTests.swift */; };
		A72C3AA41D00F7170075227E /* DiscoveryPagesDataSource.swift in Sources */ = {isa = PBXBuildFile; fileRef = A72C3AA21D00F7170075227E /* DiscoveryPagesDataSource.swift */; };
		A72C3AA71D00F7A30075227E /* SortPagerViewController.swift in Sources */ = {isa = PBXBuildFile; fileRef = A72C3AA51D00F7A30075227E /* SortPagerViewController.swift */; };
		A72C3AAA1D00F96C0075227E /* DiscoveryPageViewController.swift in Sources */ = {isa = PBXBuildFile; fileRef = A72C3AA81D00F96C0075227E /* DiscoveryPageViewController.swift */; };
		A72C3AB01D00F9C10075227E /* DiscoveryFiltersDataSource.swift in Sources */ = {isa = PBXBuildFile; fileRef = A72C3AAE1D00F9C10075227E /* DiscoveryFiltersDataSource.swift */; };
		A72C3AB51D00FB1F0075227E /* DiscoveryExpandableRowCell.swift in Sources */ = {isa = PBXBuildFile; fileRef = A72C3AB11D00FB1F0075227E /* DiscoveryExpandableRowCell.swift */; };
		A72C3AB71D00FB1F0075227E /* DiscoveryExpandedSelectableRow.swift in Sources */ = {isa = PBXBuildFile; fileRef = A72C3AB21D00FB1F0075227E /* DiscoveryExpandedSelectableRow.swift */; };
		A72C3AB91D00FB1F0075227E /* DiscoverySelectableRowCell.swift in Sources */ = {isa = PBXBuildFile; fileRef = A72C3AB31D00FB1F0075227E /* DiscoverySelectableRowCell.swift */; };
		A72D92301CB1E08800A88249 /* XCTestCase+AppEnvironment.swift in Sources */ = {isa = PBXBuildFile; fileRef = A75511A31C86460B005355CF /* XCTestCase+AppEnvironment.swift */; };
		A72D92991CB1F7DA00A88249 /* TestCase.swift in Sources */ = {isa = PBXBuildFile; fileRef = A72D92981CB1F7DA00A88249 /* TestCase.swift */; };
		A72D929A1CB1F7DA00A88249 /* TestCase.swift in Sources */ = {isa = PBXBuildFile; fileRef = A72D92981CB1F7DA00A88249 /* TestCase.swift */; };
		A72D943B1CB3477000A88249 /* MockBundle.swift in Sources */ = {isa = PBXBuildFile; fileRef = A75511A11C86460B005355CF /* MockBundle.swift */; };
		A72E75971CC313A400983066 /* ValueCell.swift in Sources */ = {isa = PBXBuildFile; fileRef = A72E75961CC313A400983066 /* ValueCell.swift */; };
		A731BF5A1D1ED60800A734AC /* WebViewController.swift in Sources */ = {isa = PBXBuildFile; fileRef = A731BF581D1ED60800A734AC /* WebViewController.swift */; };
		A731BF8D1D1EE44E00A734AC /* UpdateViewController.swift in Sources */ = {isa = PBXBuildFile; fileRef = A731BF8B1D1EE44E00A734AC /* UpdateViewController.swift */; };
		A731BF901D1EE4CD00A734AC /* UpdateViewModel.swift in Sources */ = {isa = PBXBuildFile; fileRef = A731BF8E1D1EE4CD00A734AC /* UpdateViewModel.swift */; };
		A73378FB1D0AE33B00C91445 /* BaseStyles.swift in Sources */ = {isa = PBXBuildFile; fileRef = A73378FA1D0AE33B00C91445 /* BaseStyles.swift */; };
		A73378FE1D0AE36400C91445 /* LoginStyles.swift in Sources */ = {isa = PBXBuildFile; fileRef = A73378FD1D0AE36400C91445 /* LoginStyles.swift */; };
		A73379111D0E33A600C91445 /* ButtonStyles.swift in Sources */ = {isa = PBXBuildFile; fileRef = A73379101D0E33A600C91445 /* ButtonStyles.swift */; };
		A73379451D0E36A600C91445 /* Colors.swift in Sources */ = {isa = PBXBuildFile; fileRef = A73379441D0E36A600C91445 /* Colors.swift */; };
		A73379481D0E36CA00C91445 /* Fonts.swift in Sources */ = {isa = PBXBuildFile; fileRef = A73379471D0E36CA00C91445 /* Fonts.swift */; };
		A73379601D0EDFEE00C91445 /* UIViewController-Preparation.swift in Sources */ = {isa = PBXBuildFile; fileRef = A733795F1D0EDFEE00C91445 /* UIViewController-Preparation.swift */; };
		A734A2651D219CB00080BBD5 /* UpdateViewModelTests.swift in Sources */ = {isa = PBXBuildFile; fileRef = A734A2641D219CB00080BBD5 /* UpdateViewModelTests.swift */; };
		A734A2671D21A1790080BBD5 /* WKNavigationActionProtocol.swift in Sources */ = {isa = PBXBuildFile; fileRef = A734A2661D21A1790080BBD5 /* WKNavigationActionProtocol.swift */; };
		A73778D31D819E30004C2A9B /* FBSnapshotTestCase.framework in Frameworks */ = {isa = PBXBuildFile; fileRef = A73778AF1D819736004C2A9B /* FBSnapshotTestCase.framework */; };
		A73778D61D81ABE2004C2A9B /* FundingGraphViewTests.swift in Sources */ = {isa = PBXBuildFile; fileRef = A73778D51D81ABE2004C2A9B /* FundingGraphViewTests.swift */; };
		A73778D81D81C201004C2A9B /* SettingsViewControllerTests.swift in Sources */ = {isa = PBXBuildFile; fileRef = A73778D71D81C201004C2A9B /* SettingsViewControllerTests.swift */; };
		A73778DD1D81DC69004C2A9B /* TraitController.swift in Sources */ = {isa = PBXBuildFile; fileRef = A73778DC1D81DC69004C2A9B /* TraitController.swift */; };
		A73778DF1D81DC9B004C2A9B /* Combos.swift in Sources */ = {isa = PBXBuildFile; fileRef = A73778DE1D81DC9B004C2A9B /* Combos.swift */; };
		A73923BC1D272242004524C3 /* Activity.storyboard in Resources */ = {isa = PBXBuildFile; fileRef = A73923AB1D272242004524C3 /* Activity.storyboard */; };
		A73923BE1D272242004524C3 /* Comments.storyboard in Resources */ = {isa = PBXBuildFile; fileRef = A73923AD1D272242004524C3 /* Comments.storyboard */; };
		A73923BF1D272242004524C3 /* Dashboard.storyboard in Resources */ = {isa = PBXBuildFile; fileRef = A73923AE1D272242004524C3 /* Dashboard.storyboard */; };
		A73923C01D272242004524C3 /* Discovery.storyboard in Resources */ = {isa = PBXBuildFile; fileRef = A73923AF1D272242004524C3 /* Discovery.storyboard */; };
		A73923C11D272242004524C3 /* Friends.storyboard in Resources */ = {isa = PBXBuildFile; fileRef = A73923B01D272242004524C3 /* Friends.storyboard */; };
		A73923C31D272242004524C3 /* Login.storyboard in Resources */ = {isa = PBXBuildFile; fileRef = A73923B21D272242004524C3 /* Login.storyboard */; };
		A73923C51D272242004524C3 /* Messages.storyboard in Resources */ = {isa = PBXBuildFile; fileRef = A73923B41D272242004524C3 /* Messages.storyboard */; };
		A73923C61D272242004524C3 /* Profile.storyboard in Resources */ = {isa = PBXBuildFile; fileRef = A73923B51D272242004524C3 /* Profile.storyboard */; };
		A73923C81D272242004524C3 /* ProjectActivity.storyboard in Resources */ = {isa = PBXBuildFile; fileRef = A73923B71D272242004524C3 /* ProjectActivity.storyboard */; };
		A73923C91D272242004524C3 /* Search.storyboard in Resources */ = {isa = PBXBuildFile; fileRef = A73923B81D272242004524C3 /* Search.storyboard */; };
		A73923CA1D272242004524C3 /* Settings.storyboard in Resources */ = {isa = PBXBuildFile; fileRef = A73923B91D272242004524C3 /* Settings.storyboard */; };
		A73923CB1D272242004524C3 /* Update.storyboard in Resources */ = {isa = PBXBuildFile; fileRef = A73923BA1D272242004524C3 /* Update.storyboard */; };
		A73923CC1D272242004524C3 /* UpdateDraft.storyboard in Resources */ = {isa = PBXBuildFile; fileRef = A73923BB1D272242004524C3 /* UpdateDraft.storyboard */; };
		A73924001D27230B004524C3 /* Kickstarter_Framework.framework in Frameworks */ = {isa = PBXBuildFile; fileRef = A7C7959E1C873A870081977F /* Kickstarter_Framework.framework */; };
		A73924011D272312004524C3 /* Kickstarter_Framework.framework in Embed Frameworks */ = {isa = PBXBuildFile; fileRef = A7C7959E1C873A870081977F /* Kickstarter_Framework.framework */; settings = {ATTRIBUTES = (CodeSignOnCopy, RemoveHeadersOnCopy, ); }; };
		A73924041D272404004524C3 /* AppDelegate.swift in Sources */ = {isa = PBXBuildFile; fileRef = A7D1F9471C850B7C000D41D5 /* AppDelegate.swift */; };
		A73924051D27247E004524C3 /* Main.storyboard in Resources */ = {isa = PBXBuildFile; fileRef = A73923B31D272242004524C3 /* Main.storyboard */; };
		A73EF6D21DCC173C008FDBE5 /* ProjectNavigatorViewModel.swift in Sources */ = {isa = PBXBuildFile; fileRef = A73EF6D11DCC173C008FDBE5 /* ProjectNavigatorViewModel.swift */; };
		A73EF70A1DCC17DD008FDBE5 /* ProjectNavigatorPagesDataSource.swift in Sources */ = {isa = PBXBuildFile; fileRef = A73EF7091DCC17DD008FDBE5 /* ProjectNavigatorPagesDataSource.swift */; };
		A743817B1D33E03D00040A95 /* ActivityFriendBackingViewModelTests.swift in Sources */ = {isa = PBXBuildFile; fileRef = A743817A1D33E03D00040A95 /* ActivityFriendBackingViewModelTests.swift */; };
		A74382051D3458C900040A95 /* PaddingCell.swift in Sources */ = {isa = PBXBuildFile; fileRef = A74382041D3458C900040A95 /* PaddingCell.swift */; };
		A745D0221CA897FF00C12802 /* SearchViewController.swift in Sources */ = {isa = PBXBuildFile; fileRef = A745D0201CA897FF00C12802 /* SearchViewController.swift */; };
		A745D0481CA8985B00C12802 /* DashboardViewController.swift in Sources */ = {isa = PBXBuildFile; fileRef = A745D0461CA8985B00C12802 /* DashboardViewController.swift */; };
		A745D04B1CA8986E00C12802 /* ProfileViewController.swift in Sources */ = {isa = PBXBuildFile; fileRef = A745D0491CA8986E00C12802 /* ProfileViewController.swift */; };
		A745D1411CAAB48F00C12802 /* LoginToutViewController.swift in Sources */ = {isa = PBXBuildFile; fileRef = A7F761761C85FACB005405ED /* LoginToutViewController.swift */; };
		A747A7DF1D454E8500AF199A /* ProjectPamphletContentViewController.swift in Sources */ = {isa = PBXBuildFile; fileRef = A7C93FB81D4415E700C2DF9B /* ProjectPamphletContentViewController.swift */; };
		A747A8B91D45893100AF199A /* ProjectPamphletContentDataSource.swift in Sources */ = {isa = PBXBuildFile; fileRef = A747A8B81D45893100AF199A /* ProjectPamphletContentDataSource.swift */; };
		A747A8EB1D45896000AF199A /* RewardCellViewModel.swift in Sources */ = {isa = PBXBuildFile; fileRef = A747A8EA1D45896000AF199A /* RewardCellViewModel.swift */; };
		A747A8EE1D45899F00AF199A /* RewardCell.swift in Sources */ = {isa = PBXBuildFile; fileRef = A747A8ED1D45899F00AF199A /* RewardCell.swift */; };
		A74900181D00E23000BC3BE7 /* SignupViewModel.swift in Sources */ = {isa = PBXBuildFile; fileRef = A74900171D00E23000BC3BE7 /* SignupViewModel.swift */; };
		A749001B1D00E25200BC3BE7 /* SignupViewModelTests.swift in Sources */ = {isa = PBXBuildFile; fileRef = A749001A1D00E25200BC3BE7 /* SignupViewModelTests.swift */; };
		A749001F1D00E27100BC3BE7 /* SignupViewController.swift in Sources */ = {isa = PBXBuildFile; fileRef = A749001D1D00E27100BC3BE7 /* SignupViewController.swift */; };
		A74BEF191DE3474C008D5E63 /* UIImageView+URL.swift in Sources */ = {isa = PBXBuildFile; fileRef = A74BEF181DE3474C008D5E63 /* UIImageView+URL.swift */; };
		A74FFDF01CE3E33300C7BCB9 /* MessageDialogViewController.swift in Sources */ = {isa = PBXBuildFile; fileRef = A74FFDEE1CE3E33300C7BCB9 /* MessageDialogViewController.swift */; };
		A74FFE691CE3FFE200C7BCB9 /* SearchMessagesViewController.swift in Sources */ = {isa = PBXBuildFile; fileRef = A74FFE671CE3FFE200C7BCB9 /* SearchMessagesViewController.swift */; };
		A74FFECA1CE4FB9900C7BCB9 /* SearchMessagesDataSource.swift in Sources */ = {isa = PBXBuildFile; fileRef = A74FFEC81CE4FB9900C7BCB9 /* SearchMessagesDataSource.swift */; };
		A75511461C8642B3005355CF /* Library.framework in Frameworks */ = {isa = PBXBuildFile; fileRef = A755113C1C8642B3005355CF /* Library.framework */; };
		A755115B1C8642C3005355CF /* AppEnvironment.swift in Sources */ = {isa = PBXBuildFile; fileRef = A7C725781C85D36D005A016B /* AppEnvironment.swift */; };
		A755115C1C8642C3005355CF /* AssetImageGeneratorType.swift in Sources */ = {isa = PBXBuildFile; fileRef = A7C725791C85D36D005A016B /* AssetImageGeneratorType.swift */; };
		A755115D1C8642C3005355CF /* AVPlayerView.swift in Sources */ = {isa = PBXBuildFile; fileRef = A7C7257A1C85D36D005A016B /* AVPlayerView.swift */; };
		A755115E1C8642C3005355CF /* Environment.swift in Sources */ = {isa = PBXBuildFile; fileRef = A7C7257F1C85D36D005A016B /* Environment.swift */; };
		A755115F1C8642C3005355CF /* Format.swift in Sources */ = {isa = PBXBuildFile; fileRef = A7C725801C85D36D005A016B /* Format.swift */; };
		A75511601C8642C3005355CF /* GradientView.swift in Sources */ = {isa = PBXBuildFile; fileRef = A7C725811C85D36D005A016B /* GradientView.swift */; };
		A75511611C8642C3005355CF /* Language.swift in Sources */ = {isa = PBXBuildFile; fileRef = A7C725821C85D36D005A016B /* Language.swift */; };
		A75511621C8642C3005355CF /* LaunchedCountries.swift in Sources */ = {isa = PBXBuildFile; fileRef = A7C725831C85D36D005A016B /* LaunchedCountries.swift */; };
		A75511631C8642C3005355CF /* LocalizedString.swift in Sources */ = {isa = PBXBuildFile; fileRef = A7C725841C85D36D005A016B /* LocalizedString.swift */; };
		A75511641C8642C3005355CF /* NSBundleType.swift in Sources */ = {isa = PBXBuildFile; fileRef = A7C725911C85D36D005A016B /* NSBundleType.swift */; };
		A75511651C8642C3005355CF /* String+SimpleHTML.swift in Sources */ = {isa = PBXBuildFile; fileRef = A7C725921C85D36D005A016B /* String+SimpleHTML.swift */; };
		A75511671C8642C3005355CF /* UIButton+LocalizedKey.swift in Sources */ = {isa = PBXBuildFile; fileRef = A7C725941C85D36D005A016B /* UIButton+LocalizedKey.swift */; };
		A75511681C8642C3005355CF /* UIGestureRecognizer-Extensions.swift in Sources */ = {isa = PBXBuildFile; fileRef = A7C725951C85D36D005A016B /* UIGestureRecognizer-Extensions.swift */; };
		A75511691C8642C3005355CF /* UILabel+IBClear.swift in Sources */ = {isa = PBXBuildFile; fileRef = A7C725961C85D36D005A016B /* UILabel+IBClear.swift */; };
		A755116A1C8642C3005355CF /* UILabel+LocalizedKey.swift in Sources */ = {isa = PBXBuildFile; fileRef = A7C725971C85D36D005A016B /* UILabel+LocalizedKey.swift */; };
		A755116B1C8642C3005355CF /* UILabel+SimpleHTML.swift in Sources */ = {isa = PBXBuildFile; fileRef = A7C725981C85D36D005A016B /* UILabel+SimpleHTML.swift */; };
		A755116C1C8642C3005355CF /* UIPress-Extensions.swift in Sources */ = {isa = PBXBuildFile; fileRef = A7C725991C85D36D005A016B /* UIPress-Extensions.swift */; };
		A75511941C8645A0005355CF /* AppEnvironmentTests.swift in Sources */ = {isa = PBXBuildFile; fileRef = A75511891C8645A0005355CF /* AppEnvironmentTests.swift */; };
		A75511951C8645A0005355CF /* EnvironmentTests.swift in Sources */ = {isa = PBXBuildFile; fileRef = A755118A1C8645A0005355CF /* EnvironmentTests.swift */; };
		A75511961C8645A0005355CF /* FormatTests.swift in Sources */ = {isa = PBXBuildFile; fileRef = A755118B1C8645A0005355CF /* FormatTests.swift */; };
		A75511971C8645A0005355CF /* LanguageTests.swift in Sources */ = {isa = PBXBuildFile; fileRef = A755118C1C8645A0005355CF /* LanguageTests.swift */; };
		A75511981C8645A0005355CF /* LaunchedCountriesTests.swift in Sources */ = {isa = PBXBuildFile; fileRef = A755118D1C8645A0005355CF /* LaunchedCountriesTests.swift */; };
		A75511991C8645A0005355CF /* LocalizedStringTests.swift in Sources */ = {isa = PBXBuildFile; fileRef = A755118E1C8645A0005355CF /* LocalizedStringTests.swift */; };
		A755119A1C8645A0005355CF /* String+SimpleHTMLTests.swift in Sources */ = {isa = PBXBuildFile; fileRef = A755118F1C8645A0005355CF /* String+SimpleHTMLTests.swift */; };
		A755119C1C8645A0005355CF /* UILabel+IBClearTests.swift in Sources */ = {isa = PBXBuildFile; fileRef = A75511911C8645A0005355CF /* UILabel+IBClearTests.swift */; };
		A755119E1C8645A0005355CF /* UILabel+SimpleHTMLTests.swift in Sources */ = {isa = PBXBuildFile; fileRef = A75511931C8645A0005355CF /* UILabel+SimpleHTMLTests.swift */; };
		A75511A51C86460B005355CF /* MockBundle.swift in Sources */ = {isa = PBXBuildFile; fileRef = A75511A11C86460B005355CF /* MockBundle.swift */; };
		A75511A71C86460B005355CF /* XCTestCase+AppEnvironment.swift in Sources */ = {isa = PBXBuildFile; fileRef = A75511A31C86460B005355CF /* XCTestCase+AppEnvironment.swift */; };
		A7561A3B1D3144210028DEA1 /* ProjectDescriptionViewController.swift in Sources */ = {isa = PBXBuildFile; fileRef = A7561A3A1D3144210028DEA1 /* ProjectDescriptionViewController.swift */; };
		A7561A3D1D3146290028DEA1 /* ProjectNavigatorViewController.swift in Sources */ = {isa = PBXBuildFile; fileRef = A7561A3C1D3146290028DEA1 /* ProjectNavigatorViewController.swift */; };
		A75784311D84486F007B61AA /* PKPaymentRequestTests.swift in Sources */ = {isa = PBXBuildFile; fileRef = A75784301D84486F007B61AA /* PKPaymentRequestTests.swift */; };
		A75798911D6A201F0063CEEC /* DebugPushNotifictionsViewController.swift in Sources */ = {isa = PBXBuildFile; fileRef = A75798901D6A201F0063CEEC /* DebugPushNotifictionsViewController.swift */; };
		A75798C31D6A24CD0063CEEC /* DebugPushNotifications.storyboard in Resources */ = {isa = PBXBuildFile; fileRef = A75798C21D6A24CD0063CEEC /* DebugPushNotifications.storyboard */; };
		A757E9EF1D19C37F00A5C978 /* ActivitySurveyResponseCell.swift in Sources */ = {isa = PBXBuildFile; fileRef = A757E9BD1D19C34600A5C978 /* ActivitySurveyResponseCell.swift */; };
		A757EA551D19F6C100A5C978 /* ActivityStyles.swift in Sources */ = {isa = PBXBuildFile; fileRef = A757EA541D19F6C100A5C978 /* ActivityStyles.swift */; };
		A757EA6B1D19F93400A5C978 /* OnePasswordExtension.m in Sources */ = {isa = PBXBuildFile; fileRef = A7E1C4F01D18C8B3002D6DE3 /* OnePasswordExtension.m */; };
		A757EA6C1D19F93400A5C978 /* 1Password.xcassets in Resources */ = {isa = PBXBuildFile; fileRef = A7E1C4F11D18C8B3002D6DE3 /* 1Password.xcassets */; };
		A757EABD1D19FAEE00A5C978 /* ProjectActivitiesViewController.swift in Sources */ = {isa = PBXBuildFile; fileRef = 9D9F580C1D131B1200CE81DE /* ProjectActivitiesViewController.swift */; };
		A757EAEE1D19FAFA00A5C978 /* ProjectActivitiesDataSource.swift in Sources */ = {isa = PBXBuildFile; fileRef = 9D9F58141D131D4A00CE81DE /* ProjectActivitiesDataSource.swift */; };
		A757EAF01D1ABE7400A5C978 /* ActivitySurveyResponseCellViewModel.swift in Sources */ = {isa = PBXBuildFile; fileRef = A757EAEF1D1ABE7400A5C978 /* ActivitySurveyResponseCellViewModel.swift */; };
		A757EB2B1D1AD89E00A5C978 /* DiscoveryStyles.swift in Sources */ = {isa = PBXBuildFile; fileRef = A757EB2A1D1AD89E00A5C978 /* DiscoveryStyles.swift */; };
		A757EBB31D1B084F00A5C978 /* DiscoveryOnboardingCell.swift in Sources */ = {isa = PBXBuildFile; fileRef = A757EBB11D1B084F00A5C978 /* DiscoveryOnboardingCell.swift */; };
		A757ED201D1C181D00A5C978 /* DiscoveryProjectsDataSourceTest.swift in Sources */ = {isa = PBXBuildFile; fileRef = A757ED1F1D1C181D00A5C978 /* DiscoveryProjectsDataSourceTest.swift */; };
		A758F4041D0702CF00169CC0 /* DiscoveryFiltersDataSourceTests.swift in Sources */ = {isa = PBXBuildFile; fileRef = A758F4031D0702CF00169CC0 /* DiscoveryFiltersDataSourceTests.swift */; };
		A758F43B1D070B8E00169CC0 /* DiscoveryPagesDataSourceTests.swift in Sources */ = {isa = PBXBuildFile; fileRef = A758F43A1D070B8E00169CC0 /* DiscoveryPagesDataSourceTests.swift */; };
		A75A29251CE0AE5A00D35E5C /* MessagesViewController.swift in Sources */ = {isa = PBXBuildFile; fileRef = A75A29231CE0AE5A00D35E5C /* MessagesViewController.swift */; };
		A75A29281CE0B7DD00D35E5C /* BackingCell.swift in Sources */ = {isa = PBXBuildFile; fileRef = A75A29261CE0B7DD00D35E5C /* BackingCell.swift */; };
		A75A292B1CE0B7EA00D35E5C /* ProjectBannerCell.swift in Sources */ = {isa = PBXBuildFile; fileRef = A75A29291CE0B7EA00D35E5C /* ProjectBannerCell.swift */; };
		A75A292E1CE0B95300D35E5C /* MessagesDataSource.swift in Sources */ = {isa = PBXBuildFile; fileRef = A75A292C1CE0B95300D35E5C /* MessagesDataSource.swift */; };
		A75A9D8D1D6F336B00603D1D /* RewardShippingPickerViewController.swift in Sources */ = {isa = PBXBuildFile; fileRef = A75A9D8C1D6F336B00603D1D /* RewardShippingPickerViewController.swift */; };
		A75A9DBF1D6F3A3000603D1D /* RewardShippingPickerViewModel.swift in Sources */ = {isa = PBXBuildFile; fileRef = A75A9DBE1D6F3A3000603D1D /* RewardShippingPickerViewModel.swift */; };
		A75AB1FA1C8A84B5002FC3E6 /* ActivitiesDataSource.swift in Sources */ = {isa = PBXBuildFile; fileRef = A75AB1F81C8A84B5002FC3E6 /* ActivitiesDataSource.swift */; };
		A75AB2231C8A85D1002FC3E6 /* ActivityUpdateCell.swift in Sources */ = {isa = PBXBuildFile; fileRef = A75AB2211C8A85D1002FC3E6 /* ActivityUpdateCell.swift */; };
		A75AB2261C8B407F002FC3E6 /* ActivityFriendBackingCell.swift in Sources */ = {isa = PBXBuildFile; fileRef = A75AB2241C8B407F002FC3E6 /* ActivityFriendBackingCell.swift */; };
		A75C81171D210BD700B5AD03 /* ShareViewModel.swift in Sources */ = {isa = PBXBuildFile; fileRef = A75C81161D210BD700B5AD03 /* ShareViewModel.swift */; };
		A75C811C1D210C4700B5AD03 /* SafariActivity.swift in Sources */ = {isa = PBXBuildFile; fileRef = A75C81191D210C4700B5AD03 /* SafariActivity.swift */; };
		A75C811E1D210C4700B5AD03 /* ProjectActivityItemProvider.swift in Sources */ = {isa = PBXBuildFile; fileRef = A75C811A1D210C4700B5AD03 /* ProjectActivityItemProvider.swift */; };
		A75C81201D210C4700B5AD03 /* UpdateActivityItemProvider.swift in Sources */ = {isa = PBXBuildFile; fileRef = A75C811B1D210C4700B5AD03 /* UpdateActivityItemProvider.swift */; };
		A75C81231D210EE200B5AD03 /* ShareViewModelTests.swift in Sources */ = {isa = PBXBuildFile; fileRef = A75C81221D210EE200B5AD03 /* ShareViewModelTests.swift */; };
		A75C81261D210F1F00B5AD03 /* ShareContext.swift in Sources */ = {isa = PBXBuildFile; fileRef = A75C81251D210F1F00B5AD03 /* ShareContext.swift */; };
		A75CBDE81C8A26F800758C55 /* AppDelegateViewModel.swift in Sources */ = {isa = PBXBuildFile; fileRef = A75CBDE61C8A26F800758C55 /* AppDelegateViewModel.swift */; };
		A75CFA501CCDB322004CD5FA /* SearchDataSource.swift in Sources */ = {isa = PBXBuildFile; fileRef = A75CFA4E1CCDB322004CD5FA /* SearchDataSource.swift */; };
		A75CFA7E1CCE56C4004CD5FA /* SearchProjectCell.swift in Sources */ = {isa = PBXBuildFile; fileRef = A75CFA7C1CCE56C4004CD5FA /* SearchProjectCell.swift */; };
		A75CFB081CCE7FCF004CD5FA /* StaticTableViewCell.swift in Sources */ = {isa = PBXBuildFile; fileRef = A75CFB071CCE7FCF004CD5FA /* StaticTableViewCell.swift */; };
		A75F71631D897E4C0091258A /* Stripe.framework in Frameworks */ = {isa = PBXBuildFile; fileRef = A75F71621D897E4C0091258A /* Stripe.framework */; };
		A760780A1CAEE0A6001B39D0 /* IsValidEmail.swift in Sources */ = {isa = PBXBuildFile; fileRef = A76078091CAEE0A6001B39D0 /* IsValidEmail.swift */; };
		A76078301CAEE0DD001B39D0 /* IsValidEmailTests.swift in Sources */ = {isa = PBXBuildFile; fileRef = A760782F1CAEE0DD001B39D0 /* IsValidEmailTests.swift */; };
		A76126AD1C90C94000EDCCB9 /* ValueCellDataSource.swift in Sources */ = {isa = PBXBuildFile; fileRef = A761269F1C90C94000EDCCB9 /* ValueCellDataSource.swift */; };
		A76126B31C90C94000EDCCB9 /* SimpleDataSource.swift in Sources */ = {isa = PBXBuildFile; fileRef = A76126A21C90C94000EDCCB9 /* SimpleDataSource.swift */; };
		A76126B51C90C94000EDCCB9 /* SimpleViewModel.swift in Sources */ = {isa = PBXBuildFile; fileRef = A76126A31C90C94000EDCCB9 /* SimpleViewModel.swift */; };
		A76126B71C90C94000EDCCB9 /* UICollectionView-Extensions.swift in Sources */ = {isa = PBXBuildFile; fileRef = A76126A41C90C94000EDCCB9 /* UICollectionView-Extensions.swift */; };
		A76126B91C90C94000EDCCB9 /* UIView-Extensions.swift in Sources */ = {isa = PBXBuildFile; fileRef = A76126A51C90C94000EDCCB9 /* UIView-Extensions.swift */; };
		A76126BB1C90C94000EDCCB9 /* UITableView-Extensions.swift in Sources */ = {isa = PBXBuildFile; fileRef = A76126A61C90C94000EDCCB9 /* UITableView-Extensions.swift */; };
		A761275E1C93052400EDCCB9 /* CGColorRef.swift in Sources */ = {isa = PBXBuildFile; fileRef = A761275D1C93052400EDCCB9 /* CGColorRef.swift */; };
		A76127C01C93100C00EDCCB9 /* Library.framework in Frameworks */ = {isa = PBXBuildFile; fileRef = A755113C1C8642B3005355CF /* Library.framework */; };
		A762EFF31C8CC663005581A4 /* ActivityFriendFollowCell.swift in Sources */ = {isa = PBXBuildFile; fileRef = A762EFF11C8CC663005581A4 /* ActivityFriendFollowCell.swift */; };
		A762F01D1C8CD2B3005581A4 /* ActivitySuccessCell.swift in Sources */ = {isa = PBXBuildFile; fileRef = A762F01B1C8CD2B3005581A4 /* ActivitySuccessCell.swift */; };
		A7698B2A1D00602800953FD3 /* LoginViewModel.swift in Sources */ = {isa = PBXBuildFile; fileRef = A7698B291D00602800953FD3 /* LoginViewModel.swift */; };
		A76AD3531D70979900143034 /* HockeySDKResources.bundle in Resources */ = {isa = PBXBuildFile; fileRef = A7B694291C87A04C00C49A4F /* HockeySDKResources.bundle */; };
		A76FAF271DB98AD000C6BF33 /* ProjectPamphletContentViewModelTests.swift in Sources */ = {isa = PBXBuildFile; fileRef = A76FAF261DB98AD000C6BF33 /* ProjectPamphletContentViewModelTests.swift */; };
		A7722F401D2D3B6B0049BCDC /* FBSDKCoreKit.framework in Frameworks */ = {isa = PBXBuildFile; fileRef = 01D31A361CCA786A0037A178 /* FBSDKCoreKit.framework */; };
		A7722F411D2D3B6C0049BCDC /* FBSDKLoginKit.framework in Frameworks */ = {isa = PBXBuildFile; fileRef = 01D31A371CCA786A0037A178 /* FBSDKLoginKit.framework */; };
		A77352ED1D5E70FC0017E239 /* MostPopularCell.swift in Sources */ = {isa = PBXBuildFile; fileRef = A77352EC1D5E70FC0017E239 /* MostPopularCell.swift */; };
		A773531F1D5E8AEF0017E239 /* MostPopularSearchProjectCell.swift in Sources */ = {isa = PBXBuildFile; fileRef = A773531E1D5E8AEF0017E239 /* MostPopularSearchProjectCell.swift */; };
		A774684B1D6E400D007DCDFC /* RewardPledgeViewModel.swift in Sources */ = {isa = PBXBuildFile; fileRef = A774684A1D6E400D007DCDFC /* RewardPledgeViewModel.swift */; };
		A77519121C8CADE20022F175 /* AppDelegateViewModelTests.swift in Sources */ = {isa = PBXBuildFile; fileRef = A775190F1C8CADC80022F175 /* AppDelegateViewModelTests.swift */; };
		A77519221C8CB0360022F175 /* CircleAvatarImageViewTests.swift in Sources */ = {isa = PBXBuildFile; fileRef = A77519211C8CB0360022F175 /* CircleAvatarImageViewTests.swift */; };
		A775B5211CA8705B00BBB587 /* RootTabBarViewController.swift in Sources */ = {isa = PBXBuildFile; fileRef = A775B51F1CA8705B00BBB587 /* RootTabBarViewController.swift */; };
		A775B5471CA871D700BBB587 /* RootViewModel.swift in Sources */ = {isa = PBXBuildFile; fileRef = A775B5451CA871D700BBB587 /* RootViewModel.swift */; };
		A775B54C1CA87C8500BBB587 /* RootViewModelTests.swift in Sources */ = {isa = PBXBuildFile; fileRef = A775B54B1CA87C8500BBB587 /* RootViewModelTests.swift */; };
		A77D7B071CBAAF5D0077586B /* Paginate.swift in Sources */ = {isa = PBXBuildFile; fileRef = A77D7B061CBAAF5D0077586B /* Paginate.swift */; };
		A77D7B351CBAC5F90077586B /* PaginateTests.swift in Sources */ = {isa = PBXBuildFile; fileRef = A77D7B341CBAC5F90077586B /* PaginateTests.swift */; };
		A77FD5B51D91FD2C00FFC636 /* RewardPledgeViewControllerTests.swift in Sources */ = {isa = PBXBuildFile; fileRef = A77FD5B41D91FD2C00FFC636 /* RewardPledgeViewControllerTests.swift */; };
		A78012651D2EEA620027396E /* ReferralChartView.swift in Sources */ = {isa = PBXBuildFile; fileRef = A78012641D2EEA620027396E /* ReferralChartView.swift */; };
		A7808B6B1D61E9DF001CF96A /* MostPopularSearchProjectCellViewModel.swift in Sources */ = {isa = PBXBuildFile; fileRef = A7808B6A1D61E9DF001CF96A /* MostPopularSearchProjectCellViewModel.swift */; };
		A7808BBE1D6240B9001CF96A /* ProjectCreatorViewController.swift in Sources */ = {isa = PBXBuildFile; fileRef = A7808BBD1D6240B9001CF96A /* ProjectCreatorViewController.swift */; };
		A7808BF01D625C6A001CF96A /* ProjectCreateViewModel.swift in Sources */ = {isa = PBXBuildFile; fileRef = A7808BEF1D625C6A001CF96A /* ProjectCreateViewModel.swift */; };
		A7808BF31D625D10001CF96A /* ProjectCreatorViewModelTests.swift in Sources */ = {isa = PBXBuildFile; fileRef = A7808BF21D625D10001CF96A /* ProjectCreatorViewModelTests.swift */; };
		A78214741DB9326A00D0DD91 /* Localizable.strings in Resources */ = {isa = PBXBuildFile; fileRef = A7A5F8231D11ECF60036139A /* Localizable.strings */; };
		A782B4951D2D36BF0069D10E /* FBSDKCoreKit.framework in Frameworks */ = {isa = PBXBuildFile; fileRef = 01D31A361CCA786A0037A178 /* FBSDKCoreKit.framework */; };
		A782B4961D2D36BF0069D10E /* FBSDKLoginKit.framework in Frameworks */ = {isa = PBXBuildFile; fileRef = 01D31A371CCA786A0037A178 /* FBSDKLoginKit.framework */; };
		A7830CF81D005C3F00B5B6AE /* ActivitiesViewModelTests.swift in Sources */ = {isa = PBXBuildFile; fileRef = A7830CDD1D005C3F00B5B6AE /* ActivitiesViewModelTests.swift */; };
		A7830CFC1D005C3F00B5B6AE /* BackingCellViewModelTests.swift in Sources */ = {isa = PBXBuildFile; fileRef = A7830CDF1D005C3F00B5B6AE /* BackingCellViewModelTests.swift */; };
		A7830CFE1D005C3F00B5B6AE /* CommentCellViewModelTests.swift in Sources */ = {isa = PBXBuildFile; fileRef = A7830CE01D005C3F00B5B6AE /* CommentCellViewModelTests.swift */; };
		A7830D001D005C3F00B5B6AE /* CommentDialogViewModelTests.swift in Sources */ = {isa = PBXBuildFile; fileRef = A7830CE11D005C3F00B5B6AE /* CommentDialogViewModelTests.swift */; };
		A7830D021D005C3F00B5B6AE /* CommentsViewModelTests.swift in Sources */ = {isa = PBXBuildFile; fileRef = A7830CE21D005C3F00B5B6AE /* CommentsViewModelTests.swift */; };
		A7830D041D005C3F00B5B6AE /* DiscoveryViewModelTests.swift in Sources */ = {isa = PBXBuildFile; fileRef = A7830CE31D005C3F00B5B6AE /* DiscoveryViewModelTests.swift */; };
		A7830D061D005C3F00B5B6AE /* FacebookConfirmationViewModelTests.swift in Sources */ = {isa = PBXBuildFile; fileRef = A7830CE41D005C3F00B5B6AE /* FacebookConfirmationViewModelTests.swift */; };
		A7830D081D005C3F00B5B6AE /* LoginToutViewModelTests.swift in Sources */ = {isa = PBXBuildFile; fileRef = A7830CE51D005C3F00B5B6AE /* LoginToutViewModelTests.swift */; };
		A7830D0A1D005C3F00B5B6AE /* LoginViewModelTests.swift in Sources */ = {isa = PBXBuildFile; fileRef = A7830CE61D005C3F00B5B6AE /* LoginViewModelTests.swift */; };
		A7830D0C1D005C3F00B5B6AE /* MessageCellViewModelTests.swift in Sources */ = {isa = PBXBuildFile; fileRef = A7830CE71D005C3F00B5B6AE /* MessageCellViewModelTests.swift */; };
		A7830D0E1D005C3F00B5B6AE /* MessageDialogViewModelTests.swift in Sources */ = {isa = PBXBuildFile; fileRef = A7830CE81D005C3F00B5B6AE /* MessageDialogViewModelTests.swift */; };
		A7830D101D005C3F00B5B6AE /* MessagesSearchViewModelTests.swift in Sources */ = {isa = PBXBuildFile; fileRef = A7830CE91D005C3F00B5B6AE /* MessagesSearchViewModelTests.swift */; };
		A7830D121D005C3F00B5B6AE /* MessagesViewModelTests.swift in Sources */ = {isa = PBXBuildFile; fileRef = A7830CEA1D005C3F00B5B6AE /* MessagesViewModelTests.swift */; };
		A7830D141D005C3F00B5B6AE /* MessageThreadCellViewModelTests.swift in Sources */ = {isa = PBXBuildFile; fileRef = A7830CEB1D005C3F00B5B6AE /* MessageThreadCellViewModelTests.swift */; };
		A7830D161D005C3F00B5B6AE /* MessageThreadsViewModelTests.swift in Sources */ = {isa = PBXBuildFile; fileRef = A7830CEC1D005C3F00B5B6AE /* MessageThreadsViewModelTests.swift */; };
		A7830D181D005C3F00B5B6AE /* ProfileHeaderViewModelTests.swift in Sources */ = {isa = PBXBuildFile; fileRef = A7830CED1D005C3F00B5B6AE /* ProfileHeaderViewModelTests.swift */; };
		A7830D1A1D005C3F00B5B6AE /* ProfileProjectCellViewModelTests.swift in Sources */ = {isa = PBXBuildFile; fileRef = A7830CEE1D005C3F00B5B6AE /* ProfileProjectCellViewModelTests.swift */; };
		A7830D1C1D005C3F00B5B6AE /* ProfileViewModelTests.swift in Sources */ = {isa = PBXBuildFile; fileRef = A7830CEF1D005C3F00B5B6AE /* ProfileViewModelTests.swift */; };
		A7830D241D005C3F00B5B6AE /* ResetPasswordViewModelTests.swift in Sources */ = {isa = PBXBuildFile; fileRef = A7830CF31D005C3F00B5B6AE /* ResetPasswordViewModelTests.swift */; };
		A7830D281D005C3F00B5B6AE /* SearchViewModelTests.swift in Sources */ = {isa = PBXBuildFile; fileRef = A7830CF51D005C3F00B5B6AE /* SearchViewModelTests.swift */; };
		A7830D2A1D005C3F00B5B6AE /* ThanksViewModelTests.swift in Sources */ = {isa = PBXBuildFile; fileRef = A7830CF61D005C3F00B5B6AE /* ThanksViewModelTests.swift */; };
		A7830D2C1D005C3F00B5B6AE /* TwoFactorViewModelTests.swift in Sources */ = {isa = PBXBuildFile; fileRef = A7830CF71D005C3F00B5B6AE /* TwoFactorViewModelTests.swift */; };
		A78537931CB46CFB00385B73 /* KoalaTests.swift in Sources */ = {isa = PBXBuildFile; fileRef = A78537921CB46CFB00385B73 /* KoalaTests.swift */; };
		A78537BC1CB5416700385B73 /* UIDeviceType.swift in Sources */ = {isa = PBXBuildFile; fileRef = A78537BB1CB5416700385B73 /* UIDeviceType.swift */; };
		A78537E21CB5422100385B73 /* UIScreenType.swift in Sources */ = {isa = PBXBuildFile; fileRef = A78537E11CB5422100385B73 /* UIScreenType.swift */; };
		A78537F81CB5803B00385B73 /* NSHTTPCookieStorageType.swift in Sources */ = {isa = PBXBuildFile; fileRef = A78537F71CB5803B00385B73 /* NSHTTPCookieStorageType.swift */; };
		A78838741D8A2EFF0081E94D /* ProjectPamphlet.storyboard in Resources */ = {isa = PBXBuildFile; fileRef = A78838731D8A2EFF0081E94D /* ProjectPamphlet.storyboard */; };
		A78838A91D8A32060081E94D /* ProjectNavBarViewController.swift in Sources */ = {isa = PBXBuildFile; fileRef = A78838A81D8A32060081E94D /* ProjectNavBarViewController.swift */; };
		A78851911D6C900000617930 /* DeprecatedWebViewModel.swift in Sources */ = {isa = PBXBuildFile; fileRef = A78851901D6C900000617930 /* DeprecatedWebViewModel.swift */; };
		A78851C41D6C91C600617930 /* DeprecatedWebViewModelTests.swift in Sources */ = {isa = PBXBuildFile; fileRef = A78851C31D6C91C600617930 /* DeprecatedWebViewModelTests.swift */; };
		A78852071D6CC5C300617930 /* RewardPledgeViewController.swift in Sources */ = {isa = PBXBuildFile; fileRef = A78852061D6CC5C300617930 /* RewardPledgeViewController.swift */; };
		A78852391D6CC5DE00617930 /* RewardPledge.storyboard in Resources */ = {isa = PBXBuildFile; fileRef = A78852381D6CC5DE00617930 /* RewardPledge.storyboard */; };
		A796A88F1D48DE79009B6EF6 /* ProjectPamphletContentViewModel.swift in Sources */ = {isa = PBXBuildFile; fileRef = A796A88E1D48DE79009B6EF6 /* ProjectPamphletContentViewModel.swift */; };
		A796FF591D425A4D00CD58AA /* ProjectStyles.swift in Sources */ = {isa = PBXBuildFile; fileRef = A796FF261D425A4500CD58AA /* ProjectStyles.swift */; };
		A7986C9D1D6B85840027030D /* Thanks.storyboard in Resources */ = {isa = PBXBuildFile; fileRef = A73923AC1D272242004524C3 /* Thanks.storyboard */; };
		A79BF81F1D11F6AF004C0445 /* Strings.swift in Sources */ = {isa = PBXBuildFile; fileRef = A79BF81E1D11F6AF004C0445 /* Strings.swift */; };
		A79F53001D8F50CF00C051B8 /* ProjectPamphletSubpageCell.swift in Sources */ = {isa = PBXBuildFile; fileRef = A79F52FF1D8F50CE00C051B8 /* ProjectPamphletSubpageCell.swift */; };
		A7A051E61CD12D9A005AF5E2 /* CommentsDataSource.swift in Sources */ = {isa = PBXBuildFile; fileRef = A7A051E41CD12D9A005AF5E2 /* CommentsDataSource.swift */; };
		A7A052141CD12DD7005AF5E2 /* CommentCell.swift in Sources */ = {isa = PBXBuildFile; fileRef = A7A052121CD12DD7005AF5E2 /* CommentCell.swift */; };
		A7A0534E1CD19C68005AF5E2 /* CommentDialogViewController.swift in Sources */ = {isa = PBXBuildFile; fileRef = A7A0534C1CD19C68005AF5E2 /* CommentDialogViewController.swift */; };
		A7A29F4A1CC3DE5F002BE580 /* ValueCellDataSourceTests.swift in Sources */ = {isa = PBXBuildFile; fileRef = A7A29F491CC3DE5F002BE580 /* ValueCellDataSourceTests.swift */; };
		A7A882BF1D31745500E9046E /* SimpleHTMLLabel.swift in Sources */ = {isa = PBXBuildFile; fileRef = A7A882BE1D31745500E9046E /* SimpleHTMLLabel.swift */; };
		A7A978AB1D71E88100ABA1D6 /* RewardPledgeViewModelTests.swift in Sources */ = {isa = PBXBuildFile; fileRef = A7A978AA1D71E88100ABA1D6 /* RewardPledgeViewModelTests.swift */; };
		A7A978AE1D71E99900ABA1D6 /* RewardShippingPickerViewModelTests.swift in Sources */ = {isa = PBXBuildFile; fileRef = A7A978AD1D71E99900ABA1D6 /* RewardShippingPickerViewModelTests.swift */; };
		A7AD54481D465B370016B4C2 /* ProjectPamphletMainCellViewModelTests.swift in Sources */ = {isa = PBXBuildFile; fileRef = A7AD54471D465B370016B4C2 /* ProjectPamphletMainCellViewModelTests.swift */; };
		A7AD548A1D4682C20016B4C2 /* ProjectDescriptionViewModelTests.swift in Sources */ = {isa = PBXBuildFile; fileRef = A7AD54891D4682C20016B4C2 /* ProjectDescriptionViewModelTests.swift */; };
		A7AD548D1D4683900016B4C2 /* ProjectPamphletViewModelTests.swift in Sources */ = {isa = PBXBuildFile; fileRef = A7AD548C1D4683900016B4C2 /* ProjectPamphletViewModelTests.swift */; };
		A7B11A771D79F03300A5036E /* PKPaymentRequest.swift in Sources */ = {isa = PBXBuildFile; fileRef = A7B11A761D79F03300A5036E /* PKPaymentRequest.swift */; };
		A7B1BA9A1D01D75F0025A69C /* FBSDKCoreKit.framework in Frameworks */ = {isa = PBXBuildFile; fileRef = 01D31A361CCA786A0037A178 /* FBSDKCoreKit.framework */; };
		A7B1BA9B1D01D7620025A69C /* FBSDKLoginKit.framework in Frameworks */ = {isa = PBXBuildFile; fileRef = 01D31A371CCA786A0037A178 /* FBSDKLoginKit.framework */; };
		A7B1EBB11D901DE800BEE8B3 /* ProjectPamphletViewModel.swift in Sources */ = {isa = PBXBuildFile; fileRef = A7B1EBB01D901DE800BEE8B3 /* ProjectPamphletViewModel.swift */; };
		A7B1EBB31D90496A00BEE8B3 /* NoRewardCell.swift in Sources */ = {isa = PBXBuildFile; fileRef = A7B1EBB21D90496A00BEE8B3 /* NoRewardCell.swift */; };
		A7B693E71C8772CE00C49A4F /* Library.framework in Embed Frameworks */ = {isa = PBXBuildFile; fileRef = A755113C1C8642B3005355CF /* Library.framework */; settings = {ATTRIBUTES = (CodeSignOnCopy, RemoveHeadersOnCopy, ); }; };
		A7C5C4F81DF881190048D14C /* KsApi.framework in Frameworks */ = {isa = PBXBuildFile; fileRef = A7C5C4501DF87CAC0048D14C /* KsApi.framework */; };
		A7C5C5331DF893110048D14C /* Prelude.framework in Frameworks */ = {isa = PBXBuildFile; fileRef = A7C5C4D41DF87CEB0048D14C /* Prelude.framework */; };
		A7C5C5361DF894DA0048D14C /* Prelude_UIKit.framework in Embed Frameworks */ = {isa = PBXBuildFile; fileRef = A7C5C4DC1DF87CEB0048D14C /* Prelude_UIKit.framework */; settings = {ATTRIBUTES = (CodeSignOnCopy, RemoveHeadersOnCopy, ); }; };
		A7C5C53A1DF894E00048D14C /* Prelude.framework in Embed Frameworks */ = {isa = PBXBuildFile; fileRef = A7C5C4D41DF87CEB0048D14C /* Prelude.framework */; settings = {ATTRIBUTES = (CodeSignOnCopy, RemoveHeadersOnCopy, ); }; };
		A7C5C53E1DF894E70048D14C /* Argo.framework in Embed Frameworks */ = {isa = PBXBuildFile; fileRef = A7C5C4281DF87C8E0048D14C /* Argo.framework */; settings = {ATTRIBUTES = (CodeSignOnCopy, RemoveHeadersOnCopy, ); }; };
		A7C5C5421DF894ED0048D14C /* Curry.framework in Embed Frameworks */ = {isa = PBXBuildFile; fileRef = A7C5C43C1DF87CA00048D14C /* Curry.framework */; settings = {ATTRIBUTES = (CodeSignOnCopy, RemoveHeadersOnCopy, ); }; };
		A7C5C5461DF894F50048D14C /* Result.framework in Embed Frameworks */ = {isa = PBXBuildFile; fileRef = A7C5C4BE1DF87CEB0048D14C /* Result.framework */; settings = {ATTRIBUTES = (CodeSignOnCopy, RemoveHeadersOnCopy, ); }; };
		A7C5C54A1DF894FE0048D14C /* ReactiveCocoa.framework in Embed Frameworks */ = {isa = PBXBuildFile; fileRef = A7C5C4961DF87CEB0048D14C /* ReactiveCocoa.framework */; settings = {ATTRIBUTES = (CodeSignOnCopy, RemoveHeadersOnCopy, ); }; };
		A7C5C54E1DF895050048D14C /* KsApi.framework in Embed Frameworks */ = {isa = PBXBuildFile; fileRef = A7C5C4501DF87CAC0048D14C /* KsApi.framework */; settings = {ATTRIBUTES = (CodeSignOnCopy, RemoveHeadersOnCopy, ); }; };
		A7C5C5571DF895AB0048D14C /* ReactiveExtensions_TestHelpers.framework in Frameworks */ = {isa = PBXBuildFile; fileRef = A7C5C4AE1DF87CEB0048D14C /* ReactiveExtensions_TestHelpers.framework */; };
		A7C5C55A1DF895C20048D14C /* ReactiveExtensions_TestHelpers.framework in Frameworks */ = {isa = PBXBuildFile; fileRef = A7C5C4AE1DF87CEB0048D14C /* ReactiveExtensions_TestHelpers.framework */; };
		A7C5C55C1DF899B80048D14C /* ReactiveExtensions.framework in Embed Frameworks */ = {isa = PBXBuildFile; fileRef = A7C5C4A61DF87CEB0048D14C /* ReactiveExtensions.framework */; settings = {ATTRIBUTES = (CodeSignOnCopy, RemoveHeadersOnCopy, ); }; };
		A7C795B31C873AC90081977F /* ActivitiesViewController.swift in Sources */ = {isa = PBXBuildFile; fileRef = A7F761741C85FA40005405ED /* ActivitiesViewController.swift */; };
		A7C795B41C873AC90081977F /* DiscoveryViewController.swift in Sources */ = {isa = PBXBuildFile; fileRef = A751A51E1C85EC0B009C5DEA /* DiscoveryViewController.swift */; };
		A7C93F801D440D9200C2DF9B /* ProjectPamphletMainCellViewModel.swift in Sources */ = {isa = PBXBuildFile; fileRef = A7C93F7F1D440D9200C2DF9B /* ProjectPamphletMainCellViewModel.swift */; };
		A7C93FB61D44142900C2DF9B /* ProjectDescriptionViewModel.swift in Sources */ = {isa = PBXBuildFile; fileRef = A7C93FB51D44142900C2DF9B /* ProjectDescriptionViewModel.swift */; };
		A7CA8BB71D8F14260086A3E9 /* ProjectPamphletMainCell.swift in Sources */ = {isa = PBXBuildFile; fileRef = A7CA8BB61D8F14260086A3E9 /* ProjectPamphletMainCell.swift */; };
		A7CA8C0E1D8F241A0086A3E9 /* ProjectNavBarViewModel.swift in Sources */ = {isa = PBXBuildFile; fileRef = A7CA8C0D1D8F241A0086A3E9 /* ProjectNavBarViewModel.swift */; };
		A7CA8C441D8F25D30086A3E9 /* ProjectNavBarViewModelTests.swift in Sources */ = {isa = PBXBuildFile; fileRef = A7CA8C431D8F25D30086A3E9 /* ProjectNavBarViewModelTests.swift */; };
		A7CA8C471D8F2F870086A3E9 /* ProjectNavBarViewControllerTests.swift in Sources */ = {isa = PBXBuildFile; fileRef = A7CA8C461D8F2F870086A3E9 /* ProjectNavBarViewControllerTests.swift */; };
		A7CC13D31D00E6CF00035C52 /* FindFriendsFacebookConnectCellViewModel.swift in Sources */ = {isa = PBXBuildFile; fileRef = A7CC13CE1D00E6CF00035C52 /* FindFriendsFacebookConnectCellViewModel.swift */; };
		A7CC13D51D00E6CF00035C52 /* FindFriendsFriendFollowCellViewModel.swift in Sources */ = {isa = PBXBuildFile; fileRef = A7CC13CF1D00E6CF00035C52 /* FindFriendsFriendFollowCellViewModel.swift */; };
		A7CC13D71D00E6CF00035C52 /* FindFriendsHeaderCellViewModel.swift in Sources */ = {isa = PBXBuildFile; fileRef = A7CC13D01D00E6CF00035C52 /* FindFriendsHeaderCellViewModel.swift */; };
		A7CC13D91D00E6CF00035C52 /* FindFriendsStatsCellViewModel.swift in Sources */ = {isa = PBXBuildFile; fileRef = A7CC13D11D00E6CF00035C52 /* FindFriendsStatsCellViewModel.swift */; };
		A7CC13DB1D00E6CF00035C52 /* FindFriendsViewModel.swift in Sources */ = {isa = PBXBuildFile; fileRef = A7CC13D21D00E6CF00035C52 /* FindFriendsViewModel.swift */; };
		A7CC142A1D00E70900035C52 /* FindFriendsFaceookConnectCellViewModelTests.swift in Sources */ = {isa = PBXBuildFile; fileRef = A7CC14251D00E70900035C52 /* FindFriendsFaceookConnectCellViewModelTests.swift */; };
		A7CC142C1D00E70900035C52 /* FindFriendsFriendFollowCellViewModelTests.swift in Sources */ = {isa = PBXBuildFile; fileRef = A7CC14261D00E70900035C52 /* FindFriendsFriendFollowCellViewModelTests.swift */; };
		A7CC142E1D00E70900035C52 /* FindFriendsHeaderCellViewModelTests.swift in Sources */ = {isa = PBXBuildFile; fileRef = A7CC14271D00E70900035C52 /* FindFriendsHeaderCellViewModelTests.swift */; };
		A7CC14301D00E70900035C52 /* FindFriendsStatsCellViewModelTests.swift in Sources */ = {isa = PBXBuildFile; fileRef = A7CC14281D00E70900035C52 /* FindFriendsStatsCellViewModelTests.swift */; };
		A7CC14321D00E70900035C52 /* FindFriendsViewModelTests.swift in Sources */ = {isa = PBXBuildFile; fileRef = A7CC14291D00E70900035C52 /* FindFriendsViewModelTests.swift */; };
		A7CC14361D00E73D00035C52 /* FindFriendsViewController.swift in Sources */ = {isa = PBXBuildFile; fileRef = A7CC14341D00E73D00035C52 /* FindFriendsViewController.swift */; };
		A7CC143C1D00E74F00035C52 /* FindFriendsFacebookConnectCell.swift in Sources */ = {isa = PBXBuildFile; fileRef = A7CC14371D00E74F00035C52 /* FindFriendsFacebookConnectCell.swift */; };
		A7CC143E1D00E74F00035C52 /* FindFriendsFriendFollowCell.swift in Sources */ = {isa = PBXBuildFile; fileRef = A7CC14381D00E74F00035C52 /* FindFriendsFriendFollowCell.swift */; };
		A7CC14401D00E74F00035C52 /* FindFriendsHeaderCell.swift in Sources */ = {isa = PBXBuildFile; fileRef = A7CC14391D00E74F00035C52 /* FindFriendsHeaderCell.swift */; };
		A7CC14421D00E74F00035C52 /* FindFriendsStatsCell.swift in Sources */ = {isa = PBXBuildFile; fileRef = A7CC143A1D00E74F00035C52 /* FindFriendsStatsCell.swift */; };
		A7CC14451D00E75F00035C52 /* FindFriendsDataSource.swift in Sources */ = {isa = PBXBuildFile; fileRef = A7CC14431D00E75F00035C52 /* FindFriendsDataSource.swift */; };
		A7CC14651D00E81B00035C52 /* FriendsSource.swift in Sources */ = {isa = PBXBuildFile; fileRef = A7CC14641D00E81B00035C52 /* FriendsSource.swift */; };
		A7D120D71D15A7B400F364FD /* Assets.xcassets in Resources */ = {isa = PBXBuildFile; fileRef = A7D1F9501C850B7C000D41D5 /* Assets.xcassets */; };
		A7D121091D15B08200F364FD /* CountBadgeView.swift in Sources */ = {isa = PBXBuildFile; fileRef = A7D121081D15B08200F364FD /* CountBadgeView.swift */; };
		A7D1CE821D5556C100E621C2 /* RewardCellViewModelTests.swift in Sources */ = {isa = PBXBuildFile; fileRef = A7D1CE811D5556C100E621C2 /* RewardCellViewModelTests.swift */; };
		A7D8B6B61DCCD4DE009BF854 /* ProjectNavigatorTransitionAnimator.swift in Sources */ = {isa = PBXBuildFile; fileRef = A7D8B6B51DCCD4DE009BF854 /* ProjectNavigatorTransitionAnimator.swift */; };
		A7DC83921C9DB9BC00BB2B44 /* (null) in Sources */ = {isa = PBXBuildFile; };
		A7DC83961C9DBBE700BB2B44 /* RefTag.swift in Sources */ = {isa = PBXBuildFile; fileRef = A7DC83951C9DBBE700BB2B44 /* RefTag.swift */; };
		A7DC83991C9DBEFA00BB2B44 /* RefTagTests.swift in Sources */ = {isa = PBXBuildFile; fileRef = A7DC83981C9DBEFA00BB2B44 /* RefTagTests.swift */; };
		A7E1C4F31D18C8B3002D6DE3 /* 1Password.xcassets in Resources */ = {isa = PBXBuildFile; fileRef = A7E1C4F11D18C8B3002D6DE3 /* 1Password.xcassets */; };
		A7E315C61C88AAA8000DD85A /* DiscoveryProjectsDataSource.swift in Sources */ = {isa = PBXBuildFile; fileRef = A7E315C41C88AAA8000DD85A /* DiscoveryProjectsDataSource.swift */; };
		A7E3A0B91D96CDFD00F83738 /* ProjectPamphletContentViewControllerTests.swift in Sources */ = {isa = PBXBuildFile; fileRef = A73778D91D81D3CC004C2A9B /* ProjectPamphletContentViewControllerTests.swift */; };
		A7E3BE771D415FF900F63EE6 /* HockeySDK.framework in Frameworks */ = {isa = PBXBuildFile; fileRef = A7B694271C87A04C00C49A4F /* HockeySDK.framework */; };
		A7E8FAEF1CD6806800DBF142 /* SearchDataSourceTests.swift in Sources */ = {isa = PBXBuildFile; fileRef = A7E8FAC11CD67F5C00DBF142 /* SearchDataSourceTests.swift */; };
		A7EDEE571D83453F00780B34 /* PKPaymentAuthorizationViewController.swift in Sources */ = {isa = PBXBuildFile; fileRef = A7EDEE561D83453F00780B34 /* PKPaymentAuthorizationViewController.swift */; };
		A7EDEE7B1D83635400780B34 /* CommentsViewControllerTests.swift in Sources */ = {isa = PBXBuildFile; fileRef = A7EDEE7A1D83635400780B34 /* CommentsViewControllerTests.swift */; };
		A7F441AD1D005A9400FE6FC5 /* ActivitiesViewModel.swift in Sources */ = {isa = PBXBuildFile; fileRef = A7F4418E1D005A9400FE6FC5 /* ActivitiesViewModel.swift */; };
		A7F441AF1D005A9400FE6FC5 /* ActivityFriendBackingViewModel.swift in Sources */ = {isa = PBXBuildFile; fileRef = A7F4418F1D005A9400FE6FC5 /* ActivityFriendBackingViewModel.swift */; };
		A7F441B31D005A9400FE6FC5 /* ActivitySuccessViewModel.swift in Sources */ = {isa = PBXBuildFile; fileRef = A7F441911D005A9400FE6FC5 /* ActivitySuccessViewModel.swift */; };
		A7F441B51D005A9400FE6FC5 /* ActivityUpdateViewModel.swift in Sources */ = {isa = PBXBuildFile; fileRef = A7F441921D005A9400FE6FC5 /* ActivityUpdateViewModel.swift */; };
		A7F441B71D005A9400FE6FC5 /* BackingCellViewModel.swift in Sources */ = {isa = PBXBuildFile; fileRef = A7F441931D005A9400FE6FC5 /* BackingCellViewModel.swift */; };
		A7F441B91D005A9400FE6FC5 /* CommentCellViewModel.swift in Sources */ = {isa = PBXBuildFile; fileRef = A7F441941D005A9400FE6FC5 /* CommentCellViewModel.swift */; };
		A7F441BB1D005A9400FE6FC5 /* CommentDialogViewModel.swift in Sources */ = {isa = PBXBuildFile; fileRef = A7F441951D005A9400FE6FC5 /* CommentDialogViewModel.swift */; };
		A7F441BD1D005A9400FE6FC5 /* CommentsViewModel.swift in Sources */ = {isa = PBXBuildFile; fileRef = A7F441961D005A9400FE6FC5 /* CommentsViewModel.swift */; };
		A7F441C11D005A9400FE6FC5 /* DiscoveryViewModel.swift in Sources */ = {isa = PBXBuildFile; fileRef = A7F441981D005A9400FE6FC5 /* DiscoveryViewModel.swift */; };
		A7F441C31D005A9400FE6FC5 /* FacebookConfirmationViewModel.swift in Sources */ = {isa = PBXBuildFile; fileRef = A7F441991D005A9400FE6FC5 /* FacebookConfirmationViewModel.swift */; };
		A7F441C51D005A9400FE6FC5 /* LoginToutViewModel.swift in Sources */ = {isa = PBXBuildFile; fileRef = A7F4419A1D005A9400FE6FC5 /* LoginToutViewModel.swift */; };
		A7F441C71D005A9400FE6FC5 /* MessageCellViewModel.swift in Sources */ = {isa = PBXBuildFile; fileRef = A7F4419B1D005A9400FE6FC5 /* MessageCellViewModel.swift */; };
		A7F441C91D005A9400FE6FC5 /* MessageDialogViewModel.swift in Sources */ = {isa = PBXBuildFile; fileRef = A7F4419C1D005A9400FE6FC5 /* MessageDialogViewModel.swift */; };
		A7F441CB1D005A9400FE6FC5 /* MessagesSearchViewModel.swift in Sources */ = {isa = PBXBuildFile; fileRef = A7F4419D1D005A9400FE6FC5 /* MessagesSearchViewModel.swift */; };
		A7F441CD1D005A9400FE6FC5 /* MessagesViewModel.swift in Sources */ = {isa = PBXBuildFile; fileRef = A7F4419E1D005A9400FE6FC5 /* MessagesViewModel.swift */; };
		A7F441CF1D005A9400FE6FC5 /* MessageThreadCellViewModel.swift in Sources */ = {isa = PBXBuildFile; fileRef = A7F4419F1D005A9400FE6FC5 /* MessageThreadCellViewModel.swift */; };
		A7F441D11D005A9400FE6FC5 /* MessageThreadsViewModel.swift in Sources */ = {isa = PBXBuildFile; fileRef = A7F441A01D005A9400FE6FC5 /* MessageThreadsViewModel.swift */; };
		A7F441D31D005A9400FE6FC5 /* ProfileHeaderViewModel.swift in Sources */ = {isa = PBXBuildFile; fileRef = A7F441A11D005A9400FE6FC5 /* ProfileHeaderViewModel.swift */; };
		A7F441D51D005A9400FE6FC5 /* ProfileProjectCellViewModel.swift in Sources */ = {isa = PBXBuildFile; fileRef = A7F441A21D005A9400FE6FC5 /* ProfileProjectCellViewModel.swift */; };
		A7F441D71D005A9400FE6FC5 /* ProfileViewModel.swift in Sources */ = {isa = PBXBuildFile; fileRef = A7F441A31D005A9400FE6FC5 /* ProfileViewModel.swift */; };
		A7F441E11D005A9400FE6FC5 /* ResetPasswordViewModel.swift in Sources */ = {isa = PBXBuildFile; fileRef = A7F441A81D005A9400FE6FC5 /* ResetPasswordViewModel.swift */; };
		A7F441E51D005A9400FE6FC5 /* SearchViewModel.swift in Sources */ = {isa = PBXBuildFile; fileRef = A7F441AA1D005A9400FE6FC5 /* SearchViewModel.swift */; };
		A7F441E71D005A9400FE6FC5 /* ThanksViewModel.swift in Sources */ = {isa = PBXBuildFile; fileRef = A7F441AB1D005A9400FE6FC5 /* ThanksViewModel.swift */; };
		A7F441E91D005A9400FE6FC5 /* TwoFactorViewModel.swift in Sources */ = {isa = PBXBuildFile; fileRef = A7F441AC1D005A9400FE6FC5 /* TwoFactorViewModel.swift */; };
		A7F6F0C11DC7EBF7002C118C /* DateProtocol.swift in Sources */ = {isa = PBXBuildFile; fileRef = A7F6F0C01DC7EBF7002C118C /* DateProtocol.swift */; };
		A7FA38A41D9068940041FC9C /* PledgeTitleCell.swift in Sources */ = {isa = PBXBuildFile; fileRef = A7FA38A31D9068940041FC9C /* PledgeTitleCell.swift */; };
		A7FA38D91D9068AD0041FC9C /* RewardsTitleCell.swift in Sources */ = {isa = PBXBuildFile; fileRef = A7FA38D81D9068AD0041FC9C /* RewardsTitleCell.swift */; };
		A7FC8C061C8F1DEA00C3B49B /* CircleAvatarImageView.swift in Sources */ = {isa = PBXBuildFile; fileRef = A7FC8C051C8F1DEA00C3B49B /* CircleAvatarImageView.swift */; };
		A7FC8C071C8F1DEA00C3B49B /* CircleAvatarImageView.swift in Sources */ = {isa = PBXBuildFile; fileRef = A7FC8C051C8F1DEA00C3B49B /* CircleAvatarImageView.swift */; };
		D02667CA1DE30A1F00D41AE1 /* KsLive.framework in Frameworks */ = {isa = PBXBuildFile; fileRef = D02667AE1DE309AE00D41AE1 /* KsLive.framework */; };
		D02667CB1DE30A1F00D41AE1 /* KsLive.framework in Embed Frameworks */ = {isa = PBXBuildFile; fileRef = D02667AE1DE309AE00D41AE1 /* KsLive.framework */; settings = {ATTRIBUTES = (CodeSignOnCopy, RemoveHeadersOnCopy, ); }; };
		D02C72CE1DEC4A090098BA68 /* ClearNavigationBar.swift in Sources */ = {isa = PBXBuildFile; fileRef = D02C72CD1DEC4A090098BA68 /* ClearNavigationBar.swift */; };
		D04305D11DF172410000FFD4 /* ProjectPamphletSubpageCellViewModel.swift in Sources */ = {isa = PBXBuildFile; fileRef = D04305D01DF172400000FFD4 /* ProjectPamphletSubpageCellViewModel.swift */; };
		D04305D21DF172410000FFD4 /* ProjectPamphletSubpageCellViewModel.swift in Sources */ = {isa = PBXBuildFile; fileRef = D04305D01DF172400000FFD4 /* ProjectPamphletSubpageCellViewModel.swift */; };
		D04C7EDD1DF6B7AF00B90DDE /* LiveStreamEventDetailsViewModel.swift in Sources */ = {isa = PBXBuildFile; fileRef = D04C7EDC1DF6B7AF00B90DDE /* LiveStreamEventDetailsViewModel.swift */; };
		D04C7EDE1DF6B7B000B90DDE /* LiveStreamEventDetailsViewModel.swift in Sources */ = {isa = PBXBuildFile; fileRef = D04C7EDC1DF6B7AF00B90DDE /* LiveStreamEventDetailsViewModel.swift */; };
		D0872B321DE47FB300EE7DDA /* LiveStream.storyboard in Resources */ = {isa = PBXBuildFile; fileRef = D0872B311DE47FB300EE7DDA /* LiveStream.storyboard */; };
		D0872B6A1DE4801500EE7DDA /* LiveStreamContainerViewController.swift in Sources */ = {isa = PBXBuildFile; fileRef = D0872B691DE4801500EE7DDA /* LiveStreamContainerViewController.swift */; };
		D0872B6C1DE4803800EE7DDA /* LiveStreamContainerViewModel.swift in Sources */ = {isa = PBXBuildFile; fileRef = D0872B6B1DE4803800EE7DDA /* LiveStreamContainerViewModel.swift */; };
		D0872B6D1DE4803800EE7DDA /* LiveStreamContainerViewModel.swift in Sources */ = {isa = PBXBuildFile; fileRef = D0872B6B1DE4803800EE7DDA /* LiveStreamContainerViewModel.swift */; };
		D0872B6F1DE482ED00EE7DDA /* LiveStreamCountdownViewController.swift in Sources */ = {isa = PBXBuildFile; fileRef = D0872B6E1DE482ED00EE7DDA /* LiveStreamCountdownViewController.swift */; };
		D0872B711DE4831900EE7DDA /* LiveStreamCountdownViewModel.swift in Sources */ = {isa = PBXBuildFile; fileRef = D0872B701DE4831900EE7DDA /* LiveStreamCountdownViewModel.swift */; };
		D0872B721DE4831900EE7DDA /* LiveStreamCountdownViewModel.swift in Sources */ = {isa = PBXBuildFile; fileRef = D0872B701DE4831900EE7DDA /* LiveStreamCountdownViewModel.swift */; };
		D0872B741DE4930D00EE7DDA /* LiveStreamCountdownViewModelTests.swift in Sources */ = {isa = PBXBuildFile; fileRef = D0872B731DE4930D00EE7DDA /* LiveStreamCountdownViewModelTests.swift */; };
		D0872B751DE4930D00EE7DDA /* LiveStreamCountdownViewModelTests.swift in Sources */ = {isa = PBXBuildFile; fileRef = D0872B731DE4930D00EE7DDA /* LiveStreamCountdownViewModelTests.swift */; };
		D0F21CC31DE3180A004C384C /* OpenTok.framework in Frameworks */ = {isa = PBXBuildFile; fileRef = D0F21CC21DE3180A004C384C /* OpenTok.framework */; };
		D0F21CC41DE3180A004C384C /* OpenTok.framework in Embed Frameworks */ = {isa = PBXBuildFile; fileRef = D0F21CC21DE3180A004C384C /* OpenTok.framework */; settings = {ATTRIBUTES = (CodeSignOnCopy, RemoveHeadersOnCopy, ); }; };
		D70347901DBAABC30099C668 /* DiscoveryExpandableRowCellViewModel.swift in Sources */ = {isa = PBXBuildFile; fileRef = D703478F1DBAABC30099C668 /* DiscoveryExpandableRowCellViewModel.swift */; };
		D7086F3C1DB7FBA40087E5EB /* BackingViewControllerTests.swift in Sources */ = {isa = PBXBuildFile; fileRef = D7086F3B1DB7FBA40087E5EB /* BackingViewControllerTests.swift */; };
		D7A9BE131DC125B800422B31 /* DiscoveryExpandableRowCellViewModelTests.swift in Sources */ = {isa = PBXBuildFile; fileRef = D7A9BE121DC125B800422B31 /* DiscoveryExpandableRowCellViewModelTests.swift */; };
/* End PBXBuildFile section */

/* Begin PBXContainerItemProxy section */
		805F304E1D91CEB80010B3D0 /* PBXContainerItemProxy */ = {
			isa = PBXContainerItemProxy;
			containerPortal = A73778921D819736004C2A9B /* FBSnapshotTestCase.xcodeproj */;
			proxyType = 1;
			remoteGlobalIDString = B31987EF1AB782D000B0A900;
			remoteInfo = "FBSnapshotTestCase iOS";
		};
		80762DF21D071BCF0074189D /* PBXContainerItemProxy */ = {
			isa = PBXContainerItemProxy;
			containerPortal = 80762DE71D071BCF0074189D /* AlamofireImage.xcodeproj */;
			proxyType = 2;
			remoteGlobalIDString = 4C9043771AABBFC5001B4E60;
			remoteInfo = "AlamofireImage iOS";
		};
		80762DF41D071BCF0074189D /* PBXContainerItemProxy */ = {
			isa = PBXContainerItemProxy;
			containerPortal = 80762DE71D071BCF0074189D /* AlamofireImage.xcodeproj */;
			proxyType = 2;
			remoteGlobalIDString = 4C9043821AABBFC5001B4E60;
			remoteInfo = "AlamofireImage iOS Tests";
		};
		80762DF61D071BCF0074189D /* PBXContainerItemProxy */ = {
			isa = PBXContainerItemProxy;
			containerPortal = 80762DE71D071BCF0074189D /* AlamofireImage.xcodeproj */;
			proxyType = 2;
			remoteGlobalIDString = 4CE611321AABC24E00D35044;
			remoteInfo = "AlamofireImage OSX";
		};
		80762DF81D071BCF0074189D /* PBXContainerItemProxy */ = {
			isa = PBXContainerItemProxy;
			containerPortal = 80762DE71D071BCF0074189D /* AlamofireImage.xcodeproj */;
			proxyType = 2;
			remoteGlobalIDString = 4CE611471AABC5C900D35044;
			remoteInfo = "AlamofireImage OSX Tests";
		};
		80762DFA1D071BCF0074189D /* PBXContainerItemProxy */ = {
			isa = PBXContainerItemProxy;
			containerPortal = 80762DE71D071BCF0074189D /* AlamofireImage.xcodeproj */;
			proxyType = 2;
			remoteGlobalIDString = 4C16B37D1BA9399500A66EF0;
			remoteInfo = "AlamofireImage tvOS";
		};
		80762DFC1D071BCF0074189D /* PBXContainerItemProxy */ = {
			isa = PBXContainerItemProxy;
			containerPortal = 80762DE71D071BCF0074189D /* AlamofireImage.xcodeproj */;
			proxyType = 2;
			remoteGlobalIDString = 4C16B3861BA9399500A66EF0;
			remoteInfo = "AlamofireImage tvOS Tests";
		};
		80762DFE1D071BCF0074189D /* PBXContainerItemProxy */ = {
			isa = PBXContainerItemProxy;
			containerPortal = 80762DE71D071BCF0074189D /* AlamofireImage.xcodeproj */;
			proxyType = 2;
			remoteGlobalIDString = 4C4D4EC11B92976900C96855;
			remoteInfo = "AlamofireImage watchOS";
		};
		80762E301D071BFE0074189D /* PBXContainerItemProxy */ = {
			isa = PBXContainerItemProxy;
			containerPortal = 80762E261D071BFE0074189D /* Alamofire.xcodeproj */;
			proxyType = 2;
			remoteGlobalIDString = F8111E3319A95C8B0040E7D1;
			remoteInfo = "Alamofire iOS";
		};
		80762E321D071BFE0074189D /* PBXContainerItemProxy */ = {
			isa = PBXContainerItemProxy;
			containerPortal = 80762E261D071BFE0074189D /* Alamofire.xcodeproj */;
			proxyType = 2;
			remoteGlobalIDString = F8111E3E19A95C8B0040E7D1;
			remoteInfo = "Alamofire iOS Tests";
		};
		80762E341D071BFE0074189D /* PBXContainerItemProxy */ = {
			isa = PBXContainerItemProxy;
			containerPortal = 80762E261D071BFE0074189D /* Alamofire.xcodeproj */;
			proxyType = 2;
			remoteGlobalIDString = 4DD67C0B1A5C55C900ED2280;
			remoteInfo = "Alamofire OSX";
		};
		80762E361D071BFE0074189D /* PBXContainerItemProxy */ = {
			isa = PBXContainerItemProxy;
			containerPortal = 80762E261D071BFE0074189D /* Alamofire.xcodeproj */;
			proxyType = 2;
			remoteGlobalIDString = F829C6B21A7A94F100A2CD59;
			remoteInfo = "Alamofire OSX Tests";
		};
		80762E381D071BFE0074189D /* PBXContainerItemProxy */ = {
			isa = PBXContainerItemProxy;
			containerPortal = 80762E261D071BFE0074189D /* Alamofire.xcodeproj */;
			proxyType = 2;
			remoteGlobalIDString = 4CF626EF1BA7CB3E0011A099;
			remoteInfo = "Alamofire tvOS";
		};
		80762E3A1D071BFE0074189D /* PBXContainerItemProxy */ = {
			isa = PBXContainerItemProxy;
			containerPortal = 80762E261D071BFE0074189D /* Alamofire.xcodeproj */;
			proxyType = 2;
			remoteGlobalIDString = 4CF626F81BA7CB3E0011A099;
			remoteInfo = "Alamofire tvOS Tests";
		};
		80762E3C1D071BFE0074189D /* PBXContainerItemProxy */ = {
			isa = PBXContainerItemProxy;
			containerPortal = 80762E261D071BFE0074189D /* Alamofire.xcodeproj */;
			proxyType = 2;
			remoteGlobalIDString = E4202FE01B667AA100C997FB;
			remoteInfo = "Alamofire watchOS";
		};
		A70969881D14685600DB39D3 /* PBXContainerItemProxy */ = {
			isa = PBXContainerItemProxy;
			containerPortal = 80762E261D071BFE0074189D /* Alamofire.xcodeproj */;
			proxyType = 1;
			remoteGlobalIDString = F8111E3219A95C8B0040E7D1;
			remoteInfo = "Alamofire iOS";
		};
		A709698A1D14685C00DB39D3 /* PBXContainerItemProxy */ = {
			isa = PBXContainerItemProxy;
			containerPortal = 80762DE71D071BCF0074189D /* AlamofireImage.xcodeproj */;
			proxyType = 1;
			remoteGlobalIDString = 4C9043761AABBFC5001B4E60;
			remoteInfo = "AlamofireImage iOS";
		};
		A724BA621D2BFCC10041863C /* PBXContainerItemProxy */ = {
			isa = PBXContainerItemProxy;
			containerPortal = A7E06C711C5A6EB300EBDCC2 /* Project object */;
			proxyType = 1;
			remoteGlobalIDString = A7C7959D1C873A870081977F;
			remoteInfo = "Kickstarter-iOS-Framework";
		};
		A73778AE1D819736004C2A9B /* PBXContainerItemProxy */ = {
			isa = PBXContainerItemProxy;
			containerPortal = A73778921D819736004C2A9B /* FBSnapshotTestCase.xcodeproj */;
			proxyType = 2;
			remoteGlobalIDString = B31987F01AB782D000B0A900;
			remoteInfo = "FBSnapshotTestCase iOS";
		};
		A73778B01D819736004C2A9B /* PBXContainerItemProxy */ = {
			isa = PBXContainerItemProxy;
			containerPortal = A73778921D819736004C2A9B /* FBSnapshotTestCase.xcodeproj */;
			proxyType = 2;
			remoteGlobalIDString = B31987FB1AB782D100B0A900;
			remoteInfo = "FBSnapshotTestCase iOS Tests";
		};
		A73778B21D819736004C2A9B /* PBXContainerItemProxy */ = {
			isa = PBXContainerItemProxy;
			containerPortal = A73778921D819736004C2A9B /* FBSnapshotTestCase.xcodeproj */;
			proxyType = 2;
			remoteGlobalIDString = 8271377A1C63AB6F00354E42;
			remoteInfo = "FBSnapshotTestCase tvOS";
		};
		A73778B41D819736004C2A9B /* PBXContainerItemProxy */ = {
			isa = PBXContainerItemProxy;
			containerPortal = A73778921D819736004C2A9B /* FBSnapshotTestCase.xcodeproj */;
			proxyType = 2;
			remoteGlobalIDString = 827137831C63AB7000354E42;
			remoteInfo = "FBSnapshotTestCase tvOS Tests";
		};
		A73778D11D819E2A004C2A9B /* PBXContainerItemProxy */ = {
			isa = PBXContainerItemProxy;
			containerPortal = A73778921D819736004C2A9B /* FBSnapshotTestCase.xcodeproj */;
			proxyType = 1;
			remoteGlobalIDString = B31987EF1AB782D000B0A900;
			remoteInfo = "FBSnapshotTestCase iOS";
		};
		A73923FE1D272302004524C3 /* PBXContainerItemProxy */ = {
			isa = PBXContainerItemProxy;
			containerPortal = A7E06C711C5A6EB300EBDCC2 /* Project object */;
			proxyType = 1;
			remoteGlobalIDString = A7C7959D1C873A870081977F;
			remoteInfo = "Kickstarter-iOS-Framework";
		};
		A75511471C8642B3005355CF /* PBXContainerItemProxy */ = {
			isa = PBXContainerItemProxy;
			containerPortal = A7E06C711C5A6EB300EBDCC2 /* Project object */;
			proxyType = 1;
			remoteGlobalIDString = A755113B1C8642B3005355CF;
			remoteInfo = "Library-iOS";
		};
		A76E0A4B1D00C00500EC525A /* PBXContainerItemProxy */ = {
			isa = PBXContainerItemProxy;
			containerPortal = A7E06C711C5A6EB300EBDCC2 /* Project object */;
			proxyType = 1;
			remoteGlobalIDString = A755113B1C8642B3005355CF;
			remoteInfo = "Library-iOS";
		};
		A782B4931D2D36440069D10E /* PBXContainerItemProxy */ = {
			isa = PBXContainerItemProxy;
			containerPortal = A7E06C711C5A6EB300EBDCC2 /* Project object */;
			proxyType = 1;
			remoteGlobalIDString = A7D1F9441C850B7C000D41D5;
			remoteInfo = "Kickstarter-iOS";
		};
		A7C5C4271DF87C8E0048D14C /* PBXContainerItemProxy */ = {
			isa = PBXContainerItemProxy;
			containerPortal = A7BE4EEB1D05C10200353EF9 /* Argo.xcodeproj */;
			proxyType = 2;
			remoteGlobalIDString = EAD9FACF19D0EAB50031E006;
			remoteInfo = "Argo-iOS";
		};
		A7C5C4291DF87C8E0048D14C /* PBXContainerItemProxy */ = {
			isa = PBXContainerItemProxy;
			containerPortal = A7BE4EEB1D05C10200353EF9 /* Argo.xcodeproj */;
			proxyType = 2;
			remoteGlobalIDString = EAD9FADA19D0EAB60031E006;
			remoteInfo = ArgoTests;
		};
		A7C5C42B1DF87C8E0048D14C /* PBXContainerItemProxy */ = {
			isa = PBXContainerItemProxy;
			containerPortal = A7BE4EEB1D05C10200353EF9 /* Argo.xcodeproj */;
			proxyType = 2;
			remoteGlobalIDString = F89335541A4CE83000B88685;
			remoteInfo = "Argo-Mac";
		};
		A7C5C42D1DF87C8E0048D14C /* PBXContainerItemProxy */ = {
			isa = PBXContainerItemProxy;
			containerPortal = A7BE4EEB1D05C10200353EF9 /* Argo.xcodeproj */;
			proxyType = 2;
			remoteGlobalIDString = F893355E1A4CE83000B88685;
			remoteInfo = "Argo-MacTests";
		};
		A7C5C42F1DF87C8E0048D14C /* PBXContainerItemProxy */ = {
			isa = PBXContainerItemProxy;
			containerPortal = A7BE4EEB1D05C10200353EF9 /* Argo.xcodeproj */;
			proxyType = 2;
			remoteGlobalIDString = D0592EB61B77DD7800EFEF39;
			remoteInfo = "Argo-watchOS";
		};
		A7C5C4311DF87C8E0048D14C /* PBXContainerItemProxy */ = {
			isa = PBXContainerItemProxy;
			containerPortal = A7BE4EEB1D05C10200353EF9 /* Argo.xcodeproj */;
			proxyType = 2;
			remoteGlobalIDString = 809754C11BADF34100C409E6;
			remoteInfo = "Argo-tvOS";
		};
		A7C5C4331DF87C8E0048D14C /* PBXContainerItemProxy */ = {
			isa = PBXContainerItemProxy;
			containerPortal = A7BE4EEB1D05C10200353EF9 /* Argo.xcodeproj */;
			proxyType = 2;
			remoteGlobalIDString = 809754CA1BADF34200C409E6;
			remoteInfo = "Argo-tvOSTests";
		};
		A7C5C43B1DF87CA00048D14C /* PBXContainerItemProxy */ = {
			isa = PBXContainerItemProxy;
			containerPortal = A7BE4F031D05C10600353EF9 /* Curry.xcodeproj */;
			proxyType = 2;
			remoteGlobalIDString = F88630561B4EF96200F53969;
			remoteInfo = "Curry-iOS";
		};
		A7C5C43D1DF87CA00048D14C /* PBXContainerItemProxy */ = {
			isa = PBXContainerItemProxy;
			containerPortal = A7BE4F031D05C10600353EF9 /* Curry.xcodeproj */;
			proxyType = 2;
			remoteGlobalIDString = F886307D1B4EF9F800F53969;
			remoteInfo = "Curry-Mac";
		};
		A7C5C43F1DF87CA00048D14C /* PBXContainerItemProxy */ = {
			isa = PBXContainerItemProxy;
			containerPortal = A7BE4F031D05C10600353EF9 /* Curry.xcodeproj */;
			proxyType = 2;
			remoteGlobalIDString = 804D01F31BA3684C0005BBC4;
			remoteInfo = "Curry-watchOS";
		};
		A7C5C4411DF87CA00048D14C /* PBXContainerItemProxy */ = {
			isa = PBXContainerItemProxy;
			containerPortal = A7BE4F031D05C10600353EF9 /* Curry.xcodeproj */;
			proxyType = 2;
			remoteGlobalIDString = 80E059071BA9FA7F0077CBA7;
			remoteInfo = "Curry-tvOS";
		};
		A7C5C44F1DF87CAC0048D14C /* PBXContainerItemProxy */ = {
			isa = PBXContainerItemProxy;
			containerPortal = A7D1F8E41C84FB55000D41D5 /* KsApi.xcodeproj */;
			proxyType = 2;
			remoteGlobalIDString = A7FD099D1C83E74F00332CCB;
			remoteInfo = "KsApi-iOS";
		};
		A7C5C4511DF87CAC0048D14C /* PBXContainerItemProxy */ = {
			isa = PBXContainerItemProxy;
			containerPortal = A7D1F8E41C84FB55000D41D5 /* KsApi.xcodeproj */;
			proxyType = 2;
			remoteGlobalIDString = A7FD09D21C83E8E900332CCB;
			remoteInfo = "KsApi-iOSTests";
		};
		A7C5C4531DF87CAC0048D14C /* PBXContainerItemProxy */ = {
			isa = PBXContainerItemProxy;
			containerPortal = A7D1F8E41C84FB55000D41D5 /* KsApi.xcodeproj */;
			proxyType = 2;
			remoteGlobalIDString = CA43C5F91BB358F200C180DA;
			remoteInfo = "KsApi-tvOS";
		};
		A7C5C4551DF87CAC0048D14C /* PBXContainerItemProxy */ = {
			isa = PBXContainerItemProxy;
			containerPortal = A7D1F8E41C84FB55000D41D5 /* KsApi.xcodeproj */;
			proxyType = 2;
			remoteGlobalIDString = A753B5691C2EED9800FDB616;
			remoteInfo = "KsApi-tvOSTests";
		};
		A7C5C4911DF87CEB0048D14C /* PBXContainerItemProxy */ = {
			isa = PBXContainerItemProxy;
			containerPortal = A76E0AAF1D00D02300EC525A /* ReactiveCocoa.xcodeproj */;
			proxyType = 2;
			remoteGlobalIDString = D04725EA19E49ED7006002AA;
			remoteInfo = "ReactiveCocoa-Mac";
		};
		A7C5C4931DF87CEB0048D14C /* PBXContainerItemProxy */ = {
			isa = PBXContainerItemProxy;
			containerPortal = A76E0AAF1D00D02300EC525A /* ReactiveCocoa.xcodeproj */;
			proxyType = 2;
			remoteGlobalIDString = D04725F519E49ED7006002AA;
			remoteInfo = "ReactiveCocoa-MacTests";
		};
		A7C5C4951DF87CEB0048D14C /* PBXContainerItemProxy */ = {
			isa = PBXContainerItemProxy;
			containerPortal = A76E0AAF1D00D02300EC525A /* ReactiveCocoa.xcodeproj */;
			proxyType = 2;
			remoteGlobalIDString = D047260C19E49F82006002AA;
			remoteInfo = "ReactiveCocoa-iOS";
		};
		A7C5C4971DF87CEB0048D14C /* PBXContainerItemProxy */ = {
			isa = PBXContainerItemProxy;
			containerPortal = A76E0AAF1D00D02300EC525A /* ReactiveCocoa.xcodeproj */;
			proxyType = 2;
			remoteGlobalIDString = D047261619E49F82006002AA;
			remoteInfo = "ReactiveCocoa-iOSTests";
		};
		A7C5C4991DF87CEB0048D14C /* PBXContainerItemProxy */ = {
			isa = PBXContainerItemProxy;
			containerPortal = A76E0AAF1D00D02300EC525A /* ReactiveCocoa.xcodeproj */;
			proxyType = 2;
			remoteGlobalIDString = A9B315541B3940610001CB9C;
			remoteInfo = "ReactiveCocoa-watchOS";
		};
		A7C5C49B1DF87CEB0048D14C /* PBXContainerItemProxy */ = {
			isa = PBXContainerItemProxy;
			containerPortal = A76E0AAF1D00D02300EC525A /* ReactiveCocoa.xcodeproj */;
			proxyType = 2;
			remoteGlobalIDString = 57A4D2411BA13D7A00F7D4B1;
			remoteInfo = "ReactiveCocoa-tvOS";
		};
		A7C5C49D1DF87CEB0048D14C /* PBXContainerItemProxy */ = {
			isa = PBXContainerItemProxy;
			containerPortal = A76E0AAF1D00D02300EC525A /* ReactiveCocoa.xcodeproj */;
			proxyType = 2;
			remoteGlobalIDString = 7DFBED031CDB8C9500EE435B;
			remoteInfo = "ReactiveCocoa-tvOSTests";
		};
		A7C5C4A51DF87CEB0048D14C /* PBXContainerItemProxy */ = {
			isa = PBXContainerItemProxy;
			containerPortal = A76E0AC51D00D05F00EC525A /* ReactiveExtensions.xcodeproj */;
			proxyType = 2;
			remoteGlobalIDString = A7FD08B41C81EDBD00332CCB;
			remoteInfo = "ReactiveExtensions-iOS";
		};
		A7C5C4A71DF87CEB0048D14C /* PBXContainerItemProxy */ = {
			isa = PBXContainerItemProxy;
			containerPortal = A76E0AC51D00D05F00EC525A /* ReactiveExtensions.xcodeproj */;
			proxyType = 2;
			remoteGlobalIDString = A7FD08E11C81EEA100332CCB;
			remoteInfo = "ReactiveExtensions-iOSTests";
		};
		A7C5C4A91DF87CEB0048D14C /* PBXContainerItemProxy */ = {
			isa = PBXContainerItemProxy;
			containerPortal = A76E0AC51D00D05F00EC525A /* ReactiveExtensions.xcodeproj */;
			proxyType = 2;
			remoteGlobalIDString = CA43C6631BB35FCF00C180DA;
			remoteInfo = "ReactiveExtensions-tvOS";
		};
		A7C5C4AB1DF87CEB0048D14C /* PBXContainerItemProxy */ = {
			isa = PBXContainerItemProxy;
			containerPortal = A76E0AC51D00D05F00EC525A /* ReactiveExtensions.xcodeproj */;
			proxyType = 2;
			remoteGlobalIDString = A7983B881C2AFB1C003A1ABE;
			remoteInfo = "ReactiveExtensions-tvOSTests";
		};
		A7C5C4AD1DF87CEB0048D14C /* PBXContainerItemProxy */ = {
			isa = PBXContainerItemProxy;
			containerPortal = A76E0AC51D00D05F00EC525A /* ReactiveExtensions.xcodeproj */;
			proxyType = 2;
			remoteGlobalIDString = A7DB1D3A1C9F355E008244DA;
			remoteInfo = "ReactiveExtensions-TestHelpers-iOS";
		};
		A7C5C4AF1DF87CEB0048D14C /* PBXContainerItemProxy */ = {
			isa = PBXContainerItemProxy;
			containerPortal = A76E0AC51D00D05F00EC525A /* ReactiveExtensions.xcodeproj */;
			proxyType = 2;
			remoteGlobalIDString = A7DB1D5A1C9F4FD7008244DA;
			remoteInfo = "ReactiveExtensions-TestHelpers-tvOS";
		};
		A7C5C4B91DF87CEB0048D14C /* PBXContainerItemProxy */ = {
			isa = PBXContainerItemProxy;
			containerPortal = A76E0ADB1D00D09100EC525A /* Result.xcodeproj */;
			proxyType = 2;
			remoteGlobalIDString = D45480571A9572F5009D7229;
			remoteInfo = "Result-Mac";
		};
		A7C5C4BB1DF87CEB0048D14C /* PBXContainerItemProxy */ = {
			isa = PBXContainerItemProxy;
			containerPortal = A76E0ADB1D00D09100EC525A /* Result.xcodeproj */;
			proxyType = 2;
			remoteGlobalIDString = D45480671A9572F5009D7229;
			remoteInfo = "Result-MacTests";
		};
		A7C5C4BD1DF87CEB0048D14C /* PBXContainerItemProxy */ = {
			isa = PBXContainerItemProxy;
			containerPortal = A76E0ADB1D00D09100EC525A /* Result.xcodeproj */;
			proxyType = 2;
			remoteGlobalIDString = D454807D1A957361009D7229;
			remoteInfo = "Result-iOS";
		};
		A7C5C4BF1DF87CEB0048D14C /* PBXContainerItemProxy */ = {
			isa = PBXContainerItemProxy;
			containerPortal = A76E0ADB1D00D09100EC525A /* Result.xcodeproj */;
			proxyType = 2;
			remoteGlobalIDString = D45480871A957362009D7229;
			remoteInfo = "Result-iOSTests";
		};
		A7C5C4C11DF87CEB0048D14C /* PBXContainerItemProxy */ = {
			isa = PBXContainerItemProxy;
			containerPortal = A76E0ADB1D00D09100EC525A /* Result.xcodeproj */;
			proxyType = 2;
			remoteGlobalIDString = 57FCDE471BA280DC00130C48;
			remoteInfo = "Result-tvOS";
		};
		A7C5C4C31DF87CEB0048D14C /* PBXContainerItemProxy */ = {
			isa = PBXContainerItemProxy;
			containerPortal = A76E0ADB1D00D09100EC525A /* Result.xcodeproj */;
			proxyType = 2;
			remoteGlobalIDString = 57FCDE541BA280E000130C48;
			remoteInfo = "Result-tvOSTests";
		};
		A7C5C4C51DF87CEB0048D14C /* PBXContainerItemProxy */ = {
			isa = PBXContainerItemProxy;
			containerPortal = A76E0ADB1D00D09100EC525A /* Result.xcodeproj */;
			proxyType = 2;
			remoteGlobalIDString = D03579A31B2B788F005D26AE;
			remoteInfo = "Result-watchOS";
		};
		A7C5C4C71DF87CEB0048D14C /* PBXContainerItemProxy */ = {
			isa = PBXContainerItemProxy;
			containerPortal = A76E0ADB1D00D09100EC525A /* Result.xcodeproj */;
			proxyType = 2;
			remoteGlobalIDString = D03579B01B2B78A1005D26AE;
			remoteInfo = "Result-watchOSTests";
		};
		A7C5C4D31DF87CEB0048D14C /* PBXContainerItemProxy */ = {
			isa = PBXContainerItemProxy;
			containerPortal = A7BE4F121D05C10B00353EF9 /* Prelude.xcodeproj */;
			proxyType = 2;
			remoteGlobalIDString = A7FD08641C81E1DA00332CCB;
			remoteInfo = "Prelude-iOS";
		};
		A7C5C4D51DF87CEB0048D14C /* PBXContainerItemProxy */ = {
			isa = PBXContainerItemProxy;
			containerPortal = A7BE4F121D05C10B00353EF9 /* Prelude.xcodeproj */;
			proxyType = 2;
			remoteGlobalIDString = A7FD087B1C81E24A00332CCB;
			remoteInfo = "Prelude-iOSTests";
		};
		A7C5C4D71DF87CEB0048D14C /* PBXContainerItemProxy */ = {
			isa = PBXContainerItemProxy;
			containerPortal = A7BE4F121D05C10B00353EF9 /* Prelude.xcodeproj */;
			proxyType = 2;
			remoteGlobalIDString = CA0923F81BB6291900C9EC88;
			remoteInfo = "Prelude-tvOS";
		};
		A7C5C4D91DF87CEB0048D14C /* PBXContainerItemProxy */ = {
			isa = PBXContainerItemProxy;
			containerPortal = A7BE4F121D05C10B00353EF9 /* Prelude.xcodeproj */;
			proxyType = 2;
			remoteGlobalIDString = CA0924021BB6291900C9EC88;
			remoteInfo = "Prelude-tvOSTests";
		};
		A7C5C4DB1DF87CEB0048D14C /* PBXContainerItemProxy */ = {
			isa = PBXContainerItemProxy;
			containerPortal = A7BE4F121D05C10B00353EF9 /* Prelude.xcodeproj */;
			proxyType = 2;
			remoteGlobalIDString = A727E0221D0796D600D8FE43;
			remoteInfo = "Prelude-UIKit-iOS";
		};
		A7C5C4DD1DF87CEB0048D14C /* PBXContainerItemProxy */ = {
			isa = PBXContainerItemProxy;
			containerPortal = A7BE4F121D05C10B00353EF9 /* Prelude.xcodeproj */;
			proxyType = 2;
			remoteGlobalIDString = A727E02B1D0796D600D8FE43;
			remoteInfo = "Prelude-UIKit-iOSTests";
		};
		A7C5C4DF1DF87CEB0048D14C /* PBXContainerItemProxy */ = {
			isa = PBXContainerItemProxy;
			containerPortal = A7BE4F121D05C10B00353EF9 /* Prelude.xcodeproj */;
			proxyType = 2;
			remoteGlobalIDString = A70969081D14373400DB39D3;
			remoteInfo = "Prelude-UIKit-tvOS";
		};
		A7C5C4E11DF87CEB0048D14C /* PBXContainerItemProxy */ = {
			isa = PBXContainerItemProxy;
			containerPortal = A7BE4F121D05C10B00353EF9 /* Prelude.xcodeproj */;
			proxyType = 2;
			remoteGlobalIDString = A70969111D14373400DB39D3;
			remoteInfo = "Prelude-UIKit-tvOSTests";
		};
		A7C5C5511DF895850048D14C /* PBXContainerItemProxy */ = {
			isa = PBXContainerItemProxy;
			containerPortal = A7BE4F121D05C10B00353EF9 /* Prelude.xcodeproj */;
			proxyType = 1;
			remoteGlobalIDString = A727E0211D0796D600D8FE43;
			remoteInfo = "Prelude-UIKit-iOS";
		};
		A7C5C5531DF895880048D14C /* PBXContainerItemProxy */ = {
			isa = PBXContainerItemProxy;
			containerPortal = A7D1F8E41C84FB55000D41D5 /* KsApi.xcodeproj */;
			proxyType = 1;
			remoteGlobalIDString = A7FD096E1C83E74F00332CCB;
			remoteInfo = "KsApi-iOS";
		};
<<<<<<< HEAD
		A7E315901C8882EA000DD85A /* PBXContainerItemProxy */ = {
			isa = PBXContainerItemProxy;
			containerPortal = A7D1F8E41C84FB55000D41D5 /* KsApi.xcodeproj */;
			proxyType = 1;
			remoteGlobalIDString = CA43C5F81BB358F200C180DA;
			remoteInfo = "KsApi-tvOS";
		};
		D02667AD1DE309AE00D41AE1 /* PBXContainerItemProxy */ = {
			isa = PBXContainerItemProxy;
			containerPortal = D026678A1DE309AD00D41AE1 /* KsLive.xcodeproj */;
			proxyType = 2;
			remoteGlobalIDString = D08607201D6B8283004DFD5E;
			remoteInfo = KsLive;
		};
		D02667AF1DE309AE00D41AE1 /* PBXContainerItemProxy */ = {
			isa = PBXContainerItemProxy;
			containerPortal = D026678A1DE309AD00D41AE1 /* KsLive.xcodeproj */;
			proxyType = 2;
			remoteGlobalIDString = D086072A1D6B8283004DFD5E;
			remoteInfo = KsLiveTests;
		};
		D02667CC1DE30A1F00D41AE1 /* PBXContainerItemProxy */ = {
			isa = PBXContainerItemProxy;
			containerPortal = D026678A1DE309AD00D41AE1 /* KsLive.xcodeproj */;
			proxyType = 1;
			remoteGlobalIDString = D086071F1D6B8283004DFD5E;
			remoteInfo = KsLive;
=======
		A7C5C5551DF895A00048D14C /* PBXContainerItemProxy */ = {
			isa = PBXContainerItemProxy;
			containerPortal = A76E0AC51D00D05F00EC525A /* ReactiveExtensions.xcodeproj */;
			proxyType = 1;
			remoteGlobalIDString = A7DB1D391C9F355E008244DA;
			remoteInfo = "ReactiveExtensions-TestHelpers-iOS";
		};
		A7C5C5581DF895BA0048D14C /* PBXContainerItemProxy */ = {
			isa = PBXContainerItemProxy;
			containerPortal = A76E0AC51D00D05F00EC525A /* ReactiveExtensions.xcodeproj */;
			proxyType = 1;
			remoteGlobalIDString = A7DB1D391C9F355E008244DA;
			remoteInfo = "ReactiveExtensions-TestHelpers-iOS";
>>>>>>> f4337594
		};
/* End PBXContainerItemProxy section */

/* Begin PBXCopyFilesBuildPhase section */
		A7D1F9C21C850DDE000D41D5 /* Embed Frameworks */ = {
			isa = PBXCopyFilesBuildPhase;
			buildActionMask = 2147483647;
			dstPath = "";
			dstSubfolderSpec = 10;
			files = (
				A7C5C55C1DF899B80048D14C /* ReactiveExtensions.framework in Embed Frameworks */,
				A7C5C5421DF894ED0048D14C /* Curry.framework in Embed Frameworks */,
				A73924011D272312004524C3 /* Kickstarter_Framework.framework in Embed Frameworks */,
<<<<<<< HEAD
				D0F21CC41DE3180A004C384C /* OpenTok.framework in Embed Frameworks */,
				A7C1910A1D183196001ECC79 /* Prelude_UIKit.framework in Embed Frameworks */,
				A7BE4F231D05C14700353EF9 /* Prelude.framework in Embed Frameworks */,
=======
>>>>>>> f4337594
				80762E431D071CB70074189D /* AlamofireImage.framework in Embed Frameworks */,
				A7C5C54E1DF895050048D14C /* KsApi.framework in Embed Frameworks */,
				A7C5C5461DF894F50048D14C /* Result.framework in Embed Frameworks */,
				80762E3F1D071CAA0074189D /* Alamofire.framework in Embed Frameworks */,
<<<<<<< HEAD
				A7BE4F221D05C14100353EF9 /* Curry.framework in Embed Frameworks */,
				A7BE4F211D05C13200353EF9 /* Argo.framework in Embed Frameworks */,
				D02667CB1DE30A1F00D41AE1 /* KsLive.framework in Embed Frameworks */,
				A76E0AF61D00D09B00EC525A /* Result.framework in Embed Frameworks */,
				A76E0ADA1D00D06800EC525A /* ReactiveExtensions.framework in Embed Frameworks */,
				A76E0AC41D00D04400EC525A /* ReactiveCocoa.framework in Embed Frameworks */,
				A76E0A731D00CF9D00EC525A /* KsApi.framework in Embed Frameworks */,
=======
				A7C5C5361DF894DA0048D14C /* Prelude_UIKit.framework in Embed Frameworks */,
				A7C5C53A1DF894E00048D14C /* Prelude.framework in Embed Frameworks */,
>>>>>>> f4337594
				A7B693E71C8772CE00C49A4F /* Library.framework in Embed Frameworks */,
				A7C5C53E1DF894E70048D14C /* Argo.framework in Embed Frameworks */,
				A7C5C54A1DF894FE0048D14C /* ReactiveCocoa.framework in Embed Frameworks */,
			);
			name = "Embed Frameworks";
			runOnlyForDeploymentPostprocessing = 0;
		};
/* End PBXCopyFilesBuildPhase section */

/* Begin PBXFileReference section */
		0123B4AC1D919BBA004C1166 /* DiscoveryFiltersViewControllerTests.swift */ = {isa = PBXFileReference; fileEncoding = 4; lastKnownFileType = sourcecode.swift; path = DiscoveryFiltersViewControllerTests.swift; sourceTree = "<group>"; };
		013744AC1D95AC1400E50C78 /* EmptyStatesViewController.swift */ = {isa = PBXFileReference; fileEncoding = 4; lastKnownFileType = sourcecode.swift; path = EmptyStatesViewController.swift; sourceTree = "<group>"; };
		013744C01D999BE200E50C78 /* EmptyStates.storyboard */ = {isa = PBXFileReference; fileEncoding = 4; lastKnownFileType = file.storyboard; path = EmptyStates.storyboard; sourceTree = "<group>"; };
		013744F71D99A39B00E50C78 /* EmptyStatesViewModel.swift */ = {isa = PBXFileReference; fileEncoding = 4; lastKnownFileType = sourcecode.swift; path = EmptyStatesViewModel.swift; sourceTree = "<group>"; };
		013744FA1D99FE6A00E50C78 /* EmptyStatesViewControllerTests.swift */ = {isa = PBXFileReference; fileEncoding = 4; lastKnownFileType = sourcecode.swift; path = EmptyStatesViewControllerTests.swift; sourceTree = "<group>"; };
		013F2FDB1D66243E0066DB77 /* DiscoveryNavigationHeaderViewModel.swift */ = {isa = PBXFileReference; fileEncoding = 4; lastKnownFileType = sourcecode.swift; path = DiscoveryNavigationHeaderViewModel.swift; sourceTree = "<group>"; };
		0146E3211CC0296900082C5B /* FacebookConfirmationViewController.swift */ = {isa = PBXFileReference; fileEncoding = 4; lastKnownFileType = sourcecode.swift; path = FacebookConfirmationViewController.swift; sourceTree = "<group>"; };
		0148EF8F1CDD2879000DEFF8 /* ThanksViewController.swift */ = {isa = PBXFileReference; fileEncoding = 4; lastKnownFileType = sourcecode.swift; path = ThanksViewController.swift; sourceTree = "<group>"; };
		014A8DE91CE3C350003BF51C /* ThanksProjectsDataSource.swift */ = {isa = PBXFileReference; fileEncoding = 4; lastKnownFileType = sourcecode.swift; path = ThanksProjectsDataSource.swift; sourceTree = "<group>"; };
		014A8E171CE3CD86003BF51C /* ThanksProjectCell.swift */ = {isa = PBXFileReference; fileEncoding = 4; lastKnownFileType = sourcecode.swift; path = ThanksProjectCell.swift; sourceTree = "<group>"; };
		014A8E1A1CE3CE34003BF51C /* ThanksCategoryCell.swift */ = {isa = PBXFileReference; fileEncoding = 4; lastKnownFileType = sourcecode.swift; path = ThanksCategoryCell.swift; sourceTree = "<group>"; };
		0151AE871C8F60370067F1BE /* UIColor.swift */ = {isa = PBXFileReference; fileEncoding = 4; lastKnownFileType = sourcecode.swift; path = UIColor.swift; sourceTree = "<group>"; };
		0151AEAD1C8F61870067F1BE /* Styles.swift */ = {isa = PBXFileReference; fileEncoding = 4; lastKnownFileType = sourcecode.swift; path = Styles.swift; sourceTree = "<group>"; };
		0151AEB01C8F6FD80067F1BE /* StyledLabel.swift */ = {isa = PBXFileReference; fileEncoding = 4; lastKnownFileType = sourcecode.swift; path = StyledLabel.swift; sourceTree = "<group>"; };
		0151AEB91C8F811C0067F1BE /* BorderButton.swift */ = {isa = PBXFileReference; fileEncoding = 4; lastKnownFileType = sourcecode.swift; path = BorderButton.swift; sourceTree = "<group>"; };
		0156B1AC1D072CB8000C4252 /* CacheProtocolTests.swift */ = {isa = PBXFileReference; fileEncoding = 4; lastKnownFileType = sourcecode.swift; path = CacheProtocolTests.swift; sourceTree = "<group>"; };
		0156B1FB1D074285000C4252 /* ActivityFriendFollowCellViewModelTests.swift */ = {isa = PBXFileReference; fileEncoding = 4; lastKnownFileType = sourcecode.swift; path = ActivityFriendFollowCellViewModelTests.swift; sourceTree = "<group>"; };
		0156B3841D107273000C4252 /* FindFriendsDataSourceTests.swift */ = {isa = PBXFileReference; fileEncoding = 4; lastKnownFileType = sourcecode.swift; path = FindFriendsDataSourceTests.swift; sourceTree = "<group>"; };
		0156B4181D10B419000C4252 /* UIAlertController.swift */ = {isa = PBXFileReference; fileEncoding = 4; lastKnownFileType = sourcecode.swift; path = UIAlertController.swift; sourceTree = "<group>"; };
		0156B42F1D11A062000C4252 /* AlertError+Equatable.swift */ = {isa = PBXFileReference; fileEncoding = 4; lastKnownFileType = sourcecode.swift; path = "AlertError+Equatable.swift"; sourceTree = "<group>"; };
		0156B5231D1327A1000C4252 /* DashboardRewardsCellViewModel.swift */ = {isa = PBXFileReference; fileEncoding = 4; lastKnownFileType = sourcecode.swift; path = DashboardRewardsCellViewModel.swift; sourceTree = "<group>"; };
		0156B5571D133BA0000C4252 /* DashboardRewardRowStackViewViewModel.swift */ = {isa = PBXFileReference; fileEncoding = 4; lastKnownFileType = sourcecode.swift; path = DashboardRewardRowStackViewViewModel.swift; sourceTree = "<group>"; };
		015A06F21D21914E007AE210 /* DashboardRewardRowStackView.swift */ = {isa = PBXFileReference; fileEncoding = 4; lastKnownFileType = sourcecode.swift; path = DashboardRewardRowStackView.swift; sourceTree = "<group>"; };
		015A06F51D219513007AE210 /* DashboardRewardsCell.swift */ = {isa = PBXFileReference; fileEncoding = 4; lastKnownFileType = sourcecode.swift; path = DashboardRewardsCell.swift; sourceTree = "<group>"; };
		015B78841D47FF51003216AC /* MFMailComposeViewController.swift */ = {isa = PBXFileReference; fileEncoding = 4; lastKnownFileType = sourcecode.swift; name = MFMailComposeViewController.swift; path = Library/MFMailComposeViewController.swift; sourceTree = "<group>"; };
		015B78BB1D481805003216AC /* HelpWebViewModelTests.swift */ = {isa = PBXFileReference; fileEncoding = 4; lastKnownFileType = sourcecode.swift; path = HelpWebViewModelTests.swift; sourceTree = "<group>"; };
		0169F8C01D6CA27500C8D5C5 /* RootCategory.swift */ = {isa = PBXFileReference; fileEncoding = 4; lastKnownFileType = sourcecode.swift; path = RootCategory.swift; sourceTree = "<group>"; };
		0169F9831D6E0B2000C8D5C5 /* DiscoveryFiltersStaticRowCell.swift */ = {isa = PBXFileReference; fileEncoding = 4; lastKnownFileType = sourcecode.swift; path = DiscoveryFiltersStaticRowCell.swift; sourceTree = "<group>"; };
		0169F9851D6F4E1D00C8D5C5 /* DiscoveryFiltersViewController.swift */ = {isa = PBXFileReference; fileEncoding = 4; lastKnownFileType = sourcecode.swift; path = DiscoveryFiltersViewController.swift; sourceTree = "<group>"; };
		0169F9871D6F51C400C8D5C5 /* DiscoveryFiltersViewModel.swift */ = {isa = PBXFileReference; fileEncoding = 4; lastKnownFileType = sourcecode.swift; path = DiscoveryFiltersViewModel.swift; sourceTree = "<group>"; };
		017508151D67A4E300BB1863 /* DiscoveryNavigationHeaderViewController.swift */ = {isa = PBXFileReference; fileEncoding = 4; lastKnownFileType = sourcecode.swift; path = DiscoveryNavigationHeaderViewController.swift; sourceTree = "<group>"; };
		017508771D68C9E900BB1863 /* DiscoveryNavigationHeaderViewModelTests.swift */ = {isa = PBXFileReference; fileEncoding = 4; lastKnownFileType = sourcecode.swift; path = DiscoveryNavigationHeaderViewModelTests.swift; sourceTree = "<group>"; };
		0176984E1DB9796800EE58BA /* EmptyStatesViewModelTests.swift */ = {isa = PBXFileReference; fileEncoding = 4; lastKnownFileType = sourcecode.swift; path = EmptyStatesViewModelTests.swift; sourceTree = "<group>"; };
		0176E13A1C9742FD009CA092 /* UIBarButtonItem.swift */ = {isa = PBXFileReference; fileEncoding = 4; lastKnownFileType = sourcecode.swift; path = UIBarButtonItem.swift; sourceTree = "<group>"; };
		017E88B91CD2A609003FE5D6 /* UIActivityViewController.swift */ = {isa = PBXFileReference; fileEncoding = 4; lastKnownFileType = sourcecode.swift; path = UIActivityViewController.swift; sourceTree = "<group>"; };
		018421F21D2C0DB700CA7566 /* DashboardDataSourceTests.swift */ = {isa = PBXFileReference; fileEncoding = 4; lastKnownFileType = sourcecode.swift; path = DashboardDataSourceTests.swift; sourceTree = "<group>"; };
		018422841D2C47A400CA7566 /* DashboardTitleView.swift */ = {isa = PBXFileReference; fileEncoding = 4; lastKnownFileType = sourcecode.swift; path = DashboardTitleView.swift; sourceTree = "<group>"; };
		018422B61D2C47D600CA7566 /* DashboardProjectsDrawerCell.swift */ = {isa = PBXFileReference; fileEncoding = 4; lastKnownFileType = sourcecode.swift; path = DashboardProjectsDrawerCell.swift; sourceTree = "<group>"; };
		018422B81D2C482900CA7566 /* DashboardTitleViewViewModel.swift */ = {isa = PBXFileReference; fileEncoding = 4; lastKnownFileType = sourcecode.swift; path = DashboardTitleViewViewModel.swift; sourceTree = "<group>"; };
		018422BF1D2C486900CA7566 /* DashboardProjectsDrawerCellViewModel.swift */ = {isa = PBXFileReference; fileEncoding = 4; lastKnownFileType = sourcecode.swift; path = DashboardProjectsDrawerCellViewModel.swift; sourceTree = "<group>"; };
		018422C31D2C48AA00CA7566 /* DashboardProjectsDrawerDataSource.swift */ = {isa = PBXFileReference; fileEncoding = 4; lastKnownFileType = sourcecode.swift; path = DashboardProjectsDrawerDataSource.swift; sourceTree = "<group>"; };
		018422C61D2C48E300CA7566 /* DashboardTitleViewViewModelTests.swift */ = {isa = PBXFileReference; fileEncoding = 4; lastKnownFileType = sourcecode.swift; path = DashboardTitleViewViewModelTests.swift; sourceTree = "<group>"; };
		018422CC1D2C493D00CA7566 /* DashboardProjectsDrawerDataSourceTests.swift */ = {isa = PBXFileReference; fileEncoding = 4; lastKnownFileType = sourcecode.swift; path = DashboardProjectsDrawerDataSourceTests.swift; sourceTree = "<group>"; };
		018F1F821C8E182200643DAA /* LoginViewController.swift */ = {isa = PBXFileReference; fileEncoding = 4; lastKnownFileType = sourcecode.swift; lineEnding = 0; path = LoginViewController.swift; sourceTree = "<group>"; xcLanguageSpecificationIdentifier = xcode.lang.swift; };
		01940B251D42DC1A0074FCE3 /* HelpViewModel.swift */ = {isa = PBXFileReference; fileEncoding = 4; lastKnownFileType = sourcecode.swift; path = HelpViewModel.swift; sourceTree = "<group>"; };
		01940B271D467EC60074FCE3 /* HelpWebViewController.swift */ = {isa = PBXFileReference; fileEncoding = 4; lastKnownFileType = sourcecode.swift; path = HelpWebViewController.swift; sourceTree = "<group>"; };
		01940B2A1D46814E0074FCE3 /* HelpWebViewModel.swift */ = {isa = PBXFileReference; fileEncoding = 4; lastKnownFileType = sourcecode.swift; path = HelpWebViewModel.swift; sourceTree = "<group>"; };
		01940B2D1D46A9AD0074FCE3 /* Help.storyboard */ = {isa = PBXFileReference; fileEncoding = 4; lastKnownFileType = file.storyboard; path = Help.storyboard; sourceTree = "<group>"; };
		01940B7F1D46DCC30074FCE3 /* HelpViewModelTests.swift */ = {isa = PBXFileReference; fileEncoding = 4; lastKnownFileType = sourcecode.swift; path = HelpViewModelTests.swift; sourceTree = "<group>"; };
		0199545E1D2D818E00BC1390 /* DashboardProjectsDrawerViewModel.swift */ = {isa = PBXFileReference; fileEncoding = 4; lastKnownFileType = sourcecode.swift; path = DashboardProjectsDrawerViewModel.swift; sourceTree = "<group>"; };
		019DDFEB1CB6FF4500BDC113 /* ResetPasswordViewController.swift */ = {isa = PBXFileReference; fileEncoding = 4; lastKnownFileType = sourcecode.swift; lineEnding = 0; path = ResetPasswordViewController.swift; sourceTree = "<group>"; xcLanguageSpecificationIdentifier = xcode.lang.swift; };
		01A120D01D2D646300B42F73 /* DashboardProjectsDrawer.storyboard */ = {isa = PBXFileReference; fileEncoding = 4; lastKnownFileType = file.storyboard; path = DashboardProjectsDrawer.storyboard; sourceTree = "<group>"; };
		01A120D21D2D6E6200B42F73 /* DashboardProjectsDrawerViewController.swift */ = {isa = PBXFileReference; fileEncoding = 4; lastKnownFileType = sourcecode.swift; path = DashboardProjectsDrawerViewController.swift; sourceTree = "<group>"; };
		01A7A4BF1C9690220036E553 /* UITextField+LocalizedPlaceholderKey.swift */ = {isa = PBXFileReference; fileEncoding = 4; lastKnownFileType = sourcecode.swift; path = "UITextField+LocalizedPlaceholderKey.swift"; sourceTree = "<group>"; };
		01C7CDBD1D14BBE500D9E0D1 /* DashboardRewardRowStackViewViewModelTests.swift */ = {isa = PBXFileReference; fileEncoding = 4; lastKnownFileType = sourcecode.swift; path = DashboardRewardRowStackViewViewModelTests.swift; sourceTree = "<group>"; };
		01C7CDC11D1A4FD100D9E0D1 /* DashboardRewardsCellViewModelTests.swift */ = {isa = PBXFileReference; fileEncoding = 4; lastKnownFileType = sourcecode.swift; path = DashboardRewardsCellViewModelTests.swift; sourceTree = "<group>"; };
		01D31A361CCA786A0037A178 /* FBSDKCoreKit.framework */ = {isa = PBXFileReference; lastKnownFileType = wrapper.framework; name = FBSDKCoreKit.framework; path = Frameworks/FBSDK/iOS/FBSDKCoreKit.framework; sourceTree = "<group>"; };
		01D31A371CCA786A0037A178 /* FBSDKLoginKit.framework */ = {isa = PBXFileReference; lastKnownFileType = wrapper.framework; name = FBSDKLoginKit.framework; path = Frameworks/FBSDK/iOS/FBSDKLoginKit.framework; sourceTree = "<group>"; };
		01D31A421CCA78A00037A178 /* FBSDKCoreKit.framework */ = {isa = PBXFileReference; lastKnownFileType = wrapper.framework; name = FBSDKCoreKit.framework; path = Frameworks/FBSDK/tvOS/FBSDKCoreKit.framework; sourceTree = "<group>"; };
		01DEFB941CB44A5D003709C0 /* TwoFactorViewController.swift */ = {isa = PBXFileReference; fileEncoding = 4; lastKnownFileType = sourcecode.swift; lineEnding = 0; path = TwoFactorViewController.swift; sourceTree = "<group>"; xcLanguageSpecificationIdentifier = xcode.lang.swift; };
		01EFBC881C91FB770094EEC2 /* UIColorTests.swift */ = {isa = PBXFileReference; fileEncoding = 4; lastKnownFileType = sourcecode.swift; path = UIColorTests.swift; sourceTree = "<group>"; };
		01EFBCAE1C92036E0094EEC2 /* StyledLabelTests.swift */ = {isa = PBXFileReference; fileEncoding = 4; lastKnownFileType = sourcecode.swift; path = StyledLabelTests.swift; sourceTree = "<group>"; };
		01EFBCB21C920A7E0094EEC2 /* BorderButtonTests.swift */ = {isa = PBXFileReference; fileEncoding = 4; lastKnownFileType = sourcecode.swift; path = BorderButtonTests.swift; sourceTree = "<group>"; };
		01EFBCB51C921EA20094EEC2 /* StylesTests.swift */ = {isa = PBXFileReference; fileEncoding = 4; lastKnownFileType = sourcecode.swift; path = StylesTests.swift; sourceTree = "<group>"; };
		01F219521DC12697005DD2E4 /* LaunchScreen.storyboard */ = {isa = PBXFileReference; fileEncoding = 4; lastKnownFileType = file.storyboard; path = LaunchScreen.storyboard; sourceTree = "<group>"; };
		01F42A191D9328490084719D /* SortPagerViewControllerTests.swift */ = {isa = PBXFileReference; fileEncoding = 4; lastKnownFileType = sourcecode.swift; path = SortPagerViewControllerTests.swift; sourceTree = "<group>"; };
		01F42A511D9332F60084719D /* DiscoveryNavigationHeaderViewControllerTests.swift */ = {isa = PBXFileReference; fileEncoding = 4; lastKnownFileType = sourcecode.swift; path = DiscoveryNavigationHeaderViewControllerTests.swift; sourceTree = "<group>"; };
		01F547EC1D53994B000A98EF /* TabBarItemStyles.swift */ = {isa = PBXFileReference; fileEncoding = 4; lastKnownFileType = sourcecode.swift; path = TabBarItemStyles.swift; sourceTree = "<group>"; };
		01F8ADCE1CEA58AE0026F220 /* ThanksProjectsDataSourceTests.swift */ = {isa = PBXFileReference; fileEncoding = 4; lastKnownFileType = sourcecode.swift; path = ThanksProjectsDataSourceTests.swift; sourceTree = "<group>"; };
		01FD71831D36BA2900070BAC /* DashboardProjectsDrawerViewModelTests.swift */ = {isa = PBXFileReference; fileEncoding = 4; lastKnownFileType = sourcecode.swift; path = DashboardProjectsDrawerViewModelTests.swift; sourceTree = "<group>"; };
		01FD71861D36BE1A00070BAC /* DashboardProjectsDrawerCellViewModelTests.swift */ = {isa = PBXFileReference; fileEncoding = 4; lastKnownFileType = sourcecode.swift; path = DashboardProjectsDrawerCellViewModelTests.swift; sourceTree = "<group>"; };
		01FD71EB1D3808E500070BAC /* BarButtonItemStyles.swift */ = {isa = PBXFileReference; fileEncoding = 4; lastKnownFileType = sourcecode.swift; path = BarButtonItemStyles.swift; sourceTree = "<group>"; };
		59019FB51D21A47700EAEC9D /* DashboardReferrerRowStackViewViewModel.swift */ = {isa = PBXFileReference; fileEncoding = 4; lastKnownFileType = sourcecode.swift; path = DashboardReferrerRowStackViewViewModel.swift; sourceTree = "<group>"; };
		59019FB81D21ABD200EAEC9D /* DashboardReferrerRowStackView.swift */ = {isa = PBXFileReference; fileEncoding = 4; lastKnownFileType = sourcecode.swift; path = DashboardReferrerRowStackView.swift; sourceTree = "<group>"; };
		59235ED81DC0149B0067F4AD /* DiscoveryPageViewControllerTests.swift */ = {isa = PBXFileReference; fileEncoding = 4; lastKnownFileType = sourcecode.swift; path = DiscoveryPageViewControllerTests.swift; sourceTree = "<group>"; };
		59322F051CD27B1000C90CC6 /* ProfileDataSource.swift */ = {isa = PBXFileReference; fileEncoding = 4; lastKnownFileType = sourcecode.swift; path = ProfileDataSource.swift; sourceTree = "<group>"; };
		59392BEB1D7094B0001C99A4 /* ProjectUpdatesViewController.swift */ = {isa = PBXFileReference; fileEncoding = 4; lastKnownFileType = sourcecode.swift; path = ProjectUpdatesViewController.swift; sourceTree = "<group>"; };
		59392C1D1D7095B3001C99A4 /* ProjectUpdatesViewModel.swift */ = {isa = PBXFileReference; fileEncoding = 4; lastKnownFileType = sourcecode.swift; path = ProjectUpdatesViewModel.swift; sourceTree = "<group>"; };
		59392C201D70A117001C99A4 /* ProjectUpdatesViewModelTests.swift */ = {isa = PBXFileReference; fileEncoding = 4; lastKnownFileType = sourcecode.swift; path = ProjectUpdatesViewModelTests.swift; sourceTree = "<group>"; };
		593AC5CE1D33F4BF002613F4 /* DashboardFundingCell.swift */ = {isa = PBXFileReference; fileEncoding = 4; lastKnownFileType = sourcecode.swift; path = DashboardFundingCell.swift; sourceTree = "<group>"; };
		593AC6001D33F517002613F4 /* DashboardFundingCellViewModel.swift */ = {isa = PBXFileReference; fileEncoding = 4; lastKnownFileType = sourcecode.swift; path = DashboardFundingCellViewModel.swift; sourceTree = "<group>"; };
		593AC6031D33F996002613F4 /* DashboardFundingCellViewModelTests.swift */ = {isa = PBXFileReference; fileEncoding = 4; lastKnownFileType = sourcecode.swift; path = DashboardFundingCellViewModelTests.swift; sourceTree = "<group>"; };
		5955E64D1D21800300B4153D /* DashboardReferrersCell.swift */ = {isa = PBXFileReference; fileEncoding = 4; lastKnownFileType = sourcecode.swift; path = DashboardReferrersCell.swift; sourceTree = "<group>"; };
		5955E6801D21805200B4153D /* DashboardReferrersCellViewModel.swift */ = {isa = PBXFileReference; fileEncoding = 4; lastKnownFileType = sourcecode.swift; path = DashboardReferrersCellViewModel.swift; sourceTree = "<group>"; };
		5955E6831D2180E400B4153D /* DashboardReferrersCellViewModelTests.swift */ = {isa = PBXFileReference; fileEncoding = 4; lastKnownFileType = sourcecode.swift; path = DashboardReferrersCellViewModelTests.swift; sourceTree = "<group>"; };
		595CDAB71D3537180051C816 /* FundingGraphView.swift */ = {isa = PBXFileReference; fileEncoding = 4; lastKnownFileType = sourcecode.swift; path = FundingGraphView.swift; sourceTree = "<group>"; };
		595F82631D679346008B8C56 /* DiscoveryPostcardViewModel.swift */ = {isa = PBXFileReference; fileEncoding = 4; lastKnownFileType = sourcecode.swift; path = DiscoveryPostcardViewModel.swift; sourceTree = "<group>"; };
		596109FE1D6B8AA100C8206A /* DiscoveryPostcardViewModelTests.swift */ = {isa = PBXFileReference; fileEncoding = 4; lastKnownFileType = sourcecode.swift; path = DiscoveryPostcardViewModelTests.swift; sourceTree = "<group>"; };
		59673C8A1D50EC920035AFD9 /* Video.storyboard */ = {isa = PBXFileReference; fileEncoding = 4; lastKnownFileType = file.storyboard; path = Video.storyboard; sourceTree = "<group>"; };
		59673CBC1D50ED380035AFD9 /* VideoViewController.swift */ = {isa = PBXFileReference; fileEncoding = 4; lastKnownFileType = sourcecode.swift; path = VideoViewController.swift; sourceTree = "<group>"; };
		59673CBE1D50EE9B0035AFD9 /* VideoViewModel.swift */ = {isa = PBXFileReference; fileEncoding = 4; lastKnownFileType = sourcecode.swift; path = VideoViewModel.swift; sourceTree = "<group>"; };
		59673CD21D50FB350035AFD9 /* VideoViewModelTests.swift */ = {isa = PBXFileReference; fileEncoding = 4; lastKnownFileType = sourcecode.swift; path = VideoViewModelTests.swift; sourceTree = "<group>"; };
		597073511D05FE6B00B00444 /* ProjectNotificationsViewModel.swift */ = {isa = PBXFileReference; fileEncoding = 4; lastKnownFileType = sourcecode.swift; path = ProjectNotificationsViewModel.swift; sourceTree = "<group>"; };
		597073861D06169700B00444 /* ProjectNotificationsViewModelTest.swift */ = {isa = PBXFileReference; fileEncoding = 4; lastKnownFileType = sourcecode.swift; path = ProjectNotificationsViewModelTest.swift; sourceTree = "<group>"; };
		597073981D06346700B00444 /* ProjectNotificationsViewController.swift */ = {isa = PBXFileReference; fileEncoding = 4; lastKnownFileType = sourcecode.swift; path = ProjectNotificationsViewController.swift; sourceTree = "<group>"; };
		5970739E1D07277100B00444 /* ProjectNotificationsDataSource.swift */ = {isa = PBXFileReference; fileEncoding = 4; lastKnownFileType = sourcecode.swift; path = ProjectNotificationsDataSource.swift; sourceTree = "<group>"; };
		597073B01D07281800B00444 /* ProjectNotificationCell.swift */ = {isa = PBXFileReference; fileEncoding = 4; lastKnownFileType = sourcecode.swift; path = ProjectNotificationCell.swift; sourceTree = "<group>"; };
		597073B31D07294500B00444 /* ProjectNotificationCellViewModel.swift */ = {isa = PBXFileReference; fileEncoding = 4; lastKnownFileType = sourcecode.swift; path = ProjectNotificationCellViewModel.swift; sourceTree = "<group>"; };
		597073BF1D0760F200B00444 /* ProjectNotificationCellViewModelTests.swift */ = {isa = PBXFileReference; fileEncoding = 4; lastKnownFileType = sourcecode.swift; path = ProjectNotificationCellViewModelTests.swift; sourceTree = "<group>"; };
		597582E21D5D12AE008765DE /* SettingsStyles.swift */ = {isa = PBXFileReference; fileEncoding = 4; lastKnownFileType = sourcecode.swift; path = SettingsStyles.swift; sourceTree = "<group>"; };
		5981BE0F1D7F4656002E49F1 /* CommentStyles.swift */ = {isa = PBXFileReference; fileEncoding = 4; lastKnownFileType = sourcecode.swift; path = CommentStyles.swift; sourceTree = "<group>"; };
		5981BE421D7F59DE002E49F1 /* CommentsEmptyStateCell.swift */ = {isa = PBXFileReference; fileEncoding = 4; lastKnownFileType = sourcecode.swift; path = CommentsEmptyStateCell.swift; sourceTree = "<group>"; };
		5981BE441D7F61C0002E49F1 /* CommentsEmptyStateCellViewModel.swift */ = {isa = PBXFileReference; fileEncoding = 4; lastKnownFileType = sourcecode.swift; path = CommentsEmptyStateCellViewModel.swift; sourceTree = "<group>"; };
		5981BE671D7F86C8002E49F1 /* CommentsEmptyStateCellViewModelTests.swift */ = {isa = PBXFileReference; fileEncoding = 4; lastKnownFileType = sourcecode.swift; path = CommentsEmptyStateCellViewModelTests.swift; sourceTree = "<group>"; };
		5981BF1A1D81BA6D002E49F1 /* ActivitySuccessViewModelTests.swift */ = {isa = PBXFileReference; fileEncoding = 4; lastKnownFileType = sourcecode.swift; path = ActivitySuccessViewModelTests.swift; sourceTree = "<group>"; };
		5981BF4D1D81CE1C002E49F1 /* ActivityUpdateViewModelTests.swift */ = {isa = PBXFileReference; fileEncoding = 4; lastKnownFileType = sourcecode.swift; path = ActivityUpdateViewModelTests.swift; sourceTree = "<group>"; };
		59885A5D1DB6DC2900F65825 /* LoginToutViewControllerTests.swift */ = {isa = PBXFileReference; fileEncoding = 4; lastKnownFileType = sourcecode.swift; path = LoginToutViewControllerTests.swift; sourceTree = "<group>"; };
		59885A951DB6E04100F65825 /* LoginViewControllerTests.swift */ = {isa = PBXFileReference; fileEncoding = 4; lastKnownFileType = sourcecode.swift; path = LoginViewControllerTests.swift; sourceTree = "<group>"; };
		59885A971DB6E2A900F65825 /* TwoFactorViewControllerTests.swift */ = {isa = PBXFileReference; fileEncoding = 4; lastKnownFileType = sourcecode.swift; path = TwoFactorViewControllerTests.swift; sourceTree = "<group>"; };
		59885A991DB6EA5700F65825 /* SignupViewControllerTests.swift */ = {isa = PBXFileReference; fileEncoding = 4; lastKnownFileType = sourcecode.swift; path = SignupViewControllerTests.swift; sourceTree = "<group>"; };
		59885A9B1DB6ED6800F65825 /* FacebookConfirmationViewControllerTests.swift */ = {isa = PBXFileReference; fileEncoding = 4; lastKnownFileType = sourcecode.swift; path = FacebookConfirmationViewControllerTests.swift; sourceTree = "<group>"; };
		59885A9D1DB6EFD900F65825 /* ResetPasswordViewControllerTests.swift */ = {isa = PBXFileReference; fileEncoding = 4; lastKnownFileType = sourcecode.swift; path = ResetPasswordViewControllerTests.swift; sourceTree = "<group>"; };
		598D96821D417905003F3F66 /* ActivitySampleBackingCell.swift */ = {isa = PBXFileReference; fileEncoding = 4; lastKnownFileType = sourcecode.swift; path = ActivitySampleBackingCell.swift; sourceTree = "<group>"; };
		598D96B51D426D80003F3F66 /* ActivitySampleFollowCell.swift */ = {isa = PBXFileReference; fileEncoding = 4; lastKnownFileType = sourcecode.swift; path = ActivitySampleFollowCell.swift; sourceTree = "<group>"; };
		598D96B71D426F70003F3F66 /* ActivitySampleProjectCell.swift */ = {isa = PBXFileReference; fileEncoding = 4; lastKnownFileType = sourcecode.swift; path = ActivitySampleProjectCell.swift; sourceTree = "<group>"; };
		598D96B91D426FD8003F3F66 /* ActivitySampleBackingCellViewModel.swift */ = {isa = PBXFileReference; fileEncoding = 4; lastKnownFileType = sourcecode.swift; path = ActivitySampleBackingCellViewModel.swift; sourceTree = "<group>"; };
		598D96BC1D427B3B003F3F66 /* ActivitySampleBackingCellViewModelTests.swift */ = {isa = PBXFileReference; fileEncoding = 4; lastKnownFileType = sourcecode.swift; path = ActivitySampleBackingCellViewModelTests.swift; sourceTree = "<group>"; };
		598D96C11D429756003F3F66 /* ActivitySampleStyles.swift */ = {isa = PBXFileReference; fileEncoding = 4; lastKnownFileType = sourcecode.swift; path = ActivitySampleStyles.swift; sourceTree = "<group>"; };
		598D96C41D42A3E3003F3F66 /* ActivitySampleFollowCellViewModel.swift */ = {isa = PBXFileReference; fileEncoding = 4; lastKnownFileType = sourcecode.swift; path = ActivitySampleFollowCellViewModel.swift; sourceTree = "<group>"; };
		598D96C71D42A97E003F3F66 /* ActivitySampleFollowCellViewModelTests.swift */ = {isa = PBXFileReference; fileEncoding = 4; lastKnownFileType = sourcecode.swift; path = ActivitySampleFollowCellViewModelTests.swift; sourceTree = "<group>"; };
		598D96CA1D42AE85003F3F66 /* ActivitySampleProjectCellViewModel.swift */ = {isa = PBXFileReference; fileEncoding = 4; lastKnownFileType = sourcecode.swift; path = ActivitySampleProjectCellViewModel.swift; sourceTree = "<group>"; };
		598D96CD1D42B727003F3F66 /* ActivitySampleProjectCellViewModelTests.swift */ = {isa = PBXFileReference; fileEncoding = 4; lastKnownFileType = sourcecode.swift; path = ActivitySampleProjectCellViewModelTests.swift; sourceTree = "<group>"; };
		5993DEBD1CE296F000925494 /* ProfileHeaderView.swift */ = {isa = PBXFileReference; fileEncoding = 4; lastKnownFileType = sourcecode.swift; path = ProfileHeaderView.swift; sourceTree = "<group>"; };
		599603D21CE5220900E1B1EC /* ProfileEmptyStateCell.swift */ = {isa = PBXFileReference; fileEncoding = 4; lastKnownFileType = sourcecode.swift; path = ProfileEmptyStateCell.swift; sourceTree = "<group>"; };
		599603FF1CE6286900E1B1EC /* ProfileDataSourceTests.swift */ = {isa = PBXFileReference; fileEncoding = 4; lastKnownFileType = sourcecode.swift; path = ProfileDataSourceTests.swift; sourceTree = "<group>"; };
		59AE35AF1D67631B00A310E6 /* DiscoveryPage.storyboard */ = {isa = PBXFileReference; fileEncoding = 4; lastKnownFileType = file.storyboard; path = DiscoveryPage.storyboard; sourceTree = "<group>"; };
		59AE35E11D67643100A310E6 /* DiscoveryPostcardCell.swift */ = {isa = PBXFileReference; fileEncoding = 4; lastKnownFileType = sourcecode.swift; path = DiscoveryPostcardCell.swift; sourceTree = "<group>"; };
		59AFCCEE1DD3D0B9004A200E /* FindFriendsViewControllerTests.swift */ = {isa = PBXFileReference; fileEncoding = 4; lastKnownFileType = sourcecode.swift; path = FindFriendsViewControllerTests.swift; sourceTree = "<group>"; };
		59B0DFC31D11AC850081D2DC /* DashboardDataSource.swift */ = {isa = PBXFileReference; fileEncoding = 4; lastKnownFileType = sourcecode.swift; path = DashboardDataSource.swift; sourceTree = "<group>"; };
		59B0DFFC1D11B2E50081D2DC /* DashboardContextCell.swift */ = {isa = PBXFileReference; fileEncoding = 4; lastKnownFileType = sourcecode.swift; path = DashboardContextCell.swift; sourceTree = "<group>"; };
		59B0DFFF1D11EAC70081D2DC /* DashboardViewModelTests.swift */ = {isa = PBXFileReference; fileEncoding = 4; lastKnownFileType = sourcecode.swift; path = DashboardViewModelTests.swift; sourceTree = "<group>"; };
		59B0E0021D1203970081D2DC /* DashboardActionCell.swift */ = {isa = PBXFileReference; fileEncoding = 4; lastKnownFileType = sourcecode.swift; path = DashboardActionCell.swift; sourceTree = "<group>"; };
		59B0E0051D1207070081D2DC /* DashboardActionCellViewModel.swift */ = {isa = PBXFileReference; fileEncoding = 4; lastKnownFileType = sourcecode.swift; path = DashboardActionCellViewModel.swift; sourceTree = "<group>"; };
		59B0E00B1D12144A0081D2DC /* DashboardActionCellViewModelTests.swift */ = {isa = PBXFileReference; fileEncoding = 4; lastKnownFileType = sourcecode.swift; path = DashboardActionCellViewModelTests.swift; sourceTree = "<group>"; };
		59B0E07D1D147F340081D2DC /* DashboardStyles.swift */ = {isa = PBXFileReference; fileEncoding = 4; lastKnownFileType = sourcecode.swift; path = DashboardStyles.swift; sourceTree = "<group>"; };
		59B6B7091CCEBC1000953319 /* ProfileProjectCell.swift */ = {isa = PBXFileReference; fileEncoding = 4; lastKnownFileType = sourcecode.swift; path = ProfileProjectCell.swift; sourceTree = "<group>"; };
		59D1E6241D1865AC00896A4C /* DashboardVideoCell.swift */ = {isa = PBXFileReference; fileEncoding = 4; lastKnownFileType = sourcecode.swift; path = DashboardVideoCell.swift; sourceTree = "<group>"; };
		59D1E6571D1866F800896A4C /* DashboardVideoCellViewModel.swift */ = {isa = PBXFileReference; fileEncoding = 4; lastKnownFileType = sourcecode.swift; path = DashboardVideoCellViewModel.swift; sourceTree = "<group>"; };
		59D1E6731D18968300896A4C /* DashboardVideoCellViewModelTests.swift */ = {isa = PBXFileReference; fileEncoding = 4; lastKnownFileType = sourcecode.swift; path = DashboardVideoCellViewModelTests.swift; sourceTree = "<group>"; };
		59E877371DC9419700BCD1F7 /* Newsletter.swift */ = {isa = PBXFileReference; fileEncoding = 4; lastKnownFileType = sourcecode.swift; path = Newsletter.swift; sourceTree = "<group>"; };
		59F0C0961DBEC8DE0007E0A7 /* DashboardViewControllerTests.swift */ = {isa = PBXFileReference; fileEncoding = 4; lastKnownFileType = sourcecode.swift; path = DashboardViewControllerTests.swift; sourceTree = "<group>"; };
		59F368C61D245BE8005404DC /* DashboardReferrerRowStackViewViewModelTests.swift */ = {isa = PBXFileReference; fileEncoding = 4; lastKnownFileType = sourcecode.swift; path = DashboardReferrerRowStackViewViewModelTests.swift; sourceTree = "<group>"; };
		8001D4971D41568C009E6667 /* UpdateDraftStyles.swift */ = {isa = PBXFileReference; fileEncoding = 4; lastKnownFileType = sourcecode.swift; path = UpdateDraftStyles.swift; sourceTree = "<group>"; };
		8016BFE71D0F582D00067956 /* String+Whitespace.swift */ = {isa = PBXFileReference; fileEncoding = 4; lastKnownFileType = sourcecode.swift; path = "String+Whitespace.swift"; sourceTree = "<group>"; };
		8024FE4A1D6376BF0067A1F6 /* Storyboard.swift */ = {isa = PBXFileReference; fileEncoding = 4; lastKnownFileType = sourcecode.swift; path = Storyboard.swift; sourceTree = "<group>"; };
		802800571C88F64D00141235 /* Base.xcconfig */ = {isa = PBXFileReference; lastKnownFileType = text.xcconfig; name = Base.xcconfig; path = Configs/Base.xcconfig; sourceTree = "<group>"; };
		803BDF731D11AF7C004A785A /* UpdateDraftViewController.swift */ = {isa = PBXFileReference; fileEncoding = 4; lastKnownFileType = sourcecode.swift; path = UpdateDraftViewController.swift; sourceTree = "<group>"; };
		8053D3101D3848A3007B85DB /* Reachability.swift */ = {isa = PBXFileReference; fileEncoding = 4; lastKnownFileType = sourcecode.swift; path = Reachability.swift; sourceTree = "<group>"; };
		8072F41C1D46B75200999EF1 /* UpdatePreviewViewController.swift */ = {isa = PBXFileReference; fileEncoding = 4; lastKnownFileType = sourcecode.swift; path = UpdatePreviewViewController.swift; sourceTree = "<group>"; };
		8072F44E1D46BAA400999EF1 /* UpdatePreviewViewModel.swift */ = {isa = PBXFileReference; fileEncoding = 4; lastKnownFileType = sourcecode.swift; path = UpdatePreviewViewModel.swift; sourceTree = "<group>"; };
		80762DE71D071BCF0074189D /* AlamofireImage.xcodeproj */ = {isa = PBXFileReference; lastKnownFileType = "wrapper.pb-project"; name = AlamofireImage.xcodeproj; path = Frameworks/AlamofireImage/AlamofireImage.xcodeproj; sourceTree = "<group>"; };
		80762E261D071BFE0074189D /* Alamofire.xcodeproj */ = {isa = PBXFileReference; lastKnownFileType = "wrapper.pb-project"; name = Alamofire.xcodeproj; path = Frameworks/AlamofireImage/Carthage/Checkouts/Alamofire/Alamofire.xcodeproj; sourceTree = "<group>"; };
		8078D0B21D0F08B1001CFF87 /* UpdateDraftViewModelTests.swift */ = {isa = PBXFileReference; fileEncoding = 4; lastKnownFileType = sourcecode.swift; path = UpdateDraftViewModelTests.swift; sourceTree = "<group>"; };
		809F8B651D08B4FF005BADD9 /* UpdateDraftViewModel.swift */ = {isa = PBXFileReference; fileEncoding = 4; lastKnownFileType = sourcecode.swift; path = UpdateDraftViewModel.swift; sourceTree = "<group>"; };
		80AB97B61D6281D60051C9D1 /* KickDebug.entitlements */ = {isa = PBXFileReference; lastKnownFileType = text.xml; path = KickDebug.entitlements; sourceTree = "<group>"; };
		80C9F8EB1D4923C4001A2E8E /* UpdatePreviewViewModelTests.swift */ = {isa = PBXFileReference; fileEncoding = 4; lastKnownFileType = sourcecode.swift; path = UpdatePreviewViewModelTests.swift; sourceTree = "<group>"; };
		80E26A121D500C6A007B3022 /* Navigation.swift */ = {isa = PBXFileReference; fileEncoding = 4; lastKnownFileType = sourcecode.swift; path = Navigation.swift; sourceTree = "<group>"; };
		80E8EAC71D3EC65A007BDA4B /* Image.swift */ = {isa = PBXFileReference; fileEncoding = 4; lastKnownFileType = sourcecode.swift; path = Image.swift; sourceTree = "<group>"; };
		80EAEEFF1D243A7A008C2353 /* BackingViewModel.swift */ = {isa = PBXFileReference; fileEncoding = 4; lastKnownFileType = sourcecode.swift; path = BackingViewModel.swift; sourceTree = "<group>"; };
		80EAEF011D243B69008C2353 /* BackingViewController.swift */ = {isa = PBXFileReference; fileEncoding = 4; lastKnownFileType = sourcecode.swift; path = BackingViewController.swift; sourceTree = "<group>"; };
		80EAEF031D243C4E008C2353 /* Backing.storyboard */ = {isa = PBXFileReference; fileEncoding = 4; lastKnownFileType = file.storyboard; path = Backing.storyboard; sourceTree = "<group>"; };
		80EAEF081D244274008C2353 /* BackingViewModelTests.swift */ = {isa = PBXFileReference; fileEncoding = 4; lastKnownFileType = sourcecode.swift; path = BackingViewModelTests.swift; sourceTree = "<group>"; };
		9D0FB7741D7600B5005774F2 /* CheckoutRacingViewModel.swift */ = {isa = PBXFileReference; fileEncoding = 4; lastKnownFileType = sourcecode.swift; path = CheckoutRacingViewModel.swift; sourceTree = "<group>"; };
		9D0FB7A71D76055B005774F2 /* CheckoutRacingViewModelTests.swift */ = {isa = PBXFileReference; fileEncoding = 4; lastKnownFileType = sourcecode.swift; path = CheckoutRacingViewModelTests.swift; sourceTree = "<group>"; };
		9D10B91A1D35407C008B8045 /* String+Truncate.swift */ = {isa = PBXFileReference; fileEncoding = 4; lastKnownFileType = sourcecode.swift; path = "String+Truncate.swift"; sourceTree = "<group>"; };
		9D10B94D1D354105008B8045 /* String+TruncateTests.swift */ = {isa = PBXFileReference; fileEncoding = 4; lastKnownFileType = sourcecode.swift; path = "String+TruncateTests.swift"; sourceTree = "<group>"; };
		9D14FFC51D135C12005F4ABB /* ProjectActivityUpdateCellViewModel.swift */ = {isa = PBXFileReference; fileEncoding = 4; lastKnownFileType = sourcecode.swift; path = ProjectActivityUpdateCellViewModel.swift; sourceTree = "<group>"; };
		9D14FFF91D135E4F005F4ABB /* ProjectActivityUpdateCellViewModelTests.swift */ = {isa = PBXFileReference; fileEncoding = 4; lastKnownFileType = sourcecode.swift; path = ProjectActivityUpdateCellViewModelTests.swift; sourceTree = "<group>"; };
		9D1A29851D5A9508009E1B3F /* DeprecatedWebViewController.swift */ = {isa = PBXFileReference; fileEncoding = 4; lastKnownFileType = sourcecode.swift; name = DeprecatedWebViewController.swift; path = Library/DeprecatedWebViewController.swift; sourceTree = "<group>"; };
		9D1A2A511D5D249D009E1B3F /* CheckoutViewModelTests.swift */ = {isa = PBXFileReference; fileEncoding = 4; lastKnownFileType = sourcecode.swift; path = CheckoutViewModelTests.swift; sourceTree = "<group>"; };
		9D2546F71D23101E0053844D /* ProjectActivityCommentCell.swift */ = {isa = PBXFileReference; fileEncoding = 4; lastKnownFileType = sourcecode.swift; path = ProjectActivityCommentCell.swift; sourceTree = "<group>"; };
		9D2547291D2313440053844D /* ProjectActivityCommentCellViewModelTests.swift */ = {isa = PBXFileReference; fileEncoding = 4; lastKnownFileType = sourcecode.swift; path = ProjectActivityCommentCellViewModelTests.swift; sourceTree = "<group>"; };
		9D25472C1D23135F0053844D /* ProjectActivityCommentCellViewModel.swift */ = {isa = PBXFileReference; fileEncoding = 4; lastKnownFileType = sourcecode.swift; path = ProjectActivityCommentCellViewModel.swift; sourceTree = "<group>"; };
		9D2F4BAA1D1ADF1800B7C554 /* ProjectActivitySuccessCellViewModelTests.swift */ = {isa = PBXFileReference; fileEncoding = 4; lastKnownFileType = sourcecode.swift; path = ProjectActivitySuccessCellViewModelTests.swift; sourceTree = "<group>"; };
		9D2F4BDF1D1AE02700B7C554 /* ProjectActivitySuccessCellViewModel.swift */ = {isa = PBXFileReference; fileEncoding = 4; lastKnownFileType = sourcecode.swift; path = ProjectActivitySuccessCellViewModel.swift; sourceTree = "<group>"; };
		9D3A6B4B1D8C4F3800FE3926 /* ProjectActivityViewControllerTests.swift */ = {isa = PBXFileReference; fileEncoding = 4; lastKnownFileType = sourcecode.swift; path = ProjectActivityViewControllerTests.swift; sourceTree = "<group>"; };
		9D525F0E1D4158AC003CAE04 /* ProjectActivityDateCell.swift */ = {isa = PBXFileReference; fileEncoding = 4; lastKnownFileType = sourcecode.swift; path = ProjectActivityDateCell.swift; sourceTree = "<group>"; };
		9D525F111D417FD7003CAE04 /* ProjectActivitiesDataSourceTests.swift */ = {isa = PBXFileReference; fileEncoding = 4; lastKnownFileType = sourcecode.swift; path = ProjectActivitiesDataSourceTests.swift; sourceTree = "<group>"; };
		9D7536CC1D78D78600A7623B /* SurveyResponseViewController.swift */ = {isa = PBXFileReference; fileEncoding = 4; lastKnownFileType = sourcecode.swift; path = SurveyResponseViewController.swift; sourceTree = "<group>"; };
		9D7536CE1D78D88D00A7623B /* SurveyResponseViewModel.swift */ = {isa = PBXFileReference; fileEncoding = 4; lastKnownFileType = sourcecode.swift; path = SurveyResponseViewModel.swift; sourceTree = "<group>"; };
		9D8772121D19E84E003A4E96 /* ProjectActivityLaunchCellViewModel.swift */ = {isa = PBXFileReference; fileEncoding = 4; lastKnownFileType = sourcecode.swift; path = ProjectActivityLaunchCellViewModel.swift; sourceTree = "<group>"; };
		9D8772451D19E9C9003A4E96 /* ProjectActivityLaunchCellViewModelTests.swift */ = {isa = PBXFileReference; fileEncoding = 4; lastKnownFileType = sourcecode.swift; path = ProjectActivityLaunchCellViewModelTests.swift; sourceTree = "<group>"; };
		9D89B7E21D6B8B310021F6FF /* WebModalViewController.swift */ = {isa = PBXFileReference; fileEncoding = 4; lastKnownFileType = sourcecode.swift; path = WebModalViewController.swift; sourceTree = "<group>"; };
		9D89B7E41D6B8DB90021F6FF /* WebModalViewModel.swift */ = {isa = PBXFileReference; fileEncoding = 4; lastKnownFileType = sourcecode.swift; path = WebModalViewModel.swift; sourceTree = "<group>"; };
		9D89B7E71D6BA71F0021F6FF /* WebModal.storyboard */ = {isa = PBXFileReference; fileEncoding = 4; lastKnownFileType = file.storyboard; path = WebModal.storyboard; sourceTree = "<group>"; };
		9D89B7F91D6CC2AD0021F6FF /* WebModalViewModelTests.swift */ = {isa = PBXFileReference; fileEncoding = 4; lastKnownFileType = sourcecode.swift; path = WebModalViewModelTests.swift; sourceTree = "<group>"; };
		9D9F57CB1D131AF200CE81DE /* ProjectActivityBackingCell.swift */ = {isa = PBXFileReference; fileEncoding = 4; lastKnownFileType = sourcecode.swift; path = ProjectActivityBackingCell.swift; sourceTree = "<group>"; };
		9D9F57CC1D131AF200CE81DE /* ProjectActivityEmptyStateCell.swift */ = {isa = PBXFileReference; fileEncoding = 4; lastKnownFileType = sourcecode.swift; path = ProjectActivityEmptyStateCell.swift; sourceTree = "<group>"; };
		9D9F57CD1D131AF200CE81DE /* ProjectActivityLaunchCell.swift */ = {isa = PBXFileReference; fileEncoding = 4; lastKnownFileType = sourcecode.swift; path = ProjectActivityLaunchCell.swift; sourceTree = "<group>"; };
		9D9F57CE1D131AF200CE81DE /* ProjectActivityNegativeStateChangeCell.swift */ = {isa = PBXFileReference; fileEncoding = 4; lastKnownFileType = sourcecode.swift; path = ProjectActivityNegativeStateChangeCell.swift; sourceTree = "<group>"; };
		9D9F57D01D131AF200CE81DE /* ProjectActivitySuccessCell.swift */ = {isa = PBXFileReference; fileEncoding = 4; lastKnownFileType = sourcecode.swift; path = ProjectActivitySuccessCell.swift; sourceTree = "<group>"; };
		9D9F57D11D131AF200CE81DE /* ProjectActivityUpdateCell.swift */ = {isa = PBXFileReference; fileEncoding = 4; lastKnownFileType = sourcecode.swift; path = ProjectActivityUpdateCell.swift; sourceTree = "<group>"; };
		9D9F580C1D131B1200CE81DE /* ProjectActivitiesViewController.swift */ = {isa = PBXFileReference; fileEncoding = 4; lastKnownFileType = sourcecode.swift; path = ProjectActivitiesViewController.swift; sourceTree = "<group>"; };
		9D9F580E1D131B4000CE81DE /* DashboardViewModel.swift */ = {isa = PBXFileReference; fileEncoding = 4; lastKnownFileType = sourcecode.swift; path = DashboardViewModel.swift; sourceTree = "<group>"; };
		9D9F580F1D131B4000CE81DE /* ProjectActivitiesViewModel.swift */ = {isa = PBXFileReference; fileEncoding = 4; lastKnownFileType = sourcecode.swift; path = ProjectActivitiesViewModel.swift; sourceTree = "<group>"; };
		9D9F58121D131B8300CE81DE /* ProjectActivitiesViewModelTests.swift */ = {isa = PBXFileReference; fileEncoding = 4; lastKnownFileType = sourcecode.swift; path = ProjectActivitiesViewModelTests.swift; sourceTree = "<group>"; };
		9D9F58141D131D4A00CE81DE /* ProjectActivitiesDataSource.swift */ = {isa = PBXFileReference; fileEncoding = 4; lastKnownFileType = sourcecode.swift; path = ProjectActivitiesDataSource.swift; sourceTree = "<group>"; };
		9DA4E2FB1D79C97B005C1897 /* SurveyResponseViewModelTests.swift */ = {isa = PBXFileReference; fileEncoding = 4; lastKnownFileType = sourcecode.swift; path = SurveyResponseViewModelTests.swift; sourceTree = "<group>"; };
		9DA8C3C21D3D4860000BB2F9 /* String+WhitespaceTests.swift */ = {isa = PBXFileReference; fileEncoding = 4; lastKnownFileType = sourcecode.swift; path = "String+WhitespaceTests.swift"; sourceTree = "<group>"; };
		9DBF80DE1D666CAC007F2843 /* CheckoutModels.swift */ = {isa = PBXFileReference; fileEncoding = 4; lastKnownFileType = sourcecode.swift; path = CheckoutModels.swift; sourceTree = "<group>"; };
		9DC204B61D1B46BD003C1636 /* ProjectActivityNegativeStateChangeCellViewModel.swift */ = {isa = PBXFileReference; fileEncoding = 4; lastKnownFileType = sourcecode.swift; path = ProjectActivityNegativeStateChangeCellViewModel.swift; sourceTree = "<group>"; };
		9DC204E91D1B4EC1003C1636 /* ProjectActivityNegativeStateChangeCellViewModelTests.swift */ = {isa = PBXFileReference; fileEncoding = 4; lastKnownFileType = sourcecode.swift; path = ProjectActivityNegativeStateChangeCellViewModelTests.swift; sourceTree = "<group>"; };
		9DC572E41D36CA9800AE209C /* ProjectActivityStyles.swift */ = {isa = PBXFileReference; fileEncoding = 4; lastKnownFileType = sourcecode.swift; path = ProjectActivityStyles.swift; sourceTree = "<group>"; };
		9DD1E3871D50035E00D4829E /* ProjectActivityData.swift */ = {isa = PBXFileReference; fileEncoding = 4; lastKnownFileType = sourcecode.swift; path = ProjectActivityData.swift; sourceTree = "<group>"; };
		9DDE1F6F1D5924AC0092D9A5 /* Checkout.storyboard */ = {isa = PBXFileReference; fileEncoding = 4; lastKnownFileType = file.storyboard; path = Checkout.storyboard; sourceTree = "<group>"; };
		9DDE1F711D5925A90092D9A5 /* CheckoutViewController.swift */ = {isa = PBXFileReference; fileEncoding = 4; lastKnownFileType = sourcecode.swift; path = CheckoutViewController.swift; sourceTree = "<group>"; };
		9DDE1F731D5926D80092D9A5 /* CheckoutViewModel.swift */ = {isa = PBXFileReference; fileEncoding = 4; lastKnownFileType = sourcecode.swift; path = CheckoutViewModel.swift; sourceTree = "<group>"; };
		9DEE3B241D1D81950020C2BE /* ProjectActivityBackingCellViewModel.swift */ = {isa = PBXFileReference; fileEncoding = 4; lastKnownFileType = sourcecode.swift; path = ProjectActivityBackingCellViewModel.swift; sourceTree = "<group>"; };
		9DEE3B581D1D81C80020C2BE /* ProjectActivityBackingCellViewModelTests.swift */ = {isa = PBXFileReference; fileEncoding = 4; lastKnownFileType = sourcecode.swift; path = ProjectActivityBackingCellViewModelTests.swift; sourceTree = "<group>"; };
		A70119171CD921D0009F8F65 /* CommentsDataSourceTests.swift */ = {isa = PBXFileReference; fileEncoding = 4; lastKnownFileType = sourcecode.swift; path = CommentsDataSourceTests.swift; sourceTree = "<group>"; };
		A707BAD31CFFAB9400653B2F /* HelpType.swift */ = {isa = PBXFileReference; fileEncoding = 4; lastKnownFileType = sourcecode.swift; path = HelpType.swift; sourceTree = "<group>"; };
		A707BAD41CFFAB9400653B2F /* LoginIntent.swift */ = {isa = PBXFileReference; fileEncoding = 4; lastKnownFileType = sourcecode.swift; path = LoginIntent.swift; sourceTree = "<group>"; };
		A707BAD51CFFAB9400653B2F /* Notifications.swift */ = {isa = PBXFileReference; fileEncoding = 4; lastKnownFileType = sourcecode.swift; path = Notifications.swift; sourceTree = "<group>"; };
		A709697D1D143D1300DB39D3 /* AlertError.swift */ = {isa = PBXFileReference; fileEncoding = 4; lastKnownFileType = sourcecode.swift; path = AlertError.swift; sourceTree = "<group>"; };
		A70F1F311D8A3E85007DA8E9 /* ProjectPamphletViewController.swift */ = {isa = PBXFileReference; fileEncoding = 4; lastKnownFileType = sourcecode.swift; path = ProjectPamphletViewController.swift; sourceTree = "<group>"; };
		A71003D81CDCFA2500B4F4D7 /* MessageThreadsViewController.swift */ = {isa = PBXFileReference; fileEncoding = 4; lastKnownFileType = sourcecode.swift; path = MessageThreadsViewController.swift; sourceTree = "<group>"; };
		A71003DB1CDD068F00B4F4D7 /* MessageThreadsDataSource.swift */ = {isa = PBXFileReference; fileEncoding = 4; lastKnownFileType = sourcecode.swift; path = MessageThreadsDataSource.swift; sourceTree = "<group>"; };
		A71003DE1CDD06E600B4F4D7 /* MessageThreadCell.swift */ = {isa = PBXFileReference; fileEncoding = 4; lastKnownFileType = sourcecode.swift; path = MessageThreadCell.swift; sourceTree = "<group>"; };
		A71003E11CDD077200B4F4D7 /* MessageCell.swift */ = {isa = PBXFileReference; fileEncoding = 4; lastKnownFileType = sourcecode.swift; path = MessageCell.swift; sourceTree = "<group>"; };
		A710573A1DC2B2DF00A69552 /* SharedFunctions.swift */ = {isa = PBXFileReference; fileEncoding = 4; lastKnownFileType = sourcecode.swift; path = SharedFunctions.swift; sourceTree = "<group>"; };
		A71199F81DD8E42A0072D478 /* ProjectPamphletMinimalCell.swift */ = {isa = PBXFileReference; fileEncoding = 4; lastKnownFileType = sourcecode.swift; path = ProjectPamphletMinimalCell.swift; sourceTree = "<group>"; };
		A71404381CAF215900A2795B /* KeyValueStoreType.swift */ = {isa = PBXFileReference; fileEncoding = 4; lastKnownFileType = sourcecode.swift; lineEnding = 0; path = KeyValueStoreType.swift; sourceTree = "<group>"; xcLanguageSpecificationIdentifier = xcode.lang.swift; };
		A715451F1DD0D93000A2F186 /* ProjectNavigatorViewModelTests.swift */ = {isa = PBXFileReference; fileEncoding = 4; lastKnownFileType = sourcecode.swift; path = ProjectNavigatorViewModelTests.swift; sourceTree = "<group>"; };
		A715ACC11CE7ED3600605F02 /* ActivityNegativeStateChangeCell.swift */ = {isa = PBXFileReference; fileEncoding = 4; lastKnownFileType = sourcecode.swift; path = ActivityNegativeStateChangeCell.swift; sourceTree = "<group>"; };
		A715ACEF1CE7F3D300605F02 /* ActivityLaunchCell.swift */ = {isa = PBXFileReference; fileEncoding = 4; lastKnownFileType = sourcecode.swift; path = ActivityLaunchCell.swift; sourceTree = "<group>"; };
		A7169BF51DDD064200480C0D /* UIScrollView+Extensions.swift */ = {isa = PBXFileReference; fileEncoding = 4; lastKnownFileType = sourcecode.swift; path = "UIScrollView+Extensions.swift"; sourceTree = "<group>"; };
		A7180BA81CCED598001711CA /* CommentsViewController.swift */ = {isa = PBXFileReference; fileEncoding = 4; lastKnownFileType = sourcecode.swift; path = CommentsViewController.swift; sourceTree = "<group>"; };
		A718885C1DE0DDCE0094856D /* ShortcutItem.swift */ = {isa = PBXFileReference; fileEncoding = 4; lastKnownFileType = sourcecode.swift; path = ShortcutItem.swift; sourceTree = "<group>"; };
		A71F59E41D240CAF00909BE3 /* NavigationTests.swift */ = {isa = PBXFileReference; fileEncoding = 4; lastKnownFileType = sourcecode.swift; path = NavigationTests.swift; sourceTree = "<group>"; };
		A71F59E71D2424CA00909BE3 /* CacheProtocol.swift */ = {isa = PBXFileReference; fileEncoding = 4; lastKnownFileType = sourcecode.swift; path = CacheProtocol.swift; sourceTree = "<group>"; };
		A7208C3D1CCAC86800E3DAB3 /* FacebookAppDelegateProtocol.swift */ = {isa = PBXFileReference; fileEncoding = 4; lastKnownFileType = sourcecode.swift; path = FacebookAppDelegateProtocol.swift; sourceTree = "<group>"; };
		A7208CC31CCBDA7900E3DAB3 /* ActivitiesDataSourceTests.swift */ = {isa = PBXFileReference; fileEncoding = 4; lastKnownFileType = sourcecode.swift; path = ActivitiesDataSourceTests.swift; sourceTree = "<group>"; };
		A721DF611C8CF503000CB97C /* TrackingClientType.swift */ = {isa = PBXFileReference; fileEncoding = 4; lastKnownFileType = sourcecode.swift; path = TrackingClientType.swift; sourceTree = "<group>"; };
		A721DF641C8CF5A3000CB97C /* KoalaTrackingClient.swift */ = {isa = PBXFileReference; fileEncoding = 4; lastKnownFileType = sourcecode.swift; lineEnding = 0; path = KoalaTrackingClient.swift; sourceTree = "<group>"; xcLanguageSpecificationIdentifier = xcode.lang.swift; };
		A721DF671C8CFAEB000CB97C /* Koala.swift */ = {isa = PBXFileReference; fileEncoding = 4; lastKnownFileType = sourcecode.swift; lineEnding = 0; path = Koala.swift; sourceTree = "<group>"; xcLanguageSpecificationIdentifier = xcode.lang.swift; };
		A721DF6A1C8CFAF6000CB97C /* MockTrackingClient.swift */ = {isa = PBXFileReference; fileEncoding = 4; lastKnownFileType = sourcecode.swift; lineEnding = 0; path = MockTrackingClient.swift; sourceTree = "<group>"; xcLanguageSpecificationIdentifier = xcode.lang.swift; };
		A724BA651D2C03930041863C /* NSBundle-Framework.swift */ = {isa = PBXFileReference; fileEncoding = 4; lastKnownFileType = sourcecode.swift; name = "NSBundle-Framework.swift"; path = "Library/NSBundle-Framework.swift"; sourceTree = "<group>"; };
		A72AFFD91CD7ED6B008F052B /* Keyboard.swift */ = {isa = PBXFileReference; fileEncoding = 4; lastKnownFileType = sourcecode.swift; path = Keyboard.swift; sourceTree = "<group>"; };
		A72C39F31D00F27E0075227E /* SettingsViewController.swift */ = {isa = PBXFileReference; fileEncoding = 4; lastKnownFileType = sourcecode.swift; path = SettingsViewController.swift; sourceTree = "<group>"; };
		A72C3A2F1D00F28C0075227E /* SettingsViewModel.swift */ = {isa = PBXFileReference; fileEncoding = 4; lastKnownFileType = sourcecode.swift; path = SettingsViewModel.swift; sourceTree = "<group>"; };
		A72C3A321D00F29A0075227E /* SettingsViewModelTests.swift */ = {isa = PBXFileReference; fileEncoding = 4; lastKnownFileType = sourcecode.swift; path = SettingsViewModelTests.swift; sourceTree = "<group>"; };
		A72C3A8A1D00F6A80075227E /* ExpandableRow.swift */ = {isa = PBXFileReference; fileEncoding = 4; lastKnownFileType = sourcecode.swift; path = ExpandableRow.swift; sourceTree = "<group>"; };
		A72C3A8B1D00F6A80075227E /* SelectableRow.swift */ = {isa = PBXFileReference; fileEncoding = 4; lastKnownFileType = sourcecode.swift; path = SelectableRow.swift; sourceTree = "<group>"; };
		A72C3A911D00F6C70075227E /* DiscoveryPageViewModel.swift */ = {isa = PBXFileReference; fileEncoding = 4; lastKnownFileType = sourcecode.swift; path = DiscoveryPageViewModel.swift; sourceTree = "<group>"; };
		A72C3A921D00F6C70075227E /* SortPagerViewModel.swift */ = {isa = PBXFileReference; fileEncoding = 4; lastKnownFileType = sourcecode.swift; path = SortPagerViewModel.swift; sourceTree = "<group>"; };
		A72C3A991D00F6E60075227E /* DiscoveryFiltersViewModelTests.swift */ = {isa = PBXFileReference; fileEncoding = 4; lastKnownFileType = sourcecode.swift; path = DiscoveryFiltersViewModelTests.swift; sourceTree = "<group>"; };
		A72C3A9A1D00F6E60075227E /* DiscoveryPageViewModelTests.swift */ = {isa = PBXFileReference; fileEncoding = 4; lastKnownFileType = sourcecode.swift; path = DiscoveryPageViewModelTests.swift; sourceTree = "<group>"; };
		A72C3A9B1D00F6E60075227E /* SortPagerViewModelTests.swift */ = {isa = PBXFileReference; fileEncoding = 4; lastKnownFileType = sourcecode.swift; path = SortPagerViewModelTests.swift; sourceTree = "<group>"; };
		A72C3AA21D00F7170075227E /* DiscoveryPagesDataSource.swift */ = {isa = PBXFileReference; fileEncoding = 4; lastKnownFileType = sourcecode.swift; path = DiscoveryPagesDataSource.swift; sourceTree = "<group>"; };
		A72C3AA51D00F7A30075227E /* SortPagerViewController.swift */ = {isa = PBXFileReference; fileEncoding = 4; lastKnownFileType = sourcecode.swift; path = SortPagerViewController.swift; sourceTree = "<group>"; };
		A72C3AA81D00F96C0075227E /* DiscoveryPageViewController.swift */ = {isa = PBXFileReference; fileEncoding = 4; lastKnownFileType = sourcecode.swift; path = DiscoveryPageViewController.swift; sourceTree = "<group>"; };
		A72C3AAE1D00F9C10075227E /* DiscoveryFiltersDataSource.swift */ = {isa = PBXFileReference; fileEncoding = 4; lastKnownFileType = sourcecode.swift; path = DiscoveryFiltersDataSource.swift; sourceTree = "<group>"; };
		A72C3AB11D00FB1F0075227E /* DiscoveryExpandableRowCell.swift */ = {isa = PBXFileReference; fileEncoding = 4; lastKnownFileType = sourcecode.swift; path = DiscoveryExpandableRowCell.swift; sourceTree = "<group>"; };
		A72C3AB21D00FB1F0075227E /* DiscoveryExpandedSelectableRow.swift */ = {isa = PBXFileReference; fileEncoding = 4; lastKnownFileType = sourcecode.swift; path = DiscoveryExpandedSelectableRow.swift; sourceTree = "<group>"; };
		A72C3AB31D00FB1F0075227E /* DiscoverySelectableRowCell.swift */ = {isa = PBXFileReference; fileEncoding = 4; lastKnownFileType = sourcecode.swift; path = DiscoverySelectableRowCell.swift; sourceTree = "<group>"; };
		A72D92981CB1F7DA00A88249 /* TestCase.swift */ = {isa = PBXFileReference; fileEncoding = 4; lastKnownFileType = sourcecode.swift; lineEnding = 0; path = TestCase.swift; sourceTree = "<group>"; xcLanguageSpecificationIdentifier = xcode.lang.swift; };
		A72E75961CC313A400983066 /* ValueCell.swift */ = {isa = PBXFileReference; fileEncoding = 4; lastKnownFileType = sourcecode.swift; path = ValueCell.swift; sourceTree = "<group>"; };
		A731BF581D1ED60800A734AC /* WebViewController.swift */ = {isa = PBXFileReference; fileEncoding = 4; lastKnownFileType = sourcecode.swift; name = WebViewController.swift; path = Library/WebViewController.swift; sourceTree = "<group>"; };
		A731BF8B1D1EE44E00A734AC /* UpdateViewController.swift */ = {isa = PBXFileReference; fileEncoding = 4; lastKnownFileType = sourcecode.swift; path = UpdateViewController.swift; sourceTree = "<group>"; };
		A731BF8E1D1EE4CD00A734AC /* UpdateViewModel.swift */ = {isa = PBXFileReference; fileEncoding = 4; lastKnownFileType = sourcecode.swift; path = UpdateViewModel.swift; sourceTree = "<group>"; };
		A73378FA1D0AE33B00C91445 /* BaseStyles.swift */ = {isa = PBXFileReference; fileEncoding = 4; lastKnownFileType = sourcecode.swift; path = BaseStyles.swift; sourceTree = "<group>"; };
		A73378FD1D0AE36400C91445 /* LoginStyles.swift */ = {isa = PBXFileReference; fileEncoding = 4; lastKnownFileType = sourcecode.swift; path = LoginStyles.swift; sourceTree = "<group>"; };
		A73379101D0E33A600C91445 /* ButtonStyles.swift */ = {isa = PBXFileReference; fileEncoding = 4; lastKnownFileType = sourcecode.swift; path = ButtonStyles.swift; sourceTree = "<group>"; };
		A73379441D0E36A600C91445 /* Colors.swift */ = {isa = PBXFileReference; fileEncoding = 4; lastKnownFileType = sourcecode.swift; path = Colors.swift; sourceTree = "<group>"; };
		A73379471D0E36CA00C91445 /* Fonts.swift */ = {isa = PBXFileReference; fileEncoding = 4; lastKnownFileType = sourcecode.swift; path = Fonts.swift; sourceTree = "<group>"; };
		A733795F1D0EDFEE00C91445 /* UIViewController-Preparation.swift */ = {isa = PBXFileReference; fileEncoding = 4; lastKnownFileType = sourcecode.swift; path = "UIViewController-Preparation.swift"; sourceTree = "<group>"; };
		A734A2161D9BF8B800E05454 /* Hockey.entitlements */ = {isa = PBXFileReference; lastKnownFileType = text.xml; path = Hockey.entitlements; sourceTree = "<group>"; };
		A734A2641D219CB00080BBD5 /* UpdateViewModelTests.swift */ = {isa = PBXFileReference; fileEncoding = 4; lastKnownFileType = sourcecode.swift; path = UpdateViewModelTests.swift; sourceTree = "<group>"; };
		A734A2661D21A1790080BBD5 /* WKNavigationActionProtocol.swift */ = {isa = PBXFileReference; fileEncoding = 4; lastKnownFileType = sourcecode.swift; path = WKNavigationActionProtocol.swift; sourceTree = "<group>"; };
		A73778921D819736004C2A9B /* FBSnapshotTestCase.xcodeproj */ = {isa = PBXFileReference; lastKnownFileType = "wrapper.pb-project"; name = FBSnapshotTestCase.xcodeproj; path = "Frameworks/ios-snapshot-test-case/FBSnapshotTestCase.xcodeproj"; sourceTree = "<group>"; };
		A73778D51D81ABE2004C2A9B /* FundingGraphViewTests.swift */ = {isa = PBXFileReference; fileEncoding = 4; lastKnownFileType = sourcecode.swift; path = FundingGraphViewTests.swift; sourceTree = "<group>"; };
		A73778D71D81C201004C2A9B /* SettingsViewControllerTests.swift */ = {isa = PBXFileReference; fileEncoding = 4; lastKnownFileType = sourcecode.swift; path = SettingsViewControllerTests.swift; sourceTree = "<group>"; };
		A73778D91D81D3CC004C2A9B /* ProjectPamphletContentViewControllerTests.swift */ = {isa = PBXFileReference; fileEncoding = 4; lastKnownFileType = sourcecode.swift; path = ProjectPamphletContentViewControllerTests.swift; sourceTree = "<group>"; };
		A73778DC1D81DC69004C2A9B /* TraitController.swift */ = {isa = PBXFileReference; fileEncoding = 4; lastKnownFileType = sourcecode.swift; path = TraitController.swift; sourceTree = "<group>"; };
		A73778DE1D81DC9B004C2A9B /* Combos.swift */ = {isa = PBXFileReference; fileEncoding = 4; lastKnownFileType = sourcecode.swift; path = Combos.swift; sourceTree = "<group>"; };
		A73923AB1D272242004524C3 /* Activity.storyboard */ = {isa = PBXFileReference; fileEncoding = 4; lastKnownFileType = file.storyboard; path = Activity.storyboard; sourceTree = "<group>"; };
		A73923AC1D272242004524C3 /* Thanks.storyboard */ = {isa = PBXFileReference; fileEncoding = 4; lastKnownFileType = file.storyboard; path = Thanks.storyboard; sourceTree = "<group>"; };
		A73923AD1D272242004524C3 /* Comments.storyboard */ = {isa = PBXFileReference; fileEncoding = 4; lastKnownFileType = file.storyboard; path = Comments.storyboard; sourceTree = "<group>"; };
		A73923AE1D272242004524C3 /* Dashboard.storyboard */ = {isa = PBXFileReference; fileEncoding = 4; lastKnownFileType = file.storyboard; path = Dashboard.storyboard; sourceTree = "<group>"; };
		A73923AF1D272242004524C3 /* Discovery.storyboard */ = {isa = PBXFileReference; fileEncoding = 4; lastKnownFileType = file.storyboard; path = Discovery.storyboard; sourceTree = "<group>"; };
		A73923B01D272242004524C3 /* Friends.storyboard */ = {isa = PBXFileReference; fileEncoding = 4; lastKnownFileType = file.storyboard; path = Friends.storyboard; sourceTree = "<group>"; };
		A73923B21D272242004524C3 /* Login.storyboard */ = {isa = PBXFileReference; fileEncoding = 4; lastKnownFileType = file.storyboard; path = Login.storyboard; sourceTree = "<group>"; };
		A73923B31D272242004524C3 /* Main.storyboard */ = {isa = PBXFileReference; fileEncoding = 4; lastKnownFileType = file.storyboard; path = Main.storyboard; sourceTree = "<group>"; };
		A73923B41D272242004524C3 /* Messages.storyboard */ = {isa = PBXFileReference; fileEncoding = 4; lastKnownFileType = file.storyboard; path = Messages.storyboard; sourceTree = "<group>"; };
		A73923B51D272242004524C3 /* Profile.storyboard */ = {isa = PBXFileReference; fileEncoding = 4; lastKnownFileType = file.storyboard; path = Profile.storyboard; sourceTree = "<group>"; };
		A73923B71D272242004524C3 /* ProjectActivity.storyboard */ = {isa = PBXFileReference; fileEncoding = 4; lastKnownFileType = file.storyboard; path = ProjectActivity.storyboard; sourceTree = "<group>"; };
		A73923B81D272242004524C3 /* Search.storyboard */ = {isa = PBXFileReference; fileEncoding = 4; lastKnownFileType = file.storyboard; path = Search.storyboard; sourceTree = "<group>"; };
		A73923B91D272242004524C3 /* Settings.storyboard */ = {isa = PBXFileReference; fileEncoding = 4; lastKnownFileType = file.storyboard; path = Settings.storyboard; sourceTree = "<group>"; };
		A73923BA1D272242004524C3 /* Update.storyboard */ = {isa = PBXFileReference; fileEncoding = 4; lastKnownFileType = file.storyboard; path = Update.storyboard; sourceTree = "<group>"; };
		A73923BB1D272242004524C3 /* UpdateDraft.storyboard */ = {isa = PBXFileReference; fileEncoding = 4; lastKnownFileType = file.storyboard; path = UpdateDraft.storyboard; sourceTree = "<group>"; };
		A73EF6D11DCC173C008FDBE5 /* ProjectNavigatorViewModel.swift */ = {isa = PBXFileReference; fileEncoding = 4; lastKnownFileType = sourcecode.swift; path = ProjectNavigatorViewModel.swift; sourceTree = "<group>"; };
		A73EF7091DCC17DD008FDBE5 /* ProjectNavigatorPagesDataSource.swift */ = {isa = PBXFileReference; fileEncoding = 4; lastKnownFileType = sourcecode.swift; path = ProjectNavigatorPagesDataSource.swift; sourceTree = "<group>"; };
		A743817A1D33E03D00040A95 /* ActivityFriendBackingViewModelTests.swift */ = {isa = PBXFileReference; fileEncoding = 4; lastKnownFileType = sourcecode.swift; path = ActivityFriendBackingViewModelTests.swift; sourceTree = "<group>"; };
		A74382041D3458C900040A95 /* PaddingCell.swift */ = {isa = PBXFileReference; fileEncoding = 4; lastKnownFileType = sourcecode.swift; path = PaddingCell.swift; sourceTree = "<group>"; };
		A745D0201CA897FF00C12802 /* SearchViewController.swift */ = {isa = PBXFileReference; fileEncoding = 4; lastKnownFileType = sourcecode.swift; path = SearchViewController.swift; sourceTree = "<group>"; };
		A745D0461CA8985B00C12802 /* DashboardViewController.swift */ = {isa = PBXFileReference; fileEncoding = 4; lastKnownFileType = sourcecode.swift; path = DashboardViewController.swift; sourceTree = "<group>"; };
		A745D0491CA8986E00C12802 /* ProfileViewController.swift */ = {isa = PBXFileReference; fileEncoding = 4; lastKnownFileType = sourcecode.swift; path = ProfileViewController.swift; sourceTree = "<group>"; };
		A747A8B81D45893100AF199A /* ProjectPamphletContentDataSource.swift */ = {isa = PBXFileReference; fileEncoding = 4; lastKnownFileType = sourcecode.swift; path = ProjectPamphletContentDataSource.swift; sourceTree = "<group>"; };
		A747A8EA1D45896000AF199A /* RewardCellViewModel.swift */ = {isa = PBXFileReference; fileEncoding = 4; lastKnownFileType = sourcecode.swift; path = RewardCellViewModel.swift; sourceTree = "<group>"; };
		A747A8ED1D45899F00AF199A /* RewardCell.swift */ = {isa = PBXFileReference; fileEncoding = 4; lastKnownFileType = sourcecode.swift; path = RewardCell.swift; sourceTree = "<group>"; };
		A74900171D00E23000BC3BE7 /* SignupViewModel.swift */ = {isa = PBXFileReference; fileEncoding = 4; lastKnownFileType = sourcecode.swift; path = SignupViewModel.swift; sourceTree = "<group>"; };
		A749001A1D00E25200BC3BE7 /* SignupViewModelTests.swift */ = {isa = PBXFileReference; fileEncoding = 4; lastKnownFileType = sourcecode.swift; path = SignupViewModelTests.swift; sourceTree = "<group>"; };
		A749001D1D00E27100BC3BE7 /* SignupViewController.swift */ = {isa = PBXFileReference; fileEncoding = 4; lastKnownFileType = sourcecode.swift; path = SignupViewController.swift; sourceTree = "<group>"; };
		A74BEF181DE3474C008D5E63 /* UIImageView+URL.swift */ = {isa = PBXFileReference; fileEncoding = 4; lastKnownFileType = sourcecode.swift; name = "UIImageView+URL.swift"; path = "Library/UIImageView+URL.swift"; sourceTree = "<group>"; };
		A74FFDEE1CE3E33300C7BCB9 /* MessageDialogViewController.swift */ = {isa = PBXFileReference; fileEncoding = 4; lastKnownFileType = sourcecode.swift; path = MessageDialogViewController.swift; sourceTree = "<group>"; };
		A74FFE671CE3FFE200C7BCB9 /* SearchMessagesViewController.swift */ = {isa = PBXFileReference; fileEncoding = 4; lastKnownFileType = sourcecode.swift; path = SearchMessagesViewController.swift; sourceTree = "<group>"; };
		A74FFEC81CE4FB9900C7BCB9 /* SearchMessagesDataSource.swift */ = {isa = PBXFileReference; fileEncoding = 4; lastKnownFileType = sourcecode.swift; path = SearchMessagesDataSource.swift; sourceTree = "<group>"; };
		A751A51E1C85EC0B009C5DEA /* DiscoveryViewController.swift */ = {isa = PBXFileReference; fileEncoding = 4; lastKnownFileType = sourcecode.swift; path = DiscoveryViewController.swift; sourceTree = "<group>"; };
		A755113C1C8642B3005355CF /* Library.framework */ = {isa = PBXFileReference; explicitFileType = wrapper.framework; includeInIndex = 0; path = Library.framework; sourceTree = BUILT_PRODUCTS_DIR; };
		A75511451C8642B3005355CF /* Library-iOSTests.xctest */ = {isa = PBXFileReference; explicitFileType = wrapper.cfbundle; includeInIndex = 0; path = "Library-iOSTests.xctest"; sourceTree = BUILT_PRODUCTS_DIR; };
		A75511891C8645A0005355CF /* AppEnvironmentTests.swift */ = {isa = PBXFileReference; fileEncoding = 4; lastKnownFileType = sourcecode.swift; lineEnding = 0; path = AppEnvironmentTests.swift; sourceTree = "<group>"; xcLanguageSpecificationIdentifier = xcode.lang.swift; };
		A755118A1C8645A0005355CF /* EnvironmentTests.swift */ = {isa = PBXFileReference; fileEncoding = 4; lastKnownFileType = sourcecode.swift; lineEnding = 0; path = EnvironmentTests.swift; sourceTree = "<group>"; xcLanguageSpecificationIdentifier = xcode.lang.swift; };
		A755118B1C8645A0005355CF /* FormatTests.swift */ = {isa = PBXFileReference; fileEncoding = 4; lastKnownFileType = sourcecode.swift; lineEnding = 0; path = FormatTests.swift; sourceTree = "<group>"; xcLanguageSpecificationIdentifier = xcode.lang.swift; };
		A755118C1C8645A0005355CF /* LanguageTests.swift */ = {isa = PBXFileReference; fileEncoding = 4; lastKnownFileType = sourcecode.swift; lineEnding = 0; path = LanguageTests.swift; sourceTree = "<group>"; xcLanguageSpecificationIdentifier = xcode.lang.swift; };
		A755118D1C8645A0005355CF /* LaunchedCountriesTests.swift */ = {isa = PBXFileReference; fileEncoding = 4; lastKnownFileType = sourcecode.swift; lineEnding = 0; path = LaunchedCountriesTests.swift; sourceTree = "<group>"; xcLanguageSpecificationIdentifier = xcode.lang.swift; };
		A755118E1C8645A0005355CF /* LocalizedStringTests.swift */ = {isa = PBXFileReference; fileEncoding = 4; lastKnownFileType = sourcecode.swift; lineEnding = 0; path = LocalizedStringTests.swift; sourceTree = "<group>"; xcLanguageSpecificationIdentifier = xcode.lang.swift; };
		A755118F1C8645A0005355CF /* String+SimpleHTMLTests.swift */ = {isa = PBXFileReference; fileEncoding = 4; lastKnownFileType = sourcecode.swift; lineEnding = 0; path = "String+SimpleHTMLTests.swift"; sourceTree = "<group>"; xcLanguageSpecificationIdentifier = xcode.lang.swift; };
		A75511911C8645A0005355CF /* UILabel+IBClearTests.swift */ = {isa = PBXFileReference; fileEncoding = 4; lastKnownFileType = sourcecode.swift; lineEnding = 0; path = "UILabel+IBClearTests.swift"; sourceTree = "<group>"; xcLanguageSpecificationIdentifier = xcode.lang.swift; };
		A75511931C8645A0005355CF /* UILabel+SimpleHTMLTests.swift */ = {isa = PBXFileReference; fileEncoding = 4; lastKnownFileType = sourcecode.swift; lineEnding = 0; path = "UILabel+SimpleHTMLTests.swift"; sourceTree = "<group>"; xcLanguageSpecificationIdentifier = xcode.lang.swift; };
		A75511A11C86460B005355CF /* MockBundle.swift */ = {isa = PBXFileReference; fileEncoding = 4; lastKnownFileType = sourcecode.swift; path = MockBundle.swift; sourceTree = "<group>"; };
		A75511A31C86460B005355CF /* XCTestCase+AppEnvironment.swift */ = {isa = PBXFileReference; fileEncoding = 4; lastKnownFileType = sourcecode.swift; lineEnding = 0; path = "XCTestCase+AppEnvironment.swift"; sourceTree = "<group>"; xcLanguageSpecificationIdentifier = xcode.lang.swift; };
		A7561A3A1D3144210028DEA1 /* ProjectDescriptionViewController.swift */ = {isa = PBXFileReference; fileEncoding = 4; lastKnownFileType = sourcecode.swift; path = ProjectDescriptionViewController.swift; sourceTree = "<group>"; };
		A7561A3C1D3146290028DEA1 /* ProjectNavigatorViewController.swift */ = {isa = PBXFileReference; fileEncoding = 4; lastKnownFileType = sourcecode.swift; path = ProjectNavigatorViewController.swift; sourceTree = "<group>"; };
		A75784301D84486F007B61AA /* PKPaymentRequestTests.swift */ = {isa = PBXFileReference; fileEncoding = 4; lastKnownFileType = sourcecode.swift; path = PKPaymentRequestTests.swift; sourceTree = "<group>"; };
		A75798901D6A201F0063CEEC /* DebugPushNotifictionsViewController.swift */ = {isa = PBXFileReference; fileEncoding = 4; lastKnownFileType = sourcecode.swift; path = DebugPushNotifictionsViewController.swift; sourceTree = "<group>"; };
		A75798C21D6A24CD0063CEEC /* DebugPushNotifications.storyboard */ = {isa = PBXFileReference; fileEncoding = 4; lastKnownFileType = file.storyboard; path = DebugPushNotifications.storyboard; sourceTree = "<group>"; };
		A757E9BD1D19C34600A5C978 /* ActivitySurveyResponseCell.swift */ = {isa = PBXFileReference; fileEncoding = 4; lastKnownFileType = sourcecode.swift; path = ActivitySurveyResponseCell.swift; sourceTree = "<group>"; };
		A757EA541D19F6C100A5C978 /* ActivityStyles.swift */ = {isa = PBXFileReference; fileEncoding = 4; lastKnownFileType = sourcecode.swift; path = ActivityStyles.swift; sourceTree = "<group>"; };
		A757EAEF1D1ABE7400A5C978 /* ActivitySurveyResponseCellViewModel.swift */ = {isa = PBXFileReference; fileEncoding = 4; lastKnownFileType = sourcecode.swift; path = ActivitySurveyResponseCellViewModel.swift; sourceTree = "<group>"; };
		A757EB2A1D1AD89E00A5C978 /* DiscoveryStyles.swift */ = {isa = PBXFileReference; fileEncoding = 4; lastKnownFileType = sourcecode.swift; path = DiscoveryStyles.swift; sourceTree = "<group>"; };
		A757EBB11D1B084F00A5C978 /* DiscoveryOnboardingCell.swift */ = {isa = PBXFileReference; fileEncoding = 4; lastKnownFileType = sourcecode.swift; path = DiscoveryOnboardingCell.swift; sourceTree = "<group>"; };
		A757ED1F1D1C181D00A5C978 /* DiscoveryProjectsDataSourceTest.swift */ = {isa = PBXFileReference; fileEncoding = 4; lastKnownFileType = sourcecode.swift; path = DiscoveryProjectsDataSourceTest.swift; sourceTree = "<group>"; };
		A758F4031D0702CF00169CC0 /* DiscoveryFiltersDataSourceTests.swift */ = {isa = PBXFileReference; fileEncoding = 4; lastKnownFileType = sourcecode.swift; path = DiscoveryFiltersDataSourceTests.swift; sourceTree = "<group>"; };
		A758F43A1D070B8E00169CC0 /* DiscoveryPagesDataSourceTests.swift */ = {isa = PBXFileReference; fileEncoding = 4; lastKnownFileType = sourcecode.swift; path = DiscoveryPagesDataSourceTests.swift; sourceTree = "<group>"; };
		A75A29231CE0AE5A00D35E5C /* MessagesViewController.swift */ = {isa = PBXFileReference; fileEncoding = 4; lastKnownFileType = sourcecode.swift; path = MessagesViewController.swift; sourceTree = "<group>"; };
		A75A29261CE0B7DD00D35E5C /* BackingCell.swift */ = {isa = PBXFileReference; fileEncoding = 4; lastKnownFileType = sourcecode.swift; path = BackingCell.swift; sourceTree = "<group>"; };
		A75A29291CE0B7EA00D35E5C /* ProjectBannerCell.swift */ = {isa = PBXFileReference; fileEncoding = 4; lastKnownFileType = sourcecode.swift; path = ProjectBannerCell.swift; sourceTree = "<group>"; };
		A75A292C1CE0B95300D35E5C /* MessagesDataSource.swift */ = {isa = PBXFileReference; fileEncoding = 4; lastKnownFileType = sourcecode.swift; path = MessagesDataSource.swift; sourceTree = "<group>"; };
		A75A9D8C1D6F336B00603D1D /* RewardShippingPickerViewController.swift */ = {isa = PBXFileReference; fileEncoding = 4; lastKnownFileType = sourcecode.swift; path = RewardShippingPickerViewController.swift; sourceTree = "<group>"; };
		A75A9DBE1D6F3A3000603D1D /* RewardShippingPickerViewModel.swift */ = {isa = PBXFileReference; fileEncoding = 4; lastKnownFileType = sourcecode.swift; path = RewardShippingPickerViewModel.swift; sourceTree = "<group>"; };
		A75AB1F81C8A84B5002FC3E6 /* ActivitiesDataSource.swift */ = {isa = PBXFileReference; fileEncoding = 4; lastKnownFileType = sourcecode.swift; path = ActivitiesDataSource.swift; sourceTree = "<group>"; };
		A75AB2211C8A85D1002FC3E6 /* ActivityUpdateCell.swift */ = {isa = PBXFileReference; fileEncoding = 4; lastKnownFileType = sourcecode.swift; path = ActivityUpdateCell.swift; sourceTree = "<group>"; };
		A75AB2241C8B407F002FC3E6 /* ActivityFriendBackingCell.swift */ = {isa = PBXFileReference; fileEncoding = 4; lastKnownFileType = sourcecode.swift; path = ActivityFriendBackingCell.swift; sourceTree = "<group>"; };
		A75C81161D210BD700B5AD03 /* ShareViewModel.swift */ = {isa = PBXFileReference; fileEncoding = 4; lastKnownFileType = sourcecode.swift; path = ShareViewModel.swift; sourceTree = "<group>"; };
		A75C81191D210C4700B5AD03 /* SafariActivity.swift */ = {isa = PBXFileReference; fileEncoding = 4; lastKnownFileType = sourcecode.swift; path = SafariActivity.swift; sourceTree = "<group>"; };
		A75C811A1D210C4700B5AD03 /* ProjectActivityItemProvider.swift */ = {isa = PBXFileReference; fileEncoding = 4; lastKnownFileType = sourcecode.swift; path = ProjectActivityItemProvider.swift; sourceTree = "<group>"; };
		A75C811B1D210C4700B5AD03 /* UpdateActivityItemProvider.swift */ = {isa = PBXFileReference; fileEncoding = 4; lastKnownFileType = sourcecode.swift; path = UpdateActivityItemProvider.swift; sourceTree = "<group>"; };
		A75C81221D210EE200B5AD03 /* ShareViewModelTests.swift */ = {isa = PBXFileReference; fileEncoding = 4; lastKnownFileType = sourcecode.swift; path = ShareViewModelTests.swift; sourceTree = "<group>"; };
		A75C81251D210F1F00B5AD03 /* ShareContext.swift */ = {isa = PBXFileReference; fileEncoding = 4; lastKnownFileType = sourcecode.swift; path = ShareContext.swift; sourceTree = "<group>"; };
		A75CBDE61C8A26F800758C55 /* AppDelegateViewModel.swift */ = {isa = PBXFileReference; fileEncoding = 4; lastKnownFileType = sourcecode.swift; path = AppDelegateViewModel.swift; sourceTree = "<group>"; };
		A75CFA4E1CCDB322004CD5FA /* SearchDataSource.swift */ = {isa = PBXFileReference; fileEncoding = 4; lastKnownFileType = sourcecode.swift; path = SearchDataSource.swift; sourceTree = "<group>"; };
		A75CFA7C1CCE56C4004CD5FA /* SearchProjectCell.swift */ = {isa = PBXFileReference; fileEncoding = 4; lastKnownFileType = sourcecode.swift; path = SearchProjectCell.swift; sourceTree = "<group>"; };
		A75CFB071CCE7FCF004CD5FA /* StaticTableViewCell.swift */ = {isa = PBXFileReference; fileEncoding = 4; lastKnownFileType = sourcecode.swift; path = StaticTableViewCell.swift; sourceTree = "<group>"; };
		A75F71621D897E4C0091258A /* Stripe.framework */ = {isa = PBXFileReference; lastKnownFileType = wrapper.framework; name = Stripe.framework; path = Frameworks/Stripe/Stripe.framework; sourceTree = "<group>"; };
		A76078091CAEE0A6001B39D0 /* IsValidEmail.swift */ = {isa = PBXFileReference; fileEncoding = 4; lastKnownFileType = sourcecode.swift; path = IsValidEmail.swift; sourceTree = "<group>"; };
		A760782F1CAEE0DD001B39D0 /* IsValidEmailTests.swift */ = {isa = PBXFileReference; fileEncoding = 4; lastKnownFileType = sourcecode.swift; path = IsValidEmailTests.swift; sourceTree = "<group>"; };
		A761269F1C90C94000EDCCB9 /* ValueCellDataSource.swift */ = {isa = PBXFileReference; fileEncoding = 4; lastKnownFileType = sourcecode.swift; lineEnding = 0; path = ValueCellDataSource.swift; sourceTree = "<group>"; xcLanguageSpecificationIdentifier = xcode.lang.swift; };
		A76126A21C90C94000EDCCB9 /* SimpleDataSource.swift */ = {isa = PBXFileReference; fileEncoding = 4; lastKnownFileType = sourcecode.swift; lineEnding = 0; path = SimpleDataSource.swift; sourceTree = "<group>"; xcLanguageSpecificationIdentifier = xcode.lang.swift; };
		A76126A31C90C94000EDCCB9 /* SimpleViewModel.swift */ = {isa = PBXFileReference; fileEncoding = 4; lastKnownFileType = sourcecode.swift; lineEnding = 0; path = SimpleViewModel.swift; sourceTree = "<group>"; xcLanguageSpecificationIdentifier = xcode.lang.swift; };
		A76126A41C90C94000EDCCB9 /* UICollectionView-Extensions.swift */ = {isa = PBXFileReference; fileEncoding = 4; lastKnownFileType = sourcecode.swift; path = "UICollectionView-Extensions.swift"; sourceTree = "<group>"; };
		A76126A51C90C94000EDCCB9 /* UIView-Extensions.swift */ = {isa = PBXFileReference; fileEncoding = 4; lastKnownFileType = sourcecode.swift; path = "UIView-Extensions.swift"; sourceTree = "<group>"; };
		A76126A61C90C94000EDCCB9 /* UITableView-Extensions.swift */ = {isa = PBXFileReference; fileEncoding = 4; lastKnownFileType = sourcecode.swift; path = "UITableView-Extensions.swift"; sourceTree = "<group>"; };
		A761275D1C93052400EDCCB9 /* CGColorRef.swift */ = {isa = PBXFileReference; fileEncoding = 4; lastKnownFileType = sourcecode.swift; path = CGColorRef.swift; sourceTree = "<group>"; };
		A762EFF11C8CC663005581A4 /* ActivityFriendFollowCell.swift */ = {isa = PBXFileReference; fileEncoding = 4; lastKnownFileType = sourcecode.swift; path = ActivityFriendFollowCell.swift; sourceTree = "<group>"; };
		A762F01B1C8CD2B3005581A4 /* ActivitySuccessCell.swift */ = {isa = PBXFileReference; fileEncoding = 4; lastKnownFileType = sourcecode.swift; path = ActivitySuccessCell.swift; sourceTree = "<group>"; };
		A7698B291D00602800953FD3 /* LoginViewModel.swift */ = {isa = PBXFileReference; fileEncoding = 4; lastKnownFileType = sourcecode.swift; path = LoginViewModel.swift; sourceTree = "<group>"; };
		A76E0AAF1D00D02300EC525A /* ReactiveCocoa.xcodeproj */ = {isa = PBXFileReference; lastKnownFileType = "wrapper.pb-project"; name = ReactiveCocoa.xcodeproj; path = "Frameworks/ios-ksapi/Frameworks/ReactiveExtensions/Frameworks/ReactiveCocoa/ReactiveCocoa.xcodeproj"; sourceTree = "<group>"; };
		A76E0AC51D00D05F00EC525A /* ReactiveExtensions.xcodeproj */ = {isa = PBXFileReference; lastKnownFileType = "wrapper.pb-project"; name = ReactiveExtensions.xcodeproj; path = "Frameworks/ios-ksapi/Frameworks/ReactiveExtensions/ReactiveExtensions.xcodeproj"; sourceTree = "<group>"; };
		A76E0ADB1D00D09100EC525A /* Result.xcodeproj */ = {isa = PBXFileReference; lastKnownFileType = "wrapper.pb-project"; name = Result.xcodeproj; path = "Frameworks/ios-ksapi/Frameworks/ReactiveExtensions/Frameworks/ReactiveCocoa/Carthage/Checkouts/Result/Result.xcodeproj"; sourceTree = "<group>"; };
		A76FAF261DB98AD000C6BF33 /* ProjectPamphletContentViewModelTests.swift */ = {isa = PBXFileReference; fileEncoding = 4; lastKnownFileType = sourcecode.swift; path = ProjectPamphletContentViewModelTests.swift; sourceTree = "<group>"; };
		A77352EC1D5E70FC0017E239 /* MostPopularCell.swift */ = {isa = PBXFileReference; fileEncoding = 4; lastKnownFileType = sourcecode.swift; path = MostPopularCell.swift; sourceTree = "<group>"; };
		A773531E1D5E8AEF0017E239 /* MostPopularSearchProjectCell.swift */ = {isa = PBXFileReference; fileEncoding = 4; lastKnownFileType = sourcecode.swift; path = MostPopularSearchProjectCell.swift; sourceTree = "<group>"; };
		A774684A1D6E400D007DCDFC /* RewardPledgeViewModel.swift */ = {isa = PBXFileReference; fileEncoding = 4; lastKnownFileType = sourcecode.swift; path = RewardPledgeViewModel.swift; sourceTree = "<group>"; };
		A775190F1C8CADC80022F175 /* AppDelegateViewModelTests.swift */ = {isa = PBXFileReference; fileEncoding = 4; lastKnownFileType = sourcecode.swift; path = AppDelegateViewModelTests.swift; sourceTree = "<group>"; };
		A77519211C8CB0360022F175 /* CircleAvatarImageViewTests.swift */ = {isa = PBXFileReference; fileEncoding = 4; lastKnownFileType = sourcecode.swift; lineEnding = 0; path = CircleAvatarImageViewTests.swift; sourceTree = "<group>"; xcLanguageSpecificationIdentifier = xcode.lang.swift; };
		A775B51F1CA8705B00BBB587 /* RootTabBarViewController.swift */ = {isa = PBXFileReference; fileEncoding = 4; lastKnownFileType = sourcecode.swift; path = RootTabBarViewController.swift; sourceTree = "<group>"; };
		A775B5451CA871D700BBB587 /* RootViewModel.swift */ = {isa = PBXFileReference; fileEncoding = 4; lastKnownFileType = sourcecode.swift; lineEnding = 0; path = RootViewModel.swift; sourceTree = "<group>"; xcLanguageSpecificationIdentifier = xcode.lang.swift; };
		A775B54B1CA87C8500BBB587 /* RootViewModelTests.swift */ = {isa = PBXFileReference; fileEncoding = 4; lastKnownFileType = sourcecode.swift; path = RootViewModelTests.swift; sourceTree = "<group>"; };
		A77D7B061CBAAF5D0077586B /* Paginate.swift */ = {isa = PBXFileReference; fileEncoding = 4; lastKnownFileType = sourcecode.swift; path = Paginate.swift; sourceTree = "<group>"; };
		A77D7B341CBAC5F90077586B /* PaginateTests.swift */ = {isa = PBXFileReference; fileEncoding = 4; lastKnownFileType = sourcecode.swift; path = PaginateTests.swift; sourceTree = "<group>"; };
		A77FD5B41D91FD2C00FFC636 /* RewardPledgeViewControllerTests.swift */ = {isa = PBXFileReference; fileEncoding = 4; lastKnownFileType = sourcecode.swift; path = RewardPledgeViewControllerTests.swift; sourceTree = "<group>"; };
		A78012641D2EEA620027396E /* ReferralChartView.swift */ = {isa = PBXFileReference; fileEncoding = 4; lastKnownFileType = sourcecode.swift; path = ReferralChartView.swift; sourceTree = "<group>"; };
		A7808B6A1D61E9DF001CF96A /* MostPopularSearchProjectCellViewModel.swift */ = {isa = PBXFileReference; fileEncoding = 4; lastKnownFileType = sourcecode.swift; path = MostPopularSearchProjectCellViewModel.swift; sourceTree = "<group>"; };
		A7808BBD1D6240B9001CF96A /* ProjectCreatorViewController.swift */ = {isa = PBXFileReference; fileEncoding = 4; lastKnownFileType = sourcecode.swift; path = ProjectCreatorViewController.swift; sourceTree = "<group>"; };
		A7808BEF1D625C6A001CF96A /* ProjectCreateViewModel.swift */ = {isa = PBXFileReference; fileEncoding = 4; lastKnownFileType = sourcecode.swift; path = ProjectCreateViewModel.swift; sourceTree = "<group>"; };
		A7808BF21D625D10001CF96A /* ProjectCreatorViewModelTests.swift */ = {isa = PBXFileReference; fileEncoding = 4; lastKnownFileType = sourcecode.swift; path = ProjectCreatorViewModelTests.swift; sourceTree = "<group>"; };
		A7830CDD1D005C3F00B5B6AE /* ActivitiesViewModelTests.swift */ = {isa = PBXFileReference; fileEncoding = 4; lastKnownFileType = sourcecode.swift; path = ActivitiesViewModelTests.swift; sourceTree = "<group>"; };
		A7830CDF1D005C3F00B5B6AE /* BackingCellViewModelTests.swift */ = {isa = PBXFileReference; fileEncoding = 4; lastKnownFileType = sourcecode.swift; path = BackingCellViewModelTests.swift; sourceTree = "<group>"; };
		A7830CE01D005C3F00B5B6AE /* CommentCellViewModelTests.swift */ = {isa = PBXFileReference; fileEncoding = 4; lastKnownFileType = sourcecode.swift; path = CommentCellViewModelTests.swift; sourceTree = "<group>"; };
		A7830CE11D005C3F00B5B6AE /* CommentDialogViewModelTests.swift */ = {isa = PBXFileReference; fileEncoding = 4; lastKnownFileType = sourcecode.swift; path = CommentDialogViewModelTests.swift; sourceTree = "<group>"; };
		A7830CE21D005C3F00B5B6AE /* CommentsViewModelTests.swift */ = {isa = PBXFileReference; fileEncoding = 4; lastKnownFileType = sourcecode.swift; path = CommentsViewModelTests.swift; sourceTree = "<group>"; };
		A7830CE31D005C3F00B5B6AE /* DiscoveryViewModelTests.swift */ = {isa = PBXFileReference; fileEncoding = 4; lastKnownFileType = sourcecode.swift; path = DiscoveryViewModelTests.swift; sourceTree = "<group>"; };
		A7830CE41D005C3F00B5B6AE /* FacebookConfirmationViewModelTests.swift */ = {isa = PBXFileReference; fileEncoding = 4; lastKnownFileType = sourcecode.swift; path = FacebookConfirmationViewModelTests.swift; sourceTree = "<group>"; };
		A7830CE51D005C3F00B5B6AE /* LoginToutViewModelTests.swift */ = {isa = PBXFileReference; fileEncoding = 4; lastKnownFileType = sourcecode.swift; path = LoginToutViewModelTests.swift; sourceTree = "<group>"; };
		A7830CE61D005C3F00B5B6AE /* LoginViewModelTests.swift */ = {isa = PBXFileReference; fileEncoding = 4; lastKnownFileType = sourcecode.swift; path = LoginViewModelTests.swift; sourceTree = "<group>"; };
		A7830CE71D005C3F00B5B6AE /* MessageCellViewModelTests.swift */ = {isa = PBXFileReference; fileEncoding = 4; lastKnownFileType = sourcecode.swift; path = MessageCellViewModelTests.swift; sourceTree = "<group>"; };
		A7830CE81D005C3F00B5B6AE /* MessageDialogViewModelTests.swift */ = {isa = PBXFileReference; fileEncoding = 4; lastKnownFileType = sourcecode.swift; path = MessageDialogViewModelTests.swift; sourceTree = "<group>"; };
		A7830CE91D005C3F00B5B6AE /* MessagesSearchViewModelTests.swift */ = {isa = PBXFileReference; fileEncoding = 4; lastKnownFileType = sourcecode.swift; path = MessagesSearchViewModelTests.swift; sourceTree = "<group>"; };
		A7830CEA1D005C3F00B5B6AE /* MessagesViewModelTests.swift */ = {isa = PBXFileReference; fileEncoding = 4; lastKnownFileType = sourcecode.swift; path = MessagesViewModelTests.swift; sourceTree = "<group>"; };
		A7830CEB1D005C3F00B5B6AE /* MessageThreadCellViewModelTests.swift */ = {isa = PBXFileReference; fileEncoding = 4; lastKnownFileType = sourcecode.swift; path = MessageThreadCellViewModelTests.swift; sourceTree = "<group>"; };
		A7830CEC1D005C3F00B5B6AE /* MessageThreadsViewModelTests.swift */ = {isa = PBXFileReference; fileEncoding = 4; lastKnownFileType = sourcecode.swift; path = MessageThreadsViewModelTests.swift; sourceTree = "<group>"; };
		A7830CED1D005C3F00B5B6AE /* ProfileHeaderViewModelTests.swift */ = {isa = PBXFileReference; fileEncoding = 4; lastKnownFileType = sourcecode.swift; path = ProfileHeaderViewModelTests.swift; sourceTree = "<group>"; };
		A7830CEE1D005C3F00B5B6AE /* ProfileProjectCellViewModelTests.swift */ = {isa = PBXFileReference; fileEncoding = 4; lastKnownFileType = sourcecode.swift; path = ProfileProjectCellViewModelTests.swift; sourceTree = "<group>"; };
		A7830CEF1D005C3F00B5B6AE /* ProfileViewModelTests.swift */ = {isa = PBXFileReference; fileEncoding = 4; lastKnownFileType = sourcecode.swift; path = ProfileViewModelTests.swift; sourceTree = "<group>"; };
		A7830CF31D005C3F00B5B6AE /* ResetPasswordViewModelTests.swift */ = {isa = PBXFileReference; fileEncoding = 4; lastKnownFileType = sourcecode.swift; path = ResetPasswordViewModelTests.swift; sourceTree = "<group>"; };
		A7830CF51D005C3F00B5B6AE /* SearchViewModelTests.swift */ = {isa = PBXFileReference; fileEncoding = 4; lastKnownFileType = sourcecode.swift; path = SearchViewModelTests.swift; sourceTree = "<group>"; };
		A7830CF61D005C3F00B5B6AE /* ThanksViewModelTests.swift */ = {isa = PBXFileReference; fileEncoding = 4; lastKnownFileType = sourcecode.swift; path = ThanksViewModelTests.swift; sourceTree = "<group>"; };
		A7830CF71D005C3F00B5B6AE /* TwoFactorViewModelTests.swift */ = {isa = PBXFileReference; fileEncoding = 4; lastKnownFileType = sourcecode.swift; path = TwoFactorViewModelTests.swift; sourceTree = "<group>"; };
		A78537921CB46CFB00385B73 /* KoalaTests.swift */ = {isa = PBXFileReference; fileEncoding = 4; lastKnownFileType = sourcecode.swift; path = KoalaTests.swift; sourceTree = "<group>"; };
		A78537BB1CB5416700385B73 /* UIDeviceType.swift */ = {isa = PBXFileReference; fileEncoding = 4; lastKnownFileType = sourcecode.swift; path = UIDeviceType.swift; sourceTree = "<group>"; };
		A78537E11CB5422100385B73 /* UIScreenType.swift */ = {isa = PBXFileReference; fileEncoding = 4; lastKnownFileType = sourcecode.swift; path = UIScreenType.swift; sourceTree = "<group>"; };
		A78537F71CB5803B00385B73 /* NSHTTPCookieStorageType.swift */ = {isa = PBXFileReference; fileEncoding = 4; lastKnownFileType = sourcecode.swift; path = NSHTTPCookieStorageType.swift; sourceTree = "<group>"; };
		A78838731D8A2EFF0081E94D /* ProjectPamphlet.storyboard */ = {isa = PBXFileReference; fileEncoding = 4; lastKnownFileType = file.storyboard; path = ProjectPamphlet.storyboard; sourceTree = "<group>"; };
		A78838A81D8A32060081E94D /* ProjectNavBarViewController.swift */ = {isa = PBXFileReference; fileEncoding = 4; lastKnownFileType = sourcecode.swift; path = ProjectNavBarViewController.swift; sourceTree = "<group>"; };
		A78851901D6C900000617930 /* DeprecatedWebViewModel.swift */ = {isa = PBXFileReference; fileEncoding = 4; lastKnownFileType = sourcecode.swift; path = DeprecatedWebViewModel.swift; sourceTree = "<group>"; };
		A78851C31D6C91C600617930 /* DeprecatedWebViewModelTests.swift */ = {isa = PBXFileReference; fileEncoding = 4; lastKnownFileType = sourcecode.swift; path = DeprecatedWebViewModelTests.swift; sourceTree = "<group>"; };
		A78852061D6CC5C300617930 /* RewardPledgeViewController.swift */ = {isa = PBXFileReference; fileEncoding = 4; lastKnownFileType = sourcecode.swift; path = RewardPledgeViewController.swift; sourceTree = "<group>"; };
		A78852381D6CC5DE00617930 /* RewardPledge.storyboard */ = {isa = PBXFileReference; fileEncoding = 4; lastKnownFileType = file.storyboard; path = RewardPledge.storyboard; sourceTree = "<group>"; };
		A796A88E1D48DE79009B6EF6 /* ProjectPamphletContentViewModel.swift */ = {isa = PBXFileReference; fileEncoding = 4; lastKnownFileType = sourcecode.swift; path = ProjectPamphletContentViewModel.swift; sourceTree = "<group>"; };
		A796FF261D425A4500CD58AA /* ProjectStyles.swift */ = {isa = PBXFileReference; fileEncoding = 4; lastKnownFileType = sourcecode.swift; path = ProjectStyles.swift; sourceTree = "<group>"; };
		A79BF81E1D11F6AF004C0445 /* Strings.swift */ = {isa = PBXFileReference; fileEncoding = 4; lastKnownFileType = sourcecode.swift; path = Strings.swift; sourceTree = "<group>"; };
		A79F52FF1D8F50CE00C051B8 /* ProjectPamphletSubpageCell.swift */ = {isa = PBXFileReference; fileEncoding = 4; lastKnownFileType = sourcecode.swift; path = ProjectPamphletSubpageCell.swift; sourceTree = "<group>"; };
		A7A051E41CD12D9A005AF5E2 /* CommentsDataSource.swift */ = {isa = PBXFileReference; fileEncoding = 4; lastKnownFileType = sourcecode.swift; path = CommentsDataSource.swift; sourceTree = "<group>"; };
		A7A052121CD12DD7005AF5E2 /* CommentCell.swift */ = {isa = PBXFileReference; fileEncoding = 4; lastKnownFileType = sourcecode.swift; path = CommentCell.swift; sourceTree = "<group>"; };
		A7A0534C1CD19C68005AF5E2 /* CommentDialogViewController.swift */ = {isa = PBXFileReference; fileEncoding = 4; lastKnownFileType = sourcecode.swift; path = CommentDialogViewController.swift; sourceTree = "<group>"; };
		A7A29F491CC3DE5F002BE580 /* ValueCellDataSourceTests.swift */ = {isa = PBXFileReference; fileEncoding = 4; lastKnownFileType = sourcecode.swift; path = ValueCellDataSourceTests.swift; sourceTree = "<group>"; };
		A7A5F8241D11ECF60036139A /* Base */ = {isa = PBXFileReference; lastKnownFileType = text.plist.strings; name = Base; path = Base.lproj/Localizable.strings; sourceTree = "<group>"; };
		A7A5F8251D11ECF60036139A /* de */ = {isa = PBXFileReference; lastKnownFileType = text.plist.strings; name = de; path = de.lproj/Localizable.strings; sourceTree = "<group>"; };
		A7A5F8261D11ECF60036139A /* es */ = {isa = PBXFileReference; lastKnownFileType = text.plist.strings; name = es; path = es.lproj/Localizable.strings; sourceTree = "<group>"; };
		A7A5F8271D11ECF60036139A /* fr */ = {isa = PBXFileReference; lastKnownFileType = text.plist.strings; name = fr; path = fr.lproj/Localizable.strings; sourceTree = "<group>"; };
		A7A882BE1D31745500E9046E /* SimpleHTMLLabel.swift */ = {isa = PBXFileReference; fileEncoding = 4; lastKnownFileType = sourcecode.swift; path = SimpleHTMLLabel.swift; sourceTree = "<group>"; };
		A7A978AA1D71E88100ABA1D6 /* RewardPledgeViewModelTests.swift */ = {isa = PBXFileReference; fileEncoding = 4; lastKnownFileType = sourcecode.swift; path = RewardPledgeViewModelTests.swift; sourceTree = "<group>"; };
		A7A978AD1D71E99900ABA1D6 /* RewardShippingPickerViewModelTests.swift */ = {isa = PBXFileReference; fileEncoding = 4; lastKnownFileType = sourcecode.swift; path = RewardShippingPickerViewModelTests.swift; sourceTree = "<group>"; };
		A7AD54471D465B370016B4C2 /* ProjectPamphletMainCellViewModelTests.swift */ = {isa = PBXFileReference; fileEncoding = 4; lastKnownFileType = sourcecode.swift; path = ProjectPamphletMainCellViewModelTests.swift; sourceTree = "<group>"; };
		A7AD54891D4682C20016B4C2 /* ProjectDescriptionViewModelTests.swift */ = {isa = PBXFileReference; fileEncoding = 4; lastKnownFileType = sourcecode.swift; path = ProjectDescriptionViewModelTests.swift; sourceTree = "<group>"; };
		A7AD548C1D4683900016B4C2 /* ProjectPamphletViewModelTests.swift */ = {isa = PBXFileReference; fileEncoding = 4; lastKnownFileType = sourcecode.swift; path = ProjectPamphletViewModelTests.swift; sourceTree = "<group>"; };
		A7B11A761D79F03300A5036E /* PKPaymentRequest.swift */ = {isa = PBXFileReference; fileEncoding = 4; lastKnownFileType = sourcecode.swift; path = PKPaymentRequest.swift; sourceTree = "<group>"; };
		A7B1EBB01D901DE800BEE8B3 /* ProjectPamphletViewModel.swift */ = {isa = PBXFileReference; fileEncoding = 4; lastKnownFileType = sourcecode.swift; path = ProjectPamphletViewModel.swift; sourceTree = "<group>"; };
		A7B1EBB21D90496A00BEE8B3 /* NoRewardCell.swift */ = {isa = PBXFileReference; fileEncoding = 4; lastKnownFileType = sourcecode.swift; path = NoRewardCell.swift; sourceTree = "<group>"; };
		A7B694271C87A04C00C49A4F /* HockeySDK.framework */ = {isa = PBXFileReference; lastKnownFileType = wrapper.framework; path = HockeySDK.framework; sourceTree = "<group>"; };
		A7B694291C87A04C00C49A4F /* HockeySDKResources.bundle */ = {isa = PBXFileReference; lastKnownFileType = "wrapper.plug-in"; path = HockeySDKResources.bundle; sourceTree = "<group>"; };
		A7B694301C87A07100C49A4F /* HockeySDK.framework */ = {isa = PBXFileReference; lastKnownFileType = wrapper.framework; path = HockeySDK.framework; sourceTree = "<group>"; };
		A7B694321C87A07100C49A4F /* HockeySDKResources.bundle */ = {isa = PBXFileReference; lastKnownFileType = "wrapper.plug-in"; path = HockeySDKResources.bundle; sourceTree = "<group>"; };
		A7BE4EEB1D05C10200353EF9 /* Argo.xcodeproj */ = {isa = PBXFileReference; lastKnownFileType = "wrapper.pb-project"; name = Argo.xcodeproj; path = "Frameworks/ios-ksapi/Frameworks/Argo/Argo.xcodeproj"; sourceTree = "<group>"; };
		A7BE4F031D05C10600353EF9 /* Curry.xcodeproj */ = {isa = PBXFileReference; lastKnownFileType = "wrapper.pb-project"; name = Curry.xcodeproj; path = "Frameworks/ios-ksapi/Frameworks/Curry/Curry.xcodeproj"; sourceTree = "<group>"; };
		A7BE4F121D05C10B00353EF9 /* Prelude.xcodeproj */ = {isa = PBXFileReference; lastKnownFileType = "wrapper.pb-project"; name = Prelude.xcodeproj; path = "Frameworks/ios-ksapi/Frameworks/Prelude/Prelude.xcodeproj"; sourceTree = "<group>"; };
		A7C725781C85D36D005A016B /* AppEnvironment.swift */ = {isa = PBXFileReference; fileEncoding = 4; lastKnownFileType = sourcecode.swift; lineEnding = 0; path = AppEnvironment.swift; sourceTree = "<group>"; xcLanguageSpecificationIdentifier = xcode.lang.swift; };
		A7C725791C85D36D005A016B /* AssetImageGeneratorType.swift */ = {isa = PBXFileReference; fileEncoding = 4; lastKnownFileType = sourcecode.swift; lineEnding = 0; path = AssetImageGeneratorType.swift; sourceTree = "<group>"; xcLanguageSpecificationIdentifier = xcode.lang.swift; };
		A7C7257A1C85D36D005A016B /* AVPlayerView.swift */ = {isa = PBXFileReference; fileEncoding = 4; lastKnownFileType = sourcecode.swift; path = AVPlayerView.swift; sourceTree = "<group>"; };
		A7C7257F1C85D36D005A016B /* Environment.swift */ = {isa = PBXFileReference; fileEncoding = 4; lastKnownFileType = sourcecode.swift; lineEnding = 0; path = Environment.swift; sourceTree = "<group>"; xcLanguageSpecificationIdentifier = xcode.lang.swift; };
		A7C725801C85D36D005A016B /* Format.swift */ = {isa = PBXFileReference; fileEncoding = 4; lastKnownFileType = sourcecode.swift; path = Format.swift; sourceTree = "<group>"; };
		A7C725811C85D36D005A016B /* GradientView.swift */ = {isa = PBXFileReference; fileEncoding = 4; lastKnownFileType = sourcecode.swift; path = GradientView.swift; sourceTree = "<group>"; };
		A7C725821C85D36D005A016B /* Language.swift */ = {isa = PBXFileReference; fileEncoding = 4; lastKnownFileType = sourcecode.swift; lineEnding = 0; path = Language.swift; sourceTree = "<group>"; xcLanguageSpecificationIdentifier = xcode.lang.swift; };
		A7C725831C85D36D005A016B /* LaunchedCountries.swift */ = {isa = PBXFileReference; fileEncoding = 4; lastKnownFileType = sourcecode.swift; path = LaunchedCountries.swift; sourceTree = "<group>"; };
		A7C725841C85D36D005A016B /* LocalizedString.swift */ = {isa = PBXFileReference; fileEncoding = 4; lastKnownFileType = sourcecode.swift; lineEnding = 0; path = LocalizedString.swift; sourceTree = "<group>"; xcLanguageSpecificationIdentifier = xcode.lang.swift; };
		A7C725911C85D36D005A016B /* NSBundleType.swift */ = {isa = PBXFileReference; fileEncoding = 4; lastKnownFileType = sourcecode.swift; path = NSBundleType.swift; sourceTree = "<group>"; };
		A7C725921C85D36D005A016B /* String+SimpleHTML.swift */ = {isa = PBXFileReference; fileEncoding = 4; lastKnownFileType = sourcecode.swift; path = "String+SimpleHTML.swift"; sourceTree = "<group>"; };
		A7C725941C85D36D005A016B /* UIButton+LocalizedKey.swift */ = {isa = PBXFileReference; fileEncoding = 4; lastKnownFileType = sourcecode.swift; path = "UIButton+LocalizedKey.swift"; sourceTree = "<group>"; };
		A7C725951C85D36D005A016B /* UIGestureRecognizer-Extensions.swift */ = {isa = PBXFileReference; fileEncoding = 4; lastKnownFileType = sourcecode.swift; path = "UIGestureRecognizer-Extensions.swift"; sourceTree = "<group>"; };
		A7C725961C85D36D005A016B /* UILabel+IBClear.swift */ = {isa = PBXFileReference; fileEncoding = 4; lastKnownFileType = sourcecode.swift; path = "UILabel+IBClear.swift"; sourceTree = "<group>"; };
		A7C725971C85D36D005A016B /* UILabel+LocalizedKey.swift */ = {isa = PBXFileReference; fileEncoding = 4; lastKnownFileType = sourcecode.swift; path = "UILabel+LocalizedKey.swift"; sourceTree = "<group>"; };
		A7C725981C85D36D005A016B /* UILabel+SimpleHTML.swift */ = {isa = PBXFileReference; fileEncoding = 4; lastKnownFileType = sourcecode.swift; path = "UILabel+SimpleHTML.swift"; sourceTree = "<group>"; };
		A7C725991C85D36D005A016B /* UIPress-Extensions.swift */ = {isa = PBXFileReference; fileEncoding = 4; lastKnownFileType = sourcecode.swift; path = "UIPress-Extensions.swift"; sourceTree = "<group>"; };
		A7C7959E1C873A870081977F /* Kickstarter_Framework.framework */ = {isa = PBXFileReference; explicitFileType = wrapper.framework; includeInIndex = 0; path = Kickstarter_Framework.framework; sourceTree = BUILT_PRODUCTS_DIR; };
		A7C795C71C873B800081977F /* Kickstarter-iOS.playground */ = {isa = PBXFileReference; lastKnownFileType = file.playground; path = "Kickstarter-iOS.playground"; sourceTree = "<group>"; };
		A7C93F7F1D440D9200C2DF9B /* ProjectPamphletMainCellViewModel.swift */ = {isa = PBXFileReference; fileEncoding = 4; lastKnownFileType = sourcecode.swift; path = ProjectPamphletMainCellViewModel.swift; sourceTree = "<group>"; };
		A7C93FB51D44142900C2DF9B /* ProjectDescriptionViewModel.swift */ = {isa = PBXFileReference; fileEncoding = 4; lastKnownFileType = sourcecode.swift; path = ProjectDescriptionViewModel.swift; sourceTree = "<group>"; };
		A7C93FB81D4415E700C2DF9B /* ProjectPamphletContentViewController.swift */ = {isa = PBXFileReference; fileEncoding = 4; lastKnownFileType = sourcecode.swift; path = ProjectPamphletContentViewController.swift; sourceTree = "<group>"; };
		A7CA8BB61D8F14260086A3E9 /* ProjectPamphletMainCell.swift */ = {isa = PBXFileReference; fileEncoding = 4; lastKnownFileType = sourcecode.swift; path = ProjectPamphletMainCell.swift; sourceTree = "<group>"; };
		A7CA8C0D1D8F241A0086A3E9 /* ProjectNavBarViewModel.swift */ = {isa = PBXFileReference; fileEncoding = 4; lastKnownFileType = sourcecode.swift; path = ProjectNavBarViewModel.swift; sourceTree = "<group>"; };
		A7CA8C431D8F25D30086A3E9 /* ProjectNavBarViewModelTests.swift */ = {isa = PBXFileReference; fileEncoding = 4; lastKnownFileType = sourcecode.swift; path = ProjectNavBarViewModelTests.swift; sourceTree = "<group>"; };
		A7CA8C461D8F2F870086A3E9 /* ProjectNavBarViewControllerTests.swift */ = {isa = PBXFileReference; fileEncoding = 4; lastKnownFileType = sourcecode.swift; path = ProjectNavBarViewControllerTests.swift; sourceTree = "<group>"; };
		A7CC13CE1D00E6CF00035C52 /* FindFriendsFacebookConnectCellViewModel.swift */ = {isa = PBXFileReference; fileEncoding = 4; lastKnownFileType = sourcecode.swift; path = FindFriendsFacebookConnectCellViewModel.swift; sourceTree = "<group>"; };
		A7CC13CF1D00E6CF00035C52 /* FindFriendsFriendFollowCellViewModel.swift */ = {isa = PBXFileReference; fileEncoding = 4; lastKnownFileType = sourcecode.swift; path = FindFriendsFriendFollowCellViewModel.swift; sourceTree = "<group>"; };
		A7CC13D01D00E6CF00035C52 /* FindFriendsHeaderCellViewModel.swift */ = {isa = PBXFileReference; fileEncoding = 4; lastKnownFileType = sourcecode.swift; path = FindFriendsHeaderCellViewModel.swift; sourceTree = "<group>"; };
		A7CC13D11D00E6CF00035C52 /* FindFriendsStatsCellViewModel.swift */ = {isa = PBXFileReference; fileEncoding = 4; lastKnownFileType = sourcecode.swift; path = FindFriendsStatsCellViewModel.swift; sourceTree = "<group>"; };
		A7CC13D21D00E6CF00035C52 /* FindFriendsViewModel.swift */ = {isa = PBXFileReference; fileEncoding = 4; lastKnownFileType = sourcecode.swift; path = FindFriendsViewModel.swift; sourceTree = "<group>"; };
		A7CC14251D00E70900035C52 /* FindFriendsFaceookConnectCellViewModelTests.swift */ = {isa = PBXFileReference; fileEncoding = 4; lastKnownFileType = sourcecode.swift; path = FindFriendsFaceookConnectCellViewModelTests.swift; sourceTree = "<group>"; };
		A7CC14261D00E70900035C52 /* FindFriendsFriendFollowCellViewModelTests.swift */ = {isa = PBXFileReference; fileEncoding = 4; lastKnownFileType = sourcecode.swift; path = FindFriendsFriendFollowCellViewModelTests.swift; sourceTree = "<group>"; };
		A7CC14271D00E70900035C52 /* FindFriendsHeaderCellViewModelTests.swift */ = {isa = PBXFileReference; fileEncoding = 4; lastKnownFileType = sourcecode.swift; path = FindFriendsHeaderCellViewModelTests.swift; sourceTree = "<group>"; };
		A7CC14281D00E70900035C52 /* FindFriendsStatsCellViewModelTests.swift */ = {isa = PBXFileReference; fileEncoding = 4; lastKnownFileType = sourcecode.swift; path = FindFriendsStatsCellViewModelTests.swift; sourceTree = "<group>"; };
		A7CC14291D00E70900035C52 /* FindFriendsViewModelTests.swift */ = {isa = PBXFileReference; fileEncoding = 4; lastKnownFileType = sourcecode.swift; path = FindFriendsViewModelTests.swift; sourceTree = "<group>"; };
		A7CC14341D00E73D00035C52 /* FindFriendsViewController.swift */ = {isa = PBXFileReference; fileEncoding = 4; lastKnownFileType = sourcecode.swift; path = FindFriendsViewController.swift; sourceTree = "<group>"; };
		A7CC14371D00E74F00035C52 /* FindFriendsFacebookConnectCell.swift */ = {isa = PBXFileReference; fileEncoding = 4; lastKnownFileType = sourcecode.swift; path = FindFriendsFacebookConnectCell.swift; sourceTree = "<group>"; };
		A7CC14381D00E74F00035C52 /* FindFriendsFriendFollowCell.swift */ = {isa = PBXFileReference; fileEncoding = 4; lastKnownFileType = sourcecode.swift; path = FindFriendsFriendFollowCell.swift; sourceTree = "<group>"; };
		A7CC14391D00E74F00035C52 /* FindFriendsHeaderCell.swift */ = {isa = PBXFileReference; fileEncoding = 4; lastKnownFileType = sourcecode.swift; path = FindFriendsHeaderCell.swift; sourceTree = "<group>"; };
		A7CC143A1D00E74F00035C52 /* FindFriendsStatsCell.swift */ = {isa = PBXFileReference; fileEncoding = 4; lastKnownFileType = sourcecode.swift; path = FindFriendsStatsCell.swift; sourceTree = "<group>"; };
		A7CC14431D00E75F00035C52 /* FindFriendsDataSource.swift */ = {isa = PBXFileReference; fileEncoding = 4; lastKnownFileType = sourcecode.swift; path = FindFriendsDataSource.swift; sourceTree = "<group>"; };
		A7CC14641D00E81B00035C52 /* FriendsSource.swift */ = {isa = PBXFileReference; fileEncoding = 4; lastKnownFileType = sourcecode.swift; path = FriendsSource.swift; sourceTree = "<group>"; };
		A7D121081D15B08200F364FD /* CountBadgeView.swift */ = {isa = PBXFileReference; fileEncoding = 4; lastKnownFileType = sourcecode.swift; path = CountBadgeView.swift; sourceTree = "<group>"; };
		A7D1CE811D5556C100E621C2 /* RewardCellViewModelTests.swift */ = {isa = PBXFileReference; fileEncoding = 4; lastKnownFileType = sourcecode.swift; path = RewardCellViewModelTests.swift; sourceTree = "<group>"; };
		A7D1F8E41C84FB55000D41D5 /* KsApi.xcodeproj */ = {isa = PBXFileReference; lastKnownFileType = "wrapper.pb-project"; name = KsApi.xcodeproj; path = "Frameworks/ios-ksapi/KsApi.xcodeproj"; sourceTree = "<group>"; };
		A7D1F9451C850B7C000D41D5 /* KickDebug.app */ = {isa = PBXFileReference; explicitFileType = wrapper.application; includeInIndex = 0; path = KickDebug.app; sourceTree = BUILT_PRODUCTS_DIR; };
		A7D1F9471C850B7C000D41D5 /* AppDelegate.swift */ = {isa = PBXFileReference; lastKnownFileType = sourcecode.swift; path = AppDelegate.swift; sourceTree = "<group>"; };
		A7D1F9501C850B7C000D41D5 /* Assets.xcassets */ = {isa = PBXFileReference; lastKnownFileType = folder.assetcatalog; path = Assets.xcassets; sourceTree = "<group>"; };
		A7D1F9551C850B7C000D41D5 /* Info.plist */ = {isa = PBXFileReference; lastKnownFileType = text.plist.xml; path = Info.plist; sourceTree = "<group>"; };
		A7D1F95A1C850B7C000D41D5 /* Kickstarter-Framework-iOSTests.xctest */ = {isa = PBXFileReference; explicitFileType = wrapper.cfbundle; includeInIndex = 0; path = "Kickstarter-Framework-iOSTests.xctest"; sourceTree = BUILT_PRODUCTS_DIR; };
		A7D1F9901C850CB2000D41D5 /* Info.plist */ = {isa = PBXFileReference; fileEncoding = 4; lastKnownFileType = text.plist.xml; path = Info.plist; sourceTree = "<group>"; };
		A7D8B6B51DCCD4DE009BF854 /* ProjectNavigatorTransitionAnimator.swift */ = {isa = PBXFileReference; fileEncoding = 4; lastKnownFileType = sourcecode.swift; path = ProjectNavigatorTransitionAnimator.swift; sourceTree = "<group>"; };
		A7DC83951C9DBBE700BB2B44 /* RefTag.swift */ = {isa = PBXFileReference; fileEncoding = 4; lastKnownFileType = sourcecode.swift; path = RefTag.swift; sourceTree = "<group>"; };
		A7DC83981C9DBEFA00BB2B44 /* RefTagTests.swift */ = {isa = PBXFileReference; fileEncoding = 4; lastKnownFileType = sourcecode.swift; path = RefTagTests.swift; sourceTree = "<group>"; };
		A7E1C4EE1D18C8B2002D6DE3 /* Kickstarter-iOS-Bridging-Header.h */ = {isa = PBXFileReference; lastKnownFileType = sourcecode.c.h; name = "Kickstarter-iOS-Bridging-Header.h"; path = "Kickstarter-iOS/Kickstarter-iOS-Bridging-Header.h"; sourceTree = SOURCE_ROOT; };
		A7E1C4EF1D18C8B3002D6DE3 /* OnePasswordExtension.h */ = {isa = PBXFileReference; fileEncoding = 4; lastKnownFileType = sourcecode.c.h; name = OnePasswordExtension.h; path = "Frameworks/onepassword-app-extension/OnePasswordExtension.h"; sourceTree = "<group>"; };
		A7E1C4F01D18C8B3002D6DE3 /* OnePasswordExtension.m */ = {isa = PBXFileReference; fileEncoding = 4; lastKnownFileType = sourcecode.c.objc; name = OnePasswordExtension.m; path = "Frameworks/onepassword-app-extension/OnePasswordExtension.m"; sourceTree = "<group>"; };
		A7E1C4F11D18C8B3002D6DE3 /* 1Password.xcassets */ = {isa = PBXFileReference; lastKnownFileType = folder.assetcatalog; name = 1Password.xcassets; path = "Frameworks/onepassword-app-extension/1Password.xcassets"; sourceTree = "<group>"; };
		A7E315C41C88AAA8000DD85A /* DiscoveryProjectsDataSource.swift */ = {isa = PBXFileReference; fileEncoding = 4; lastKnownFileType = sourcecode.swift; path = DiscoveryProjectsDataSource.swift; sourceTree = "<group>"; };
		A7E8FAC11CD67F5C00DBF142 /* SearchDataSourceTests.swift */ = {isa = PBXFileReference; fileEncoding = 4; lastKnownFileType = sourcecode.swift; path = SearchDataSourceTests.swift; sourceTree = "<group>"; };
		A7EDEE561D83453F00780B34 /* PKPaymentAuthorizationViewController.swift */ = {isa = PBXFileReference; fileEncoding = 4; lastKnownFileType = sourcecode.swift; path = PKPaymentAuthorizationViewController.swift; sourceTree = "<group>"; };
		A7EDEE7A1D83635400780B34 /* CommentsViewControllerTests.swift */ = {isa = PBXFileReference; fileEncoding = 4; lastKnownFileType = sourcecode.swift; path = CommentsViewControllerTests.swift; sourceTree = "<group>"; };
		A7F4418E1D005A9400FE6FC5 /* ActivitiesViewModel.swift */ = {isa = PBXFileReference; fileEncoding = 4; lastKnownFileType = sourcecode.swift; path = ActivitiesViewModel.swift; sourceTree = "<group>"; };
		A7F4418F1D005A9400FE6FC5 /* ActivityFriendBackingViewModel.swift */ = {isa = PBXFileReference; fileEncoding = 4; lastKnownFileType = sourcecode.swift; path = ActivityFriendBackingViewModel.swift; sourceTree = "<group>"; };
		A7F441901D005A9400FE6FC5 /* ActivityFriendFollowCellViewModel.swift */ = {isa = PBXFileReference; fileEncoding = 4; lastKnownFileType = sourcecode.swift; path = ActivityFriendFollowCellViewModel.swift; sourceTree = "<group>"; };
		A7F441911D005A9400FE6FC5 /* ActivitySuccessViewModel.swift */ = {isa = PBXFileReference; fileEncoding = 4; lastKnownFileType = sourcecode.swift; path = ActivitySuccessViewModel.swift; sourceTree = "<group>"; };
		A7F441921D005A9400FE6FC5 /* ActivityUpdateViewModel.swift */ = {isa = PBXFileReference; fileEncoding = 4; lastKnownFileType = sourcecode.swift; path = ActivityUpdateViewModel.swift; sourceTree = "<group>"; xcLanguageSpecificationIdentifier = xcode.lang.swift; };
		A7F441931D005A9400FE6FC5 /* BackingCellViewModel.swift */ = {isa = PBXFileReference; fileEncoding = 4; lastKnownFileType = sourcecode.swift; path = BackingCellViewModel.swift; sourceTree = "<group>"; };
		A7F441941D005A9400FE6FC5 /* CommentCellViewModel.swift */ = {isa = PBXFileReference; fileEncoding = 4; lastKnownFileType = sourcecode.swift; path = CommentCellViewModel.swift; sourceTree = "<group>"; };
		A7F441951D005A9400FE6FC5 /* CommentDialogViewModel.swift */ = {isa = PBXFileReference; fileEncoding = 4; lastKnownFileType = sourcecode.swift; path = CommentDialogViewModel.swift; sourceTree = "<group>"; };
		A7F441961D005A9400FE6FC5 /* CommentsViewModel.swift */ = {isa = PBXFileReference; fileEncoding = 4; lastKnownFileType = sourcecode.swift; path = CommentsViewModel.swift; sourceTree = "<group>"; };
		A7F441981D005A9400FE6FC5 /* DiscoveryViewModel.swift */ = {isa = PBXFileReference; fileEncoding = 4; lastKnownFileType = sourcecode.swift; path = DiscoveryViewModel.swift; sourceTree = "<group>"; };
		A7F441991D005A9400FE6FC5 /* FacebookConfirmationViewModel.swift */ = {isa = PBXFileReference; fileEncoding = 4; lastKnownFileType = sourcecode.swift; path = FacebookConfirmationViewModel.swift; sourceTree = "<group>"; };
		A7F4419A1D005A9400FE6FC5 /* LoginToutViewModel.swift */ = {isa = PBXFileReference; fileEncoding = 4; lastKnownFileType = sourcecode.swift; path = LoginToutViewModel.swift; sourceTree = "<group>"; };
		A7F4419B1D005A9400FE6FC5 /* MessageCellViewModel.swift */ = {isa = PBXFileReference; fileEncoding = 4; lastKnownFileType = sourcecode.swift; path = MessageCellViewModel.swift; sourceTree = "<group>"; };
		A7F4419C1D005A9400FE6FC5 /* MessageDialogViewModel.swift */ = {isa = PBXFileReference; fileEncoding = 4; lastKnownFileType = sourcecode.swift; path = MessageDialogViewModel.swift; sourceTree = "<group>"; };
		A7F4419D1D005A9400FE6FC5 /* MessagesSearchViewModel.swift */ = {isa = PBXFileReference; fileEncoding = 4; lastKnownFileType = sourcecode.swift; path = MessagesSearchViewModel.swift; sourceTree = "<group>"; };
		A7F4419E1D005A9400FE6FC5 /* MessagesViewModel.swift */ = {isa = PBXFileReference; fileEncoding = 4; lastKnownFileType = sourcecode.swift; path = MessagesViewModel.swift; sourceTree = "<group>"; };
		A7F4419F1D005A9400FE6FC5 /* MessageThreadCellViewModel.swift */ = {isa = PBXFileReference; fileEncoding = 4; lastKnownFileType = sourcecode.swift; path = MessageThreadCellViewModel.swift; sourceTree = "<group>"; };
		A7F441A01D005A9400FE6FC5 /* MessageThreadsViewModel.swift */ = {isa = PBXFileReference; fileEncoding = 4; lastKnownFileType = sourcecode.swift; path = MessageThreadsViewModel.swift; sourceTree = "<group>"; };
		A7F441A11D005A9400FE6FC5 /* ProfileHeaderViewModel.swift */ = {isa = PBXFileReference; fileEncoding = 4; lastKnownFileType = sourcecode.swift; path = ProfileHeaderViewModel.swift; sourceTree = "<group>"; };
		A7F441A21D005A9400FE6FC5 /* ProfileProjectCellViewModel.swift */ = {isa = PBXFileReference; fileEncoding = 4; lastKnownFileType = sourcecode.swift; path = ProfileProjectCellViewModel.swift; sourceTree = "<group>"; };
		A7F441A31D005A9400FE6FC5 /* ProfileViewModel.swift */ = {isa = PBXFileReference; fileEncoding = 4; lastKnownFileType = sourcecode.swift; path = ProfileViewModel.swift; sourceTree = "<group>"; };
		A7F441A81D005A9400FE6FC5 /* ResetPasswordViewModel.swift */ = {isa = PBXFileReference; fileEncoding = 4; lastKnownFileType = sourcecode.swift; path = ResetPasswordViewModel.swift; sourceTree = "<group>"; };
		A7F441AA1D005A9400FE6FC5 /* SearchViewModel.swift */ = {isa = PBXFileReference; fileEncoding = 4; lastKnownFileType = sourcecode.swift; path = SearchViewModel.swift; sourceTree = "<group>"; };
		A7F441AB1D005A9400FE6FC5 /* ThanksViewModel.swift */ = {isa = PBXFileReference; fileEncoding = 4; lastKnownFileType = sourcecode.swift; path = ThanksViewModel.swift; sourceTree = "<group>"; };
		A7F441AC1D005A9400FE6FC5 /* TwoFactorViewModel.swift */ = {isa = PBXFileReference; fileEncoding = 4; lastKnownFileType = sourcecode.swift; path = TwoFactorViewModel.swift; sourceTree = "<group>"; };
		A7F6F0C01DC7EBF7002C118C /* DateProtocol.swift */ = {isa = PBXFileReference; fileEncoding = 4; lastKnownFileType = sourcecode.swift; path = DateProtocol.swift; sourceTree = "<group>"; };
		A7F761741C85FA40005405ED /* ActivitiesViewController.swift */ = {isa = PBXFileReference; fileEncoding = 4; lastKnownFileType = sourcecode.swift; path = ActivitiesViewController.swift; sourceTree = "<group>"; };
		A7F761761C85FACB005405ED /* LoginToutViewController.swift */ = {isa = PBXFileReference; fileEncoding = 4; lastKnownFileType = sourcecode.swift; lineEnding = 0; path = LoginToutViewController.swift; sourceTree = "<group>"; xcLanguageSpecificationIdentifier = xcode.lang.swift; };
		A7FA38A31D9068940041FC9C /* PledgeTitleCell.swift */ = {isa = PBXFileReference; fileEncoding = 4; lastKnownFileType = sourcecode.swift; path = PledgeTitleCell.swift; sourceTree = "<group>"; };
		A7FA38D81D9068AD0041FC9C /* RewardsTitleCell.swift */ = {isa = PBXFileReference; fileEncoding = 4; lastKnownFileType = sourcecode.swift; path = RewardsTitleCell.swift; sourceTree = "<group>"; };
		A7FC8C051C8F1DEA00C3B49B /* CircleAvatarImageView.swift */ = {isa = PBXFileReference; fileEncoding = 4; lastKnownFileType = sourcecode.swift; path = CircleAvatarImageView.swift; sourceTree = "<group>"; };
		D026678A1DE309AD00D41AE1 /* KsLive.xcodeproj */ = {isa = PBXFileReference; lastKnownFileType = "wrapper.pb-project"; name = KsLive.xcodeproj; path = Frameworks/KsLive/KsLive.xcodeproj; sourceTree = "<group>"; };
		D02C72CD1DEC4A090098BA68 /* ClearNavigationBar.swift */ = {isa = PBXFileReference; fileEncoding = 4; lastKnownFileType = sourcecode.swift; path = ClearNavigationBar.swift; sourceTree = "<group>"; };
		D04305D01DF172400000FFD4 /* ProjectPamphletSubpageCellViewModel.swift */ = {isa = PBXFileReference; fileEncoding = 4; lastKnownFileType = sourcecode.swift; path = ProjectPamphletSubpageCellViewModel.swift; sourceTree = "<group>"; };
		D04C7EDC1DF6B7AF00B90DDE /* LiveStreamEventDetailsViewModel.swift */ = {isa = PBXFileReference; fileEncoding = 4; lastKnownFileType = sourcecode.swift; path = LiveStreamEventDetailsViewModel.swift; sourceTree = "<group>"; };
		D0872B311DE47FB300EE7DDA /* LiveStream.storyboard */ = {isa = PBXFileReference; fileEncoding = 4; lastKnownFileType = file.storyboard; path = LiveStream.storyboard; sourceTree = "<group>"; };
		D0872B691DE4801500EE7DDA /* LiveStreamContainerViewController.swift */ = {isa = PBXFileReference; fileEncoding = 4; lastKnownFileType = sourcecode.swift; path = LiveStreamContainerViewController.swift; sourceTree = "<group>"; };
		D0872B6B1DE4803800EE7DDA /* LiveStreamContainerViewModel.swift */ = {isa = PBXFileReference; fileEncoding = 4; lastKnownFileType = sourcecode.swift; path = LiveStreamContainerViewModel.swift; sourceTree = "<group>"; };
		D0872B6E1DE482ED00EE7DDA /* LiveStreamCountdownViewController.swift */ = {isa = PBXFileReference; fileEncoding = 4; lastKnownFileType = sourcecode.swift; path = LiveStreamCountdownViewController.swift; sourceTree = "<group>"; };
		D0872B701DE4831900EE7DDA /* LiveStreamCountdownViewModel.swift */ = {isa = PBXFileReference; fileEncoding = 4; lastKnownFileType = sourcecode.swift; path = LiveStreamCountdownViewModel.swift; sourceTree = "<group>"; };
		D0872B731DE4930D00EE7DDA /* LiveStreamCountdownViewModelTests.swift */ = {isa = PBXFileReference; fileEncoding = 4; lastKnownFileType = sourcecode.swift; path = LiveStreamCountdownViewModelTests.swift; sourceTree = "<group>"; };
		D0F21CC21DE3180A004C384C /* OpenTok.framework */ = {isa = PBXFileReference; lastKnownFileType = wrapper.framework; name = OpenTok.framework; path = Frameworks/KsLive/Frameworks/OpenTok.framework; sourceTree = "<group>"; };
		D703478F1DBAABC30099C668 /* DiscoveryExpandableRowCellViewModel.swift */ = {isa = PBXFileReference; fileEncoding = 4; lastKnownFileType = sourcecode.swift; path = DiscoveryExpandableRowCellViewModel.swift; sourceTree = "<group>"; };
		D7086F3B1DB7FBA40087E5EB /* BackingViewControllerTests.swift */ = {isa = PBXFileReference; fileEncoding = 4; lastKnownFileType = sourcecode.swift; path = BackingViewControllerTests.swift; sourceTree = "<group>"; };
		D7A9BE121DC125B800422B31 /* DiscoveryExpandableRowCellViewModelTests.swift */ = {isa = PBXFileReference; fileEncoding = 4; lastKnownFileType = sourcecode.swift; path = DiscoveryExpandableRowCellViewModelTests.swift; sourceTree = "<group>"; };
/* End PBXFileReference section */

/* Begin PBXFrameworksBuildPhase section */
		A75511381C8642B3005355CF /* Frameworks */ = {
			isa = PBXFrameworksBuildPhase;
			buildActionMask = 2147483647;
			files = (
				A7C5C5331DF893110048D14C /* Prelude.framework in Frameworks */,
				A7C5C4F81DF881190048D14C /* KsApi.framework in Frameworks */,
				01D31A3A1CCA786A0037A178 /* FBSDKCoreKit.framework in Frameworks */,
				01D31A3F1CCA786A0037A178 /* FBSDKLoginKit.framework in Frameworks */,
			);
			runOnlyForDeploymentPostprocessing = 0;
		};
		A75511421C8642B3005355CF /* Frameworks */ = {
			isa = PBXFrameworksBuildPhase;
			buildActionMask = 2147483647;
			files = (
				A7C5C5571DF895AB0048D14C /* ReactiveExtensions_TestHelpers.framework in Frameworks */,
				A7B1BA9A1D01D75F0025A69C /* FBSDKCoreKit.framework in Frameworks */,
				A7B1BA9B1D01D7620025A69C /* FBSDKLoginKit.framework in Frameworks */,
				A75511461C8642B3005355CF /* Library.framework in Frameworks */,
			);
			runOnlyForDeploymentPostprocessing = 0;
		};
		A7C7959A1C873A870081977F /* Frameworks */ = {
			isa = PBXFrameworksBuildPhase;
			buildActionMask = 2147483647;
			files = (
				A709698C1D1468A200DB39D3 /* Alamofire.framework in Frameworks */,
				A709698D1D1468A200DB39D3 /* AlamofireImage.framework in Frameworks */,
				017E88B41CD29CA1003FE5D6 /* FBSDKCoreKit.framework in Frameworks */,
				017E88B31CD29C9D003FE5D6 /* FBSDKLoginKit.framework in Frameworks */,
				A76127C01C93100C00EDCCB9 /* Library.framework in Frameworks */,
				A75F71631D897E4C0091258A /* Stripe.framework in Frameworks */,
			);
			runOnlyForDeploymentPostprocessing = 0;
		};
		A7D1F9421C850B7C000D41D5 /* Frameworks */ = {
			isa = PBXFrameworksBuildPhase;
			buildActionMask = 2147483647;
			files = (
				D02667CA1DE30A1F00D41AE1 /* KsLive.framework in Frameworks */,
				D0F21CC31DE3180A004C384C /* OpenTok.framework in Frameworks */,
				A73924001D27230B004524C3 /* Kickstarter_Framework.framework in Frameworks */,
				A7722F401D2D3B6B0049BCDC /* FBSDKCoreKit.framework in Frameworks */,
				A7722F411D2D3B6C0049BCDC /* FBSDKLoginKit.framework in Frameworks */,
				A7E3BE771D415FF900F63EE6 /* HockeySDK.framework in Frameworks */,
			);
			runOnlyForDeploymentPostprocessing = 0;
		};
		A7D1F9571C850B7C000D41D5 /* Frameworks */ = {
			isa = PBXFrameworksBuildPhase;
			buildActionMask = 2147483647;
			files = (
				A7C5C55A1DF895C20048D14C /* ReactiveExtensions_TestHelpers.framework in Frameworks */,
				A73778D31D819E30004C2A9B /* FBSnapshotTestCase.framework in Frameworks */,
				A724BA641D2BFCC80041863C /* Kickstarter_Framework.framework in Frameworks */,
				A782B4951D2D36BF0069D10E /* FBSDKCoreKit.framework in Frameworks */,
				A782B4961D2D36BF0069D10E /* FBSDKLoginKit.framework in Frameworks */,
			);
			runOnlyForDeploymentPostprocessing = 0;
		};
/* End PBXFrameworksBuildPhase section */

/* Begin PBXGroup section */
		0127FC511C98BFD000E335C6 /* Library */ = {
			isa = PBXGroup;
			children = (
				9D1A29851D5A9508009E1B3F /* DeprecatedWebViewController.swift */,
				015B78841D47FF51003216AC /* MFMailComposeViewController.swift */,
				A724BA651D2C03930041863C /* NSBundle-Framework.swift */,
				A74BEF181DE3474C008D5E63 /* UIImageView+URL.swift */,
				A731BF581D1ED60800A734AC /* WebViewController.swift */,
			);
			name = Library;
			sourceTree = "<group>";
		};
		802800561C88F62500141235 /* Configs */ = {
			isa = PBXGroup;
			children = (
				802800571C88F64D00141235 /* Base.xcconfig */,
			);
			name = Configs;
			sourceTree = "<group>";
		};
		80762DE81D071BCF0074189D /* Products */ = {
			isa = PBXGroup;
			children = (
				80762DF31D071BCF0074189D /* AlamofireImage.framework */,
				80762DF51D071BCF0074189D /* AlamofireImage iOS Tests.xctest */,
				80762DF71D071BCF0074189D /* AlamofireImage.framework */,
				80762DF91D071BCF0074189D /* AlamofireImage OSX Tests.xctest */,
				80762DFB1D071BCF0074189D /* AlamofireImage.framework */,
				80762DFD1D071BCF0074189D /* AlamofireImage tvOS Tests.xctest */,
				80762DFF1D071BCF0074189D /* AlamofireImage.framework */,
			);
			name = Products;
			sourceTree = "<group>";
		};
		80762E271D071BFE0074189D /* Products */ = {
			isa = PBXGroup;
			children = (
				80762E311D071BFE0074189D /* Alamofire.framework */,
				80762E331D071BFE0074189D /* Alamofire iOS Tests.xctest */,
				80762E351D071BFE0074189D /* Alamofire.framework */,
				80762E371D071BFE0074189D /* Alamofire OSX Tests.xctest */,
				80762E391D071BFE0074189D /* Alamofire.framework */,
				80762E3B1D071BFE0074189D /* Alamofire tvOS Tests.xctest */,
				80762E3D1D071BFE0074189D /* Alamofire.framework */,
			);
			name = Products;
			sourceTree = "<group>";
		};
		A7208CC21CCBDA5700E3DAB3 /* DataSources */ = {
			isa = PBXGroup;
			children = (
				A7208CC31CCBDA7900E3DAB3 /* ActivitiesDataSourceTests.swift */,
				A70119171CD921D0009F8F65 /* CommentsDataSourceTests.swift */,
				018421F21D2C0DB700CA7566 /* DashboardDataSourceTests.swift */,
				018422CC1D2C493D00CA7566 /* DashboardProjectsDrawerDataSourceTests.swift */,
				A758F4031D0702CF00169CC0 /* DiscoveryFiltersDataSourceTests.swift */,
				A758F43A1D070B8E00169CC0 /* DiscoveryPagesDataSourceTests.swift */,
				A757ED1F1D1C181D00A5C978 /* DiscoveryProjectsDataSourceTest.swift */,
				0156B3841D107273000C4252 /* FindFriendsDataSourceTests.swift */,
				599603FF1CE6286900E1B1EC /* ProfileDataSourceTests.swift */,
				9D525F111D417FD7003CAE04 /* ProjectActivitiesDataSourceTests.swift */,
				A7E8FAC11CD67F5C00DBF142 /* SearchDataSourceTests.swift */,
				01F8ADCE1CEA58AE0026F220 /* ThanksProjectsDataSourceTests.swift */,
			);
			path = DataSources;
			sourceTree = "<group>";
		};
		A721DF3D1C8CF4F6000CB97C /* Koala */ = {
			isa = PBXGroup;
			children = (
				A721DF671C8CFAEB000CB97C /* Koala.swift */,
				A721DF641C8CF5A3000CB97C /* KoalaTrackingClient.swift */,
				A721DF6A1C8CFAF6000CB97C /* MockTrackingClient.swift */,
				A721DF611C8CF503000CB97C /* TrackingClientType.swift */,
			);
			path = Koala;
			sourceTree = "<group>";
		};
		A73378F91D0AE33B00C91445 /* Styles */ = {
			isa = PBXGroup;
			children = (
				A757EA541D19F6C100A5C978 /* ActivityStyles.swift */,
				01FD71EB1D3808E500070BAC /* BarButtonItemStyles.swift */,
				A73378FA1D0AE33B00C91445 /* BaseStyles.swift */,
				A73379101D0E33A600C91445 /* ButtonStyles.swift */,
				A73379441D0E36A600C91445 /* Colors.swift */,
				59B0E07D1D147F340081D2DC /* DashboardStyles.swift */,
				5981BE0F1D7F4656002E49F1 /* CommentStyles.swift */,
				597582E21D5D12AE008765DE /* SettingsStyles.swift */,
				598D96C11D429756003F3F66 /* ActivitySampleStyles.swift */,
				A757EB2A1D1AD89E00A5C978 /* DiscoveryStyles.swift */,
				A73379471D0E36CA00C91445 /* Fonts.swift */,
				A73378FD1D0AE36400C91445 /* LoginStyles.swift */,
				9DC572E41D36CA9800AE209C /* ProjectActivityStyles.swift */,
				01F547EC1D53994B000A98EF /* TabBarItemStyles.swift */,
				A796FF261D425A4500CD58AA /* ProjectStyles.swift */,
				8001D4971D41568C009E6667 /* UpdateDraftStyles.swift */,
			);
			path = Styles;
			sourceTree = "<group>";
		};
		A73778931D819736004C2A9B /* Products */ = {
			isa = PBXGroup;
			children = (
				A73778AF1D819736004C2A9B /* FBSnapshotTestCase.framework */,
				A73778B11D819736004C2A9B /* FBSnapshotTestCase iOS Tests.xctest */,
				A73778B31D819736004C2A9B /* FBSnapshotTestCase.framework */,
				A73778B51D819736004C2A9B /* FBSnapshotTestCase tvOS Tests.xctest */,
			);
			name = Products;
			sourceTree = "<group>";
		};
		A73778D41D81A98E004C2A9B /* Views */ = {
			isa = PBXGroup;
			children = (
				A7EDEE7A1D83635400780B34 /* CommentsViewControllerTests.swift */,
				D7086F3B1DB7FBA40087E5EB /* BackingViewControllerTests.swift */,
				0123B4AC1D919BBA004C1166 /* DiscoveryFiltersViewControllerTests.swift */,
				013744FA1D99FE6A00E50C78 /* EmptyStatesViewControllerTests.swift */,
				01F42A511D9332F60084719D /* DiscoveryNavigationHeaderViewControllerTests.swift */,
				A73778D51D81ABE2004C2A9B /* FundingGraphViewTests.swift */,
				9D3A6B4B1D8C4F3800FE3926 /* ProjectActivityViewControllerTests.swift */,
				59885A5D1DB6DC2900F65825 /* LoginToutViewControllerTests.swift */,
				59885A951DB6E04100F65825 /* LoginViewControllerTests.swift */,
				59235ED81DC0149B0067F4AD /* DiscoveryPageViewControllerTests.swift */,
				59F0C0961DBEC8DE0007E0A7 /* DashboardViewControllerTests.swift */,
				59AFCCEE1DD3D0B9004A200E /* FindFriendsViewControllerTests.swift */,
				59885A971DB6E2A900F65825 /* TwoFactorViewControllerTests.swift */,
				59885A991DB6EA5700F65825 /* SignupViewControllerTests.swift */,
				59885A9D1DB6EFD900F65825 /* ResetPasswordViewControllerTests.swift */,
				59885A9B1DB6ED6800F65825 /* FacebookConfirmationViewControllerTests.swift */,
				A7CA8C461D8F2F870086A3E9 /* ProjectNavBarViewControllerTests.swift */,
				A77FD5B41D91FD2C00FFC636 /* RewardPledgeViewControllerTests.swift */,
				A73778D91D81D3CC004C2A9B /* ProjectPamphletContentViewControllerTests.swift */,
				A73778D71D81C201004C2A9B /* SettingsViewControllerTests.swift */,
				01F42A191D9328490084719D /* SortPagerViewControllerTests.swift */,
			);
			path = Views;
			sourceTree = "<group>";
		};
		A73778DB1D81DC53004C2A9B /* TestHelpers */ = {
			isa = PBXGroup;
			children = (
				A73778DE1D81DC9B004C2A9B /* Combos.swift */,
				A73778DC1D81DC69004C2A9B /* TraitController.swift */,
			);
			path = TestHelpers;
			sourceTree = "<group>";
		};
		A73923AA1D272242004524C3 /* Storyboards */ = {
			isa = PBXGroup;
			children = (
				A73923AB1D272242004524C3 /* Activity.storyboard */,
				80EAEF031D243C4E008C2353 /* Backing.storyboard */,
				9DDE1F6F1D5924AC0092D9A5 /* Checkout.storyboard */,
				A73923AD1D272242004524C3 /* Comments.storyboard */,
				A73923AE1D272242004524C3 /* Dashboard.storyboard */,
				01A120D01D2D646300B42F73 /* DashboardProjectsDrawer.storyboard */,
				A75798C21D6A24CD0063CEEC /* DebugPushNotifications.storyboard */,
				A73923AF1D272242004524C3 /* Discovery.storyboard */,
				59AE35AF1D67631B00A310E6 /* DiscoveryPage.storyboard */,
				013744C01D999BE200E50C78 /* EmptyStates.storyboard */,
				A73923B01D272242004524C3 /* Friends.storyboard */,
				01940B2D1D46A9AD0074FCE3 /* Help.storyboard */,
				D0872B311DE47FB300EE7DDA /* LiveStream.storyboard */,
				01F219521DC12697005DD2E4 /* LaunchScreen.storyboard */,
				A73923B21D272242004524C3 /* Login.storyboard */,
				A73923B31D272242004524C3 /* Main.storyboard */,
				A73923B41D272242004524C3 /* Messages.storyboard */,
				A73923B51D272242004524C3 /* Profile.storyboard */,
				A73923B71D272242004524C3 /* ProjectActivity.storyboard */,
				A78838731D8A2EFF0081E94D /* ProjectPamphlet.storyboard */,
				A78852381D6CC5DE00617930 /* RewardPledge.storyboard */,
				A73923B81D272242004524C3 /* Search.storyboard */,
				A73923B91D272242004524C3 /* Settings.storyboard */,
				A73923AC1D272242004524C3 /* Thanks.storyboard */,
				A73923BA1D272242004524C3 /* Update.storyboard */,
				A73923BB1D272242004524C3 /* UpdateDraft.storyboard */,
				59673C8A1D50EC920035AFD9 /* Video.storyboard */,
				9D89B7E71D6BA71F0021F6FF /* WebModal.storyboard */,
			);
			path = Storyboards;
			sourceTree = "<group>";
		};
		A7424F0D1C84F40E00FDC1E4 /* Embedded */ = {
			isa = PBXGroup;
			children = (
				A7424F421C84F43300FDC1E4 /* iOS */,
				A7E1C4BD1D18C871002D6DE3 /* onepassword-app-extension */,
				A7424F411C84F41600FDC1E4 /* tvOS */,
			);
			name = Embedded;
			sourceTree = "<group>";
		};
		A7424F411C84F41600FDC1E4 /* tvOS */ = {
			isa = PBXGroup;
			children = (
				01D31A421CCA78A00037A178 /* FBSDKCoreKit.framework */,
				A7B6942F1C87A07100C49A4F /* HockeySDK.embeddedframework */,
			);
			name = tvOS;
			sourceTree = "<group>";
		};
		A7424F421C84F43300FDC1E4 /* iOS */ = {
			isa = PBXGroup;
			children = (
				D0F21CC21DE3180A004C384C /* OpenTok.framework */,
				01D31A361CCA786A0037A178 /* FBSDKCoreKit.framework */,
				01D31A371CCA786A0037A178 /* FBSDKLoginKit.framework */,
				A75F71621D897E4C0091258A /* Stripe.framework */,
				A7B694261C87A04C00C49A4F /* HockeySDK.embeddedframework */,
			);
			name = iOS;
			sourceTree = "<group>";
		};
		A751A51A1C85EAD8009C5DEA /* ViewModels */ = {
			isa = PBXGroup;
			children = (
				A75CBDE61C8A26F800758C55 /* AppDelegateViewModel.swift */,
				01940B2A1D46814E0074FCE3 /* HelpWebViewModel.swift */,
				A775B5451CA871D700BBB587 /* RootViewModel.swift */,
				8072F44E1D46BAA400999EF1 /* UpdatePreviewViewModel.swift */,
				A731BF8E1D1EE4CD00A734AC /* UpdateViewModel.swift */,
			);
			path = ViewModels;
			sourceTree = "<group>";
		};
		A751A51B1C85EAD8009C5DEA /* Views */ = {
			isa = PBXGroup;
			children = (
				015A06F21D21914E007AE210 /* DashboardRewardRowStackView.swift */,
				018422841D2C47A400CA7566 /* DashboardTitleView.swift */,
				595CDAB71D3537180051C816 /* FundingGraphView.swift */,
				5993DEBD1CE296F000925494 /* ProfileHeaderView.swift */,
				A78012641D2EEA620027396E /* ReferralChartView.swift */,
				A751A51C1C85EAD8009C5DEA /* Cells */,
				A751A51D1C85EAD8009C5DEA /* Controllers */,
				A73923AA1D272242004524C3 /* Storyboards */,
				A7D8B67F1DCCD4B9009BF854 /* Transitions */,
			);
			path = Views;
			sourceTree = "<group>";
		};
		A751A51C1C85EAD8009C5DEA /* Cells */ = {
			isa = PBXGroup;
			children = (
				A75AB2241C8B407F002FC3E6 /* ActivityFriendBackingCell.swift */,
				A762EFF11C8CC663005581A4 /* ActivityFriendFollowCell.swift */,
				A715ACEF1CE7F3D300605F02 /* ActivityLaunchCell.swift */,
				A715ACC11CE7ED3600605F02 /* ActivityNegativeStateChangeCell.swift */,
				598D96821D417905003F3F66 /* ActivitySampleBackingCell.swift */,
				598D96B51D426D80003F3F66 /* ActivitySampleFollowCell.swift */,
				598D96B71D426F70003F3F66 /* ActivitySampleProjectCell.swift */,
				A762F01B1C8CD2B3005581A4 /* ActivitySuccessCell.swift */,
				A757E9BD1D19C34600A5C978 /* ActivitySurveyResponseCell.swift */,
				A75AB2211C8A85D1002FC3E6 /* ActivityUpdateCell.swift */,
				A75A29261CE0B7DD00D35E5C /* BackingCell.swift */,
				A7A052121CD12DD7005AF5E2 /* CommentCell.swift */,
				5981BE421D7F59DE002E49F1 /* CommentsEmptyStateCell.swift */,
				59B0E0021D1203970081D2DC /* DashboardActionCell.swift */,
				59B0DFFC1D11B2E50081D2DC /* DashboardContextCell.swift */,
				593AC5CE1D33F4BF002613F4 /* DashboardFundingCell.swift */,
				018422B61D2C47D600CA7566 /* DashboardProjectsDrawerCell.swift */,
				59019FB81D21ABD200EAEC9D /* DashboardReferrerRowStackView.swift */,
				5955E64D1D21800300B4153D /* DashboardReferrersCell.swift */,
				015A06F51D219513007AE210 /* DashboardRewardsCell.swift */,
				59D1E6241D1865AC00896A4C /* DashboardVideoCell.swift */,
				A72C3AB11D00FB1F0075227E /* DiscoveryExpandableRowCell.swift */,
				A72C3AB21D00FB1F0075227E /* DiscoveryExpandedSelectableRow.swift */,
				0169F9831D6E0B2000C8D5C5 /* DiscoveryFiltersStaticRowCell.swift */,
				A757EBB11D1B084F00A5C978 /* DiscoveryOnboardingCell.swift */,
				59AE35E11D67643100A310E6 /* DiscoveryPostcardCell.swift */,
				A72C3AB31D00FB1F0075227E /* DiscoverySelectableRowCell.swift */,
				A7CC14371D00E74F00035C52 /* FindFriendsFacebookConnectCell.swift */,
				A7CC14381D00E74F00035C52 /* FindFriendsFriendFollowCell.swift */,
				A7CC14391D00E74F00035C52 /* FindFriendsHeaderCell.swift */,
				A7CC143A1D00E74F00035C52 /* FindFriendsStatsCell.swift */,
				A71003E11CDD077200B4F4D7 /* MessageCell.swift */,
				A71003DE1CDD06E600B4F4D7 /* MessageThreadCell.swift */,
				A77352EC1D5E70FC0017E239 /* MostPopularCell.swift */,
				A773531E1D5E8AEF0017E239 /* MostPopularSearchProjectCell.swift */,
				A7B1EBB21D90496A00BEE8B3 /* NoRewardCell.swift */,
				A74382041D3458C900040A95 /* PaddingCell.swift */,
				A7FA38A31D9068940041FC9C /* PledgeTitleCell.swift */,
				599603D21CE5220900E1B1EC /* ProfileEmptyStateCell.swift */,
				59B6B7091CCEBC1000953319 /* ProfileProjectCell.swift */,
				9D9F57CB1D131AF200CE81DE /* ProjectActivityBackingCell.swift */,
				9D2546F71D23101E0053844D /* ProjectActivityCommentCell.swift */,
				9D525F0E1D4158AC003CAE04 /* ProjectActivityDateCell.swift */,
				9D9F57CC1D131AF200CE81DE /* ProjectActivityEmptyStateCell.swift */,
				9D9F57CD1D131AF200CE81DE /* ProjectActivityLaunchCell.swift */,
				9D9F57CE1D131AF200CE81DE /* ProjectActivityNegativeStateChangeCell.swift */,
				9D9F57D01D131AF200CE81DE /* ProjectActivitySuccessCell.swift */,
				9D9F57D11D131AF200CE81DE /* ProjectActivityUpdateCell.swift */,
				A75A29291CE0B7EA00D35E5C /* ProjectBannerCell.swift */,
				597073B01D07281800B00444 /* ProjectNotificationCell.swift */,
				A7CA8BB61D8F14260086A3E9 /* ProjectPamphletMainCell.swift */,
				A71199F81DD8E42A0072D478 /* ProjectPamphletMinimalCell.swift */,
				A79F52FF1D8F50CE00C051B8 /* ProjectPamphletSubpageCell.swift */,
				A747A8ED1D45899F00AF199A /* RewardCell.swift */,
				A7FA38D81D9068AD0041FC9C /* RewardsTitleCell.swift */,
				A75CFA7C1CCE56C4004CD5FA /* SearchProjectCell.swift */,
				014A8E1A1CE3CE34003BF51C /* ThanksCategoryCell.swift */,
				014A8E171CE3CD86003BF51C /* ThanksProjectCell.swift */,
			);
			path = Cells;
			sourceTree = "<group>";
		};
		A751A51D1C85EAD8009C5DEA /* Controllers */ = {
			isa = PBXGroup;
			children = (
				A7F761741C85FA40005405ED /* ActivitiesViewController.swift */,
				80EAEF011D243B69008C2353 /* BackingViewController.swift */,
				9DDE1F711D5925A90092D9A5 /* CheckoutViewController.swift */,
				A7A0534C1CD19C68005AF5E2 /* CommentDialogViewController.swift */,
				A7180BA81CCED598001711CA /* CommentsViewController.swift */,
				01A120D21D2D6E6200B42F73 /* DashboardProjectsDrawerViewController.swift */,
				A745D0461CA8985B00C12802 /* DashboardViewController.swift */,
				A75798901D6A201F0063CEEC /* DebugPushNotifictionsViewController.swift */,
				0169F9851D6F4E1D00C8D5C5 /* DiscoveryFiltersViewController.swift */,
				017508151D67A4E300BB1863 /* DiscoveryNavigationHeaderViewController.swift */,
				A72C3AA81D00F96C0075227E /* DiscoveryPageViewController.swift */,
				A751A51E1C85EC0B009C5DEA /* DiscoveryViewController.swift */,
				013744AC1D95AC1400E50C78 /* EmptyStatesViewController.swift */,
				0146E3211CC0296900082C5B /* FacebookConfirmationViewController.swift */,
				A7CC14341D00E73D00035C52 /* FindFriendsViewController.swift */,
				01940B271D467EC60074FCE3 /* HelpWebViewController.swift */,
				D0872B691DE4801500EE7DDA /* LiveStreamContainerViewController.swift */,
				D0872B6E1DE482ED00EE7DDA /* LiveStreamCountdownViewController.swift */,
				A7F761761C85FACB005405ED /* LoginToutViewController.swift */,
				018F1F821C8E182200643DAA /* LoginViewController.swift */,
				A74FFDEE1CE3E33300C7BCB9 /* MessageDialogViewController.swift */,
				A75A29231CE0AE5A00D35E5C /* MessagesViewController.swift */,
				A71003D81CDCFA2500B4F4D7 /* MessageThreadsViewController.swift */,
				A745D0491CA8986E00C12802 /* ProfileViewController.swift */,
				9D9F580C1D131B1200CE81DE /* ProjectActivitiesViewController.swift */,
				A7808BBD1D6240B9001CF96A /* ProjectCreatorViewController.swift */,
				A7561A3A1D3144210028DEA1 /* ProjectDescriptionViewController.swift */,
				A78838A81D8A32060081E94D /* ProjectNavBarViewController.swift */,
				A7561A3C1D3146290028DEA1 /* ProjectNavigatorViewController.swift */,
				597073981D06346700B00444 /* ProjectNotificationsViewController.swift */,
				A7C93FB81D4415E700C2DF9B /* ProjectPamphletContentViewController.swift */,
				A70F1F311D8A3E85007DA8E9 /* ProjectPamphletViewController.swift */,
				59392BEB1D7094B0001C99A4 /* ProjectUpdatesViewController.swift */,
				019DDFEB1CB6FF4500BDC113 /* ResetPasswordViewController.swift */,
				A78852061D6CC5C300617930 /* RewardPledgeViewController.swift */,
				A75A9D8C1D6F336B00603D1D /* RewardShippingPickerViewController.swift */,
				A775B51F1CA8705B00BBB587 /* RootTabBarViewController.swift */,
				A74FFE671CE3FFE200C7BCB9 /* SearchMessagesViewController.swift */,
				A745D0201CA897FF00C12802 /* SearchViewController.swift */,
				A72C39F31D00F27E0075227E /* SettingsViewController.swift */,
				A749001D1D00E27100BC3BE7 /* SignupViewController.swift */,
				A72C3AA51D00F7A30075227E /* SortPagerViewController.swift */,
				9D7536CC1D78D78600A7623B /* SurveyResponseViewController.swift */,
				0148EF8F1CDD2879000DEFF8 /* ThanksViewController.swift */,
				01DEFB941CB44A5D003709C0 /* TwoFactorViewController.swift */,
				803BDF731D11AF7C004A785A /* UpdateDraftViewController.swift */,
				8072F41C1D46B75200999EF1 /* UpdatePreviewViewController.swift */,
				A731BF8B1D1EE44E00A734AC /* UpdateViewController.swift */,
				59673CBC1D50ED380035AFD9 /* VideoViewController.swift */,
				9D89B7E21D6B8B310021F6FF /* WebModalViewController.swift */,
			);
			path = Controllers;
			sourceTree = "<group>";
		};
		A75511881C8645A0005355CF /* Tests */ = {
			isa = PBXGroup;
			children = (
				A75511891C8645A0005355CF /* AppEnvironmentTests.swift */,
				01EFBCB21C920A7E0094EEC2 /* BorderButtonTests.swift */,
				0156B1AC1D072CB8000C4252 /* CacheProtocolTests.swift */,
				A77519211C8CB0360022F175 /* CircleAvatarImageViewTests.swift */,
				A755118A1C8645A0005355CF /* EnvironmentTests.swift */,
				A755118B1C8645A0005355CF /* FormatTests.swift */,
				A760782F1CAEE0DD001B39D0 /* IsValidEmailTests.swift */,
				A755118C1C8645A0005355CF /* LanguageTests.swift */,
				A755118D1C8645A0005355CF /* LaunchedCountriesTests.swift */,
				A755118E1C8645A0005355CF /* LocalizedStringTests.swift */,
				A71F59E41D240CAF00909BE3 /* NavigationTests.swift */,
				A77D7B341CBAC5F90077586B /* PaginateTests.swift */,
				A75784301D84486F007B61AA /* PKPaymentRequestTests.swift */,
				A7DC83981C9DBEFA00BB2B44 /* RefTagTests.swift */,
				A755118F1C8645A0005355CF /* String+SimpleHTMLTests.swift */,
				9D10B94D1D354105008B8045 /* String+TruncateTests.swift */,
				9DA8C3C21D3D4860000BB2F9 /* String+WhitespaceTests.swift */,
				01EFBCAE1C92036E0094EEC2 /* StyledLabelTests.swift */,
				01EFBCB51C921EA20094EEC2 /* StylesTests.swift */,
				01EFBC881C91FB770094EEC2 /* UIColorTests.swift */,
				A75511911C8645A0005355CF /* UILabel+IBClearTests.swift */,
				A75511931C8645A0005355CF /* UILabel+SimpleHTMLTests.swift */,
				A7A29F481CC3DE50002BE580 /* DataSource */,
				A78537911CB46CEE00385B73 /* Koala */,
				A755119F1C86460B005355CF /* TestHelpers */,
				A7830CDC1D005C3F00B5B6AE /* ViewModels */,
			);
			path = Tests;
			sourceTree = "<group>";
		};
		A755119F1C86460B005355CF /* TestHelpers */ = {
			isa = PBXGroup;
			children = (
				0156B42F1D11A062000C4252 /* AlertError+Equatable.swift */,
				A761275D1C93052400EDCCB9 /* CGColorRef.swift */,
				A75511A11C86460B005355CF /* MockBundle.swift */,
				A72D92981CB1F7DA00A88249 /* TestCase.swift */,
				A75511A31C86460B005355CF /* XCTestCase+AppEnvironment.swift */,
			);
			path = TestHelpers;
			sourceTree = "<group>";
		};
		A775190E1C8CADC80022F175 /* ViewModels */ = {
			isa = PBXGroup;
			children = (
				A775190F1C8CADC80022F175 /* AppDelegateViewModelTests.swift */,
				015B78BB1D481805003216AC /* HelpWebViewModelTests.swift */,
				A775B54B1CA87C8500BBB587 /* RootViewModelTests.swift */,
				A734A2641D219CB00080BBD5 /* UpdateViewModelTests.swift */,
				80C9F8EB1D4923C4001A2E8E /* UpdatePreviewViewModelTests.swift */,
			);
			path = ViewModels;
			sourceTree = "<group>";
		};
		A7830CDC1D005C3F00B5B6AE /* ViewModels */ = {
			isa = PBXGroup;
			children = (
				A7830CDD1D005C3F00B5B6AE /* ActivitiesViewModelTests.swift */,
				A743817A1D33E03D00040A95 /* ActivityFriendBackingViewModelTests.swift */,
				0156B1FB1D074285000C4252 /* ActivityFriendFollowCellViewModelTests.swift */,
				598D96BC1D427B3B003F3F66 /* ActivitySampleBackingCellViewModelTests.swift */,
				598D96C71D42A97E003F3F66 /* ActivitySampleFollowCellViewModelTests.swift */,
				598D96CD1D42B727003F3F66 /* ActivitySampleProjectCellViewModelTests.swift */,
				5981BF1A1D81BA6D002E49F1 /* ActivitySuccessViewModelTests.swift */,
				5981BF4D1D81CE1C002E49F1 /* ActivityUpdateViewModelTests.swift */,
				A7830CDF1D005C3F00B5B6AE /* BackingCellViewModelTests.swift */,
				80EAEF081D244274008C2353 /* BackingViewModelTests.swift */,
				9D0FB7A71D76055B005774F2 /* CheckoutRacingViewModelTests.swift */,
				9D1A2A511D5D249D009E1B3F /* CheckoutViewModelTests.swift */,
				A7830CE01D005C3F00B5B6AE /* CommentCellViewModelTests.swift */,
				A7830CE11D005C3F00B5B6AE /* CommentDialogViewModelTests.swift */,
				5981BE671D7F86C8002E49F1 /* CommentsEmptyStateCellViewModelTests.swift */,
				A7830CE21D005C3F00B5B6AE /* CommentsViewModelTests.swift */,
				59B0E00B1D12144A0081D2DC /* DashboardActionCellViewModelTests.swift */,
				593AC6031D33F996002613F4 /* DashboardFundingCellViewModelTests.swift */,
				01FD71861D36BE1A00070BAC /* DashboardProjectsDrawerCellViewModelTests.swift */,
				01FD71831D36BA2900070BAC /* DashboardProjectsDrawerViewModelTests.swift */,
				59F368C61D245BE8005404DC /* DashboardReferrerRowStackViewViewModelTests.swift */,
				5955E6831D2180E400B4153D /* DashboardReferrersCellViewModelTests.swift */,
				01C7CDBD1D14BBE500D9E0D1 /* DashboardRewardRowStackViewViewModelTests.swift */,
				01C7CDC11D1A4FD100D9E0D1 /* DashboardRewardsCellViewModelTests.swift */,
				018422C61D2C48E300CA7566 /* DashboardTitleViewViewModelTests.swift */,
				59D1E6731D18968300896A4C /* DashboardVideoCellViewModelTests.swift */,
				59B0DFFF1D11EAC70081D2DC /* DashboardViewModelTests.swift */,
				A78851C31D6C91C600617930 /* DeprecatedWebViewModelTests.swift */,
				D7A9BE121DC125B800422B31 /* DiscoveryExpandableRowCellViewModelTests.swift */,
				A72C3A991D00F6E60075227E /* DiscoveryFiltersViewModelTests.swift */,
				017508771D68C9E900BB1863 /* DiscoveryNavigationHeaderViewModelTests.swift */,
				A72C3A9A1D00F6E60075227E /* DiscoveryPageViewModelTests.swift */,
				596109FE1D6B8AA100C8206A /* DiscoveryPostcardViewModelTests.swift */,
				A7830CE31D005C3F00B5B6AE /* DiscoveryViewModelTests.swift */,
				0176984E1DB9796800EE58BA /* EmptyStatesViewModelTests.swift */,
				A7830CE41D005C3F00B5B6AE /* FacebookConfirmationViewModelTests.swift */,
				A7CC14251D00E70900035C52 /* FindFriendsFaceookConnectCellViewModelTests.swift */,
				A7CC14261D00E70900035C52 /* FindFriendsFriendFollowCellViewModelTests.swift */,
				A7CC14271D00E70900035C52 /* FindFriendsHeaderCellViewModelTests.swift */,
				A7CC14281D00E70900035C52 /* FindFriendsStatsCellViewModelTests.swift */,
				A7CC14291D00E70900035C52 /* FindFriendsViewModelTests.swift */,
				01940B7F1D46DCC30074FCE3 /* HelpViewModelTests.swift */,
				D0872B731DE4930D00EE7DDA /* LiveStreamCountdownViewModelTests.swift */,
				A7830CE51D005C3F00B5B6AE /* LoginToutViewModelTests.swift */,
				A7830CE61D005C3F00B5B6AE /* LoginViewModelTests.swift */,
				A7830CE71D005C3F00B5B6AE /* MessageCellViewModelTests.swift */,
				A7830CE81D005C3F00B5B6AE /* MessageDialogViewModelTests.swift */,
				A7830CE91D005C3F00B5B6AE /* MessagesSearchViewModelTests.swift */,
				A7830CEA1D005C3F00B5B6AE /* MessagesViewModelTests.swift */,
				A7830CEB1D005C3F00B5B6AE /* MessageThreadCellViewModelTests.swift */,
				A7830CEC1D005C3F00B5B6AE /* MessageThreadsViewModelTests.swift */,
				A7830CED1D005C3F00B5B6AE /* ProfileHeaderViewModelTests.swift */,
				A7830CEE1D005C3F00B5B6AE /* ProfileProjectCellViewModelTests.swift */,
				A7830CEF1D005C3F00B5B6AE /* ProfileViewModelTests.swift */,
				9D9F58121D131B8300CE81DE /* ProjectActivitiesViewModelTests.swift */,
				9DEE3B581D1D81C80020C2BE /* ProjectActivityBackingCellViewModelTests.swift */,
				9D2547291D2313440053844D /* ProjectActivityCommentCellViewModelTests.swift */,
				9D8772451D19E9C9003A4E96 /* ProjectActivityLaunchCellViewModelTests.swift */,
				9DC204E91D1B4EC1003C1636 /* ProjectActivityNegativeStateChangeCellViewModelTests.swift */,
				9D2F4BAA1D1ADF1800B7C554 /* ProjectActivitySuccessCellViewModelTests.swift */,
				9D14FFF91D135E4F005F4ABB /* ProjectActivityUpdateCellViewModelTests.swift */,
				A7808BF21D625D10001CF96A /* ProjectCreatorViewModelTests.swift */,
				A7AD54891D4682C20016B4C2 /* ProjectDescriptionViewModelTests.swift */,
				A7CA8C431D8F25D30086A3E9 /* ProjectNavBarViewModelTests.swift */,
				A715451F1DD0D93000A2F186 /* ProjectNavigatorViewModelTests.swift */,
				597073BF1D0760F200B00444 /* ProjectNotificationCellViewModelTests.swift */,
				597073861D06169700B00444 /* ProjectNotificationsViewModelTest.swift */,
				A76FAF261DB98AD000C6BF33 /* ProjectPamphletContentViewModelTests.swift */,
				A7AD54471D465B370016B4C2 /* ProjectPamphletMainCellViewModelTests.swift */,
				A7AD548C1D4683900016B4C2 /* ProjectPamphletViewModelTests.swift */,
				59392C201D70A117001C99A4 /* ProjectUpdatesViewModelTests.swift */,
				A7830CF31D005C3F00B5B6AE /* ResetPasswordViewModelTests.swift */,
				A7D1CE811D5556C100E621C2 /* RewardCellViewModelTests.swift */,
				A7A978AA1D71E88100ABA1D6 /* RewardPledgeViewModelTests.swift */,
				A7A978AD1D71E99900ABA1D6 /* RewardShippingPickerViewModelTests.swift */,
				A7830CF51D005C3F00B5B6AE /* SearchViewModelTests.swift */,
				A72C3A321D00F29A0075227E /* SettingsViewModelTests.swift */,
				A75C81221D210EE200B5AD03 /* ShareViewModelTests.swift */,
				A749001A1D00E25200BC3BE7 /* SignupViewModelTests.swift */,
				A72C3A9B1D00F6E60075227E /* SortPagerViewModelTests.swift */,
				9DA4E2FB1D79C97B005C1897 /* SurveyResponseViewModelTests.swift */,
				A7830CF61D005C3F00B5B6AE /* ThanksViewModelTests.swift */,
				A7830CF71D005C3F00B5B6AE /* TwoFactorViewModelTests.swift */,
				8078D0B21D0F08B1001CFF87 /* UpdateDraftViewModelTests.swift */,
				59673CD21D50FB350035AFD9 /* VideoViewModelTests.swift */,
				9D89B7F91D6CC2AD0021F6FF /* WebModalViewModelTests.swift */,
			);
			path = ViewModels;
			sourceTree = "<group>";
		};
		A78537911CB46CEE00385B73 /* Koala */ = {
			isa = PBXGroup;
			children = (
				A78537921CB46CFB00385B73 /* KoalaTests.swift */,
			);
			path = Koala;
			sourceTree = "<group>";
		};
		A7A29F481CC3DE50002BE580 /* DataSource */ = {
			isa = PBXGroup;
			children = (
				A7A29F491CC3DE5F002BE580 /* ValueCellDataSourceTests.swift */,
			);
			path = DataSource;
			sourceTree = "<group>";
		};
		A7A5F8221D11ECF60036139A /* Locales */ = {
			isa = PBXGroup;
			children = (
				A7A5F8231D11ECF60036139A /* Localizable.strings */,
			);
			path = Locales;
			sourceTree = "<group>";
		};
		A7B693F31C8778A900C49A4F /* Configs */ = {
			isa = PBXGroup;
			children = (
			);
			path = Configs;
			sourceTree = "<group>";
		};
		A7B694261C87A04C00C49A4F /* HockeySDK.embeddedframework */ = {
			isa = PBXGroup;
			children = (
				A7B694271C87A04C00C49A4F /* HockeySDK.framework */,
				A7B694281C87A04C00C49A4F /* Resources */,
			);
			name = HockeySDK.embeddedframework;
			path = Frameworks/HockeySDK/iOS/HockeySDK.embeddedframework;
			sourceTree = "<group>";
		};
		A7B694281C87A04C00C49A4F /* Resources */ = {
			isa = PBXGroup;
			children = (
				A7B694291C87A04C00C49A4F /* HockeySDKResources.bundle */,
			);
			path = Resources;
			sourceTree = "<group>";
		};
		A7B6942F1C87A07100C49A4F /* HockeySDK.embeddedframework */ = {
			isa = PBXGroup;
			children = (
				A7B694301C87A07100C49A4F /* HockeySDK.framework */,
				A7B694311C87A07100C49A4F /* Resources */,
			);
			name = HockeySDK.embeddedframework;
			path = Frameworks/HockeySDK/tvOS/HockeySDK.embeddedframework;
			sourceTree = "<group>";
		};
		A7B694311C87A07100C49A4F /* Resources */ = {
			isa = PBXGroup;
			children = (
				A7B694321C87A07100C49A4F /* HockeySDKResources.bundle */,
			);
			path = Resources;
			sourceTree = "<group>";
		};
		A7C5C41E1DF87C8E0048D14C /* Products */ = {
			isa = PBXGroup;
			children = (
				A7C5C4281DF87C8E0048D14C /* Argo.framework */,
				A7C5C42A1DF87C8E0048D14C /* ArgoTests.xctest */,
				A7C5C42C1DF87C8E0048D14C /* Argo.framework */,
				A7C5C42E1DF87C8E0048D14C /* Argo-MacTests.xctest */,
				A7C5C4301DF87C8E0048D14C /* Argo.framework */,
				A7C5C4321DF87C8E0048D14C /* Argo.framework */,
				A7C5C4341DF87C8E0048D14C /* Argo-tvOSTests.xctest */,
			);
			name = Products;
			sourceTree = "<group>";
		};
		A7C5C4351DF87CA00048D14C /* Products */ = {
			isa = PBXGroup;
			children = (
				A7C5C43C1DF87CA00048D14C /* Curry.framework */,
				A7C5C43E1DF87CA00048D14C /* Curry.framework */,
				A7C5C4401DF87CA00048D14C /* Curry.framework */,
				A7C5C4421DF87CA00048D14C /* Curry.framework */,
			);
			name = Products;
			sourceTree = "<group>";
		};
		A7C5C4491DF87CAC0048D14C /* Products */ = {
			isa = PBXGroup;
			children = (
				A7C5C4501DF87CAC0048D14C /* KsApi.framework */,
				A7C5C4521DF87CAC0048D14C /* KsApi-iOSTests.xctest */,
				A7C5C4541DF87CAC0048D14C /* KsApi.framework */,
				A7C5C4561DF87CAC0048D14C /* KsApi-tvOSTests.xctest */,
			);
			name = Products;
			sourceTree = "<group>";
		};
		A7C5C4641DF87CEB0048D14C /* Products */ = {
			isa = PBXGroup;
			children = (
				A7C5C4921DF87CEB0048D14C /* ReactiveCocoa.framework */,
				A7C5C4941DF87CEB0048D14C /* ReactiveCocoaTests.xctest */,
				A7C5C4961DF87CEB0048D14C /* ReactiveCocoa.framework */,
				A7C5C4981DF87CEB0048D14C /* ReactiveCocoaTests.xctest */,
				A7C5C49A1DF87CEB0048D14C /* ReactiveCocoa.framework */,
				A7C5C49C1DF87CEB0048D14C /* ReactiveCocoa.framework */,
				A7C5C49E1DF87CEB0048D14C /* ReactiveCocoaTests.xctest */,
			);
			name = Products;
			sourceTree = "<group>";
		};
		A7C5C4661DF87CEB0048D14C /* Products */ = {
			isa = PBXGroup;
			children = (
				A7C5C4A61DF87CEB0048D14C /* ReactiveExtensions.framework */,
				A7C5C4A81DF87CEB0048D14C /* ReactiveExtensions-iOSTests.xctest */,
				A7C5C4AA1DF87CEB0048D14C /* ReactiveExtensions.framework */,
				A7C5C4AC1DF87CEB0048D14C /* ReactiveExtensions-tvOSTests.xctest */,
				A7C5C4AE1DF87CEB0048D14C /* ReactiveExtensions_TestHelpers.framework */,
				A7C5C4B01DF87CEB0048D14C /* ReactiveExtensions_TestHelpers.framework */,
			);
			name = Products;
			sourceTree = "<group>";
		};
		A7C5C4681DF87CEB0048D14C /* Products */ = {
			isa = PBXGroup;
			children = (
				A7C5C4BA1DF87CEB0048D14C /* Result.framework */,
				A7C5C4BC1DF87CEB0048D14C /* Result-MacTests.xctest */,
				A7C5C4BE1DF87CEB0048D14C /* Result.framework */,
				A7C5C4C01DF87CEB0048D14C /* Result-iOSTests.xctest */,
				A7C5C4C21DF87CEB0048D14C /* Result.framework */,
				A7C5C4C41DF87CEB0048D14C /* Result-tvOSTests.xctest */,
				A7C5C4C61DF87CEB0048D14C /* Result.framework */,
				A7C5C4C81DF87CEB0048D14C /* Result-watchOSTests.xctest */,
			);
			name = Products;
			sourceTree = "<group>";
		};
		A7C5C4C91DF87CEB0048D14C /* Products */ = {
			isa = PBXGroup;
			children = (
				A7C5C4D41DF87CEB0048D14C /* Prelude.framework */,
				A7C5C4D61DF87CEB0048D14C /* Prelude-iOSTests.xctest */,
				A7C5C4D81DF87CEB0048D14C /* Prelude.framework */,
				A7C5C4DA1DF87CEB0048D14C /* Prelude-tvOSTests.xctest */,
				A7C5C4DC1DF87CEB0048D14C /* Prelude_UIKit.framework */,
				A7C5C4DE1DF87CEB0048D14C /* Prelude-UIKit-iOSTests.xctest */,
				A7C5C4E01DF87CEB0048D14C /* Prelude_UIKit.framework */,
				A7C5C4E21DF87CEB0048D14C /* Prelude-UIKit-tvOSTests.xctest */,
			);
			name = Products;
			sourceTree = "<group>";
		};
		A7C725771C85D36D005A016B /* Library */ = {
			isa = PBXGroup;
			children = (
				A709697D1D143D1300DB39D3 /* AlertError.swift */,
				A7C725781C85D36D005A016B /* AppEnvironment.swift */,
				A7C725791C85D36D005A016B /* AssetImageGeneratorType.swift */,
				A7C7257A1C85D36D005A016B /* AVPlayerView.swift */,
				0151AEB91C8F811C0067F1BE /* BorderButton.swift */,
				A71F59E71D2424CA00909BE3 /* CacheProtocol.swift */,
				9DBF80DE1D666CAC007F2843 /* CheckoutModels.swift */,
				A7FC8C051C8F1DEA00C3B49B /* CircleAvatarImageView.swift */,
				D02C72CD1DEC4A090098BA68 /* ClearNavigationBar.swift */,
				A7D121081D15B08200F364FD /* CountBadgeView.swift */,
				A7F6F0C01DC7EBF7002C118C /* DateProtocol.swift */,
				A7C7257F1C85D36D005A016B /* Environment.swift */,
				A72C3A8A1D00F6A80075227E /* ExpandableRow.swift */,
				A7208C3D1CCAC86800E3DAB3 /* FacebookAppDelegateProtocol.swift */,
				A7C725801C85D36D005A016B /* Format.swift */,
				A7CC14641D00E81B00035C52 /* FriendsSource.swift */,
				A7C725811C85D36D005A016B /* GradientView.swift */,
				A707BAD31CFFAB9400653B2F /* HelpType.swift */,
				80E8EAC71D3EC65A007BDA4B /* Image.swift */,
				A76078091CAEE0A6001B39D0 /* IsValidEmail.swift */,
				A72AFFD91CD7ED6B008F052B /* Keyboard.swift */,
				A71404381CAF215900A2795B /* KeyValueStoreType.swift */,
				A7C725821C85D36D005A016B /* Language.swift */,
				A7C725831C85D36D005A016B /* LaunchedCountries.swift */,
				A7C725841C85D36D005A016B /* LocalizedString.swift */,
				A707BAD41CFFAB9400653B2F /* LoginIntent.swift */,
				80E26A121D500C6A007B3022 /* Navigation.swift */,
				59E877371DC9419700BCD1F7 /* Newsletter.swift */,
				A707BAD51CFFAB9400653B2F /* Notifications.swift */,
				A7C725911C85D36D005A016B /* NSBundleType.swift */,
				A78537F71CB5803B00385B73 /* NSHTTPCookieStorageType.swift */,
				A77D7B061CBAAF5D0077586B /* Paginate.swift */,
				A7EDEE561D83453F00780B34 /* PKPaymentAuthorizationViewController.swift */,
				A7B11A761D79F03300A5036E /* PKPaymentRequest.swift */,
				9DD1E3871D50035E00D4829E /* ProjectActivityData.swift */,
				A75C811A1D210C4700B5AD03 /* ProjectActivityItemProvider.swift */,
				8053D3101D3848A3007B85DB /* Reachability.swift */,
				A7DC83951C9DBBE700BB2B44 /* RefTag.swift */,
				0169F8C01D6CA27500C8D5C5 /* RootCategory.swift */,
				A75C81191D210C4700B5AD03 /* SafariActivity.swift */,
				A72C3A8B1D00F6A80075227E /* SelectableRow.swift */,
				A75C81251D210F1F00B5AD03 /* ShareContext.swift */,
				A710573A1DC2B2DF00A69552 /* SharedFunctions.swift */,
				A718885C1DE0DDCE0094856D /* ShortcutItem.swift */,
				A7A882BE1D31745500E9046E /* SimpleHTMLLabel.swift */,
				8024FE4A1D6376BF0067A1F6 /* Storyboard.swift */,
				A7C725921C85D36D005A016B /* String+SimpleHTML.swift */,
				9D10B91A1D35407C008B8045 /* String+Truncate.swift */,
				8016BFE71D0F582D00067956 /* String+Whitespace.swift */,
				A79BF81E1D11F6AF004C0445 /* Strings.swift */,
				0151AEB01C8F6FD80067F1BE /* StyledLabel.swift */,
				0151AEAD1C8F61870067F1BE /* Styles.swift */,
				017E88B91CD2A609003FE5D6 /* UIActivityViewController.swift */,
				0156B4181D10B419000C4252 /* UIAlertController.swift */,
				0176E13A1C9742FD009CA092 /* UIBarButtonItem.swift */,
				A7C725941C85D36D005A016B /* UIButton+LocalizedKey.swift */,
				0151AE871C8F60370067F1BE /* UIColor.swift */,
				A78537BB1CB5416700385B73 /* UIDeviceType.swift */,
				A7C725951C85D36D005A016B /* UIGestureRecognizer-Extensions.swift */,
				A7C725961C85D36D005A016B /* UILabel+IBClear.swift */,
				A7C725971C85D36D005A016B /* UILabel+LocalizedKey.swift */,
				A7C725981C85D36D005A016B /* UILabel+SimpleHTML.swift */,
				A7C725991C85D36D005A016B /* UIPress-Extensions.swift */,
				A78537E11CB5422100385B73 /* UIScreenType.swift */,
				A7169BF51DDD064200480C0D /* UIScrollView+Extensions.swift */,
				01A7A4BF1C9690220036E553 /* UITextField+LocalizedPlaceholderKey.swift */,
				A733795F1D0EDFEE00C91445 /* UIViewController-Preparation.swift */,
				A75C811B1D210C4700B5AD03 /* UpdateActivityItemProvider.swift */,
				A734A2661D21A1790080BBD5 /* WKNavigationActionProtocol.swift */,
				A7C725851C85D36D005A016B /* DataSource */,
				A721DF3D1C8CF4F6000CB97C /* Koala */,
				A73378F91D0AE33B00C91445 /* Styles */,
				A75511881C8645A0005355CF /* Tests */,
				A7F4418D1D005A9400FE6FC5 /* ViewModels */,
			);
			path = Library;
			sourceTree = "<group>";
		};
		A7C725851C85D36D005A016B /* DataSource */ = {
			isa = PBXGroup;
			children = (
				A76126A21C90C94000EDCCB9 /* SimpleDataSource.swift */,
				A76126A31C90C94000EDCCB9 /* SimpleViewModel.swift */,
				A75CFB071CCE7FCF004CD5FA /* StaticTableViewCell.swift */,
				A76126A41C90C94000EDCCB9 /* UICollectionView-Extensions.swift */,
				A76126A61C90C94000EDCCB9 /* UITableView-Extensions.swift */,
				A76126A51C90C94000EDCCB9 /* UIView-Extensions.swift */,
				A72E75961CC313A400983066 /* ValueCell.swift */,
				A761269F1C90C94000EDCCB9 /* ValueCellDataSource.swift */,
			);
			path = DataSource;
			sourceTree = "<group>";
		};
		A7D1F9461C850B7C000D41D5 /* Kickstarter-iOS */ = {
			isa = PBXGroup;
			children = (
				A734A2161D9BF8B800E05454 /* Hockey.entitlements */,
				80AB97B61D6281D60051C9D1 /* KickDebug.entitlements */,
				A7E1C4EE1D18C8B2002D6DE3 /* Kickstarter-iOS-Bridging-Header.h */,
				A7D1F9551C850B7C000D41D5 /* Info.plist */,
				A7D1F9471C850B7C000D41D5 /* AppDelegate.swift */,
				A7D1F9501C850B7C000D41D5 /* Assets.xcassets */,
				A7B693F31C8778A900C49A4F /* Configs */,
				A7E315BD1C88AA56000DD85A /* DataSources */,
				0127FC511C98BFD000E335C6 /* Library */,
				A7A5F8221D11ECF60036139A /* Locales */,
				A7D1F98F1C850CB2000D41D5 /* Tests */,
				A751A51A1C85EAD8009C5DEA /* ViewModels */,
				A751A51B1C85EAD8009C5DEA /* Views */,
			);
			path = "Kickstarter-iOS";
			sourceTree = "<group>";
		};
		A7D1F98F1C850CB2000D41D5 /* Tests */ = {
			isa = PBXGroup;
			children = (
				A7D1F9901C850CB2000D41D5 /* Info.plist */,
				A7208CC21CCBDA5700E3DAB3 /* DataSources */,
				A73778DB1D81DC53004C2A9B /* TestHelpers */,
				A775190E1C8CADC80022F175 /* ViewModels */,
				A73778D41D81A98E004C2A9B /* Views */,
			);
			path = Tests;
			sourceTree = "<group>";
		};
		A7D8B67F1DCCD4B9009BF854 /* Transitions */ = {
			isa = PBXGroup;
			children = (
				A7D8B6B51DCCD4DE009BF854 /* ProjectNavigatorTransitionAnimator.swift */,
			);
			path = Transitions;
			sourceTree = "<group>";
		};
		A7E06C701C5A6EB300EBDCC2 = {
			isa = PBXGroup;
			children = (
				A7C795C71C873B800081977F /* Kickstarter-iOS.playground */,
				A7E06DBC1C5C027800EBDCC2 /* Frameworks */,
				802800561C88F62500141235 /* Configs */,
				A7D1F9461C850B7C000D41D5 /* Kickstarter-iOS */,
				A7C725771C85D36D005A016B /* Library */,
				A7E06C7A1C5A6EB300EBDCC2 /* Products */,
			);
			indentWidth = 2;
			sourceTree = "<group>";
			tabWidth = 2;
			usesTabs = 0;
		};
		A7E06C7A1C5A6EB300EBDCC2 /* Products */ = {
			isa = PBXGroup;
			children = (
				A7D1F9451C850B7C000D41D5 /* KickDebug.app */,
				A7D1F95A1C850B7C000D41D5 /* Kickstarter-Framework-iOSTests.xctest */,
				A755113C1C8642B3005355CF /* Library.framework */,
				A75511451C8642B3005355CF /* Library-iOSTests.xctest */,
				A7C7959E1C873A870081977F /* Kickstarter_Framework.framework */,
			);
			name = Products;
			sourceTree = "<group>";
		};
		A7E06DBC1C5C027800EBDCC2 /* Frameworks */ = {
			isa = PBXGroup;
			children = (
				A73778921D819736004C2A9B /* FBSnapshotTestCase.xcodeproj */,
				80762E261D071BFE0074189D /* Alamofire.xcodeproj */,
				80762DE71D071BCF0074189D /* AlamofireImage.xcodeproj */,
				A7BE4EEB1D05C10200353EF9 /* Argo.xcodeproj */,
				A7BE4F031D05C10600353EF9 /* Curry.xcodeproj */,
				A7D1F8E41C84FB55000D41D5 /* KsApi.xcodeproj */,
				D026678A1DE309AD00D41AE1 /* KsLive.xcodeproj */,
				A7BE4F121D05C10B00353EF9 /* Prelude.xcodeproj */,
				A76E0AAF1D00D02300EC525A /* ReactiveCocoa.xcodeproj */,
				A76E0AC51D00D05F00EC525A /* ReactiveExtensions.xcodeproj */,
				A76E0ADB1D00D09100EC525A /* Result.xcodeproj */,
				A7424F0D1C84F40E00FDC1E4 /* Embedded */,
			);
			name = Frameworks;
			sourceTree = "<group>";
		};
		A7E1C4BD1D18C871002D6DE3 /* onepassword-app-extension */ = {
			isa = PBXGroup;
			children = (
				A7E1C4EF1D18C8B3002D6DE3 /* OnePasswordExtension.h */,
				A7E1C4F01D18C8B3002D6DE3 /* OnePasswordExtension.m */,
				A7E1C4F11D18C8B3002D6DE3 /* 1Password.xcassets */,
			);
			name = "onepassword-app-extension";
			sourceTree = "<group>";
		};
		A7E315BD1C88AA56000DD85A /* DataSources */ = {
			isa = PBXGroup;
			children = (
				A75AB1F81C8A84B5002FC3E6 /* ActivitiesDataSource.swift */,
				A7A051E41CD12D9A005AF5E2 /* CommentsDataSource.swift */,
				59B0DFC31D11AC850081D2DC /* DashboardDataSource.swift */,
				018422C31D2C48AA00CA7566 /* DashboardProjectsDrawerDataSource.swift */,
				A72C3AAE1D00F9C10075227E /* DiscoveryFiltersDataSource.swift */,
				A72C3AA21D00F7170075227E /* DiscoveryPagesDataSource.swift */,
				A7E315C41C88AAA8000DD85A /* DiscoveryProjectsDataSource.swift */,
				A7CC14431D00E75F00035C52 /* FindFriendsDataSource.swift */,
				A75A292C1CE0B95300D35E5C /* MessagesDataSource.swift */,
				A71003DB1CDD068F00B4F4D7 /* MessageThreadsDataSource.swift */,
				59322F051CD27B1000C90CC6 /* ProfileDataSource.swift */,
				9D9F58141D131D4A00CE81DE /* ProjectActivitiesDataSource.swift */,
				A73EF7091DCC17DD008FDBE5 /* ProjectNavigatorPagesDataSource.swift */,
				5970739E1D07277100B00444 /* ProjectNotificationsDataSource.swift */,
				A747A8B81D45893100AF199A /* ProjectPamphletContentDataSource.swift */,
				A75CFA4E1CCDB322004CD5FA /* SearchDataSource.swift */,
				A74FFEC81CE4FB9900C7BCB9 /* SearchMessagesDataSource.swift */,
				014A8DE91CE3C350003BF51C /* ThanksProjectsDataSource.swift */,
			);
			path = DataSources;
			sourceTree = "<group>";
		};
		A7F4418D1D005A9400FE6FC5 /* ViewModels */ = {
			isa = PBXGroup;
			children = (
				A7F4418E1D005A9400FE6FC5 /* ActivitiesViewModel.swift */,
				A7F4418F1D005A9400FE6FC5 /* ActivityFriendBackingViewModel.swift */,
				A7F441901D005A9400FE6FC5 /* ActivityFriendFollowCellViewModel.swift */,
				598D96B91D426FD8003F3F66 /* ActivitySampleBackingCellViewModel.swift */,
				598D96C41D42A3E3003F3F66 /* ActivitySampleFollowCellViewModel.swift */,
				598D96CA1D42AE85003F3F66 /* ActivitySampleProjectCellViewModel.swift */,
				A7F441911D005A9400FE6FC5 /* ActivitySuccessViewModel.swift */,
				A757EAEF1D1ABE7400A5C978 /* ActivitySurveyResponseCellViewModel.swift */,
				A7F441921D005A9400FE6FC5 /* ActivityUpdateViewModel.swift */,
				A7F441931D005A9400FE6FC5 /* BackingCellViewModel.swift */,
				80EAEEFF1D243A7A008C2353 /* BackingViewModel.swift */,
				9D0FB7741D7600B5005774F2 /* CheckoutRacingViewModel.swift */,
				9DDE1F731D5926D80092D9A5 /* CheckoutViewModel.swift */,
				A7F441941D005A9400FE6FC5 /* CommentCellViewModel.swift */,
				A7F441951D005A9400FE6FC5 /* CommentDialogViewModel.swift */,
				5981BE441D7F61C0002E49F1 /* CommentsEmptyStateCellViewModel.swift */,
				A7F441961D005A9400FE6FC5 /* CommentsViewModel.swift */,
				59B0E0051D1207070081D2DC /* DashboardActionCellViewModel.swift */,
				593AC6001D33F517002613F4 /* DashboardFundingCellViewModel.swift */,
				018422BF1D2C486900CA7566 /* DashboardProjectsDrawerCellViewModel.swift */,
				0199545E1D2D818E00BC1390 /* DashboardProjectsDrawerViewModel.swift */,
				59019FB51D21A47700EAEC9D /* DashboardReferrerRowStackViewViewModel.swift */,
				5955E6801D21805200B4153D /* DashboardReferrersCellViewModel.swift */,
				0156B5571D133BA0000C4252 /* DashboardRewardRowStackViewViewModel.swift */,
				0156B5231D1327A1000C4252 /* DashboardRewardsCellViewModel.swift */,
				018422B81D2C482900CA7566 /* DashboardTitleViewViewModel.swift */,
				59D1E6571D1866F800896A4C /* DashboardVideoCellViewModel.swift */,
				9D9F580E1D131B4000CE81DE /* DashboardViewModel.swift */,
				A78851901D6C900000617930 /* DeprecatedWebViewModel.swift */,
				D703478F1DBAABC30099C668 /* DiscoveryExpandableRowCellViewModel.swift */,
				0169F9871D6F51C400C8D5C5 /* DiscoveryFiltersViewModel.swift */,
				013F2FDB1D66243E0066DB77 /* DiscoveryNavigationHeaderViewModel.swift */,
				A72C3A911D00F6C70075227E /* DiscoveryPageViewModel.swift */,
				595F82631D679346008B8C56 /* DiscoveryPostcardViewModel.swift */,
				A7F441981D005A9400FE6FC5 /* DiscoveryViewModel.swift */,
				013744F71D99A39B00E50C78 /* EmptyStatesViewModel.swift */,
				A7F441991D005A9400FE6FC5 /* FacebookConfirmationViewModel.swift */,
				A7CC13CE1D00E6CF00035C52 /* FindFriendsFacebookConnectCellViewModel.swift */,
				A7CC13CF1D00E6CF00035C52 /* FindFriendsFriendFollowCellViewModel.swift */,
				A7CC13D01D00E6CF00035C52 /* FindFriendsHeaderCellViewModel.swift */,
				A7CC13D11D00E6CF00035C52 /* FindFriendsStatsCellViewModel.swift */,
				A7CC13D21D00E6CF00035C52 /* FindFriendsViewModel.swift */,
				01940B251D42DC1A0074FCE3 /* HelpViewModel.swift */,
				D0872B6B1DE4803800EE7DDA /* LiveStreamContainerViewModel.swift */,
				D0872B701DE4831900EE7DDA /* LiveStreamCountdownViewModel.swift */,
				D04C7EDC1DF6B7AF00B90DDE /* LiveStreamEventDetailsViewModel.swift */,
				A7F4419A1D005A9400FE6FC5 /* LoginToutViewModel.swift */,
				A7698B291D00602800953FD3 /* LoginViewModel.swift */,
				A7F4419B1D005A9400FE6FC5 /* MessageCellViewModel.swift */,
				A7F4419C1D005A9400FE6FC5 /* MessageDialogViewModel.swift */,
				A7F4419D1D005A9400FE6FC5 /* MessagesSearchViewModel.swift */,
				A7F4419E1D005A9400FE6FC5 /* MessagesViewModel.swift */,
				A7F4419F1D005A9400FE6FC5 /* MessageThreadCellViewModel.swift */,
				A7F441A01D005A9400FE6FC5 /* MessageThreadsViewModel.swift */,
				A7808B6A1D61E9DF001CF96A /* MostPopularSearchProjectCellViewModel.swift */,
				A7F441A11D005A9400FE6FC5 /* ProfileHeaderViewModel.swift */,
				A7F441A21D005A9400FE6FC5 /* ProfileProjectCellViewModel.swift */,
				A7F441A31D005A9400FE6FC5 /* ProfileViewModel.swift */,
				9D9F580F1D131B4000CE81DE /* ProjectActivitiesViewModel.swift */,
				9DEE3B241D1D81950020C2BE /* ProjectActivityBackingCellViewModel.swift */,
				9D25472C1D23135F0053844D /* ProjectActivityCommentCellViewModel.swift */,
				9D8772121D19E84E003A4E96 /* ProjectActivityLaunchCellViewModel.swift */,
				9DC204B61D1B46BD003C1636 /* ProjectActivityNegativeStateChangeCellViewModel.swift */,
				9D2F4BDF1D1AE02700B7C554 /* ProjectActivitySuccessCellViewModel.swift */,
				9D14FFC51D135C12005F4ABB /* ProjectActivityUpdateCellViewModel.swift */,
				A7808BEF1D625C6A001CF96A /* ProjectCreateViewModel.swift */,
				A7C93FB51D44142900C2DF9B /* ProjectDescriptionViewModel.swift */,
				A7CA8C0D1D8F241A0086A3E9 /* ProjectNavBarViewModel.swift */,
				A73EF6D11DCC173C008FDBE5 /* ProjectNavigatorViewModel.swift */,
				597073B31D07294500B00444 /* ProjectNotificationCellViewModel.swift */,
				597073511D05FE6B00B00444 /* ProjectNotificationsViewModel.swift */,
				A796A88E1D48DE79009B6EF6 /* ProjectPamphletContentViewModel.swift */,
				A7C93F7F1D440D9200C2DF9B /* ProjectPamphletMainCellViewModel.swift */,
				D04305D01DF172400000FFD4 /* ProjectPamphletSubpageCellViewModel.swift */,
				A7B1EBB01D901DE800BEE8B3 /* ProjectPamphletViewModel.swift */,
				59392C1D1D7095B3001C99A4 /* ProjectUpdatesViewModel.swift */,
				A7F441A81D005A9400FE6FC5 /* ResetPasswordViewModel.swift */,
				A747A8EA1D45896000AF199A /* RewardCellViewModel.swift */,
				A774684A1D6E400D007DCDFC /* RewardPledgeViewModel.swift */,
				A75A9DBE1D6F3A3000603D1D /* RewardShippingPickerViewModel.swift */,
				A7F441AA1D005A9400FE6FC5 /* SearchViewModel.swift */,
				A72C3A2F1D00F28C0075227E /* SettingsViewModel.swift */,
				A75C81161D210BD700B5AD03 /* ShareViewModel.swift */,
				A74900171D00E23000BC3BE7 /* SignupViewModel.swift */,
				A72C3A921D00F6C70075227E /* SortPagerViewModel.swift */,
				9D7536CE1D78D88D00A7623B /* SurveyResponseViewModel.swift */,
				A7F441AB1D005A9400FE6FC5 /* ThanksViewModel.swift */,
				A7F441AC1D005A9400FE6FC5 /* TwoFactorViewModel.swift */,
				809F8B651D08B4FF005BADD9 /* UpdateDraftViewModel.swift */,
				59673CBE1D50EE9B0035AFD9 /* VideoViewModel.swift */,
				9D89B7E41D6B8DB90021F6FF /* WebModalViewModel.swift */,
			);
			path = ViewModels;
			sourceTree = "<group>";
		};
		D026678B1DE309AD00D41AE1 /* Products */ = {
			isa = PBXGroup;
			children = (
				D02667AE1DE309AE00D41AE1 /* KsLive.framework */,
				D02667B01DE309AE00D41AE1 /* KsLiveTests.xctest */,
			);
			name = Products;
			sourceTree = "<group>";
		};
/* End PBXGroup section */

/* Begin PBXHeadersBuildPhase section */
		A75511391C8642B3005355CF /* Headers */ = {
			isa = PBXHeadersBuildPhase;
			buildActionMask = 2147483647;
			files = (
			);
			runOnlyForDeploymentPostprocessing = 0;
		};
		A7C7959B1C873A870081977F /* Headers */ = {
			isa = PBXHeadersBuildPhase;
			buildActionMask = 2147483647;
			files = (
			);
			runOnlyForDeploymentPostprocessing = 0;
		};
/* End PBXHeadersBuildPhase section */

/* Begin PBXNativeTarget section */
		A755113B1C8642B3005355CF /* Library-iOS */ = {
			isa = PBXNativeTarget;
			buildConfigurationList = A75511591C8642B3005355CF /* Build configuration list for PBXNativeTarget "Library-iOS" */;
			buildPhases = (
				A75511371C8642B3005355CF /* Sources */,
				A75511381C8642B3005355CF /* Frameworks */,
				A75511391C8642B3005355CF /* Headers */,
				A755113A1C8642B3005355CF /* Resources */,
			);
			buildRules = (
			);
			dependencies = (
				A7C5C5541DF895880048D14C /* PBXTargetDependency */,
				A7C5C5521DF895850048D14C /* PBXTargetDependency */,
			);
			name = "Library-iOS";
			productName = "Library-iOS";
			productReference = A755113C1C8642B3005355CF /* Library.framework */;
			productType = "com.apple.product-type.framework";
		};
		A75511441C8642B3005355CF /* Library-iOSTests */ = {
			isa = PBXNativeTarget;
			buildConfigurationList = A755115A1C8642B3005355CF /* Build configuration list for PBXNativeTarget "Library-iOSTests" */;
			buildPhases = (
				A75511411C8642B3005355CF /* Sources */,
				A75511421C8642B3005355CF /* Frameworks */,
				A75511431C8642B3005355CF /* Resources */,
			);
			buildRules = (
			);
			dependencies = (
				A7C5C5561DF895A00048D14C /* PBXTargetDependency */,
				805F304F1D91CEB80010B3D0 /* PBXTargetDependency */,
				A75511481C8642B3005355CF /* PBXTargetDependency */,
			);
			name = "Library-iOSTests";
			productName = "Library-iOSTests";
			productReference = A75511451C8642B3005355CF /* Library-iOSTests.xctest */;
			productType = "com.apple.product-type.bundle.unit-test";
		};
		A7C7959D1C873A870081977F /* Kickstarter-Framework-iOS */ = {
			isa = PBXNativeTarget;
			buildConfigurationList = A7C795B11C873A870081977F /* Build configuration list for PBXNativeTarget "Kickstarter-Framework-iOS" */;
			buildPhases = (
				A7C795991C873A870081977F /* Sources */,
				A7C7959A1C873A870081977F /* Frameworks */,
				A7C7959B1C873A870081977F /* Headers */,
				A7C7959C1C873A870081977F /* Resources */,
			);
			buildRules = (
			);
			dependencies = (
				A709698B1D14685C00DB39D3 /* PBXTargetDependency */,
				A70969891D14685600DB39D3 /* PBXTargetDependency */,
				A76E0A4C1D00C00500EC525A /* PBXTargetDependency */,
			);
			name = "Kickstarter-Framework-iOS";
			productName = "Kickstarter-iOS-Framework";
			productReference = A7C7959E1C873A870081977F /* Kickstarter_Framework.framework */;
			productType = "com.apple.product-type.framework";
		};
		A7D1F9441C850B7C000D41D5 /* Kickstarter-iOS */ = {
			isa = PBXNativeTarget;
			buildConfigurationList = A7D1F9611C850B7C000D41D5 /* Build configuration list for PBXNativeTarget "Kickstarter-iOS" */;
			buildPhases = (
				A7D1F9411C850B7C000D41D5 /* Sources */,
				A7D1F9421C850B7C000D41D5 /* Frameworks */,
				A7D1F9431C850B7C000D41D5 /* Resources */,
				A7D1F9C21C850DDE000D41D5 /* Embed Frameworks */,
			);
			buildRules = (
			);
			dependencies = (
				A73923FF1D272302004524C3 /* PBXTargetDependency */,
				D02667CD1DE30A1F00D41AE1 /* PBXTargetDependency */,
			);
			name = "Kickstarter-iOS";
			productName = Kickstarter;
			productReference = A7D1F9451C850B7C000D41D5 /* KickDebug.app */;
			productType = "com.apple.product-type.application";
		};
		A7D1F9591C850B7C000D41D5 /* Kickstarter-Framework-iOSTests */ = {
			isa = PBXNativeTarget;
			buildConfigurationList = A7D1F9641C850B7C000D41D5 /* Build configuration list for PBXNativeTarget "Kickstarter-Framework-iOSTests" */;
			buildPhases = (
				A7D1F9561C850B7C000D41D5 /* Sources */,
				A7D1F9571C850B7C000D41D5 /* Frameworks */,
				A7D1F9581C850B7C000D41D5 /* Resources */,
			);
			buildRules = (
			);
			dependencies = (
				A7C5C5591DF895BA0048D14C /* PBXTargetDependency */,
				A73778D21D819E2A004C2A9B /* PBXTargetDependency */,
				A724BA631D2BFCC10041863C /* PBXTargetDependency */,
				A782B4941D2D36440069D10E /* PBXTargetDependency */,
			);
			name = "Kickstarter-Framework-iOSTests";
			productName = KickstarterTests;
			productReference = A7D1F95A1C850B7C000D41D5 /* Kickstarter-Framework-iOSTests.xctest */;
			productType = "com.apple.product-type.bundle.unit-test";
		};
/* End PBXNativeTarget section */

/* Begin PBXProject section */
		A7E06C711C5A6EB300EBDCC2 /* Project object */ = {
			isa = PBXProject;
			attributes = {
				LastSwiftUpdateCheck = 0730;
				LastUpgradeCheck = 0730;
				ORGANIZATIONNAME = Kickstarter;
				TargetAttributes = {
					A755113B1C8642B3005355CF = {
						CreatedOnToolsVersion = 7.2.1;
						LastSwiftMigration = 0800;
					};
					A75511441C8642B3005355CF = {
						CreatedOnToolsVersion = 7.2.1;
						LastSwiftMigration = 0800;
					};
					A7C7959D1C873A870081977F = {
						CreatedOnToolsVersion = 7.2.1;
						LastSwiftMigration = 0800;
					};
					A7D1F9441C850B7C000D41D5 = {
						CreatedOnToolsVersion = 7.2.1;
						DevelopmentTeam = 48YBP49Y5N;
						LastSwiftMigration = 0800;
						SystemCapabilities = {
							com.apple.OMC = {
								enabled = 1;
							};
							com.apple.SafariKeychain = {
								enabled = 1;
							};
							com.apple.iCloud = {
								enabled = 1;
							};
						};
					};
					A7D1F9591C850B7C000D41D5 = {
						CreatedOnToolsVersion = 7.2.1;
						LastSwiftMigration = 0800;
						TestTargetID = A7D1F9441C850B7C000D41D5;
					};
				};
			};
			buildConfigurationList = A7E06C741C5A6EB300EBDCC2 /* Build configuration list for PBXProject "Kickstarter" */;
			compatibilityVersion = "Xcode 3.2";
			developmentRegion = English;
			hasScannedForEncodings = 0;
			knownRegions = (
				en,
				Base,
				de,
				es,
				fr,
			);
			mainGroup = A7E06C701C5A6EB300EBDCC2;
			productRefGroup = A7E06C7A1C5A6EB300EBDCC2 /* Products */;
			projectDirPath = "";
			projectReferences = (
				{
					ProductGroup = 80762E271D071BFE0074189D /* Products */;
					ProjectRef = 80762E261D071BFE0074189D /* Alamofire.xcodeproj */;
				},
				{
					ProductGroup = 80762DE81D071BCF0074189D /* Products */;
					ProjectRef = 80762DE71D071BCF0074189D /* AlamofireImage.xcodeproj */;
				},
				{
					ProductGroup = A7C5C41E1DF87C8E0048D14C /* Products */;
					ProjectRef = A7BE4EEB1D05C10200353EF9 /* Argo.xcodeproj */;
				},
				{
					ProductGroup = A7C5C4351DF87CA00048D14C /* Products */;
					ProjectRef = A7BE4F031D05C10600353EF9 /* Curry.xcodeproj */;
				},
				{
					ProductGroup = A73778931D819736004C2A9B /* Products */;
					ProjectRef = A73778921D819736004C2A9B /* FBSnapshotTestCase.xcodeproj */;
				},
				{
					ProductGroup = A7C5C4491DF87CAC0048D14C /* Products */;
					ProjectRef = A7D1F8E41C84FB55000D41D5 /* KsApi.xcodeproj */;
				},
				{
<<<<<<< HEAD
					ProductGroup = D026678B1DE309AD00D41AE1 /* Products */;
					ProjectRef = D026678A1DE309AD00D41AE1 /* KsLive.xcodeproj */;
				},
				{
					ProductGroup = A7BE4F131D05C10B00353EF9 /* Products */;
=======
					ProductGroup = A7C5C4C91DF87CEB0048D14C /* Products */;
>>>>>>> f4337594
					ProjectRef = A7BE4F121D05C10B00353EF9 /* Prelude.xcodeproj */;
				},
				{
					ProductGroup = A7C5C4641DF87CEB0048D14C /* Products */;
					ProjectRef = A76E0AAF1D00D02300EC525A /* ReactiveCocoa.xcodeproj */;
				},
				{
					ProductGroup = A7C5C4661DF87CEB0048D14C /* Products */;
					ProjectRef = A76E0AC51D00D05F00EC525A /* ReactiveExtensions.xcodeproj */;
				},
				{
					ProductGroup = A7C5C4681DF87CEB0048D14C /* Products */;
					ProjectRef = A76E0ADB1D00D09100EC525A /* Result.xcodeproj */;
				},
			);
			projectRoot = "";
			targets = (
				A7D1F9441C850B7C000D41D5 /* Kickstarter-iOS */,
				A755113B1C8642B3005355CF /* Library-iOS */,
				A7C7959D1C873A870081977F /* Kickstarter-Framework-iOS */,
				A75511441C8642B3005355CF /* Library-iOSTests */,
				A7D1F9591C850B7C000D41D5 /* Kickstarter-Framework-iOSTests */,
			);
		};
/* End PBXProject section */

/* Begin PBXReferenceProxy section */
		80762DF31D071BCF0074189D /* AlamofireImage.framework */ = {
			isa = PBXReferenceProxy;
			fileType = wrapper.framework;
			path = AlamofireImage.framework;
			remoteRef = 80762DF21D071BCF0074189D /* PBXContainerItemProxy */;
			sourceTree = BUILT_PRODUCTS_DIR;
		};
		80762DF51D071BCF0074189D /* AlamofireImage iOS Tests.xctest */ = {
			isa = PBXReferenceProxy;
			fileType = wrapper.cfbundle;
			path = "AlamofireImage iOS Tests.xctest";
			remoteRef = 80762DF41D071BCF0074189D /* PBXContainerItemProxy */;
			sourceTree = BUILT_PRODUCTS_DIR;
		};
		80762DF71D071BCF0074189D /* AlamofireImage.framework */ = {
			isa = PBXReferenceProxy;
			fileType = wrapper.framework;
			path = AlamofireImage.framework;
			remoteRef = 80762DF61D071BCF0074189D /* PBXContainerItemProxy */;
			sourceTree = BUILT_PRODUCTS_DIR;
		};
		80762DF91D071BCF0074189D /* AlamofireImage OSX Tests.xctest */ = {
			isa = PBXReferenceProxy;
			fileType = wrapper.cfbundle;
			path = "AlamofireImage OSX Tests.xctest";
			remoteRef = 80762DF81D071BCF0074189D /* PBXContainerItemProxy */;
			sourceTree = BUILT_PRODUCTS_DIR;
		};
		80762DFB1D071BCF0074189D /* AlamofireImage.framework */ = {
			isa = PBXReferenceProxy;
			fileType = wrapper.framework;
			path = AlamofireImage.framework;
			remoteRef = 80762DFA1D071BCF0074189D /* PBXContainerItemProxy */;
			sourceTree = BUILT_PRODUCTS_DIR;
		};
		80762DFD1D071BCF0074189D /* AlamofireImage tvOS Tests.xctest */ = {
			isa = PBXReferenceProxy;
			fileType = wrapper.cfbundle;
			path = "AlamofireImage tvOS Tests.xctest";
			remoteRef = 80762DFC1D071BCF0074189D /* PBXContainerItemProxy */;
			sourceTree = BUILT_PRODUCTS_DIR;
		};
		80762DFF1D071BCF0074189D /* AlamofireImage.framework */ = {
			isa = PBXReferenceProxy;
			fileType = wrapper.framework;
			path = AlamofireImage.framework;
			remoteRef = 80762DFE1D071BCF0074189D /* PBXContainerItemProxy */;
			sourceTree = BUILT_PRODUCTS_DIR;
		};
		80762E311D071BFE0074189D /* Alamofire.framework */ = {
			isa = PBXReferenceProxy;
			fileType = wrapper.framework;
			path = Alamofire.framework;
			remoteRef = 80762E301D071BFE0074189D /* PBXContainerItemProxy */;
			sourceTree = BUILT_PRODUCTS_DIR;
		};
		80762E331D071BFE0074189D /* Alamofire iOS Tests.xctest */ = {
			isa = PBXReferenceProxy;
			fileType = wrapper.cfbundle;
			path = "Alamofire iOS Tests.xctest";
			remoteRef = 80762E321D071BFE0074189D /* PBXContainerItemProxy */;
			sourceTree = BUILT_PRODUCTS_DIR;
		};
		80762E351D071BFE0074189D /* Alamofire.framework */ = {
			isa = PBXReferenceProxy;
			fileType = wrapper.framework;
			path = Alamofire.framework;
			remoteRef = 80762E341D071BFE0074189D /* PBXContainerItemProxy */;
			sourceTree = BUILT_PRODUCTS_DIR;
		};
		80762E371D071BFE0074189D /* Alamofire OSX Tests.xctest */ = {
			isa = PBXReferenceProxy;
			fileType = wrapper.cfbundle;
			path = "Alamofire OSX Tests.xctest";
			remoteRef = 80762E361D071BFE0074189D /* PBXContainerItemProxy */;
			sourceTree = BUILT_PRODUCTS_DIR;
		};
		80762E391D071BFE0074189D /* Alamofire.framework */ = {
			isa = PBXReferenceProxy;
			fileType = wrapper.framework;
			path = Alamofire.framework;
			remoteRef = 80762E381D071BFE0074189D /* PBXContainerItemProxy */;
			sourceTree = BUILT_PRODUCTS_DIR;
		};
		80762E3B1D071BFE0074189D /* Alamofire tvOS Tests.xctest */ = {
			isa = PBXReferenceProxy;
			fileType = wrapper.cfbundle;
			path = "Alamofire tvOS Tests.xctest";
			remoteRef = 80762E3A1D071BFE0074189D /* PBXContainerItemProxy */;
			sourceTree = BUILT_PRODUCTS_DIR;
		};
		80762E3D1D071BFE0074189D /* Alamofire.framework */ = {
			isa = PBXReferenceProxy;
			fileType = wrapper.framework;
			path = Alamofire.framework;
			remoteRef = 80762E3C1D071BFE0074189D /* PBXContainerItemProxy */;
			sourceTree = BUILT_PRODUCTS_DIR;
		};
		A73778AF1D819736004C2A9B /* FBSnapshotTestCase.framework */ = {
			isa = PBXReferenceProxy;
			fileType = wrapper.framework;
			path = FBSnapshotTestCase.framework;
			remoteRef = A73778AE1D819736004C2A9B /* PBXContainerItemProxy */;
			sourceTree = BUILT_PRODUCTS_DIR;
		};
		A73778B11D819736004C2A9B /* FBSnapshotTestCase iOS Tests.xctest */ = {
			isa = PBXReferenceProxy;
			fileType = wrapper.cfbundle;
			path = "FBSnapshotTestCase iOS Tests.xctest";
			remoteRef = A73778B01D819736004C2A9B /* PBXContainerItemProxy */;
			sourceTree = BUILT_PRODUCTS_DIR;
		};
		A73778B31D819736004C2A9B /* FBSnapshotTestCase.framework */ = {
			isa = PBXReferenceProxy;
			fileType = wrapper.framework;
			path = FBSnapshotTestCase.framework;
			remoteRef = A73778B21D819736004C2A9B /* PBXContainerItemProxy */;
			sourceTree = BUILT_PRODUCTS_DIR;
		};
		A73778B51D819736004C2A9B /* FBSnapshotTestCase tvOS Tests.xctest */ = {
			isa = PBXReferenceProxy;
			fileType = wrapper.cfbundle;
			path = "FBSnapshotTestCase tvOS Tests.xctest";
			remoteRef = A73778B41D819736004C2A9B /* PBXContainerItemProxy */;
			sourceTree = BUILT_PRODUCTS_DIR;
		};
		A7C5C4281DF87C8E0048D14C /* Argo.framework */ = {
			isa = PBXReferenceProxy;
			fileType = wrapper.framework;
			path = Argo.framework;
			remoteRef = A7C5C4271DF87C8E0048D14C /* PBXContainerItemProxy */;
			sourceTree = BUILT_PRODUCTS_DIR;
		};
		A7C5C42A1DF87C8E0048D14C /* ArgoTests.xctest */ = {
			isa = PBXReferenceProxy;
			fileType = wrapper.cfbundle;
			path = ArgoTests.xctest;
			remoteRef = A7C5C4291DF87C8E0048D14C /* PBXContainerItemProxy */;
			sourceTree = BUILT_PRODUCTS_DIR;
		};
		A7C5C42C1DF87C8E0048D14C /* Argo.framework */ = {
			isa = PBXReferenceProxy;
			fileType = wrapper.framework;
			path = Argo.framework;
			remoteRef = A7C5C42B1DF87C8E0048D14C /* PBXContainerItemProxy */;
			sourceTree = BUILT_PRODUCTS_DIR;
		};
		A7C5C42E1DF87C8E0048D14C /* Argo-MacTests.xctest */ = {
			isa = PBXReferenceProxy;
			fileType = wrapper.cfbundle;
			path = "Argo-MacTests.xctest";
			remoteRef = A7C5C42D1DF87C8E0048D14C /* PBXContainerItemProxy */;
			sourceTree = BUILT_PRODUCTS_DIR;
		};
		A7C5C4301DF87C8E0048D14C /* Argo.framework */ = {
			isa = PBXReferenceProxy;
			fileType = wrapper.framework;
			path = Argo.framework;
			remoteRef = A7C5C42F1DF87C8E0048D14C /* PBXContainerItemProxy */;
			sourceTree = BUILT_PRODUCTS_DIR;
		};
		A7C5C4321DF87C8E0048D14C /* Argo.framework */ = {
			isa = PBXReferenceProxy;
			fileType = wrapper.framework;
			path = Argo.framework;
			remoteRef = A7C5C4311DF87C8E0048D14C /* PBXContainerItemProxy */;
			sourceTree = BUILT_PRODUCTS_DIR;
		};
		A7C5C4341DF87C8E0048D14C /* Argo-tvOSTests.xctest */ = {
			isa = PBXReferenceProxy;
			fileType = wrapper.cfbundle;
			path = "Argo-tvOSTests.xctest";
			remoteRef = A7C5C4331DF87C8E0048D14C /* PBXContainerItemProxy */;
			sourceTree = BUILT_PRODUCTS_DIR;
		};
		A7C5C43C1DF87CA00048D14C /* Curry.framework */ = {
			isa = PBXReferenceProxy;
			fileType = wrapper.framework;
			path = Curry.framework;
			remoteRef = A7C5C43B1DF87CA00048D14C /* PBXContainerItemProxy */;
			sourceTree = BUILT_PRODUCTS_DIR;
		};
		A7C5C43E1DF87CA00048D14C /* Curry.framework */ = {
			isa = PBXReferenceProxy;
			fileType = wrapper.framework;
			path = Curry.framework;
			remoteRef = A7C5C43D1DF87CA00048D14C /* PBXContainerItemProxy */;
			sourceTree = BUILT_PRODUCTS_DIR;
		};
		A7C5C4401DF87CA00048D14C /* Curry.framework */ = {
			isa = PBXReferenceProxy;
			fileType = wrapper.framework;
			path = Curry.framework;
			remoteRef = A7C5C43F1DF87CA00048D14C /* PBXContainerItemProxy */;
			sourceTree = BUILT_PRODUCTS_DIR;
		};
		A7C5C4421DF87CA00048D14C /* Curry.framework */ = {
			isa = PBXReferenceProxy;
			fileType = wrapper.framework;
			path = Curry.framework;
			remoteRef = A7C5C4411DF87CA00048D14C /* PBXContainerItemProxy */;
			sourceTree = BUILT_PRODUCTS_DIR;
		};
		A7C5C4501DF87CAC0048D14C /* KsApi.framework */ = {
			isa = PBXReferenceProxy;
			fileType = wrapper.framework;
			path = KsApi.framework;
			remoteRef = A7C5C44F1DF87CAC0048D14C /* PBXContainerItemProxy */;
			sourceTree = BUILT_PRODUCTS_DIR;
		};
		A7C5C4521DF87CAC0048D14C /* KsApi-iOSTests.xctest */ = {
			isa = PBXReferenceProxy;
			fileType = wrapper.cfbundle;
			path = "KsApi-iOSTests.xctest";
			remoteRef = A7C5C4511DF87CAC0048D14C /* PBXContainerItemProxy */;
			sourceTree = BUILT_PRODUCTS_DIR;
		};
		A7C5C4541DF87CAC0048D14C /* KsApi.framework */ = {
			isa = PBXReferenceProxy;
			fileType = wrapper.framework;
			path = KsApi.framework;
			remoteRef = A7C5C4531DF87CAC0048D14C /* PBXContainerItemProxy */;
			sourceTree = BUILT_PRODUCTS_DIR;
		};
		A7C5C4561DF87CAC0048D14C /* KsApi-tvOSTests.xctest */ = {
			isa = PBXReferenceProxy;
			fileType = wrapper.cfbundle;
			path = "KsApi-tvOSTests.xctest";
			remoteRef = A7C5C4551DF87CAC0048D14C /* PBXContainerItemProxy */;
			sourceTree = BUILT_PRODUCTS_DIR;
		};
		A7C5C4921DF87CEB0048D14C /* ReactiveCocoa.framework */ = {
			isa = PBXReferenceProxy;
			fileType = wrapper.framework;
			path = ReactiveCocoa.framework;
			remoteRef = A7C5C4911DF87CEB0048D14C /* PBXContainerItemProxy */;
			sourceTree = BUILT_PRODUCTS_DIR;
		};
		A7C5C4941DF87CEB0048D14C /* ReactiveCocoaTests.xctest */ = {
			isa = PBXReferenceProxy;
			fileType = wrapper.cfbundle;
			path = ReactiveCocoaTests.xctest;
			remoteRef = A7C5C4931DF87CEB0048D14C /* PBXContainerItemProxy */;
			sourceTree = BUILT_PRODUCTS_DIR;
		};
		A7C5C4961DF87CEB0048D14C /* ReactiveCocoa.framework */ = {
			isa = PBXReferenceProxy;
			fileType = wrapper.framework;
			path = ReactiveCocoa.framework;
			remoteRef = A7C5C4951DF87CEB0048D14C /* PBXContainerItemProxy */;
			sourceTree = BUILT_PRODUCTS_DIR;
		};
		A7C5C4981DF87CEB0048D14C /* ReactiveCocoaTests.xctest */ = {
			isa = PBXReferenceProxy;
			fileType = wrapper.cfbundle;
			path = ReactiveCocoaTests.xctest;
			remoteRef = A7C5C4971DF87CEB0048D14C /* PBXContainerItemProxy */;
			sourceTree = BUILT_PRODUCTS_DIR;
		};
		A7C5C49A1DF87CEB0048D14C /* ReactiveCocoa.framework */ = {
			isa = PBXReferenceProxy;
			fileType = wrapper.framework;
			path = ReactiveCocoa.framework;
			remoteRef = A7C5C4991DF87CEB0048D14C /* PBXContainerItemProxy */;
			sourceTree = BUILT_PRODUCTS_DIR;
		};
		A7C5C49C1DF87CEB0048D14C /* ReactiveCocoa.framework */ = {
			isa = PBXReferenceProxy;
			fileType = wrapper.framework;
			path = ReactiveCocoa.framework;
			remoteRef = A7C5C49B1DF87CEB0048D14C /* PBXContainerItemProxy */;
			sourceTree = BUILT_PRODUCTS_DIR;
		};
		A7C5C49E1DF87CEB0048D14C /* ReactiveCocoaTests.xctest */ = {
			isa = PBXReferenceProxy;
			fileType = wrapper.cfbundle;
			path = ReactiveCocoaTests.xctest;
			remoteRef = A7C5C49D1DF87CEB0048D14C /* PBXContainerItemProxy */;
			sourceTree = BUILT_PRODUCTS_DIR;
		};
		A7C5C4A61DF87CEB0048D14C /* ReactiveExtensions.framework */ = {
			isa = PBXReferenceProxy;
			fileType = wrapper.framework;
			path = ReactiveExtensions.framework;
			remoteRef = A7C5C4A51DF87CEB0048D14C /* PBXContainerItemProxy */;
			sourceTree = BUILT_PRODUCTS_DIR;
		};
		A7C5C4A81DF87CEB0048D14C /* ReactiveExtensions-iOSTests.xctest */ = {
			isa = PBXReferenceProxy;
			fileType = wrapper.cfbundle;
			path = "ReactiveExtensions-iOSTests.xctest";
			remoteRef = A7C5C4A71DF87CEB0048D14C /* PBXContainerItemProxy */;
			sourceTree = BUILT_PRODUCTS_DIR;
		};
		A7C5C4AA1DF87CEB0048D14C /* ReactiveExtensions.framework */ = {
			isa = PBXReferenceProxy;
			fileType = wrapper.framework;
			path = ReactiveExtensions.framework;
			remoteRef = A7C5C4A91DF87CEB0048D14C /* PBXContainerItemProxy */;
			sourceTree = BUILT_PRODUCTS_DIR;
		};
		A7C5C4AC1DF87CEB0048D14C /* ReactiveExtensions-tvOSTests.xctest */ = {
			isa = PBXReferenceProxy;
			fileType = wrapper.cfbundle;
			path = "ReactiveExtensions-tvOSTests.xctest";
			remoteRef = A7C5C4AB1DF87CEB0048D14C /* PBXContainerItemProxy */;
			sourceTree = BUILT_PRODUCTS_DIR;
		};
		A7C5C4AE1DF87CEB0048D14C /* ReactiveExtensions_TestHelpers.framework */ = {
			isa = PBXReferenceProxy;
			fileType = wrapper.framework;
			path = ReactiveExtensions_TestHelpers.framework;
			remoteRef = A7C5C4AD1DF87CEB0048D14C /* PBXContainerItemProxy */;
			sourceTree = BUILT_PRODUCTS_DIR;
		};
		A7C5C4B01DF87CEB0048D14C /* ReactiveExtensions_TestHelpers.framework */ = {
			isa = PBXReferenceProxy;
			fileType = wrapper.framework;
			path = ReactiveExtensions_TestHelpers.framework;
			remoteRef = A7C5C4AF1DF87CEB0048D14C /* PBXContainerItemProxy */;
			sourceTree = BUILT_PRODUCTS_DIR;
		};
		A7C5C4BA1DF87CEB0048D14C /* Result.framework */ = {
			isa = PBXReferenceProxy;
			fileType = wrapper.framework;
			path = Result.framework;
			remoteRef = A7C5C4B91DF87CEB0048D14C /* PBXContainerItemProxy */;
			sourceTree = BUILT_PRODUCTS_DIR;
		};
		A7C5C4BC1DF87CEB0048D14C /* Result-MacTests.xctest */ = {
			isa = PBXReferenceProxy;
			fileType = wrapper.cfbundle;
			path = "Result-MacTests.xctest";
			remoteRef = A7C5C4BB1DF87CEB0048D14C /* PBXContainerItemProxy */;
			sourceTree = BUILT_PRODUCTS_DIR;
		};
		A7C5C4BE1DF87CEB0048D14C /* Result.framework */ = {
			isa = PBXReferenceProxy;
			fileType = wrapper.framework;
			path = Result.framework;
			remoteRef = A7C5C4BD1DF87CEB0048D14C /* PBXContainerItemProxy */;
			sourceTree = BUILT_PRODUCTS_DIR;
		};
		A7C5C4C01DF87CEB0048D14C /* Result-iOSTests.xctest */ = {
			isa = PBXReferenceProxy;
			fileType = wrapper.cfbundle;
			path = "Result-iOSTests.xctest";
			remoteRef = A7C5C4BF1DF87CEB0048D14C /* PBXContainerItemProxy */;
			sourceTree = BUILT_PRODUCTS_DIR;
		};
		A7C5C4C21DF87CEB0048D14C /* Result.framework */ = {
			isa = PBXReferenceProxy;
			fileType = wrapper.framework;
			path = Result.framework;
			remoteRef = A7C5C4C11DF87CEB0048D14C /* PBXContainerItemProxy */;
			sourceTree = BUILT_PRODUCTS_DIR;
		};
		A7C5C4C41DF87CEB0048D14C /* Result-tvOSTests.xctest */ = {
			isa = PBXReferenceProxy;
			fileType = wrapper.cfbundle;
			path = "Result-tvOSTests.xctest";
			remoteRef = A7C5C4C31DF87CEB0048D14C /* PBXContainerItemProxy */;
			sourceTree = BUILT_PRODUCTS_DIR;
		};
		A7C5C4C61DF87CEB0048D14C /* Result.framework */ = {
			isa = PBXReferenceProxy;
			fileType = wrapper.framework;
			path = Result.framework;
			remoteRef = A7C5C4C51DF87CEB0048D14C /* PBXContainerItemProxy */;
			sourceTree = BUILT_PRODUCTS_DIR;
		};
		A7C5C4C81DF87CEB0048D14C /* Result-watchOSTests.xctest */ = {
			isa = PBXReferenceProxy;
			fileType = wrapper.cfbundle;
			path = "Result-watchOSTests.xctest";
			remoteRef = A7C5C4C71DF87CEB0048D14C /* PBXContainerItemProxy */;
			sourceTree = BUILT_PRODUCTS_DIR;
		};
		A7C5C4D41DF87CEB0048D14C /* Prelude.framework */ = {
			isa = PBXReferenceProxy;
			fileType = wrapper.framework;
			path = Prelude.framework;
			remoteRef = A7C5C4D31DF87CEB0048D14C /* PBXContainerItemProxy */;
			sourceTree = BUILT_PRODUCTS_DIR;
		};
		A7C5C4D61DF87CEB0048D14C /* Prelude-iOSTests.xctest */ = {
			isa = PBXReferenceProxy;
			fileType = wrapper.cfbundle;
			path = "Prelude-iOSTests.xctest";
			remoteRef = A7C5C4D51DF87CEB0048D14C /* PBXContainerItemProxy */;
			sourceTree = BUILT_PRODUCTS_DIR;
		};
		A7C5C4D81DF87CEB0048D14C /* Prelude.framework */ = {
			isa = PBXReferenceProxy;
			fileType = wrapper.framework;
			path = Prelude.framework;
			remoteRef = A7C5C4D71DF87CEB0048D14C /* PBXContainerItemProxy */;
			sourceTree = BUILT_PRODUCTS_DIR;
		};
		A7C5C4DA1DF87CEB0048D14C /* Prelude-tvOSTests.xctest */ = {
			isa = PBXReferenceProxy;
			fileType = wrapper.cfbundle;
			path = "Prelude-tvOSTests.xctest";
			remoteRef = A7C5C4D91DF87CEB0048D14C /* PBXContainerItemProxy */;
			sourceTree = BUILT_PRODUCTS_DIR;
		};
		A7C5C4DC1DF87CEB0048D14C /* Prelude_UIKit.framework */ = {
			isa = PBXReferenceProxy;
			fileType = wrapper.framework;
			path = Prelude_UIKit.framework;
			remoteRef = A7C5C4DB1DF87CEB0048D14C /* PBXContainerItemProxy */;
			sourceTree = BUILT_PRODUCTS_DIR;
		};
		A7C5C4DE1DF87CEB0048D14C /* Prelude-UIKit-iOSTests.xctest */ = {
			isa = PBXReferenceProxy;
			fileType = wrapper.cfbundle;
			path = "Prelude-UIKit-iOSTests.xctest";
			remoteRef = A7C5C4DD1DF87CEB0048D14C /* PBXContainerItemProxy */;
			sourceTree = BUILT_PRODUCTS_DIR;
		};
		A7C5C4E01DF87CEB0048D14C /* Prelude_UIKit.framework */ = {
			isa = PBXReferenceProxy;
			fileType = wrapper.framework;
			path = Prelude_UIKit.framework;
			remoteRef = A7C5C4DF1DF87CEB0048D14C /* PBXContainerItemProxy */;
			sourceTree = BUILT_PRODUCTS_DIR;
		};
		A7C5C4E21DF87CEB0048D14C /* Prelude-UIKit-tvOSTests.xctest */ = {
			isa = PBXReferenceProxy;
			fileType = wrapper.cfbundle;
			path = "Prelude-UIKit-tvOSTests.xctest";
			remoteRef = A7C5C4E11DF87CEB0048D14C /* PBXContainerItemProxy */;
			sourceTree = BUILT_PRODUCTS_DIR;
		};
		D02667AE1DE309AE00D41AE1 /* KsLive.framework */ = {
			isa = PBXReferenceProxy;
			fileType = wrapper.framework;
			path = KsLive.framework;
			remoteRef = D02667AD1DE309AE00D41AE1 /* PBXContainerItemProxy */;
			sourceTree = BUILT_PRODUCTS_DIR;
		};
		D02667B01DE309AE00D41AE1 /* KsLiveTests.xctest */ = {
			isa = PBXReferenceProxy;
			fileType = wrapper.cfbundle;
			path = KsLiveTests.xctest;
			remoteRef = D02667AF1DE309AE00D41AE1 /* PBXContainerItemProxy */;
			sourceTree = BUILT_PRODUCTS_DIR;
		};
/* End PBXReferenceProxy section */

/* Begin PBXResourcesBuildPhase section */
		A755113A1C8642B3005355CF /* Resources */ = {
			isa = PBXResourcesBuildPhase;
			buildActionMask = 2147483647;
			files = (
				A78214741DB9326A00D0DD91 /* Localizable.strings in Resources */,
			);
			runOnlyForDeploymentPostprocessing = 0;
		};
		A75511431C8642B3005355CF /* Resources */ = {
			isa = PBXResourcesBuildPhase;
			buildActionMask = 2147483647;
			files = (
			);
			runOnlyForDeploymentPostprocessing = 0;
		};
		A7C7959C1C873A870081977F /* Resources */ = {
			isa = PBXResourcesBuildPhase;
			buildActionMask = 2147483647;
			files = (
				59AE35B01D67631B00A310E6 /* DiscoveryPage.storyboard in Resources */,
				A73923BC1D272242004524C3 /* Activity.storyboard in Resources */,
				A73923C51D272242004524C3 /* Messages.storyboard in Resources */,
				01AFE30E1D5A97FB0094C263 /* Main.storyboard in Resources */,
				A757EA6C1D19F93400A5C978 /* 1Password.xcassets in Resources */,
				013744C11D999BE200E50C78 /* EmptyStates.storyboard in Resources */,
				9D89B7E81D6BA71F0021F6FF /* WebModal.storyboard in Resources */,
				A7D120D71D15A7B400F364FD /* Assets.xcassets in Resources */,
				80EAEF051D243C4E008C2353 /* Backing.storyboard in Resources */,
				A75798C31D6A24CD0063CEEC /* DebugPushNotifications.storyboard in Resources */,
				A73923C31D272242004524C3 /* Login.storyboard in Resources */,
				A73923C91D272242004524C3 /* Search.storyboard in Resources */,
				A73923CC1D272242004524C3 /* UpdateDraft.storyboard in Resources */,
				A7986C9D1D6B85840027030D /* Thanks.storyboard in Resources */,
				A73923CB1D272242004524C3 /* Update.storyboard in Resources */,
				A78838741D8A2EFF0081E94D /* ProjectPamphlet.storyboard in Resources */,
				01A120D11D2D646300B42F73 /* DashboardProjectsDrawer.storyboard in Resources */,
				59673C8B1D50EC920035AFD9 /* Video.storyboard in Resources */,
				A73923BE1D272242004524C3 /* Comments.storyboard in Resources */,
				A73923BF1D272242004524C3 /* Dashboard.storyboard in Resources */,
				9DDE1F701D5924AC0092D9A5 /* Checkout.storyboard in Resources */,
				A73923CA1D272242004524C3 /* Settings.storyboard in Resources */,
				A73923C01D272242004524C3 /* Discovery.storyboard in Resources */,
				A73923C61D272242004524C3 /* Profile.storyboard in Resources */,
				A73923C11D272242004524C3 /* Friends.storyboard in Resources */,
				01940B2E1D46A9AD0074FCE3 /* Help.storyboard in Resources */,
				D0872B321DE47FB300EE7DDA /* LiveStream.storyboard in Resources */,
				A78852391D6CC5DE00617930 /* RewardPledge.storyboard in Resources */,
				A73923C81D272242004524C3 /* ProjectActivity.storyboard in Resources */,
			);
			runOnlyForDeploymentPostprocessing = 0;
		};
		A7D1F9431C850B7C000D41D5 /* Resources */ = {
			isa = PBXResourcesBuildPhase;
			buildActionMask = 2147483647;
			files = (
				A7E1C4F31D18C8B3002D6DE3 /* 1Password.xcassets in Resources */,
				A76AD3531D70979900143034 /* HockeySDKResources.bundle in Resources */,
				9D50E9471D2EDBE50096DAEC /* Assets.xcassets in Resources */,
				01F219561DC12BF7005DD2E4 /* LaunchScreen.storyboard in Resources */,
				A73924051D27247E004524C3 /* Main.storyboard in Resources */,
			);
			runOnlyForDeploymentPostprocessing = 0;
		};
		A7D1F9581C850B7C000D41D5 /* Resources */ = {
			isa = PBXResourcesBuildPhase;
			buildActionMask = 2147483647;
			files = (
			);
			runOnlyForDeploymentPostprocessing = 0;
		};
/* End PBXResourcesBuildPhase section */

/* Begin PBXSourcesBuildPhase section */
		A75511371C8642B3005355CF /* Sources */ = {
			isa = PBXSourcesBuildPhase;
			buildActionMask = 2147483647;
			files = (
				013744F81D99A39B00E50C78 /* EmptyStatesViewModel.swift in Sources */,
				0156B3751D0F7524000C4252 /* ActivityFriendFollowCellViewModel.swift in Sources */,
				013F2FDC1D66243E0066DB77 /* DiscoveryNavigationHeaderViewModel.swift in Sources */,
				A79BF81F1D11F6AF004C0445 /* Strings.swift in Sources */,
				5981BE451D7F61C0002E49F1 /* CommentsEmptyStateCellViewModel.swift in Sources */,
				A73379451D0E36A600C91445 /* Colors.swift in Sources */,
				01C7CDB11D13462500D9E0D1 /* DashboardRewardRowStackViewViewModel.swift in Sources */,
				5981BE101D7F4656002E49F1 /* CommentStyles.swift in Sources */,
				A7B1EBB11D901DE800BEE8B3 /* ProjectPamphletViewModel.swift in Sources */,
				A73378FE1D0AE36400C91445 /* LoginStyles.swift in Sources */,
				0154A93B1CA1A17800DB9BA4 /* UIColor.swift in Sources */,
				9D0FB7751D7600B5005774F2 /* CheckoutRacingViewModel.swift in Sources */,
				A7F441CD1D005A9400FE6FC5 /* MessagesViewModel.swift in Sources */,
				A774684B1D6E400D007DCDFC /* RewardPledgeViewModel.swift in Sources */,
				8053D3111D3848A3007B85DB /* Reachability.swift in Sources */,
				809F8B661D08B4FF005BADD9 /* UpdateDraftViewModel.swift in Sources */,
				59392C1E1D7095B3001C99A4 /* ProjectUpdatesViewModel.swift in Sources */,
				A760780A1CAEE0A6001B39D0 /* IsValidEmail.swift in Sources */,
				A755115B1C8642C3005355CF /* AppEnvironment.swift in Sources */,
				A7F441AD1D005A9400FE6FC5 /* ActivitiesViewModel.swift in Sources */,
				A75A9DBF1D6F3A3000603D1D /* RewardShippingPickerViewModel.swift in Sources */,
				A73379111D0E33A600C91445 /* ButtonStyles.swift in Sources */,
				A73378FB1D0AE33B00C91445 /* BaseStyles.swift in Sources */,
				A755115C1C8642C3005355CF /* AssetImageGeneratorType.swift in Sources */,
				A721DF6B1C8CFAF6000CB97C /* MockTrackingClient.swift in Sources */,
				A72C3A971D00F6C70075227E /* SortPagerViewModel.swift in Sources */,
				9DC572E51D36CA9800AE209C /* ProjectActivityStyles.swift in Sources */,
				A78851911D6C900000617930 /* DeprecatedWebViewModel.swift in Sources */,
				A755115D1C8642C3005355CF /* AVPlayerView.swift in Sources */,
				A7F441C91D005A9400FE6FC5 /* MessageDialogViewModel.swift in Sources */,
				A78537BC1CB5416700385B73 /* UIDeviceType.swift in Sources */,
				A7808BF01D625C6A001CF96A /* ProjectCreateViewModel.swift in Sources */,
				A755115E1C8642C3005355CF /* Environment.swift in Sources */,
				A7F441D11D005A9400FE6FC5 /* MessageThreadsViewModel.swift in Sources */,
				A71F59E81D2424CA00909BE3 /* CacheProtocol.swift in Sources */,
				A757EB2B1D1AD89E00A5C978 /* DiscoveryStyles.swift in Sources */,
				A707BAD61CFFAB9400653B2F /* HelpType.swift in Sources */,
				80E8EAC81D3EC65A007BDA4B /* Image.swift in Sources */,
				80D73AF61D50F1A60099231F /* Navigation.swift in Sources */,
				A755115F1C8642C3005355CF /* Format.swift in Sources */,
				598D96CB1D42AE85003F3F66 /* ActivitySampleProjectCellViewModel.swift in Sources */,
				A76126B31C90C94000EDCCB9 /* SimpleDataSource.swift in Sources */,
				01C7CDB31D13462A00D9E0D1 /* DashboardRewardsCellViewModel.swift in Sources */,
				A7D121091D15B08200F364FD /* CountBadgeView.swift in Sources */,
				A73379601D0EDFEE00C91445 /* UIViewController-Preparation.swift in Sources */,
				A72C3A951D00F6C70075227E /* DiscoveryPageViewModel.swift in Sources */,
				A7F441C71D005A9400FE6FC5 /* MessageCellViewModel.swift in Sources */,
				59673CBF1D50EE9B0035AFD9 /* VideoViewModel.swift in Sources */,
				9D10B91B1D35407C008B8045 /* String+Truncate.swift in Sources */,
				A72E75971CC313A400983066 /* ValueCell.swift in Sources */,
				A75511601C8642C3005355CF /* GradientView.swift in Sources */,
				A7CC13D31D00E6CF00035C52 /* FindFriendsFacebookConnectCellViewModel.swift in Sources */,
				A75511611C8642C3005355CF /* Language.swift in Sources */,
				A7F441E71D005A9400FE6FC5 /* ThanksViewModel.swift in Sources */,
				A747A8EB1D45896000AF199A /* RewardCellViewModel.swift in Sources */,
				A73EF6D21DCC173C008FDBE5 /* ProjectNavigatorViewModel.swift in Sources */,
				A75511621C8642C3005355CF /* LaunchedCountries.swift in Sources */,
				D04C7EDD1DF6B7AF00B90DDE /* LiveStreamEventDetailsViewModel.swift in Sources */,
				A76126B71C90C94000EDCCB9 /* UICollectionView-Extensions.swift in Sources */,
				A73379481D0E36CA00C91445 /* Fonts.swift in Sources */,
				8016BFE81D0F582D00067956 /* String+Whitespace.swift in Sources */,
				A76126AD1C90C94000EDCCB9 /* ValueCellDataSource.swift in Sources */,
				A72C3A301D00F28C0075227E /* SettingsViewModel.swift in Sources */,
				59B0E0061D1207070081D2DC /* DashboardActionCellViewModel.swift in Sources */,
				A75511631C8642C3005355CF /* LocalizedString.swift in Sources */,
				A7F441E11D005A9400FE6FC5 /* ResetPasswordViewModel.swift in Sources */,
				A734A2671D21A1790080BBD5 /* WKNavigationActionProtocol.swift in Sources */,
				A7C93FB61D44142900C2DF9B /* ProjectDescriptionViewModel.swift in Sources */,
				017E88BA1CD2A609003FE5D6 /* UIActivityViewController.swift in Sources */,
				9D8772131D19E84E003A4E96 /* ProjectActivityLaunchCellViewModel.swift in Sources */,
				A7F441CF1D005A9400FE6FC5 /* MessageThreadCellViewModel.swift in Sources */,
				A7F441CB1D005A9400FE6FC5 /* MessagesSearchViewModel.swift in Sources */,
				A7CC14651D00E81B00035C52 /* FriendsSource.swift in Sources */,
				0151AEB31C8F6FE90067F1BE /* StyledLabel.swift in Sources */,
				9D9F581B1D1324E200CE81DE /* DashboardViewModel.swift in Sources */,
				0151AEB51C8F6FFE0067F1BE /* Styles.swift in Sources */,
				A7FC8C061C8F1DEA00C3B49B /* CircleAvatarImageView.swift in Sources */,
				A7CA8C0E1D8F241A0086A3E9 /* ProjectNavBarViewModel.swift in Sources */,
				A7F441C51D005A9400FE6FC5 /* LoginToutViewModel.swift in Sources */,
				A75C811E1D210C4700B5AD03 /* ProjectActivityItemProvider.swift in Sources */,
				A7F441BB1D005A9400FE6FC5 /* CommentDialogViewModel.swift in Sources */,
				A7F441B31D005A9400FE6FC5 /* ActivitySuccessViewModel.swift in Sources */,
				59D1E6581D1866F800896A4C /* DashboardVideoCellViewModel.swift in Sources */,
				A75511641C8642C3005355CF /* NSBundleType.swift in Sources */,
				A75511651C8642C3005355CF /* String+SimpleHTML.swift in Sources */,
				A7F441C31D005A9400FE6FC5 /* FacebookConfirmationViewModel.swift in Sources */,
				D70347901DBAABC30099C668 /* DiscoveryExpandableRowCellViewModel.swift in Sources */,
				0199545F1D2D818E00BC1390 /* DashboardProjectsDrawerViewModel.swift in Sources */,
				A76126B91C90C94000EDCCB9 /* UIView-Extensions.swift in Sources */,
				A77D7B071CBAAF5D0077586B /* Paginate.swift in Sources */,
				01F547ED1D53994B000A98EF /* TabBarItemStyles.swift in Sources */,
				597073B41D07294500B00444 /* ProjectNotificationCellViewModel.swift in Sources */,
				D04305D11DF172410000FFD4 /* ProjectPamphletSubpageCellViewModel.swift in Sources */,
				A75CFB081CCE7FCF004CD5FA /* StaticTableViewCell.swift in Sources */,
				A7F441D71D005A9400FE6FC5 /* ProfileViewModel.swift in Sources */,
				597073521D05FE6B00B00444 /* ProjectNotificationsViewModel.swift in Sources */,
				9D1A2A4F1D5D200E009E1B3F /* CheckoutViewModel.swift in Sources */,
				A7808B6B1D61E9DF001CF96A /* MostPopularSearchProjectCellViewModel.swift in Sources */,
				59019FB61D21A47700EAEC9D /* DashboardReferrerRowStackViewViewModel.swift in Sources */,
				0169F9881D6F51C400C8D5C5 /* DiscoveryFiltersViewModel.swift in Sources */,
				01FD71EC1D3808E500070BAC /* BarButtonItemStyles.swift in Sources */,
				A7F441E91D005A9400FE6FC5 /* TwoFactorViewModel.swift in Sources */,
				D0872B6C1DE4803800EE7DDA /* LiveStreamContainerViewModel.swift in Sources */,
				9DEE3B561D1D819D0020C2BE /* ProjectActivityBackingCellViewModel.swift in Sources */,
				A78537F81CB5803B00385B73 /* NSHTTPCookieStorageType.swift in Sources */,
				9D89B7E51D6B8DB90021F6FF /* WebModalViewModel.swift in Sources */,
				A75C81261D210F1F00B5AD03 /* ShareContext.swift in Sources */,
				A75511671C8642C3005355CF /* UIButton+LocalizedKey.swift in Sources */,
				A75511681C8642C3005355CF /* UIGestureRecognizer-Extensions.swift in Sources */,
				595F82641D679346008B8C56 /* DiscoveryPostcardViewModel.swift in Sources */,
				A7F441BD1D005A9400FE6FC5 /* CommentsViewModel.swift in Sources */,
				A74900181D00E23000BC3BE7 /* SignupViewModel.swift in Sources */,
				A7F441D51D005A9400FE6FC5 /* ProfileProjectCellViewModel.swift in Sources */,
				A7169BF61DDD064200480C0D /* UIScrollView+Extensions.swift in Sources */,
				597582E31D5D12AE008765DE /* SettingsStyles.swift in Sources */,
				9D14FFC61D135C12005F4ABB /* ProjectActivityUpdateCellViewModel.swift in Sources */,
				A7F441AF1D005A9400FE6FC5 /* ActivityFriendBackingViewModel.swift in Sources */,
				80EAEF001D243A7A008C2353 /* BackingViewModel.swift in Sources */,
				A75511691C8642C3005355CF /* UILabel+IBClear.swift in Sources */,
				A7F441E51D005A9400FE6FC5 /* SearchViewModel.swift in Sources */,
				A75C81171D210BD700B5AD03 /* ShareViewModel.swift in Sources */,
				0156B4191D10B419000C4252 /* UIAlertController.swift in Sources */,
				A757EAF01D1ABE7400A5C978 /* ActivitySurveyResponseCellViewModel.swift in Sources */,
				A7CC13D91D00E6CF00035C52 /* FindFriendsStatsCellViewModel.swift in Sources */,
				018422BB1D2C483000CA7566 /* DashboardTitleViewViewModel.swift in Sources */,
				A72AFFDA1CD7ED6B008F052B /* Keyboard.swift in Sources */,
				A718885D1DE0DDCE0094856D /* ShortcutItem.swift in Sources */,
				9D25472D1D23135F0053844D /* ProjectActivityCommentCellViewModel.swift in Sources */,
				D0872B711DE4831900EE7DDA /* LiveStreamCountdownViewModel.swift in Sources */,
				A755116A1C8642C3005355CF /* UILabel+LocalizedKey.swift in Sources */,
				A755116B1C8642C3005355CF /* UILabel+SimpleHTML.swift in Sources */,
				A721DF621C8CF503000CB97C /* TrackingClientType.swift in Sources */,
				5955E6811D21805200B4153D /* DashboardReferrersCellViewModel.swift in Sources */,
				A75C81201D210C4700B5AD03 /* UpdateActivityItemProvider.swift in Sources */,
				A7F441B91D005A9400FE6FC5 /* CommentCellViewModel.swift in Sources */,
				9D7536CF1D78D88D00A7623B /* SurveyResponseViewModel.swift in Sources */,
				A710573B1DC2B2DF00A69552 /* SharedFunctions.swift in Sources */,
				A7DC83961C9DBBE700BB2B44 /* RefTag.swift in Sources */,
				A7CC13D51D00E6CF00035C52 /* FindFriendsFriendFollowCellViewModel.swift in Sources */,
				598D96C51D42A3E3003F3F66 /* ActivitySampleFollowCellViewModel.swift in Sources */,
				598D96BA1D426FD8003F3F66 /* ActivitySampleBackingCellViewModel.swift in Sources */,
				59E877381DC9419700BCD1F7 /* Newsletter.swift in Sources */,
				A755116C1C8642C3005355CF /* UIPress-Extensions.swift in Sources */,
				A7EDEE571D83453F00780B34 /* PKPaymentAuthorizationViewController.swift in Sources */,
				01A7A4C01C9690220036E553 /* UITextField+LocalizedPlaceholderKey.swift in Sources */,
				0176E13B1C9742FD009CA092 /* UIBarButtonItem.swift in Sources */,
				8001D4C91D415692009E6667 /* UpdateDraftStyles.swift in Sources */,
				A7F441B71D005A9400FE6FC5 /* BackingCellViewModel.swift in Sources */,
				A7CC13DB1D00E6CF00035C52 /* FindFriendsViewModel.swift in Sources */,
				9DD1E3881D50035E00D4829E /* ProjectActivityData.swift in Sources */,
				01940B261D42DC1A0074FCE3 /* HelpViewModel.swift in Sources */,
				D02C72CE1DEC4A090098BA68 /* ClearNavigationBar.swift in Sources */,
				593AC6011D33F517002613F4 /* DashboardFundingCellViewModel.swift in Sources */,
				A76126B51C90C94000EDCCB9 /* SimpleViewModel.swift in Sources */,
				9D2F4BE01D1AE02700B7C554 /* ProjectActivitySuccessCellViewModel.swift in Sources */,
				A707BADA1CFFAB9400653B2F /* Notifications.swift in Sources */,
				A721DF651C8CF5A3000CB97C /* KoalaTrackingClient.swift in Sources */,
				A76126BB1C90C94000EDCCB9 /* UITableView-Extensions.swift in Sources */,
				9D9F58191D13243900CE81DE /* ProjectActivitiesViewModel.swift in Sources */,
				A72C3A8E1D00F6A80075227E /* SelectableRow.swift in Sources */,
				A7F441C11D005A9400FE6FC5 /* DiscoveryViewModel.swift in Sources */,
				A757EA551D19F6C100A5C978 /* ActivityStyles.swift in Sources */,
				A78537E21CB5422100385B73 /* UIScreenType.swift in Sources */,
				A7208C3E1CCAC86800E3DAB3 /* FacebookAppDelegateProtocol.swift in Sources */,
				A7B11A771D79F03300A5036E /* PKPaymentRequest.swift in Sources */,
				598D96C21D429756003F3F66 /* ActivitySampleStyles.swift in Sources */,
				59B0E07E1D147F340081D2DC /* DashboardStyles.swift in Sources */,
				0169F8C11D6CA27500C8D5C5 /* RootCategory.swift in Sources */,
				A707BAD81CFFAB9400653B2F /* LoginIntent.swift in Sources */,
				A72C3A8C1D00F6A80075227E /* ExpandableRow.swift in Sources */,
				9DBF80DF1D666CAC007F2843 /* CheckoutModels.swift in Sources */,
				9DC204B71D1B46BD003C1636 /* ProjectActivityNegativeStateChangeCellViewModel.swift in Sources */,
				A7698B2A1D00602800953FD3 /* LoginViewModel.swift in Sources */,
				A7F441B51D005A9400FE6FC5 /* ActivityUpdateViewModel.swift in Sources */,
				A75C811C1D210C4700B5AD03 /* SafariActivity.swift in Sources */,
				A721DF681C8CFAEB000CB97C /* Koala.swift in Sources */,
				A796FF591D425A4D00CD58AA /* ProjectStyles.swift in Sources */,
				A796A88F1D48DE79009B6EF6 /* ProjectPamphletContentViewModel.swift in Sources */,
				A7F441D31D005A9400FE6FC5 /* ProfileHeaderViewModel.swift in Sources */,
				A71404391CAF215900A2795B /* KeyValueStoreType.swift in Sources */,
				A7CC13D71D00E6CF00035C52 /* FindFriendsHeaderCellViewModel.swift in Sources */,
				A709697E1D143D1300DB39D3 /* AlertError.swift in Sources */,
				0151AEBA1C8F811C0067F1BE /* BorderButton.swift in Sources */,
				A7C93F801D440D9200C2DF9B /* ProjectPamphletMainCellViewModel.swift in Sources */,
				A7F6F0C11DC7EBF7002C118C /* DateProtocol.swift in Sources */,
				A7A882BF1D31745500E9046E /* SimpleHTMLLabel.swift in Sources */,
				018422C01D2C486900CA7566 /* DashboardProjectsDrawerCellViewModel.swift in Sources */,
			);
			runOnlyForDeploymentPostprocessing = 0;
		};
		A75511411C8642B3005355CF /* Sources */ = {
			isa = PBXSourcesBuildPhase;
			buildActionMask = 2147483647;
			files = (
				A7808BF31D625D10001CF96A /* ProjectCreatorViewModelTests.swift in Sources */,
				59F368C71D245BE8005404DC /* DashboardReferrerRowStackViewViewModelTests.swift in Sources */,
				A7CC142E1D00E70900035C52 /* FindFriendsHeaderCellViewModelTests.swift in Sources */,
				A75511981C8645A0005355CF /* LaunchedCountriesTests.swift in Sources */,
				A7CC14301D00E70900035C52 /* FindFriendsStatsCellViewModelTests.swift in Sources */,
				59610A311D6B8AA800C8206A /* DiscoveryPostcardViewModelTests.swift in Sources */,
				A75511961C8645A0005355CF /* FormatTests.swift in Sources */,
				01EFBCAF1C92036E0094EEC2 /* StyledLabelTests.swift in Sources */,
				A75511A71C86460B005355CF /* XCTestCase+AppEnvironment.swift in Sources */,
				A75511971C8645A0005355CF /* LanguageTests.swift in Sources */,
				A761275E1C93052400EDCCB9 /* CGColorRef.swift in Sources */,
				A755119C1C8645A0005355CF /* UILabel+IBClearTests.swift in Sources */,
				0176984F1DB9796800EE58BA /* EmptyStatesViewModelTests.swift in Sources */,
				A7830CFE1D005C3F00B5B6AE /* CommentCellViewModelTests.swift in Sources */,
				5981BE681D7F86C8002E49F1 /* CommentsEmptyStateCellViewModelTests.swift in Sources */,
				59392C211D70A117001C99A4 /* ProjectUpdatesViewModelTests.swift in Sources */,
				A71F59E51D240CAF00909BE3 /* NavigationTests.swift in Sources */,
				9D89B7FA1D6CC2AD0021F6FF /* WebModalViewModelTests.swift in Sources */,
				A7A978AB1D71E88100ABA1D6 /* RewardPledgeViewModelTests.swift in Sources */,
				A755119A1C8645A0005355CF /* String+SimpleHTMLTests.swift in Sources */,
				598D96CE1D42B727003F3F66 /* ActivitySampleProjectCellViewModelTests.swift in Sources */,
				01C7CDBF1D14BBF200D9E0D1 /* DashboardRewardRowStackViewViewModelTests.swift in Sources */,
				5981BF4E1D81CE1C002E49F1 /* ActivityUpdateViewModelTests.swift in Sources */,
				A7830D0A1D005C3F00B5B6AE /* LoginViewModelTests.swift in Sources */,
				A7CC142A1D00E70900035C52 /* FindFriendsFaceookConnectCellViewModelTests.swift in Sources */,
				A7AD54481D465B370016B4C2 /* ProjectPamphletMainCellViewModelTests.swift in Sources */,
				A7830D101D005C3F00B5B6AE /* MessagesSearchViewModelTests.swift in Sources */,
				5955E6841D2180E400B4153D /* DashboardReferrersCellViewModelTests.swift in Sources */,
				A7830D0C1D005C3F00B5B6AE /* MessageCellViewModelTests.swift in Sources */,
				A7AD548D1D4683900016B4C2 /* ProjectPamphletViewModelTests.swift in Sources */,
				A72C3AA01D00F6E60075227E /* SortPagerViewModelTests.swift in Sources */,
				A7830D2C1D005C3F00B5B6AE /* TwoFactorViewModelTests.swift in Sources */,
				01940B831D46DE9B0074FCE3 /* HelpViewModelTests.swift in Sources */,
				A7830D241D005C3F00B5B6AE /* ResetPasswordViewModelTests.swift in Sources */,
				59B0E00C1D12144A0081D2DC /* DashboardActionCellViewModelTests.swift in Sources */,
				A78851C41D6C91C600617930 /* DeprecatedWebViewModelTests.swift in Sources */,
				A7830D281D005C3F00B5B6AE /* SearchViewModelTests.swift in Sources */,
				593AC6041D33F996002613F4 /* DashboardFundingCellViewModelTests.swift in Sources */,
				A7830D1C1D005C3F00B5B6AE /* ProfileViewModelTests.swift in Sources */,
				A7830D041D005C3F00B5B6AE /* DiscoveryViewModelTests.swift in Sources */,
				0156B1AF1D072CD1000C4252 /* CacheProtocolTests.swift in Sources */,
				9D25472A1D2313440053844D /* ProjectActivityCommentCellViewModelTests.swift in Sources */,
				A75511A51C86460B005355CF /* MockBundle.swift in Sources */,
				A7D1CE821D5556C100E621C2 /* RewardCellViewModelTests.swift in Sources */,
				A7830D081D005C3F00B5B6AE /* LoginToutViewModelTests.swift in Sources */,
				A7830D1A1D005C3F00B5B6AE /* ProfileProjectCellViewModelTests.swift in Sources */,
				9D2F4BDD1D1AE01500B7C554 /* ProjectActivitySuccessCellViewModelTests.swift in Sources */,
				A75784311D84486F007B61AA /* PKPaymentRequestTests.swift in Sources */,
				A75C81231D210EE200B5AD03 /* ShareViewModelTests.swift in Sources */,
				9D0FB7A81D76055B005774F2 /* CheckoutRacingViewModelTests.swift in Sources */,
				A76FAF271DB98AD000C6BF33 /* ProjectPamphletContentViewModelTests.swift in Sources */,
				9D10B94E1D354105008B8045 /* String+TruncateTests.swift in Sources */,
				5970738E1D061A9900B00444 /* ProjectNotificationsViewModelTest.swift in Sources */,
				01FD71841D36BA2900070BAC /* DashboardProjectsDrawerViewModelTests.swift in Sources */,
				A755119E1C8645A0005355CF /* UILabel+SimpleHTMLTests.swift in Sources */,
				A7830D121D005C3F00B5B6AE /* MessagesViewModelTests.swift in Sources */,
				9D14FFFA1D135E4F005F4ABB /* ProjectActivityUpdateCellViewModelTests.swift in Sources */,
				A7830D061D005C3F00B5B6AE /* FacebookConfirmationViewModelTests.swift in Sources */,
				9D8772481D19E9D4003A4E96 /* ProjectActivityLaunchCellViewModelTests.swift in Sources */,
				A749001B1D00E25200BC3BE7 /* SignupViewModelTests.swift in Sources */,
				A75511941C8645A0005355CF /* AppEnvironmentTests.swift in Sources */,
				9DC204EC1D1B5037003C1636 /* ProjectActivityNegativeStateChangeCellViewModelTests.swift in Sources */,
				017508781D68C9E900BB1863 /* DiscoveryNavigationHeaderViewModelTests.swift in Sources */,
				59D1E6791D189EFE00896A4C /* DashboardVideoCellViewModelTests.swift in Sources */,
				A77519221C8CB0360022F175 /* CircleAvatarImageViewTests.swift in Sources */,
				A78537931CB46CFB00385B73 /* KoalaTests.swift in Sources */,
				59B0E0001D11EAC70081D2DC /* DashboardViewModelTests.swift in Sources */,
				59673CD31D50FB350035AFD9 /* VideoViewModelTests.swift in Sources */,
				9DEE3B591D1D81C80020C2BE /* ProjectActivityBackingCellViewModelTests.swift in Sources */,
				597073901D061AAD00B00444 /* SettingsViewModelTests.swift in Sources */,
				A75511991C8645A0005355CF /* LocalizedStringTests.swift in Sources */,
				8078D0B31D0F08B1001CFF87 /* UpdateDraftViewModelTests.swift in Sources */,
				A7AD548A1D4682C20016B4C2 /* ProjectDescriptionViewModelTests.swift in Sources */,
				A75511951C8645A0005355CF /* EnvironmentTests.swift in Sources */,
				01C7CDC31D1A571600D9E0D1 /* DashboardRewardsCellViewModelTests.swift in Sources */,
				A72C3A9E1D00F6E60075227E /* DiscoveryPageViewModelTests.swift in Sources */,
				A7830D141D005C3F00B5B6AE /* MessageThreadCellViewModelTests.swift in Sources */,
				80EAEF091D244274008C2353 /* BackingViewModelTests.swift in Sources */,
				A7830D181D005C3F00B5B6AE /* ProfileHeaderViewModelTests.swift in Sources */,
				A7830CFC1D005C3F00B5B6AE /* BackingCellViewModelTests.swift in Sources */,
				5981BF1B1D81BA6D002E49F1 /* ActivitySuccessViewModelTests.swift in Sources */,
				A72C3A9C1D00F6E60075227E /* DiscoveryFiltersViewModelTests.swift in Sources */,
				9DA4E2FC1D79C97B005C1897 /* SurveyResponseViewModelTests.swift in Sources */,
				A77D7B351CBAC5F90077586B /* PaginateTests.swift in Sources */,
				017E88BB1CD2A609003FE5D6 /* UIActivityViewController.swift in Sources */,
				01FD71871D36BE1A00070BAC /* DashboardProjectsDrawerCellViewModelTests.swift in Sources */,
				A7830D161D005C3F00B5B6AE /* MessageThreadsViewModelTests.swift in Sources */,
				598D96C81D42A97E003F3F66 /* ActivitySampleFollowCellViewModelTests.swift in Sources */,
				018422C71D2C48E300CA7566 /* DashboardTitleViewViewModelTests.swift in Sources */,
				01EFBC891C91FB770094EEC2 /* UIColorTests.swift in Sources */,
				A72D929A1CB1F7DA00A88249 /* TestCase.swift in Sources */,
				A7CA8C441D8F25D30086A3E9 /* ProjectNavBarViewModelTests.swift in Sources */,
				A7830CF81D005C3F00B5B6AE /* ActivitiesViewModelTests.swift in Sources */,
				A7CC14321D00E70900035C52 /* FindFriendsViewModelTests.swift in Sources */,
				A7A978AE1D71E99900ABA1D6 /* RewardShippingPickerViewModelTests.swift in Sources */,
				A7A29F4A1CC3DE5F002BE580 /* ValueCellDataSourceTests.swift in Sources */,
				D7A9BE131DC125B800422B31 /* DiscoveryExpandableRowCellViewModelTests.swift in Sources */,
				A7830D2A1D005C3F00B5B6AE /* ThanksViewModelTests.swift in Sources */,
				A7830D001D005C3F00B5B6AE /* CommentDialogViewModelTests.swift in Sources */,
				0156B1FC1D074285000C4252 /* ActivityFriendFollowCellViewModelTests.swift in Sources */,
				0156B4301D11A062000C4252 /* AlertError+Equatable.swift in Sources */,
				A76078301CAEE0DD001B39D0 /* IsValidEmailTests.swift in Sources */,
				A7DC83991C9DBEFA00BB2B44 /* RefTagTests.swift in Sources */,
				9D1A2A541D5D2522009E1B3F /* CheckoutViewModelTests.swift in Sources */,
				598D96BF1D427B8A003F3F66 /* ActivitySampleBackingCellViewModelTests.swift in Sources */,
				A71545211DD0D96B00A2F186 /* ProjectNavigatorViewModelTests.swift in Sources */,
				01EFBCB31C920A7E0094EEC2 /* BorderButtonTests.swift in Sources */,
				9DA8C3C31D3D4860000BB2F9 /* String+WhitespaceTests.swift in Sources */,
				597073C31D07626700B00444 /* ProjectNotificationCellViewModelTests.swift in Sources */,
				9D9F58171D13240B00CE81DE /* ProjectActivitiesViewModelTests.swift in Sources */,
				D0872B741DE4930D00EE7DDA /* LiveStreamCountdownViewModelTests.swift in Sources */,
				01EFBCB61C921EA20094EEC2 /* StylesTests.swift in Sources */,
				A7830D021D005C3F00B5B6AE /* CommentsViewModelTests.swift in Sources */,
				A7830D0E1D005C3F00B5B6AE /* MessageDialogViewModelTests.swift in Sources */,
				A7CC142C1D00E70900035C52 /* FindFriendsFriendFollowCellViewModelTests.swift in Sources */,
				A743817B1D33E03D00040A95 /* ActivityFriendBackingViewModelTests.swift in Sources */,
			);
			runOnlyForDeploymentPostprocessing = 0;
		};
		A75511AB1C8647D9005355CF /* Sources */ = {
			isa = PBXSourcesBuildPhase;
			buildActionMask = 2147483647;
			files = (
				A7F441BE1D005A9400FE6FC5 /* CommentsViewModel.swift in Sources */,
				A7F441E81D005A9400FE6FC5 /* ThanksViewModel.swift in Sources */,
				80E8EAC91D3EC65A007BDA4B /* Image.swift in Sources */,
				8016BFE91D0F582D00067956 /* String+Whitespace.swift in Sources */,
				018422C11D2C486900CA7566 /* DashboardProjectsDrawerCellViewModel.swift in Sources */,
				A75C81181D210BD700B5AD03 /* ShareViewModel.swift in Sources */,
				D04C7EDE1DF6B7B000B90DDE /* LiveStreamEventDetailsViewModel.swift in Sources */,
				01B6ABBE1CA1E01E003DB4C8 /* UIColor.swift in Sources */,
				A7CC13D61D00E6CF00035C52 /* FindFriendsFriendFollowCellViewModel.swift in Sources */,
				A75511AC1C8647D9005355CF /* AppEnvironment.swift in Sources */,
				A75A9DC01D6F3A3000603D1D /* RewardShippingPickerViewModel.swift in Sources */,
				A7F441BC1D005A9400FE6FC5 /* CommentDialogViewModel.swift in Sources */,
				A796FF581D425A4C00CD58AA /* ProjectStyles.swift in Sources */,
				D70347911DBAABC30099C668 /* DiscoveryExpandableRowCellViewModel.swift in Sources */,
				018422BC1D2C483400CA7566 /* DashboardTitleViewViewModel.swift in Sources */,
				A75511AD1C8647D9005355CF /* AssetImageGeneratorType.swift in Sources */,
				80D73B271D50F1A90099231F /* Navigation.swift in Sources */,
				A721DF6C1C8CFAF6000CB97C /* MockTrackingClient.swift in Sources */,
				A75511AE1C8647D9005355CF /* AVPlayerView.swift in Sources */,
				A7F441AE1D005A9400FE6FC5 /* ActivitiesViewModel.swift in Sources */,
				9D9F581C1D1324E300CE81DE /* DashboardViewModel.swift in Sources */,
				A7CC13D81D00E6CF00035C52 /* FindFriendsHeaderCellViewModel.swift in Sources */,
				A75CFB091CCE7FCF004CD5FA /* StaticTableViewCell.swift in Sources */,
				A70968C51D14366D00DB39D3 /* LoginStyles.swift in Sources */,
				A72C3A8F1D00F6A80075227E /* SelectableRow.swift in Sources */,
				A714043A1CAF215900A2795B /* KeyValueStoreType.swift in Sources */,
				9D9F581A1D13243A00CE81DE /* ProjectActivitiesViewModel.swift in Sources */,
				595F82651D679346008B8C56 /* DiscoveryPostcardViewModel.swift in Sources */,
				A78537F91CB5803B00385B73 /* NSHTTPCookieStorageType.swift in Sources */,
				9DC204B81D1B46BD003C1636 /* ProjectActivityNegativeStateChangeCellViewModel.swift in Sources */,
				A747A8EC1D45896000AF199A /* RewardCellViewModel.swift in Sources */,
				A70968C41D14366D00DB39D3 /* Fonts.swift in Sources */,
				5981BE111D7F4656002E49F1 /* CommentStyles.swift in Sources */,
				A75511AF1C8647D9005355CF /* Environment.swift in Sources */,
				A7F441C41D005A9400FE6FC5 /* FacebookConfirmationViewModel.swift in Sources */,
				A75511B01C8647D9005355CF /* Format.swift in Sources */,
				A72AFFDB1CD7ED6B008F052B /* Keyboard.swift in Sources */,
				A7F441B61D005A9400FE6FC5 /* ActivityUpdateViewModel.swift in Sources */,
				A7F441C21D005A9400FE6FC5 /* DiscoveryViewModel.swift in Sources */,
				A76126B41C90C94000EDCCB9 /* SimpleDataSource.swift in Sources */,
				A75511B11C8647D9005355CF /* GradientView.swift in Sources */,
				019954601D2D818E00BC1390 /* DashboardProjectsDrawerViewModel.swift in Sources */,
				A7CC14661D00E81B00035C52 /* FriendsSource.swift in Sources */,
				A75511B21C8647D9005355CF /* Language.swift in Sources */,
				0169F8C21D6CA27500C8D5C5 /* RootCategory.swift in Sources */,
				A70968C71D14366D00DB39D3 /* BaseStyles.swift in Sources */,
				A7A882C01D31745500E9046E /* SimpleHTMLLabel.swift in Sources */,
				59019FB71D21A47700EAEC9D /* DashboardReferrerRowStackViewViewModel.swift in Sources */,
				597073B51D07294500B00444 /* ProjectNotificationCellViewModel.swift in Sources */,
				A75511B31C8647D9005355CF /* LaunchedCountries.swift in Sources */,
				A71F59E91D2424CA00909BE3 /* CacheProtocol.swift in Sources */,
				9D0FB7761D7600B5005774F2 /* CheckoutRacingViewModel.swift in Sources */,
				A76126B81C90C94000EDCCB9 /* UICollectionView-Extensions.swift in Sources */,
				A7C93F811D440D9200C2DF9B /* ProjectPamphletMainCellViewModel.swift in Sources */,
				A76126AE1C90C94000EDCCB9 /* ValueCellDataSource.swift in Sources */,
				D0872B6D1DE4803800EE7DDA /* LiveStreamContainerViewModel.swift in Sources */,
				9DD1E3891D50035E00D4829E /* ProjectActivityData.swift in Sources */,
				59B0E0071D1207070081D2DC /* DashboardActionCellViewModel.swift in Sources */,
				A760780B1CAEE0A6001B39D0 /* IsValidEmail.swift in Sources */,
				9DC572E61D36CA9800AE209C /* ProjectActivityStyles.swift in Sources */,
				A75511B41C8647D9005355CF /* LocalizedString.swift in Sources */,
				0151AEB41C8F6FEC0067F1BE /* StyledLabel.swift in Sources */,
				A7F441D81D005A9400FE6FC5 /* ProfileViewModel.swift in Sources */,
				9D10B91C1D35407C008B8045 /* String+Truncate.swift in Sources */,
				9D2F4BE11D1AE02700B7C554 /* ProjectActivitySuccessCellViewModel.swift in Sources */,
				A78851921D6C900000617930 /* DeprecatedWebViewModel.swift in Sources */,
				A757EA561D19F6C100A5C978 /* ActivityStyles.swift in Sources */,
				9D25472E1D23135F0053844D /* ProjectActivityCommentCellViewModel.swift in Sources */,
				A7F441BA1D005A9400FE6FC5 /* CommentCellViewModel.swift in Sources */,
				598D96BB1D426FD8003F3F66 /* ActivitySampleBackingCellViewModel.swift in Sources */,
				A7B11A781D79F03300A5036E /* PKPaymentRequest.swift in Sources */,
				A75C81271D210F1F00B5AD03 /* ShareContext.swift in Sources */,
				0151AEB61C8F70000067F1BE /* Styles.swift in Sources */,
				A7FC8C071C8F1DEA00C3B49B /* CircleAvatarImageView.swift in Sources */,
				A7698B2B1D00602800953FD3 /* LoginViewModel.swift in Sources */,
				59392C1F1D7095B3001C99A4 /* ProjectUpdatesViewModel.swift in Sources */,
				597582E41D5D12AE008765DE /* SettingsStyles.swift in Sources */,
				A75511B51C8647D9005355CF /* NSBundleType.swift in Sources */,
				A7F441D21D005A9400FE6FC5 /* MessageThreadsViewModel.swift in Sources */,
				5955E6821D21805200B4153D /* DashboardReferrersCellViewModel.swift in Sources */,
				598D96C31D429756003F3F66 /* ActivitySampleStyles.swift in Sources */,
				01C7CDB21D13462500D9E0D1 /* DashboardRewardRowStackViewViewModel.swift in Sources */,
				A7C93FB71D44142900C2DF9B /* ProjectDescriptionViewModel.swift in Sources */,
				01940B821D46DCE50074FCE3 /* HelpViewModel.swift in Sources */,
				A7F441D41D005A9400FE6FC5 /* ProfileHeaderViewModel.swift in Sources */,
				A75C811D1D210C4700B5AD03 /* SafariActivity.swift in Sources */,
				9D8772141D19E84E003A4E96 /* ProjectActivityLaunchCellViewModel.swift in Sources */,
				A7F441E21D005A9400FE6FC5 /* ResetPasswordViewModel.swift in Sources */,
				A7808BF11D625C6A001CF96A /* ProjectCreateViewModel.swift in Sources */,
				0169F9891D6F51C400C8D5C5 /* DiscoveryFiltersViewModel.swift in Sources */,
				A75C81211D210C4700B5AD03 /* UpdateActivityItemProvider.swift in Sources */,
				597073531D05FE6B00B00444 /* ProjectNotificationsViewModel.swift in Sources */,
				A7F441EA1D005A9400FE6FC5 /* TwoFactorViewModel.swift in Sources */,
				A75511B61C8647D9005355CF /* String+SimpleHTML.swift in Sources */,
				A7F441CC1D005A9400FE6FC5 /* MessagesSearchViewModel.swift in Sources */,
				A7F441B41D005A9400FE6FC5 /* ActivitySuccessViewModel.swift in Sources */,
				A76126BA1C90C94000EDCCB9 /* UIView-Extensions.swift in Sources */,
				A75511B81C8647D9005355CF /* UIButton+LocalizedKey.swift in Sources */,
				A75C811F1D210C4700B5AD03 /* ProjectActivityItemProvider.swift in Sources */,
				A73EF6D31DCC173D008FDBE5 /* ProjectNavigatorViewModel.swift in Sources */,
				59E877391DC9419700BCD1F7 /* Newsletter.swift in Sources */,
				59B0E07F1D147F340081D2DC /* DashboardStyles.swift in Sources */,
				A74900191D00E23000BC3BE7 /* SignupViewModel.swift in Sources */,
				A710573C1DC2B2DF00A69552 /* SharedFunctions.swift in Sources */,
				A7F441D61D005A9400FE6FC5 /* ProfileProjectCellViewModel.swift in Sources */,
				A707BAD71CFFAB9400653B2F /* HelpType.swift in Sources */,
				A75511B91C8647D9005355CF /* UIGestureRecognizer-Extensions.swift in Sources */,
				A75511BA1C8647D9005355CF /* UILabel+IBClear.swift in Sources */,
				A734A2681D21A1790080BBD5 /* WKNavigationActionProtocol.swift in Sources */,
				593AC6021D33F517002613F4 /* DashboardFundingCellViewModel.swift in Sources */,
				A707BADB1CFFAB9400653B2F /* Notifications.swift in Sources */,
				D0872B721DE4831900EE7DDA /* LiveStreamCountdownViewModel.swift in Sources */,
				A7F441C81D005A9400FE6FC5 /* MessageCellViewModel.swift in Sources */,
				A72C3A981D00F6C70075227E /* SortPagerViewModel.swift in Sources */,
				A72C3A311D00F28C0075227E /* SettingsViewModel.swift in Sources */,
				A7EDEE581D83453F00780B34 /* PKPaymentAuthorizationViewController.swift in Sources */,
				A75511BB1C8647D9005355CF /* UILabel+LocalizedKey.swift in Sources */,
				A757EAF11D1ABE7400A5C978 /* ActivitySurveyResponseCellViewModel.swift in Sources */,
				9D7536D01D78D88D00A7623B /* SurveyResponseViewModel.swift in Sources */,
				598D96CC1D42AE85003F3F66 /* ActivitySampleProjectCellViewModel.swift in Sources */,
				A7208C3F1CCAC86800E3DAB3 /* FacebookAppDelegateProtocol.swift in Sources */,
				9DEE3B571D1D819E0020C2BE /* ProjectActivityBackingCellViewModel.swift in Sources */,
				9D1A2A501D5D2047009E1B3F /* CheckoutViewModel.swift in Sources */,
				A7CC13DC1D00E6CF00035C52 /* FindFriendsViewModel.swift in Sources */,
				A75511BC1C8647D9005355CF /* UILabel+SimpleHTML.swift in Sources */,
				A73379611D0EDFEE00C91445 /* UIViewController-Preparation.swift in Sources */,
				A72C3A8D1D00F6A80075227E /* ExpandableRow.swift in Sources */,
				01C7CDB41D13462B00D9E0D1 /* DashboardRewardsCellViewModel.swift in Sources */,
				9DBF80E01D666CAC007F2843 /* CheckoutModels.swift in Sources */,
				A721DF631C8CF503000CB97C /* TrackingClientType.swift in Sources */,
				A7DC83971C9DBBE700BB2B44 /* RefTag.swift in Sources */,
				A7F441D01D005A9400FE6FC5 /* MessageThreadCellViewModel.swift in Sources */,
				A7F441B01D005A9400FE6FC5 /* ActivityFriendBackingViewModel.swift in Sources */,
				59D1E6591D1866F800896A4C /* DashboardVideoCellViewModel.swift in Sources */,
				A75511BD1C8647D9005355CF /* UIPress-Extensions.swift in Sources */,
				A7CC13DA1D00E6CF00035C52 /* FindFriendsStatsCellViewModel.swift in Sources */,
				A796A8901D48DE79009B6EF6 /* ProjectPamphletContentViewModel.swift in Sources */,
				A757EB2C1D1AD89E00A5C978 /* DiscoveryStyles.swift in Sources */,
				A7F441B21D005A9400FE6FC5 /* ActivityFriendFollowCellViewModel.swift in Sources */,
				A709697F1D143D1300DB39D3 /* AlertError.swift in Sources */,
				013744F91D99A3AE00E50C78 /* EmptyStatesViewModel.swift in Sources */,
				A7CA8C0F1D8F241A0086A3E9 /* ProjectNavBarViewModel.swift in Sources */,
				A7169BF71DDD064200480C0D /* UIScrollView+Extensions.swift in Sources */,
				A707BAD91CFFAB9400653B2F /* LoginIntent.swift in Sources */,
				01A7A4C11C9690220036E553 /* UITextField+LocalizedPlaceholderKey.swift in Sources */,
				A7F441CE1D005A9400FE6FC5 /* MessagesViewModel.swift in Sources */,
				598D96C61D42A3E3003F3F66 /* ActivitySampleFollowCellViewModel.swift in Sources */,
				A7F441E61D005A9400FE6FC5 /* SearchViewModel.swift in Sources */,
				A76126B61C90C94000EDCCB9 /* SimpleViewModel.swift in Sources */,
				A79BF8201D11F6AF004C0445 /* Strings.swift in Sources */,
				A72E75981CC313A400983066 /* ValueCell.swift in Sources */,
				5981BE461D7F61C0002E49F1 /* CommentsEmptyStateCellViewModel.swift in Sources */,
				9D14FFC71D135C12005F4ABB /* ProjectActivityUpdateCellViewModel.swift in Sources */,
				A7F441CA1D005A9400FE6FC5 /* MessageDialogViewModel.swift in Sources */,
				A72C3A961D00F6C70075227E /* DiscoveryPageViewModel.swift in Sources */,
				A70968C61D14366D00DB39D3 /* Colors.swift in Sources */,
				A7808B6C1D61E9DF001CF96A /* MostPopularSearchProjectCellViewModel.swift in Sources */,
				A721DF661C8CF5A3000CB97C /* KoalaTrackingClient.swift in Sources */,
				9D89B7E61D6B8DB90021F6FF /* WebModalViewModel.swift in Sources */,
				A76126BC1C90C94000EDCCB9 /* UITableView-Extensions.swift in Sources */,
				A7F441B81D005A9400FE6FC5 /* BackingCellViewModel.swift in Sources */,
				A70968C81D14366D00DB39D3 /* ButtonStyles.swift in Sources */,
				A78537E31CB5422100385B73 /* UIScreenType.swift in Sources */,
				A78537BD1CB5416700385B73 /* UIDeviceType.swift in Sources */,
				D04305D21DF172410000FFD4 /* ProjectPamphletSubpageCellViewModel.swift in Sources */,
				A77D7B081CBAAF5D0077586B /* Paginate.swift in Sources */,
				A721DF691C8CFAEB000CB97C /* Koala.swift in Sources */,
				0151AEBB1C8F811C0067F1BE /* BorderButton.swift in Sources */,
				A7D1210A1D15B08200F364FD /* CountBadgeView.swift in Sources */,
				8053D3121D3848A3007B85DB /* Reachability.swift in Sources */,
			);
			runOnlyForDeploymentPostprocessing = 0;
		};
		A75511E91C865321005355CF /* Sources */ = {
			isa = PBXSourcesBuildPhase;
			buildActionMask = 2147483647;
			files = (
				A7B6947E1C87F50300C49A4F /* LaunchedCountriesTests.swift in Sources */,
				A75511EB1C865321005355CF /* FormatTests.swift in Sources */,
				5981BF4F1D81CE1C002E49F1 /* ActivityUpdateViewModelTests.swift in Sources */,
				0156B1FD1D074285000C4252 /* ActivityFriendFollowCellViewModelTests.swift in Sources */,
				A7830D0F1D005C3F00B5B6AE /* MessageDialogViewModelTests.swift in Sources */,
				A75784321D84486F007B61AA /* PKPaymentRequestTests.swift in Sources */,
				9D9F58181D13240B00CE81DE /* ProjectActivitiesViewModelTests.swift in Sources */,
				A75511EC1C865321005355CF /* XCTestCase+AppEnvironment.swift in Sources */,
				59673CD41D50FB350035AFD9 /* VideoViewModelTests.swift in Sources */,
				A75511ED1C865321005355CF /* LanguageTests.swift in Sources */,
				A749001C1D00E25200BC3BE7 /* SignupViewModelTests.swift in Sources */,
				A7830D191D005C3F00B5B6AE /* ProfileHeaderViewModelTests.swift in Sources */,
				A75511EE1C865321005355CF /* UILabel+IBClearTests.swift in Sources */,
				9D8772491D19E9D4003A4E96 /* ProjectActivityLaunchCellViewModelTests.swift in Sources */,
				59392C221D70A117001C99A4 /* ProjectUpdatesViewModelTests.swift in Sources */,
				01FD71881D36BE1A00070BAC /* DashboardProjectsDrawerCellViewModelTests.swift in Sources */,
				A72C3A9D1D00F6E60075227E /* DiscoveryFiltersViewModelTests.swift in Sources */,
				A72C3A9F1D00F6E60075227E /* DiscoveryPageViewModelTests.swift in Sources */,
				A761275F1C93052400EDCCB9 /* CGColorRef.swift in Sources */,
				9DEE3B5A1D1D81C80020C2BE /* ProjectActivityBackingCellViewModelTests.swift in Sources */,
				A75511EF1C865321005355CF /* String+SimpleHTMLTests.swift in Sources */,
				01C7CDC41D1A571700D9E0D1 /* DashboardRewardsCellViewModelTests.swift in Sources */,
				A7CA8C451D8F25D30086A3E9 /* ProjectNavBarViewModelTests.swift in Sources */,
				01C7CDC01D14BBF200D9E0D1 /* DashboardRewardRowStackViewViewModelTests.swift in Sources */,
				D7A9BE141DC125B800422B31 /* DiscoveryExpandableRowCellViewModelTests.swift in Sources */,
				A7CC14331D00E70900035C52 /* FindFriendsViewModelTests.swift in Sources */,
				A75511F11C865321005355CF /* MockBundle.swift in Sources */,
				A7830D051D005C3F00B5B6AE /* DiscoveryViewModelTests.swift in Sources */,
				593AC6051D33F996002613F4 /* DashboardFundingCellViewModelTests.swift in Sources */,
				598D96CF1D42B727003F3F66 /* ActivitySampleProjectCellViewModelTests.swift in Sources */,
				A7CC142F1D00E70900035C52 /* FindFriendsHeaderCellViewModelTests.swift in Sources */,
				A7A978AF1D71E99900ABA1D6 /* RewardShippingPickerViewModelTests.swift in Sources */,
				59F368C81D245BE8005404DC /* DashboardReferrerRowStackViewViewModelTests.swift in Sources */,
				A75511F21C865321005355CF /* UILabel+SimpleHTMLTests.swift in Sources */,
				A7830D291D005C3F00B5B6AE /* SearchViewModelTests.swift in Sources */,
				A7830D171D005C3F00B5B6AE /* MessageThreadsViewModelTests.swift in Sources */,
				A71F59E61D240CAF00909BE3 /* NavigationTests.swift in Sources */,
				A7830D2D1D005C3F00B5B6AE /* TwoFactorViewModelTests.swift in Sources */,
				9DC204ED1D1B5039003C1636 /* ProjectActivityNegativeStateChangeCellViewModelTests.swift in Sources */,
				01EFBCB01C92036E0094EEC2 /* StyledLabelTests.swift in Sources */,
				A7AD54491D465B370016B4C2 /* ProjectPamphletMainCellViewModelTests.swift in Sources */,
				A7830D0B1D005C3F00B5B6AE /* LoginViewModelTests.swift in Sources */,
				A7CC14311D00E70900035C52 /* FindFriendsStatsCellViewModelTests.swift in Sources */,
				A7830D0D1D005C3F00B5B6AE /* MessageCellViewModelTests.swift in Sources */,
				A75511F31C865321005355CF /* AppEnvironmentTests.swift in Sources */,
				A75C81241D210EE200B5AD03 /* ShareViewModelTests.swift in Sources */,
				5970738F1D061A9A00B00444 /* ProjectNotificationsViewModelTest.swift in Sources */,
				A77519231C8CB11B0022F175 /* CircleAvatarImageViewTests.swift in Sources */,
				9D1A2A551D5D2522009E1B3F /* CheckoutViewModelTests.swift in Sources */,
				9D2F4BDE1D1AE01800B7C554 /* ProjectActivitySuccessCellViewModelTests.swift in Sources */,
				A7830CF91D005C3F00B5B6AE /* ActivitiesViewModelTests.swift in Sources */,
				A78537941CB46CFB00385B73 /* KoalaTests.swift in Sources */,
				A7808BF41D625D10001CF96A /* ProjectCreatorViewModelTests.swift in Sources */,
				A7D1CE831D5556C100E621C2 /* RewardCellViewModelTests.swift in Sources */,
				5981BF1C1D81BA6D002E49F1 /* ActivitySuccessViewModelTests.swift in Sources */,
				9D10B94F1D354105008B8045 /* String+TruncateTests.swift in Sources */,
				9D0FB7A91D76055B005774F2 /* CheckoutRacingViewModelTests.swift in Sources */,
				A75511F41C865321005355CF /* LocalizedStringTests.swift in Sources */,
				598D96C91D42A97E003F3F66 /* ActivitySampleFollowCellViewModelTests.swift in Sources */,
				01940B841D46DE9C0074FCE3 /* HelpViewModelTests.swift in Sources */,
				9D89B7FB1D6CC2AD0021F6FF /* WebModalViewModelTests.swift in Sources */,
				59B0E00D1D12144A0081D2DC /* DashboardActionCellViewModelTests.swift in Sources */,
				A78851C51D6C91C600617930 /* DeprecatedWebViewModelTests.swift in Sources */,
				A7830D111D005C3F00B5B6AE /* MessagesSearchViewModelTests.swift in Sources */,
				59610A321D6B8AA800C8206A /* DiscoveryPostcardViewModelTests.swift in Sources */,
				A7A978AC1D71E88100ABA1D6 /* RewardPledgeViewModelTests.swift in Sources */,
				597073911D061AB000B00444 /* SettingsViewModelTests.swift in Sources */,
				A75511F51C865321005355CF /* EnvironmentTests.swift in Sources */,
				A7830CFD1D005C3F00B5B6AE /* BackingCellViewModelTests.swift in Sources */,
				A77D7B361CBAC5F90077586B /* PaginateTests.swift in Sources */,
				A7830CFF1D005C3F00B5B6AE /* CommentCellViewModelTests.swift in Sources */,
				59D1E67A1D189EFF00896A4C /* DashboardVideoCellViewModelTests.swift in Sources */,
				D0872B751DE4930D00EE7DDA /* LiveStreamCountdownViewModelTests.swift in Sources */,
				A7CC142D1D00E70900035C52 /* FindFriendsFriendFollowCellViewModelTests.swift in Sources */,
				A7830D011D005C3F00B5B6AE /* CommentDialogViewModelTests.swift in Sources */,
				01EFBCB11C9203750094EEC2 /* UIColorTests.swift in Sources */,
				9D25472B1D2313440053844D /* ProjectActivityCommentCellViewModelTests.swift in Sources */,
				A72D929C1CB1F7DA00A88249 /* TestCase.swift in Sources */,
				0156B1B01D072CD1000C4252 /* CacheProtocolTests.swift in Sources */,
				59B0E0011D11EAC70081D2DC /* DashboardViewModelTests.swift in Sources */,
				A7830D1B1D005C3F00B5B6AE /* ProfileProjectCellViewModelTests.swift in Sources */,
				A7830D131D005C3F00B5B6AE /* MessagesViewModelTests.swift in Sources */,
				0156B4311D11A062000C4252 /* AlertError+Equatable.swift in Sources */,
				01FD71851D36BA3900070BAC /* DashboardProjectsDrawerViewModelTests.swift in Sources */,
				A7830D251D005C3F00B5B6AE /* ResetPasswordViewModelTests.swift in Sources */,
				9D14FFFB1D135E4F005F4ABB /* ProjectActivityUpdateCellViewModelTests.swift in Sources */,
				A7830D2B1D005C3F00B5B6AE /* ThanksViewModelTests.swift in Sources */,
				9DA8C3C41D3D4860000BB2F9 /* String+WhitespaceTests.swift in Sources */,
				A743817C1D33E03D00040A95 /* ActivityFriendBackingViewModelTests.swift in Sources */,
				A7A29F4B1CC3DE5F002BE580 /* ValueCellDataSourceTests.swift in Sources */,
				A76078311CAEE0DD001B39D0 /* IsValidEmailTests.swift in Sources */,
				9DA4E2FD1D79C97B005C1897 /* SurveyResponseViewModelTests.swift in Sources */,
				A7AD548B1D4682C20016B4C2 /* ProjectDescriptionViewModelTests.swift in Sources */,
				597073C41D07626800B00444 /* ProjectNotificationCellViewModelTests.swift in Sources */,
				018422C81D2C48E300CA7566 /* DashboardTitleViewViewModelTests.swift in Sources */,
				5981BE691D7F86C8002E49F1 /* CommentsEmptyStateCellViewModelTests.swift in Sources */,
				A7DC839A1C9DBEFA00BB2B44 /* RefTagTests.swift in Sources */,
				A7830D031D005C3F00B5B6AE /* CommentsViewModelTests.swift in Sources */,
				01EFBCB41C920A7E0094EEC2 /* BorderButtonTests.swift in Sources */,
				A7830D1D1D005C3F00B5B6AE /* ProfileViewModelTests.swift in Sources */,
				A7AD548E1D4683900016B4C2 /* ProjectPamphletViewModelTests.swift in Sources */,
				A7830D151D005C3F00B5B6AE /* MessageThreadCellViewModelTests.swift in Sources */,
				598D96C01D427B8B003F3F66 /* ActivitySampleBackingCellViewModelTests.swift in Sources */,
				5955E6851D2180E400B4153D /* DashboardReferrersCellViewModelTests.swift in Sources */,
				A72C3AA11D00F6E60075227E /* SortPagerViewModelTests.swift in Sources */,
				01EFBCB71C921EA20094EEC2 /* StylesTests.swift in Sources */,
				A7830D071D005C3F00B5B6AE /* FacebookConfirmationViewModelTests.swift in Sources */,
			);
			runOnlyForDeploymentPostprocessing = 0;
		};
		A7C795991C873A870081977F /* Sources */ = {
			isa = PBXSourcesBuildPhase;
			buildActionMask = 2147483647;
			files = (
				5993DEBF1CE296F000925494 /* ProfileHeaderView.swift in Sources */,
				A7D8B6B61DCCD4DE009BF854 /* ProjectNavigatorTransitionAnimator.swift in Sources */,
				A7561A3B1D3144210028DEA1 /* ProjectDescriptionViewController.swift in Sources */,
				019DDFED1CB6FF4500BDC113 /* ResetPasswordViewController.swift in Sources */,
				018422C51D2C48AA00CA7566 /* DashboardProjectsDrawerDataSource.swift in Sources */,
				A74FFE691CE3FFE200C7BCB9 /* SearchMessagesViewController.swift in Sources */,
				598D96B81D426F70003F3F66 /* ActivitySampleProjectCell.swift in Sources */,
				0169F9861D6F4E1D00C8D5C5 /* DiscoveryFiltersViewController.swift in Sources */,
				A775B5471CA871D700BBB587 /* RootViewModel.swift in Sources */,
				A7CC14421D00E74F00035C52 /* FindFriendsStatsCell.swift in Sources */,
				015A06F71D219513007AE210 /* DashboardRewardsCell.swift in Sources */,
				A7E315C61C88AAA8000DD85A /* DiscoveryProjectsDataSource.swift in Sources */,
				59673CBD1D50ED380035AFD9 /* VideoViewController.swift in Sources */,
				0146E3231CC0296900082C5B /* FacebookConfirmationViewController.swift in Sources */,
				A71199F91DD8E42A0072D478 /* ProjectPamphletMinimalCell.swift in Sources */,
				0170E7701D25C55200E2CCE4 /* ProjectActivityCommentCell.swift in Sources */,
				9D14FF901D133351005F4ABB /* ProjectActivityNegativeStateChangeCell.swift in Sources */,
				015A07461D247564007AE210 /* UpdateDraftViewController.swift in Sources */,
				A70F1F321D8A3E85007DA8E9 /* ProjectPamphletViewController.swift in Sources */,
				598D96B41D41790C003F3F66 /* ActivitySampleBackingCell.swift in Sources */,
				A7CC143C1D00E74F00035C52 /* FindFriendsFacebookConnectCell.swift in Sources */,
				014A8DEB1CE3C350003BF51C /* ThanksProjectsDataSource.swift in Sources */,
				A74FFDF01CE3E33300C7BCB9 /* MessageDialogViewController.swift in Sources */,
				9D525F101D4158BA003CAE04 /* ProjectActivityDateCell.swift in Sources */,
				5981BE431D7F59DE002E49F1 /* CommentsEmptyStateCell.swift in Sources */,
				A747A7DF1D454E8500AF199A /* ProjectPamphletContentViewController.swift in Sources */,
				A762EFF31C8CC663005581A4 /* ActivityFriendFollowCell.swift in Sources */,
				59019FBA1D21ABD200EAEC9D /* DashboardReferrerRowStackView.swift in Sources */,
				59AE35E21D67643100A310E6 /* DiscoveryPostcardCell.swift in Sources */,
				A7FA38A41D9068940041FC9C /* PledgeTitleCell.swift in Sources */,
				59B0DFC51D11AC850081D2DC /* DashboardDataSource.swift in Sources */,
				A757EABD1D19FAEE00A5C978 /* ProjectActivitiesViewController.swift in Sources */,
				A745D0221CA897FF00C12802 /* SearchViewController.swift in Sources */,
				A72C3AAA1D00F96C0075227E /* DiscoveryPageViewController.swift in Sources */,
				A745D0481CA8985B00C12802 /* DashboardViewController.swift in Sources */,
				015A06F41D219156007AE210 /* DashboardRewardRowStackView.swift in Sources */,
				A75CFA7E1CCE56C4004CD5FA /* SearchProjectCell.swift in Sources */,
				A78838A91D8A32060081E94D /* ProjectNavBarViewController.swift in Sources */,
				A72C3AA41D00F7170075227E /* DiscoveryPagesDataSource.swift in Sources */,
				A7A0534E1CD19C68005AF5E2 /* CommentDialogViewController.swift in Sources */,
				A74BEF191DE3474C008D5E63 /* UIImageView+URL.swift in Sources */,
				A75AB2231C8A85D1002FC3E6 /* ActivityUpdateCell.swift in Sources */,
				A75A292E1CE0B95300D35E5C /* MessagesDataSource.swift in Sources */,
				A74382051D3458C900040A95 /* PaddingCell.swift in Sources */,
				0169F9841D6E0B2000C8D5C5 /* DiscoveryFiltersStaticRowCell.swift in Sources */,
				A71003E01CDD06E600B4F4D7 /* MessageThreadCell.swift in Sources */,
				9D7536CD1D78D78600A7623B /* SurveyResponseViewController.swift in Sources */,
				59392BEC1D7094B0001C99A4 /* ProjectUpdatesViewController.swift in Sources */,
				9DDE1F721D5925A90092D9A5 /* CheckoutViewController.swift in Sources */,
				01940B2B1D46814E0074FCE3 /* HelpWebViewModel.swift in Sources */,
				D0872B6A1DE4801500EE7DDA /* LiveStreamContainerViewController.swift in Sources */,
				A71003DD1CDD068F00B4F4D7 /* MessageThreadsDataSource.swift in Sources */,
				598D96B61D426D80003F3F66 /* ActivitySampleFollowCell.swift in Sources */,
				A72C3AB91D00FB1F0075227E /* DiscoverySelectableRowCell.swift in Sources */,
				A745D04B1CA8986E00C12802 /* ProfileViewController.swift in Sources */,
				A75A29281CE0B7DD00D35E5C /* BackingCell.swift in Sources */,
				A731BF5A1D1ED60800A734AC /* WebViewController.swift in Sources */,
				A79F53001D8F50CF00C051B8 /* ProjectPamphletSubpageCell.swift in Sources */,
				A75A29251CE0AE5A00D35E5C /* MessagesViewController.swift in Sources */,
				A7CC14361D00E73D00035C52 /* FindFriendsViewController.swift in Sources */,
				A7CA8BB71D8F14260086A3E9 /* ProjectPamphletMainCell.swift in Sources */,
				593AC5CF1D33F4BF002613F4 /* DashboardFundingCell.swift in Sources */,
				A71003E31CDD077200B4F4D7 /* MessageCell.swift in Sources */,
				8072F44F1D46BAA400999EF1 /* UpdatePreviewViewModel.swift in Sources */,
				A7C795B31C873AC90081977F /* ActivitiesViewController.swift in Sources */,
				59322F071CD27B1000C90CC6 /* ProfileDataSource.swift in Sources */,
				A731BF8D1D1EE44E00A734AC /* UpdateViewController.swift in Sources */,
				A75798911D6A201F0063CEEC /* DebugPushNotifictionsViewController.swift in Sources */,
				A7CC14401D00E74F00035C52 /* FindFriendsHeaderCell.swift in Sources */,
				A7A051E61CD12D9A005AF5E2 /* CommentsDataSource.swift in Sources */,
				A71003DA1CDCFA2500B4F4D7 /* MessageThreadsViewController.swift in Sources */,
				013744AE1D95AC2300E50C78 /* EmptyStatesViewController.swift in Sources */,
				A72C3AB71D00FB1F0075227E /* DiscoveryExpandedSelectableRow.swift in Sources */,
				80EAEF071D243FC7008C2353 /* BackingViewController.swift in Sources */,
				A7B1EBB31D90496A00BEE8B3 /* NoRewardCell.swift in Sources */,
				01940B291D467ECE0074FCE3 /* HelpWebViewController.swift in Sources */,
				A73EF70A1DCC17DD008FDBE5 /* ProjectNavigatorPagesDataSource.swift in Sources */,
				A7180BAA1CCED598001711CA /* CommentsViewController.swift in Sources */,
				A7561A3D1D3146290028DEA1 /* ProjectNavigatorViewController.swift in Sources */,
				595CDAB81D3537180051C816 /* FundingGraphView.swift in Sources */,
				A72C3AB01D00F9C10075227E /* DiscoveryFiltersDataSource.swift in Sources */,
				A757EBB31D1B084F00A5C978 /* DiscoveryOnboardingCell.swift in Sources */,
				A75A292B1CE0B7EA00D35E5C /* ProjectBannerCell.swift in Sources */,
				018422BD1D2C484200CA7566 /* DashboardProjectsDrawerCell.swift in Sources */,
				9D14FF931D133351005F4ABB /* ProjectActivityUpdateCell.swift in Sources */,
				A747A8B91D45893100AF199A /* ProjectPamphletContentDataSource.swift in Sources */,
				01A120D31D2D6E6200B42F73 /* DashboardProjectsDrawerViewController.swift in Sources */,
				59B0E0041D1203970081D2DC /* DashboardActionCell.swift in Sources */,
				0148EF911CDD2879000DEFF8 /* ThanksViewController.swift in Sources */,
				8072F41D1D46B75200999EF1 /* UpdatePreviewViewController.swift in Sources */,
				A72A4FF11D00A18600894A36 /* ProfileEmptyStateCell.swift in Sources */,
				A749001F1D00E27100BC3BE7 /* SignupViewController.swift in Sources */,
				59B0DFFE1D11B2E50081D2DC /* DashboardContextCell.swift in Sources */,
				A762F01D1C8CD2B3005581A4 /* ActivitySuccessCell.swift in Sources */,
				D0872B6F1DE482ED00EE7DDA /* LiveStreamCountdownViewController.swift in Sources */,
				A773531F1D5E8AEF0017E239 /* MostPopularSearchProjectCell.swift in Sources */,
				A77352ED1D5E70FC0017E239 /* MostPopularCell.swift in Sources */,
				59D1E6261D1865AC00896A4C /* DashboardVideoCell.swift in Sources */,
				A75CBDE81C8A26F800758C55 /* AppDelegateViewModel.swift in Sources */,
				A72C3AA71D00F7A30075227E /* SortPagerViewController.swift in Sources */,
				A7C795B41C873AC90081977F /* DiscoveryViewController.swift in Sources */,
				8024FE7E1D637A600067A1F6 /* Storyboard.swift in Sources */,
				5955E64F1D21800300B4153D /* DashboardReferrersCell.swift in Sources */,
				9D89B7E31D6B8B310021F6FF /* WebModalViewController.swift in Sources */,
				9D14FF8D1D133351005F4ABB /* ProjectActivityBackingCell.swift in Sources */,
				A7CC14451D00E75F00035C52 /* FindFriendsDataSource.swift in Sources */,
				A7808BBE1D6240B9001CF96A /* ProjectCreatorViewController.swift in Sources */,
				015B78851D47FF51003216AC /* MFMailComposeViewController.swift in Sources */,
				A757EA6B1D19F93400A5C978 /* OnePasswordExtension.m in Sources */,
				A715ACC31CE7ED3600605F02 /* ActivityNegativeStateChangeCell.swift in Sources */,
				A757EAEE1D19FAFA00A5C978 /* ProjectActivitiesDataSource.swift in Sources */,
				018F1F841C8E182200643DAA /* LoginViewController.swift in Sources */,
				597073A01D07277100B00444 /* ProjectNotificationsDataSource.swift in Sources */,
				A757E9EF1D19C37F00A5C978 /* ActivitySurveyResponseCell.swift in Sources */,
				A724BA661D2C03930041863C /* NSBundle-Framework.swift in Sources */,
				9D14FF921D133351005F4ABB /* ProjectActivitySuccessCell.swift in Sources */,
				014A8E191CE3CD86003BF51C /* ThanksProjectCell.swift in Sources */,
				018422BE1D2C484700CA7566 /* DashboardTitleView.swift in Sources */,
				59B6B70B1CCEBC1000953319 /* ProfileProjectCell.swift in Sources */,
				5970739A1D06346700B00444 /* ProjectNotificationsViewController.swift in Sources */,
				A745D1411CAAB48F00C12802 /* LoginToutViewController.swift in Sources */,
				9D14FF8E1D133351005F4ABB /* ProjectActivityEmptyStateCell.swift in Sources */,
				A72C39F51D00F27E0075227E /* SettingsViewController.swift in Sources */,
				A715ACF11CE7F3D300605F02 /* ActivityLaunchCell.swift in Sources */,
				017508161D67A4E300BB1863 /* DiscoveryNavigationHeaderViewController.swift in Sources */,
				A78012651D2EEA620027396E /* ReferralChartView.swift in Sources */,
				597073B21D07281800B00444 /* ProjectNotificationCell.swift in Sources */,
				01DEFB961CB44A5D003709C0 /* TwoFactorViewController.swift in Sources */,
				A75AB2261C8B407F002FC3E6 /* ActivityFriendBackingCell.swift in Sources */,
				A731BF901D1EE4CD00A734AC /* UpdateViewModel.swift in Sources */,
				A72C3AB51D00FB1F0075227E /* DiscoveryExpandableRowCell.swift in Sources */,
				A7FA38D91D9068AD0041FC9C /* RewardsTitleCell.swift in Sources */,
				A75AB1FA1C8A84B5002FC3E6 /* ActivitiesDataSource.swift in Sources */,
				9D1A29861D5A9508009E1B3F /* DeprecatedWebViewController.swift in Sources */,
				A78852071D6CC5C300617930 /* RewardPledgeViewController.swift in Sources */,
				A747A8EE1D45899F00AF199A /* RewardCell.swift in Sources */,
				A7CC143E1D00E74F00035C52 /* FindFriendsFriendFollowCell.swift in Sources */,
				A75A9D8D1D6F336B00603D1D /* RewardShippingPickerViewController.swift in Sources */,
				014A8E1C1CE3CE34003BF51C /* ThanksCategoryCell.swift in Sources */,
				A74FFECA1CE4FB9900C7BCB9 /* SearchMessagesDataSource.swift in Sources */,
				A775B5211CA8705B00BBB587 /* RootTabBarViewController.swift in Sources */,
				A75CFA501CCDB322004CD5FA /* SearchDataSource.swift in Sources */,
				A7A052141CD12DD7005AF5E2 /* CommentCell.swift in Sources */,
				9D14FF8F1D133351005F4ABB /* ProjectActivityLaunchCell.swift in Sources */,
			);
			runOnlyForDeploymentPostprocessing = 0;
		};
		A7D1F9411C850B7C000D41D5 /* Sources */ = {
			isa = PBXSourcesBuildPhase;
			buildActionMask = 2147483647;
			files = (
				59D1E6251D1865AC00896A4C /* DashboardVideoCell.swift in Sources */,
				A73924041D272404004524C3 /* AppDelegate.swift in Sources */,
			);
			runOnlyForDeploymentPostprocessing = 0;
		};
		A7D1F9561C850B7C000D41D5 /* Sources */ = {
			isa = PBXSourcesBuildPhase;
			buildActionMask = 2147483647;
			files = (
				A73778D81D81C201004C2A9B /* SettingsViewControllerTests.swift in Sources */,
				01F42A521D9332F60084719D /* DiscoveryNavigationHeaderViewControllerTests.swift in Sources */,
				018421F31D2C0DB700CA7566 /* DashboardDataSourceTests.swift in Sources */,
				A775B54C1CA87C8500BBB587 /* RootViewModelTests.swift in Sources */,
				59F0C0971DBEC8DE0007E0A7 /* DashboardViewControllerTests.swift in Sources */,
				80C9F8EC1D4923C4001A2E8E /* UpdatePreviewViewModelTests.swift in Sources */,
				59885A9C1DB6ED6800F65825 /* FacebookConfirmationViewControllerTests.swift in Sources */,
				A758F4041D0702CF00169CC0 /* DiscoveryFiltersDataSourceTests.swift in Sources */,
				A77519121C8CADE20022F175 /* AppDelegateViewModelTests.swift in Sources */,
				599604001CE6286900E1B1EC /* ProfileDataSourceTests.swift in Sources */,
				D7086F3C1DB7FBA40087E5EB /* BackingViewControllerTests.swift in Sources */,
				59AFCCEF1DD3D0B9004A200E /* FindFriendsViewControllerTests.swift in Sources */,
				A72D943B1CB3477000A88249 /* MockBundle.swift in Sources */,
				A77FD5B51D91FD2C00FFC636 /* RewardPledgeViewControllerTests.swift in Sources */,
				015B78BC1D481805003216AC /* HelpWebViewModelTests.swift in Sources */,
				9D3A6B4C1D8C4F3800FE3926 /* ProjectActivityViewControllerTests.swift in Sources */,
				A73778DF1D81DC9B004C2A9B /* Combos.swift in Sources */,
				0123B4E31D919BC4004C1166 /* DiscoveryFiltersViewControllerTests.swift in Sources */,
				59235ED91DC0149B0067F4AD /* DiscoveryPageViewControllerTests.swift in Sources */,
				59885A961DB6E04100F65825 /* LoginViewControllerTests.swift in Sources */,
				A72D92991CB1F7DA00A88249 /* TestCase.swift in Sources */,
				01F42A501D93284E0084719D /* SortPagerViewControllerTests.swift in Sources */,
				A7EDEE7B1D83635400780B34 /* CommentsViewControllerTests.swift in Sources */,
				A758F43B1D070B8E00169CC0 /* DiscoveryPagesDataSourceTests.swift in Sources */,
				A734A2651D219CB00080BBD5 /* UpdateViewModelTests.swift in Sources */,
				59885A9A1DB6EA5700F65825 /* SignupViewControllerTests.swift in Sources */,
				A70119451CD92261009F8F65 /* CommentsDataSourceTests.swift in Sources */,
				01F8ADFC1CEA5B070026F220 /* ThanksProjectsDataSourceTests.swift in Sources */,
				A7E8FAEF1CD6806800DBF142 /* SearchDataSourceTests.swift in Sources */,
				018422CD1D2C493D00CA7566 /* DashboardProjectsDrawerDataSourceTests.swift in Sources */,
				59885A941DB6DC4700F65825 /* LoginToutViewControllerTests.swift in Sources */,
				A72D92301CB1E08800A88249 /* XCTestCase+AppEnvironment.swift in Sources */,
				A73778D61D81ABE2004C2A9B /* FundingGraphViewTests.swift in Sources */,
				A757ED201D1C181D00A5C978 /* DiscoveryProjectsDataSourceTest.swift in Sources */,
				0156B3851D107273000C4252 /* FindFriendsDataSourceTests.swift in Sources */,
				9DE6C0891C9B5FCA00FCC7B1 /* (null) in Sources */,
				59885A9E1DB6EFD900F65825 /* ResetPasswordViewControllerTests.swift in Sources */,
				A7208CC41CCBDA7900E3DAB3 /* ActivitiesDataSourceTests.swift in Sources */,
				A7CA8C471D8F2F870086A3E9 /* ProjectNavBarViewControllerTests.swift in Sources */,
				A7DC83921C9DB9BC00BB2B44 /* (null) in Sources */,
				59885A981DB6E2A900F65825 /* TwoFactorViewControllerTests.swift in Sources */,
				9D525F121D417FD7003CAE04 /* ProjectActivitiesDataSourceTests.swift in Sources */,
				013744FB1D99FE6A00E50C78 /* EmptyStatesViewControllerTests.swift in Sources */,
				A7E3A0B91D96CDFD00F83738 /* ProjectPamphletContentViewControllerTests.swift in Sources */,
				A73778DD1D81DC69004C2A9B /* TraitController.swift in Sources */,
			);
			runOnlyForDeploymentPostprocessing = 0;
		};
/* End PBXSourcesBuildPhase section */

/* Begin PBXTargetDependency section */
		805F304F1D91CEB80010B3D0 /* PBXTargetDependency */ = {
			isa = PBXTargetDependency;
			name = "FBSnapshotTestCase iOS";
			targetProxy = 805F304E1D91CEB80010B3D0 /* PBXContainerItemProxy */;
		};
		A70969891D14685600DB39D3 /* PBXTargetDependency */ = {
			isa = PBXTargetDependency;
			name = "Alamofire iOS";
			targetProxy = A70969881D14685600DB39D3 /* PBXContainerItemProxy */;
		};
		A709698B1D14685C00DB39D3 /* PBXTargetDependency */ = {
			isa = PBXTargetDependency;
			name = "AlamofireImage iOS";
			targetProxy = A709698A1D14685C00DB39D3 /* PBXContainerItemProxy */;
		};
		A724BA631D2BFCC10041863C /* PBXTargetDependency */ = {
			isa = PBXTargetDependency;
			target = A7C7959D1C873A870081977F /* Kickstarter-Framework-iOS */;
			targetProxy = A724BA621D2BFCC10041863C /* PBXContainerItemProxy */;
		};
		A73778D21D819E2A004C2A9B /* PBXTargetDependency */ = {
			isa = PBXTargetDependency;
			name = "FBSnapshotTestCase iOS";
			targetProxy = A73778D11D819E2A004C2A9B /* PBXContainerItemProxy */;
		};
		A73923FF1D272302004524C3 /* PBXTargetDependency */ = {
			isa = PBXTargetDependency;
			target = A7C7959D1C873A870081977F /* Kickstarter-Framework-iOS */;
			targetProxy = A73923FE1D272302004524C3 /* PBXContainerItemProxy */;
		};
		A75511481C8642B3005355CF /* PBXTargetDependency */ = {
			isa = PBXTargetDependency;
			target = A755113B1C8642B3005355CF /* Library-iOS */;
			targetProxy = A75511471C8642B3005355CF /* PBXContainerItemProxy */;
		};
		A76E0A4C1D00C00500EC525A /* PBXTargetDependency */ = {
			isa = PBXTargetDependency;
			target = A755113B1C8642B3005355CF /* Library-iOS */;
			targetProxy = A76E0A4B1D00C00500EC525A /* PBXContainerItemProxy */;
		};
		A782B4941D2D36440069D10E /* PBXTargetDependency */ = {
			isa = PBXTargetDependency;
			target = A7D1F9441C850B7C000D41D5 /* Kickstarter-iOS */;
			targetProxy = A782B4931D2D36440069D10E /* PBXContainerItemProxy */;
		};
		A7C5C5521DF895850048D14C /* PBXTargetDependency */ = {
			isa = PBXTargetDependency;
			name = "Prelude-UIKit-iOS";
			targetProxy = A7C5C5511DF895850048D14C /* PBXContainerItemProxy */;
		};
		A7C5C5541DF895880048D14C /* PBXTargetDependency */ = {
			isa = PBXTargetDependency;
			name = "KsApi-iOS";
			targetProxy = A7C5C5531DF895880048D14C /* PBXContainerItemProxy */;
		};
		A7C5C5561DF895A00048D14C /* PBXTargetDependency */ = {
			isa = PBXTargetDependency;
			name = "ReactiveExtensions-TestHelpers-iOS";
			targetProxy = A7C5C5551DF895A00048D14C /* PBXContainerItemProxy */;
		};
		A7C5C5591DF895BA0048D14C /* PBXTargetDependency */ = {
			isa = PBXTargetDependency;
			name = "ReactiveExtensions-TestHelpers-iOS";
			targetProxy = A7C5C5581DF895BA0048D14C /* PBXContainerItemProxy */;
		};
		A7E315911C8882EA000DD85A /* PBXTargetDependency */ = {
			isa = PBXTargetDependency;
			name = "KsApi-tvOS";
			targetProxy = A7E315901C8882EA000DD85A /* PBXContainerItemProxy */;
		};
		D02667CD1DE30A1F00D41AE1 /* PBXTargetDependency */ = {
			isa = PBXTargetDependency;
			name = KsLive;
			targetProxy = D02667CC1DE30A1F00D41AE1 /* PBXContainerItemProxy */;
		};
/* End PBXTargetDependency section */

/* Begin PBXVariantGroup section */
		A7A5F8231D11ECF60036139A /* Localizable.strings */ = {
			isa = PBXVariantGroup;
			children = (
				A7A5F8241D11ECF60036139A /* Base */,
				A7A5F8251D11ECF60036139A /* de */,
				A7A5F8261D11ECF60036139A /* es */,
				A7A5F8271D11ECF60036139A /* fr */,
			);
			name = Localizable.strings;
			sourceTree = "<group>";
		};
/* End PBXVariantGroup section */

/* Begin XCBuildConfiguration section */
		A745D1D41CAAD0A400C12802 /* Hockey */ = {
			isa = XCBuildConfiguration;
			baseConfigurationReference = 802800571C88F64D00141235 /* Base.xcconfig */;
			buildSettings = {
				ALWAYS_SEARCH_USER_PATHS = NO;
				CLANG_CXX_LANGUAGE_STANDARD = "gnu++0x";
				CLANG_CXX_LIBRARY = "libc++";
				CLANG_ENABLE_MODULES = YES;
				CLANG_ENABLE_OBJC_ARC = YES;
				CLANG_WARN_BOOL_CONVERSION = YES;
				CLANG_WARN_CONSTANT_CONVERSION = YES;
				CLANG_WARN_DIRECT_OBJC_ISA_USAGE = YES_ERROR;
				CLANG_WARN_EMPTY_BODY = YES;
				CLANG_WARN_ENUM_CONVERSION = YES;
				CLANG_WARN_INT_CONVERSION = YES;
				CLANG_WARN_OBJC_ROOT_CLASS = YES_ERROR;
				CLANG_WARN_UNREACHABLE_CODE = YES;
				CLANG_WARN__DUPLICATE_METHOD_MATCH = YES;
				CODE_SIGN_IDENTITY = "iPhone Distribution";
				EMBEDDED_CONTENT_CONTAINS_SWIFT = NO;
				ENABLE_NS_ASSERTIONS = NO;
				ENABLE_STRICT_OBJC_MSGSEND = YES;
				FRAMEWORK_SEARCH_PATHS = "$(inherited)";
				"FRAMEWORK_SEARCH_PATHS[sdk=appletv*]" = (
					"$(SYMROOT)/Release$(EFFECTIVE_PLATFORM_NAME)",
					"$(PROJECT_DIR)/Frameworks/HockeySDK/tvOS/HockeySDK.embeddedframework",
				);
				"FRAMEWORK_SEARCH_PATHS[sdk=iphone*]" = (
					"$(SYMROOT)/Release$(EFFECTIVE_PLATFORM_NAME)",
					"$(PROJECT_DIR)/Frameworks/HockeySDK/iOS/HockeySDK.embeddedframework",
				);
				GCC_C_LANGUAGE_STANDARD = gnu99;
				GCC_NO_COMMON_BLOCKS = YES;
				GCC_WARN_64_TO_32_BIT_CONVERSION = YES;
				GCC_WARN_ABOUT_RETURN_TYPE = YES_ERROR;
				GCC_WARN_UNDECLARED_SELECTOR = YES;
				GCC_WARN_UNINITIALIZED_AUTOS = YES_AGGRESSIVE;
				GCC_WARN_UNUSED_FUNCTION = YES;
				GCC_WARN_UNUSED_VARIABLE = YES;
				IPHONEOS_DEPLOYMENT_TARGET = 9.0;
				MTL_ENABLE_DEBUG_INFO = NO;
				OTHER_SWIFT_FLAGS = "-D HOCKEY";
				PRODUCT_NAME = Kickstarter;
				SDKROOT = appletvos;
				STRIP_BITCODE_FROM_COPIED_FILES = NO;
				STRIP_STYLE = debugging;
				TARGETED_DEVICE_FAMILY = 3;
				TVOS_DEPLOYMENT_TARGET = 9.0;
				VALIDATE_PRODUCT = YES;
			};
			name = Hockey;
		};
		A745D1D51CAAD0A400C12802 /* Hockey */ = {
			isa = XCBuildConfiguration;
			buildSettings = {
				ASSETCATALOG_COMPILER_APPICON_NAME = "app-icon-beta";
				CLANG_ENABLE_MODULES = YES;
				CODE_SIGN_ENTITLEMENTS = "Kickstarter-iOS/Hockey.entitlements";
				CODE_SIGN_IDENTITY = "iPhone Distribution: Kickstarter of New York";
				"CODE_SIGN_IDENTITY[sdk=iphoneos*]" = "iPhone Distribution: Kickstarter of New York";
				DEFINES_MODULE = YES;
				EMBEDDED_CONTENT_CONTAINS_SWIFT = YES;
				FRAMEWORK_SEARCH_PATHS = (
					"$(inherited)",
					"$(PROJECT_DIR)/Frameworks/HockeySDK/iOS/HockeySDK.embeddedframework",
					"$(PROJECT_DIR)/Frameworks/FBSDK/iOS",
					"$(PROJECT_DIR)/Frameworks/KsLive/Frameworks",
					"$(PROJECT_DIR)/Frameworks",
				);
				"FRAMEWORK_SEARCH_PATHS[sdk=iphone*]" = (
					"$(SYMROOT)/Release$(EFFECTIVE_PLATFORM_NAME)",
					"$(PROJECT_DIR)/Frameworks/HockeySDK/iOS/HockeySDK.embeddedframework",
					"$(PROJECT_DIR)/Frameworks/FBSDK/iOS",
					"$(PROJECT_DIR)/Frameworks/KsLive/Frameworks",
				);
				HEADER_SEARCH_PATHS = "";
				INFOPLIST_FILE = "Kickstarter-iOS/Info.plist";
				LD_RUNPATH_SEARCH_PATHS = "$(inherited) @executable_path/Frameworks @loader_path/Frameworks";
				PRODUCT_BUNDLE_IDENTIFIER = com.kickstarter.kickstarter.beta;
				PRODUCT_MODULE_NAME = Kickstarter_iOS;
				PRODUCT_NAME = KickBeta;
				PROVISIONING_PROFILE = "1ac3dcfe-2fdf-4ae9-a6b1-3d1cca53500e";
				SDKROOT = iphoneos;
				SWIFT_OBJC_BRIDGING_HEADER = "Kickstarter-iOS/Kickstarter-iOS-Bridging-Header.h";
				SWIFT_VERSION = 2.3;
				TARGETED_DEVICE_FAMILY = "1,2";
			};
			name = Hockey;
		};
		A745D1D61CAAD0A400C12802 /* Hockey */ = {
			isa = XCBuildConfiguration;
			buildSettings = {
				APPLICATION_EXTENSION_API_ONLY = NO;
				"CODE_SIGN_IDENTITY[sdk=iphoneos*]" = "iPhone Developer";
				FRAMEWORK_SEARCH_PATHS = (
					"$(inherited)",
					"$(PROJECT_DIR)/Frameworks/FBSDK",
					"$(PROJECT_DIR)/Frameworks/FBSDK/iOS",
				);
				INFOPLIST_FILE = "Kickstarter-iOS/Tests/Info.plist";
				LD_RUNPATH_SEARCH_PATHS = "$(inherited) @executable_path/Frameworks @loader_path/Frameworks";
				PRODUCT_BUNDLE_IDENTIFIER = com.KickstarterTests;
				PRODUCT_NAME = "$(TARGET_NAME)";
				SDKROOT = iphoneos;
				SWIFT_VERSION = 2.3;
				TEST_HOST = "$(BUILT_PRODUCTS_DIR)/KickDebug.app/KickDebug";
			};
			name = Hockey;
		};
		A745D1D71CAAD0A400C12802 /* Hockey */ = {
			isa = XCBuildConfiguration;
			buildSettings = {
				CODE_SIGN_IDENTITY = "iPhone Distribution";
				CURRENT_PROJECT_VERSION = 1;
				DEFINES_MODULE = YES;
				DYLIB_COMPATIBILITY_VERSION = 1;
				DYLIB_CURRENT_VERSION = 1;
				DYLIB_INSTALL_NAME_BASE = "@rpath";
				FRAMEWORK_SEARCH_PATHS = (
					"$(inherited)",
					"$(PROJECT_DIR)/Frameworks/FBSDK/iOS",
					"$(PROJECT_DIR)/Frameworks/KsLive/Frameworks",
					"$(PROJECT_DIR)/Frameworks",
				);
				"FRAMEWORK_SEARCH_PATHS[sdk=appletv*]" = (
					"$(SYMROOT)/Release$(EFFECTIVE_PLATFORM_NAME)",
					"$(PROJECT_DIR)/Frameworks/HockeySDK/tvOS/HockeySDK.embeddedframework",
					"$(PROJECT_DIR)/Frameworks/FBSDK/tvOS",
				);
				"FRAMEWORK_SEARCH_PATHS[sdk=iphone*]" = (
					"$(SYMROOT)/Release$(EFFECTIVE_PLATFORM_NAME)",
					"$(PROJECT_DIR)/Frameworks/HockeySDK/iOS/HockeySDK.embeddedframework",
					"$(PROJECT_DIR)/Frameworks/FBSDK/iOS",
				);
				INFOPLIST_FILE = "Kickstarter-iOS/Info.plist";
				INSTALL_PATH = "$(LOCAL_LIBRARY_DIR)/Frameworks";
				LD_RUNPATH_SEARCH_PATHS = "$(inherited) @executable_path/Frameworks @loader_path/Frameworks";
				PRODUCT_BUNDLE_IDENTIFIER = "com.Library-iOS";
				PRODUCT_NAME = Library;
				SDKROOT = iphoneos;
				SKIP_INSTALL = YES;
				SWIFT_VERSION = 2.3;
				TARGETED_DEVICE_FAMILY = "1,2";
				VERSIONING_SYSTEM = "apple-generic";
				VERSION_INFO_PREFIX = "";
			};
			name = Hockey;
		};
		A745D1D81CAAD0A400C12802 /* Hockey */ = {
			isa = XCBuildConfiguration;
			buildSettings = {
				APPLICATION_EXTENSION_API_ONLY = NO;
				"CODE_SIGN_IDENTITY[sdk=iphoneos*]" = "iPhone Developer";
				FRAMEWORK_SEARCH_PATHS = (
					"$(inherited)",
					"$(PROJECT_DIR)/Frameworks/FBSDK/iOS",
				);
				"FRAMEWORK_SEARCH_PATHS[sdk=appletv*]" = (
					"$(SYMROOT)/Release$(EFFECTIVE_PLATFORM_NAME)",
					"$(PROJECT_DIR)/Frameworks/HockeySDK/tvOS/HockeySDK.embeddedframework",
					"$(PROJECT_DIR)/Frameworks/FBSDK/tvOS",
				);
				"FRAMEWORK_SEARCH_PATHS[sdk=iphone*]" = (
					"$(SYMROOT)/Release$(EFFECTIVE_PLATFORM_NAME)",
					"$(PROJECT_DIR)/Frameworks/HockeySDK/iOS/HockeySDK.embeddedframework",
					"$(PROJECT_DIR)/Frameworks/FBSDK/iOS",
				);
				INFOPLIST_FILE = "Kickstarter-iOS/Tests/Info.plist";
				LD_RUNPATH_SEARCH_PATHS = "$(inherited) @executable_path/Frameworks @loader_path/Frameworks";
				PRODUCT_BUNDLE_IDENTIFIER = "com.Library-iOSTests";
				PRODUCT_NAME = "$(TARGET_NAME)";
				SDKROOT = iphoneos;
				SWIFT_VERSION = 2.3;
				TARGETED_DEVICE_FAMILY = "1,2";
			};
			name = Hockey;
		};
		A745D1D91CAAD0A400C12802 /* Hockey */ = {
			isa = XCBuildConfiguration;
			buildSettings = {
				CODE_SIGN_IDENTITY = "iPhone Distribution";
				CURRENT_PROJECT_VERSION = 1;
				DEFINES_MODULE = YES;
				DYLIB_COMPATIBILITY_VERSION = 1;
				DYLIB_CURRENT_VERSION = 1;
				DYLIB_INSTALL_NAME_BASE = "@rpath";
				FRAMEWORK_SEARCH_PATHS = (
					"$(inherited)",
					"$(PROJECT_DIR)/Frameworks/FBSDK/iOS",
					"$(PROJECT_DIR)/Frameworks/HockeySDK/iOS/HockeySDK.embeddedframework",
					"$(PROJECT_DIR)/Frameworks",
					"$(PROJECT_DIR)/Frameworks/Stripe",
					"$(PROJECT_DIR)/Frameworks/KsLive/Frameworks",
				);
				IBSC_COMPILER_AUTO_ACTIVATE_CUSTOM_FONTS = NO;
				IBSC_ERRORS = NO;
				IBSC_FLATTEN_NIBS = NO;
				IBSC_NOTICES = NO;
				IBSC_WARNINGS = NO;
				INFOPLIST_FILE = "Kickstarter-iOS/Info.plist";
				INSTALL_PATH = "$(LOCAL_LIBRARY_DIR)/Frameworks";
				LD_RUNPATH_SEARCH_PATHS = "$(inherited) @executable_path/Frameworks @loader_path/Frameworks";
				PRODUCT_BUNDLE_IDENTIFIER = "com.Kickstarter-Framework-iOS";
				PRODUCT_NAME = Kickstarter_Framework;
				SDKROOT = iphoneos;
				SKIP_INSTALL = YES;
				SWIFT_OBJC_BRIDGING_HEADER = "Kickstarter-iOS/Kickstarter-iOS-Bridging-Header.h";
				SWIFT_VERSION = 2.3;
				TARGETED_DEVICE_FAMILY = "1,2";
				VERSIONING_SYSTEM = "apple-generic";
				VERSION_INFO_PREFIX = "";
			};
			name = Hockey;
		};
		A745D1DA1CAAD0A400C12802 /* Hockey */ = {
			isa = XCBuildConfiguration;
			buildSettings = {
				ASSETCATALOG_COMPILER_APPICON_NAME = "App Icon & Top Shelf Image";
				ASSETCATALOG_COMPILER_LAUNCHIMAGE_NAME = LaunchImage;
				DEFINES_MODULE = YES;
				FRAMEWORK_SEARCH_PATHS = (
					"$(inherited)",
					"$(PROJECT_DIR)/Frameworks/FBSDK/tvOS",
					"$(PROJECT_DIR)/Frameworks/KsLive/Frameworks",
				);
				INFOPLIST_FILE = "$(SRCROOT)/Kickstarter-tvOS/Supporting Files/Info.plist";
				LD_RUNPATH_SEARCH_PATHS = "$(inherited) @executable_path/Frameworks";
				PRODUCT_BUNDLE_IDENTIFIER = com.kickstarter.kickstartertv;
				PRODUCT_MODULE_NAME = "$(PRODUCT_NAME:c99extidentifier)_tvOS";
			};
			name = Hockey;
		};
		A745D1DB1CAAD0A400C12802 /* Hockey */ = {
			isa = XCBuildConfiguration;
			buildSettings = {
				APPLICATION_EXTENSION_API_ONLY = NO;
				BUNDLE_LOADER = "$(TEST_HOST)";
				FRAMEWORK_SEARCH_PATHS = (
					"$(inherited)",
					"$(PROJECT_DIR)/Frameworks/FBSDK/tvOS",
				);
				INFOPLIST_FILE = "Kickstarter-tvOS/Tests/Info.plist";
				LD_RUNPATH_SEARCH_PATHS = "$(inherited) @executable_path/Frameworks @loader_path/Frameworks";
				PRODUCT_BUNDLE_IDENTIFIER = com.kickstarter.kickstartertvTests;
				PRODUCT_MODULE_NAME = "$(PRODUCT_NAME:c99extidentifier)_tvOSTests";
				TEST_HOST = "$(BUILT_PRODUCTS_DIR)/$(EXECUTABLE_NAME).app/$(PRODUCT_NAME)";
			};
			name = Hockey;
		};
		A745D1DC1CAAD0A400C12802 /* Hockey */ = {
			isa = XCBuildConfiguration;
			buildSettings = {
				CURRENT_PROJECT_VERSION = 1;
				DEFINES_MODULE = YES;
				DYLIB_COMPATIBILITY_VERSION = 1;
				DYLIB_CURRENT_VERSION = 1;
				DYLIB_INSTALL_NAME_BASE = "@rpath";
				FRAMEWORK_SEARCH_PATHS = (
					"$(inherited)",
					"$(PROJECT_DIR)/Frameworks/FBSDK",
					"$(PROJECT_DIR)/Frameworks/FBSDK/tvOS",
					"$(PROJECT_DIR)/Frameworks/KsLive/Frameworks",
				);
				INFOPLIST_FILE = "$(SRCROOT)/Kickstarter-tvOS/Supporting Files/Info.plist";
				INSTALL_PATH = "$(LOCAL_LIBRARY_DIR)/Frameworks";
				LD_RUNPATH_SEARCH_PATHS = "$(inherited) @executable_path/Frameworks @loader_path/Frameworks";
				PRODUCT_BUNDLE_IDENTIFIER = "com.Library-tvOS";
				PRODUCT_NAME = Library;
				SDKROOT = appletvos;
				SKIP_INSTALL = YES;
				TARGETED_DEVICE_FAMILY = 3;
				VERSIONING_SYSTEM = "apple-generic";
				VERSION_INFO_PREFIX = "";
			};
			name = Hockey;
		};
		A745D1DD1CAAD0A400C12802 /* Hockey */ = {
			isa = XCBuildConfiguration;
			buildSettings = {
				APPLICATION_EXTENSION_API_ONLY = NO;
				"CODE_SIGN_IDENTITY[sdk=iphoneos*]" = "iPhone Developer";
				FRAMEWORK_SEARCH_PATHS = (
					"$(inherited)",
					"$(PROJECT_DIR)/Frameworks/FBSDK",
					"$(PROJECT_DIR)/Frameworks/FBSDK/tvOS",
				);
				INFOPLIST_FILE = "Kickstarter-tvOS/Tests/Info.plist";
				LD_RUNPATH_SEARCH_PATHS = "$(inherited) @executable_path/Frameworks @loader_path/Frameworks";
				PRODUCT_BUNDLE_IDENTIFIER = "com.Library-tvOSTests";
				PRODUCT_NAME = "$(TARGET_NAME)";
				SDKROOT = appletvos;
			};
			name = Hockey;
		};
		A745D1DE1CAAD0A400C12802 /* Hockey */ = {
			isa = XCBuildConfiguration;
			buildSettings = {
				CURRENT_PROJECT_VERSION = 1;
				DEFINES_MODULE = YES;
				DYLIB_COMPATIBILITY_VERSION = 1;
				DYLIB_CURRENT_VERSION = 1;
				DYLIB_INSTALL_NAME_BASE = "@rpath";
				FRAMEWORK_SEARCH_PATHS = (
					"$(inherited)",
					"$(PROJECT_DIR)/Frameworks/FBSDK/tvOS",
				);
				INFOPLIST_FILE = "$(SRCROOT)/Kickstarter-tvOS/Supporting Files/Info.plist";
				INSTALL_PATH = "$(LOCAL_LIBRARY_DIR)/Frameworks";
				LD_RUNPATH_SEARCH_PATHS = "$(inherited) @executable_path/Frameworks @loader_path/Frameworks";
				PRODUCT_BUNDLE_IDENTIFIER = "com.Kickstarter-tvOS-Framework";
				PRODUCT_NAME = Kickstarter_Framework;
				SKIP_INSTALL = YES;
				VERSIONING_SYSTEM = "apple-generic";
				VERSION_INFO_PREFIX = "";
			};
			name = Hockey;
		};
		A755114D1C8642B3005355CF /* Debug */ = {
			isa = XCBuildConfiguration;
			buildSettings = {
				CODE_SIGN_IDENTITY = "iPhone Developer";
				CURRENT_PROJECT_VERSION = 1;
				DEFINES_MODULE = YES;
				DYLIB_COMPATIBILITY_VERSION = 1;
				DYLIB_CURRENT_VERSION = 1;
				DYLIB_INSTALL_NAME_BASE = "@rpath";
				FRAMEWORK_SEARCH_PATHS = (
					"$(inherited)",
					"$(PROJECT_DIR)/Frameworks/FBSDK/iOS",
					"$(PROJECT_DIR)/Frameworks/KsLive/Frameworks",
					"$(PROJECT_DIR)/Frameworks",
				);
				"FRAMEWORK_SEARCH_PATHS[sdk=appletv*]" = (
					"$(PROJECT_DIR)/Frameworks/HockeySDK/tvOS/HockeySDK.embeddedframework",
					"$(PROJECT_DIR)/Frameworks/FBSDK/tvOS",
				);
				"FRAMEWORK_SEARCH_PATHS[sdk=iphone*]" = (
					"$(PROJECT_DIR)/Frameworks/HockeySDK/iOS/HockeySDK.embeddedframework",
					"$(PROJECT_DIR)/Frameworks/FBSDK/iOS",
				);
				INFOPLIST_FILE = "Kickstarter-iOS/Info.plist";
				INSTALL_PATH = "$(LOCAL_LIBRARY_DIR)/Frameworks";
				LD_RUNPATH_SEARCH_PATHS = "$(inherited) @executable_path/Frameworks @loader_path/Frameworks";
				PRODUCT_BUNDLE_IDENTIFIER = "com.Library-iOS";
				PRODUCT_NAME = Library;
				SDKROOT = iphoneos;
				SKIP_INSTALL = YES;
				SWIFT_VERSION = 2.3;
				TARGETED_DEVICE_FAMILY = "1,2";
				VERSIONING_SYSTEM = "apple-generic";
				VERSION_INFO_PREFIX = "";
			};
			name = Debug;
		};
		A755114E1C8642B3005355CF /* Release */ = {
			isa = XCBuildConfiguration;
			buildSettings = {
				CODE_SIGN_IDENTITY = "iPhone Distribution";
				CURRENT_PROJECT_VERSION = 1;
				DEFINES_MODULE = YES;
				DYLIB_COMPATIBILITY_VERSION = 1;
				DYLIB_CURRENT_VERSION = 1;
				DYLIB_INSTALL_NAME_BASE = "@rpath";
				FRAMEWORK_SEARCH_PATHS = (
					"$(inherited)",
					"$(PROJECT_DIR)/Frameworks/FBSDK/iOS",
					"$(PROJECT_DIR)/Frameworks/KsLive/Frameworks",
					"$(PROJECT_DIR)/Frameworks",
				);
				"FRAMEWORK_SEARCH_PATHS[sdk=appletv*]" = (
					"$(PROJECT_DIR)/Frameworks/HockeySDK/tvOS/HockeySDK.embeddedframework",
					"$(PROJECT_DIR)/Frameworks/FBSDK/tvOS",
				);
				"FRAMEWORK_SEARCH_PATHS[sdk=iphone*]" = (
					"$(PROJECT_DIR)/Frameworks/HockeySDK/iOS/HockeySDK.embeddedframework",
					"$(PROJECT_DIR)/Frameworks/FBSDK/iOS",
				);
				INFOPLIST_FILE = "Kickstarter-iOS/Info.plist";
				INSTALL_PATH = "$(LOCAL_LIBRARY_DIR)/Frameworks";
				LD_RUNPATH_SEARCH_PATHS = "$(inherited) @executable_path/Frameworks @loader_path/Frameworks";
				PRODUCT_BUNDLE_IDENTIFIER = "com.Library-iOS";
				PRODUCT_NAME = Library;
				SDKROOT = iphoneos;
				SKIP_INSTALL = YES;
				SWIFT_VERSION = 2.3;
				TARGETED_DEVICE_FAMILY = "1,2";
				VERSIONING_SYSTEM = "apple-generic";
				VERSION_INFO_PREFIX = "";
			};
			name = Release;
		};
		A755114F1C8642B3005355CF /* Debug */ = {
			isa = XCBuildConfiguration;
			buildSettings = {
				APPLICATION_EXTENSION_API_ONLY = NO;
				"CODE_SIGN_IDENTITY[sdk=iphoneos*]" = "iPhone Developer";
				FRAMEWORK_SEARCH_PATHS = (
					"$(inherited)",
					"$(PROJECT_DIR)/Frameworks/FBSDK/iOS",
				);
				"FRAMEWORK_SEARCH_PATHS[sdk=appletv*]" = (
					"$(PROJECT_DIR)/Frameworks/HockeySDK/tvOS/HockeySDK.embeddedframework",
					"$(PROJECT_DIR)/Frameworks/FBSDK/tvOS",
				);
				"FRAMEWORK_SEARCH_PATHS[sdk=iphone*]" = (
					"$(PROJECT_DIR)/Frameworks/HockeySDK/iOS/HockeySDK.embeddedframework",
					"$(PROJECT_DIR)/Frameworks/FBSDK/iOS",
				);
				INFOPLIST_FILE = "Kickstarter-iOS/Tests/Info.plist";
				LD_RUNPATH_SEARCH_PATHS = "$(inherited) @executable_path/Frameworks @loader_path/Frameworks";
				PRODUCT_BUNDLE_IDENTIFIER = "com.Library-iOSTests";
				PRODUCT_NAME = "$(TARGET_NAME)";
				SDKROOT = iphoneos;
				SWIFT_VERSION = 2.3;
				TARGETED_DEVICE_FAMILY = "1,2";
			};
			name = Debug;
		};
		A75511501C8642B3005355CF /* Release */ = {
			isa = XCBuildConfiguration;
			buildSettings = {
				APPLICATION_EXTENSION_API_ONLY = NO;
				"CODE_SIGN_IDENTITY[sdk=iphoneos*]" = "iPhone Developer";
				FRAMEWORK_SEARCH_PATHS = (
					"$(inherited)",
					"$(PROJECT_DIR)/Frameworks/FBSDK/iOS",
				);
				"FRAMEWORK_SEARCH_PATHS[sdk=appletv*]" = (
					"$(PROJECT_DIR)/Frameworks/HockeySDK/tvOS/HockeySDK.embeddedframework",
					"$(PROJECT_DIR)/Frameworks/FBSDK/tvOS",
				);
				"FRAMEWORK_SEARCH_PATHS[sdk=iphone*]" = (
					"$(PROJECT_DIR)/Frameworks/HockeySDK/iOS/HockeySDK.embeddedframework",
					"$(PROJECT_DIR)/Frameworks/FBSDK/iOS",
				);
				INFOPLIST_FILE = "Kickstarter-iOS/Tests/Info.plist";
				LD_RUNPATH_SEARCH_PATHS = "$(inherited) @executable_path/Frameworks @loader_path/Frameworks";
				PRODUCT_BUNDLE_IDENTIFIER = "com.Library-iOSTests";
				PRODUCT_NAME = "$(TARGET_NAME)";
				SDKROOT = iphoneos;
				SWIFT_VERSION = 2.3;
				TARGETED_DEVICE_FAMILY = "1,2";
			};
			name = Release;
		};
		A75511D81C8647D9005355CF /* Debug */ = {
			isa = XCBuildConfiguration;
			buildSettings = {
				CURRENT_PROJECT_VERSION = 1;
				DEFINES_MODULE = YES;
				DYLIB_COMPATIBILITY_VERSION = 1;
				DYLIB_CURRENT_VERSION = 1;
				DYLIB_INSTALL_NAME_BASE = "@rpath";
				FRAMEWORK_SEARCH_PATHS = (
					"$(inherited)",
					"$(PROJECT_DIR)/Frameworks/FBSDK",
					"$(PROJECT_DIR)/Frameworks/FBSDK/tvOS",
					"$(PROJECT_DIR)/Frameworks/KsLive/Frameworks",
				);
				INFOPLIST_FILE = "$(SRCROOT)/Kickstarter-tvOS/Supporting Files/Info.plist";
				INSTALL_PATH = "$(LOCAL_LIBRARY_DIR)/Frameworks";
				LD_RUNPATH_SEARCH_PATHS = "$(inherited) @executable_path/Frameworks @loader_path/Frameworks";
				PRODUCT_BUNDLE_IDENTIFIER = "com.Library-tvOS";
				PRODUCT_NAME = Library;
				SDKROOT = appletvos;
				SKIP_INSTALL = YES;
				TARGETED_DEVICE_FAMILY = 3;
				VERSIONING_SYSTEM = "apple-generic";
				VERSION_INFO_PREFIX = "";
			};
			name = Debug;
		};
		A75511D91C8647D9005355CF /* Release */ = {
			isa = XCBuildConfiguration;
			buildSettings = {
				CURRENT_PROJECT_VERSION = 1;
				DEFINES_MODULE = YES;
				DYLIB_COMPATIBILITY_VERSION = 1;
				DYLIB_CURRENT_VERSION = 1;
				DYLIB_INSTALL_NAME_BASE = "@rpath";
				FRAMEWORK_SEARCH_PATHS = (
					"$(inherited)",
					"$(PROJECT_DIR)/Frameworks/FBSDK",
					"$(PROJECT_DIR)/Frameworks/FBSDK/tvOS",
					"$(PROJECT_DIR)/Frameworks/KsLive/Frameworks",
				);
				INFOPLIST_FILE = "$(SRCROOT)/Kickstarter-tvOS/Supporting Files/Info.plist";
				INSTALL_PATH = "$(LOCAL_LIBRARY_DIR)/Frameworks";
				LD_RUNPATH_SEARCH_PATHS = "$(inherited) @executable_path/Frameworks @loader_path/Frameworks";
				PRODUCT_BUNDLE_IDENTIFIER = "com.Library-tvOS";
				PRODUCT_NAME = Library;
				SDKROOT = appletvos;
				SKIP_INSTALL = YES;
				TARGETED_DEVICE_FAMILY = 3;
				VERSIONING_SYSTEM = "apple-generic";
				VERSION_INFO_PREFIX = "";
			};
			name = Release;
		};
		A75511FF1C865321005355CF /* Debug */ = {
			isa = XCBuildConfiguration;
			buildSettings = {
				APPLICATION_EXTENSION_API_ONLY = NO;
				"CODE_SIGN_IDENTITY[sdk=iphoneos*]" = "iPhone Developer";
				FRAMEWORK_SEARCH_PATHS = (
					"$(inherited)",
					"$(PROJECT_DIR)/Frameworks/FBSDK",
					"$(PROJECT_DIR)/Frameworks/FBSDK/tvOS",
				);
				INFOPLIST_FILE = "Kickstarter-tvOS/Tests/Info.plist";
				LD_RUNPATH_SEARCH_PATHS = "$(inherited) @executable_path/Frameworks @loader_path/Frameworks";
				PRODUCT_BUNDLE_IDENTIFIER = "com.Library-tvOSTests";
				PRODUCT_NAME = "$(TARGET_NAME)";
				SDKROOT = appletvos;
			};
			name = Debug;
		};
		A75512001C865321005355CF /* Release */ = {
			isa = XCBuildConfiguration;
			buildSettings = {
				APPLICATION_EXTENSION_API_ONLY = NO;
				"CODE_SIGN_IDENTITY[sdk=iphoneos*]" = "iPhone Developer";
				FRAMEWORK_SEARCH_PATHS = (
					"$(inherited)",
					"$(PROJECT_DIR)/Frameworks/FBSDK",
					"$(PROJECT_DIR)/Frameworks/FBSDK/tvOS",
				);
				INFOPLIST_FILE = "Kickstarter-tvOS/Tests/Info.plist";
				LD_RUNPATH_SEARCH_PATHS = "$(inherited) @executable_path/Frameworks @loader_path/Frameworks";
				PRODUCT_BUNDLE_IDENTIFIER = "com.Library-tvOSTests";
				PRODUCT_NAME = "$(TARGET_NAME)";
				SDKROOT = appletvos;
			};
			name = Release;
		};
		A7C795A71C873A870081977F /* Debug */ = {
			isa = XCBuildConfiguration;
			buildSettings = {
				CODE_SIGN_IDENTITY = "iPhone Developer";
				CURRENT_PROJECT_VERSION = 1;
				DEFINES_MODULE = YES;
				DYLIB_COMPATIBILITY_VERSION = 1;
				DYLIB_CURRENT_VERSION = 1;
				DYLIB_INSTALL_NAME_BASE = "@rpath";
				FRAMEWORK_SEARCH_PATHS = (
					"$(inherited)",
					"$(PROJECT_DIR)/Frameworks/FBSDK/iOS",
					"$(PROJECT_DIR)/Frameworks/HockeySDK/iOS/HockeySDK.embeddedframework",
					"$(PROJECT_DIR)/Frameworks",
					"$(PROJECT_DIR)/Frameworks/Stripe",
					"$(PROJECT_DIR)/Frameworks/KsLive/Frameworks",
				);
				IBSC_COMPILER_AUTO_ACTIVATE_CUSTOM_FONTS = NO;
				IBSC_ERRORS = NO;
				IBSC_FLATTEN_NIBS = NO;
				IBSC_NOTICES = NO;
				IBSC_WARNINGS = NO;
				INFOPLIST_FILE = "Kickstarter-iOS/Info.plist";
				INSTALL_PATH = "$(LOCAL_LIBRARY_DIR)/Frameworks";
				LD_RUNPATH_SEARCH_PATHS = "$(inherited) @executable_path/Frameworks @loader_path/Frameworks";
				PRODUCT_BUNDLE_IDENTIFIER = "com.Kickstarter-Framework-iOS";
				PRODUCT_NAME = Kickstarter_Framework;
				SDKROOT = iphoneos;
				SKIP_INSTALL = YES;
				SWIFT_OBJC_BRIDGING_HEADER = "Kickstarter-iOS/Kickstarter-iOS-Bridging-Header.h";
				SWIFT_VERSION = 2.3;
				TARGETED_DEVICE_FAMILY = "1,2";
				VERSIONING_SYSTEM = "apple-generic";
				VERSION_INFO_PREFIX = "";
			};
			name = Debug;
		};
		A7C795A81C873A870081977F /* Release */ = {
			isa = XCBuildConfiguration;
			buildSettings = {
				CODE_SIGN_IDENTITY = "iPhone Distribution";
				CURRENT_PROJECT_VERSION = 1;
				DEFINES_MODULE = YES;
				DYLIB_COMPATIBILITY_VERSION = 1;
				DYLIB_CURRENT_VERSION = 1;
				DYLIB_INSTALL_NAME_BASE = "@rpath";
				FRAMEWORK_SEARCH_PATHS = (
					"$(inherited)",
					"$(PROJECT_DIR)/Frameworks/FBSDK/iOS",
					"$(PROJECT_DIR)/Frameworks/HockeySDK/iOS/HockeySDK.embeddedframework",
					"$(PROJECT_DIR)/Frameworks",
					"$(PROJECT_DIR)/Frameworks/Stripe",
					"$(PROJECT_DIR)/Frameworks/KsLive/Frameworks",
				);
				IBSC_COMPILER_AUTO_ACTIVATE_CUSTOM_FONTS = NO;
				IBSC_ERRORS = NO;
				IBSC_FLATTEN_NIBS = NO;
				IBSC_NOTICES = NO;
				IBSC_WARNINGS = NO;
				INFOPLIST_FILE = "Kickstarter-iOS/Info.plist";
				INSTALL_PATH = "$(LOCAL_LIBRARY_DIR)/Frameworks";
				LD_RUNPATH_SEARCH_PATHS = "$(inherited) @executable_path/Frameworks @loader_path/Frameworks";
				PRODUCT_BUNDLE_IDENTIFIER = "com.Kickstarter-Framework-iOS";
				PRODUCT_NAME = Kickstarter_Framework;
				SDKROOT = iphoneos;
				SKIP_INSTALL = YES;
				SWIFT_OBJC_BRIDGING_HEADER = "Kickstarter-iOS/Kickstarter-iOS-Bridging-Header.h";
				SWIFT_VERSION = 2.3;
				TARGETED_DEVICE_FAMILY = "1,2";
				VERSIONING_SYSTEM = "apple-generic";
				VERSION_INFO_PREFIX = "";
			};
			name = Release;
		};
		A7D1F9621C850B7C000D41D5 /* Debug */ = {
			isa = XCBuildConfiguration;
			buildSettings = {
				ASSETCATALOG_COMPILER_APPICON_NAME = "app-icon-debug";
				CLANG_ENABLE_MODULES = YES;
				CODE_SIGN_ENTITLEMENTS = "Kickstarter-iOS/KickDebug.entitlements";
				CODE_SIGN_IDENTITY = "iPhone Developer";
				"CODE_SIGN_IDENTITY[sdk=iphoneos*]" = "iPhone Developer";
				DEFINES_MODULE = YES;
				EMBEDDED_CONTENT_CONTAINS_SWIFT = YES;
				FRAMEWORK_SEARCH_PATHS = (
					"$(inherited)",
					"$(PROJECT_DIR)/Frameworks/HockeySDK/iOS/HockeySDK.embeddedframework",
					"$(PROJECT_DIR)/Frameworks/FBSDK/iOS",
					"$(PROJECT_DIR)/Frameworks/KsLive/Frameworks",
					"$(PROJECT_DIR)/Frameworks",
				);
				"FRAMEWORK_SEARCH_PATHS[sdk=iphone*]" = (
					"$(PROJECT_DIR)/Frameworks/HockeySDK/iOS/HockeySDK.embeddedframework",
					"$(PROJECT_DIR)/Frameworks/Stripe/",
					"$(PROJECT_DIR)/Frameworks/FBSDK/iOS",
					"$(PROJECT_DIR)/Frameworks/KsLive/Frameworks",
				);
				HEADER_SEARCH_PATHS = "";
				INFOPLIST_FILE = "Kickstarter-iOS/Info.plist";
				LD_RUNPATH_SEARCH_PATHS = "$(inherited) @executable_path/Frameworks @loader_path/Frameworks";
				PRODUCT_BUNDLE_IDENTIFIER = com.kickstarter.kickstarter.alpha;
				PRODUCT_MODULE_NAME = Kickstarter_iOS;
				PRODUCT_NAME = KickDebug;
				PROVISIONING_PROFILE = "";
				SDKROOT = iphoneos;
				SWIFT_OBJC_BRIDGING_HEADER = "Kickstarter-iOS/Kickstarter-iOS-Bridging-Header.h";
				SWIFT_OPTIMIZATION_LEVEL = "-Onone";
				SWIFT_VERSION = 2.3;
				TARGETED_DEVICE_FAMILY = "1,2";
			};
			name = Debug;
		};
		A7D1F9631C850B7C000D41D5 /* Release */ = {
			isa = XCBuildConfiguration;
			buildSettings = {
				ASSETCATALOG_COMPILER_APPICON_NAME = "app-icon";
				CLANG_ENABLE_MODULES = YES;
				CODE_SIGN_ENTITLEMENTS = "Kickstarter-iOS/KickDebug.entitlements";
				CODE_SIGN_IDENTITY = "iPhone Distribution";
				"CODE_SIGN_IDENTITY[sdk=iphoneos*]" = "iPhone Distribution";
				DEFINES_MODULE = YES;
				EMBEDDED_CONTENT_CONTAINS_SWIFT = YES;
				FRAMEWORK_SEARCH_PATHS = (
					"$(inherited)",
					"$(PROJECT_DIR)/Frameworks/HockeySDK/iOS/HockeySDK.embeddedframework",
					"$(PROJECT_DIR)/Frameworks/FBSDK/iOS",
					"$(PROJECT_DIR)/Frameworks/KsLive/Frameworks",
					"$(PROJECT_DIR)/Frameworks",
				);
				"FRAMEWORK_SEARCH_PATHS[sdk=iphone*]" = (
					"$(PROJECT_DIR)/Frameworks/HockeySDK/iOS/HockeySDK.embeddedframework",
					"$(PROJECT_DIR)/Frameworks/FBSDK/iOS",
					"$(PROJECT_DIR)/Frameworks/KsLive/Frameworks",
				);
				HEADER_SEARCH_PATHS = "";
				INFOPLIST_FILE = "Kickstarter-iOS/Info.plist";
				LD_RUNPATH_SEARCH_PATHS = "$(inherited) @executable_path/Frameworks @loader_path/Frameworks";
				PRODUCT_BUNDLE_IDENTIFIER = com.kickstarter.kickstarter;
				PRODUCT_MODULE_NAME = Kickstarter_iOS;
				PROVISIONING_PROFILE = "";
				SDKROOT = iphoneos;
				SWIFT_OBJC_BRIDGING_HEADER = "Kickstarter-iOS/Kickstarter-iOS-Bridging-Header.h";
				SWIFT_VERSION = 2.3;
				TARGETED_DEVICE_FAMILY = "1,2";
			};
			name = Release;
		};
		A7D1F9651C850B7C000D41D5 /* Debug */ = {
			isa = XCBuildConfiguration;
			buildSettings = {
				APPLICATION_EXTENSION_API_ONLY = NO;
				"CODE_SIGN_IDENTITY[sdk=iphoneos*]" = "iPhone Developer";
				FRAMEWORK_SEARCH_PATHS = (
					"$(inherited)",
					"$(PROJECT_DIR)/Frameworks/FBSDK",
					"$(PROJECT_DIR)/Frameworks/FBSDK/iOS",
				);
				INFOPLIST_FILE = "Kickstarter-iOS/Tests/Info.plist";
				LD_RUNPATH_SEARCH_PATHS = "$(inherited) @executable_path/Frameworks @loader_path/Frameworks";
				PRODUCT_BUNDLE_IDENTIFIER = com.KickstarterTests;
				PRODUCT_NAME = "$(TARGET_NAME)";
				SDKROOT = iphoneos;
				SWIFT_VERSION = 2.3;
				TEST_HOST = "$(BUILT_PRODUCTS_DIR)/KickDebug.app/KickDebug";
			};
			name = Debug;
		};
		A7D1F9661C850B7C000D41D5 /* Release */ = {
			isa = XCBuildConfiguration;
			buildSettings = {
				APPLICATION_EXTENSION_API_ONLY = NO;
				"CODE_SIGN_IDENTITY[sdk=iphoneos*]" = "iPhone Developer";
				FRAMEWORK_SEARCH_PATHS = (
					"$(inherited)",
					"$(PROJECT_DIR)/Frameworks/FBSDK",
					"$(PROJECT_DIR)/Frameworks/FBSDK/iOS",
				);
				INFOPLIST_FILE = "Kickstarter-iOS/Tests/Info.plist";
				LD_RUNPATH_SEARCH_PATHS = "$(inherited) @executable_path/Frameworks @loader_path/Frameworks";
				PRODUCT_BUNDLE_IDENTIFIER = com.KickstarterTests;
				PRODUCT_NAME = "$(TARGET_NAME)";
				SDKROOT = iphoneos;
				SWIFT_VERSION = 2.3;
				TEST_HOST = "$(BUILT_PRODUCTS_DIR)/KickDebug.app/KickDebug";
			};
			name = Release;
		};
		A7E06C9C1C5A6EB300EBDCC2 /* Debug */ = {
			isa = XCBuildConfiguration;
			baseConfigurationReference = 802800571C88F64D00141235 /* Base.xcconfig */;
			buildSettings = {
				ALWAYS_SEARCH_USER_PATHS = NO;
				CLANG_CXX_LANGUAGE_STANDARD = "gnu++0x";
				CLANG_CXX_LIBRARY = "libc++";
				CLANG_ENABLE_MODULES = YES;
				CLANG_ENABLE_OBJC_ARC = YES;
				CLANG_WARN_BOOL_CONVERSION = YES;
				CLANG_WARN_CONSTANT_CONVERSION = YES;
				CLANG_WARN_DIRECT_OBJC_ISA_USAGE = YES_ERROR;
				CLANG_WARN_EMPTY_BODY = YES;
				CLANG_WARN_ENUM_CONVERSION = YES;
				CLANG_WARN_INT_CONVERSION = YES;
				CLANG_WARN_OBJC_ROOT_CLASS = YES_ERROR;
				CLANG_WARN_UNREACHABLE_CODE = YES;
				CLANG_WARN__DUPLICATE_METHOD_MATCH = YES;
				COPY_PHASE_STRIP = NO;
				DEBUG_INFORMATION_FORMAT = dwarf;
				EMBEDDED_CONTENT_CONTAINS_SWIFT = NO;
				ENABLE_STRICT_OBJC_MSGSEND = YES;
				ENABLE_TESTABILITY = YES;
				FRAMEWORK_SEARCH_PATHS = "$(inherited)";
				"FRAMEWORK_SEARCH_PATHS[sdk=iphone*]" = "$(PROJECT_DIR)/Frameworks/HockeySDK/iOS/HockeySDK.embeddedframework";
				GCC_C_LANGUAGE_STANDARD = gnu99;
				GCC_DYNAMIC_NO_PIC = NO;
				GCC_NO_COMMON_BLOCKS = YES;
				GCC_OPTIMIZATION_LEVEL = 0;
				GCC_PREPROCESSOR_DEFINITIONS = (
					"DEBUG=1",
					"$(inherited)",
				);
				GCC_WARN_64_TO_32_BIT_CONVERSION = YES;
				GCC_WARN_ABOUT_RETURN_TYPE = YES_ERROR;
				GCC_WARN_UNDECLARED_SELECTOR = YES;
				GCC_WARN_UNINITIALIZED_AUTOS = YES_AGGRESSIVE;
				GCC_WARN_UNUSED_FUNCTION = YES;
				GCC_WARN_UNUSED_VARIABLE = YES;
				IPHONEOS_DEPLOYMENT_TARGET = 9.0;
				MTL_ENABLE_DEBUG_INFO = YES;
				ONLY_ACTIVE_ARCH = YES;
				OTHER_SWIFT_FLAGS = "-D DEBUG -Xfrontend -debug-time-function-bodies";
				PRODUCT_NAME = Kickstarter;
				SDKROOT = appletvos;
				STRIP_BITCODE_FROM_COPIED_FILES = NO;
				STRIP_INSTALLED_PRODUCT = NO;
				STRIP_STYLE = debugging;
				SWIFT_OPTIMIZATION_LEVEL = "-Onone";
				TARGETED_DEVICE_FAMILY = 3;
				TVOS_DEPLOYMENT_TARGET = 9.0;
			};
			name = Debug;
		};
		A7E06C9D1C5A6EB300EBDCC2 /* Release */ = {
			isa = XCBuildConfiguration;
			baseConfigurationReference = 802800571C88F64D00141235 /* Base.xcconfig */;
			buildSettings = {
				ALWAYS_SEARCH_USER_PATHS = NO;
				CLANG_CXX_LANGUAGE_STANDARD = "gnu++0x";
				CLANG_CXX_LIBRARY = "libc++";
				CLANG_ENABLE_MODULES = YES;
				CLANG_ENABLE_OBJC_ARC = YES;
				CLANG_WARN_BOOL_CONVERSION = YES;
				CLANG_WARN_CONSTANT_CONVERSION = YES;
				CLANG_WARN_DIRECT_OBJC_ISA_USAGE = YES_ERROR;
				CLANG_WARN_EMPTY_BODY = YES;
				CLANG_WARN_ENUM_CONVERSION = YES;
				CLANG_WARN_INT_CONVERSION = YES;
				CLANG_WARN_OBJC_ROOT_CLASS = YES_ERROR;
				CLANG_WARN_UNREACHABLE_CODE = YES;
				CLANG_WARN__DUPLICATE_METHOD_MATCH = YES;
				CODE_SIGN_IDENTITY = "iPhone Distribution";
				EMBEDDED_CONTENT_CONTAINS_SWIFT = NO;
				ENABLE_NS_ASSERTIONS = NO;
				ENABLE_STRICT_OBJC_MSGSEND = YES;
				FRAMEWORK_SEARCH_PATHS = "$(inherited)";
				GCC_C_LANGUAGE_STANDARD = gnu99;
				GCC_NO_COMMON_BLOCKS = YES;
				GCC_WARN_64_TO_32_BIT_CONVERSION = YES;
				GCC_WARN_ABOUT_RETURN_TYPE = YES_ERROR;
				GCC_WARN_UNDECLARED_SELECTOR = YES;
				GCC_WARN_UNINITIALIZED_AUTOS = YES_AGGRESSIVE;
				GCC_WARN_UNUSED_FUNCTION = YES;
				GCC_WARN_UNUSED_VARIABLE = YES;
				IPHONEOS_DEPLOYMENT_TARGET = 9.0;
				MTL_ENABLE_DEBUG_INFO = NO;
				OTHER_SWIFT_FLAGS = "-D RELEASE";
				PRODUCT_NAME = Kickstarter;
				SDKROOT = appletvos;
				STRIP_BITCODE_FROM_COPIED_FILES = NO;
				STRIP_STYLE = debugging;
				TARGETED_DEVICE_FAMILY = 3;
				TVOS_DEPLOYMENT_TARGET = 9.0;
				VALIDATE_PRODUCT = YES;
			};
			name = Release;
		};
		A7E06C9F1C5A6EB300EBDCC2 /* Debug */ = {
			isa = XCBuildConfiguration;
			buildSettings = {
				ASSETCATALOG_COMPILER_APPICON_NAME = "App Icon & Top Shelf Image";
				ASSETCATALOG_COMPILER_LAUNCHIMAGE_NAME = LaunchImage;
				DEFINES_MODULE = YES;
				FRAMEWORK_SEARCH_PATHS = (
					"$(inherited)",
					"$(PROJECT_DIR)/Frameworks/FBSDK/tvOS",
					"$(PROJECT_DIR)/Frameworks/KsLive/Frameworks",
				);
				INFOPLIST_FILE = "$(SRCROOT)/Kickstarter-tvOS/Supporting Files/Info.plist";
				LD_RUNPATH_SEARCH_PATHS = "$(inherited) @executable_path/Frameworks";
				PRODUCT_BUNDLE_IDENTIFIER = com.kickstarter.kickstartertv;
				PRODUCT_MODULE_NAME = "$(PRODUCT_NAME:c99extidentifier)_tvOS";
			};
			name = Debug;
		};
		A7E06CA01C5A6EB300EBDCC2 /* Release */ = {
			isa = XCBuildConfiguration;
			buildSettings = {
				ASSETCATALOG_COMPILER_APPICON_NAME = "App Icon & Top Shelf Image";
				ASSETCATALOG_COMPILER_LAUNCHIMAGE_NAME = LaunchImage;
				DEFINES_MODULE = YES;
				FRAMEWORK_SEARCH_PATHS = (
					"$(inherited)",
					"$(PROJECT_DIR)/Frameworks/FBSDK/tvOS",
					"$(PROJECT_DIR)/Frameworks/KsLive/Frameworks",
				);
				INFOPLIST_FILE = "$(SRCROOT)/Kickstarter-tvOS/Supporting Files/Info.plist";
				LD_RUNPATH_SEARCH_PATHS = "$(inherited) @executable_path/Frameworks";
				PRODUCT_BUNDLE_IDENTIFIER = com.kickstarter.kickstartertv;
				PRODUCT_MODULE_NAME = "$(PRODUCT_NAME:c99extidentifier)_tvOS";
			};
			name = Release;
		};
		A7E06CA21C5A6EB300EBDCC2 /* Debug */ = {
			isa = XCBuildConfiguration;
			buildSettings = {
				APPLICATION_EXTENSION_API_ONLY = NO;
				BUNDLE_LOADER = "$(TEST_HOST)";
				FRAMEWORK_SEARCH_PATHS = (
					"$(inherited)",
					"$(PROJECT_DIR)/Frameworks/FBSDK/tvOS",
				);
				INFOPLIST_FILE = "Kickstarter-tvOS/Tests/Info.plist";
				LD_RUNPATH_SEARCH_PATHS = "$(inherited) @executable_path/Frameworks @loader_path/Frameworks";
				PRODUCT_BUNDLE_IDENTIFIER = com.kickstarter.kickstartertvTests;
				PRODUCT_MODULE_NAME = "$(PRODUCT_NAME:c99extidentifier)_tvOSTests";
				TEST_HOST = "$(BUILT_PRODUCTS_DIR)/$(EXECUTABLE_NAME).app/$(PRODUCT_NAME)";
			};
			name = Debug;
		};
		A7E06CA31C5A6EB300EBDCC2 /* Release */ = {
			isa = XCBuildConfiguration;
			buildSettings = {
				APPLICATION_EXTENSION_API_ONLY = NO;
				BUNDLE_LOADER = "$(TEST_HOST)";
				FRAMEWORK_SEARCH_PATHS = (
					"$(inherited)",
					"$(PROJECT_DIR)/Frameworks/FBSDK/tvOS",
				);
				INFOPLIST_FILE = "Kickstarter-tvOS/Tests/Info.plist";
				LD_RUNPATH_SEARCH_PATHS = "$(inherited) @executable_path/Frameworks @loader_path/Frameworks";
				PRODUCT_BUNDLE_IDENTIFIER = com.kickstarter.kickstartertvTests;
				PRODUCT_MODULE_NAME = "$(PRODUCT_NAME:c99extidentifier)_tvOSTests";
				TEST_HOST = "$(BUILT_PRODUCTS_DIR)/$(EXECUTABLE_NAME).app/$(PRODUCT_NAME)";
			};
			name = Release;
		};
/* End XCBuildConfiguration section */

/* Begin XCConfigurationList section */
		A75511591C8642B3005355CF /* Build configuration list for PBXNativeTarget "Library-iOS" */ = {
			isa = XCConfigurationList;
			buildConfigurations = (
				A755114D1C8642B3005355CF /* Debug */,
				A755114E1C8642B3005355CF /* Release */,
				A745D1D71CAAD0A400C12802 /* Hockey */,
			);
			defaultConfigurationIsVisible = 0;
			defaultConfigurationName = Release;
		};
		A755115A1C8642B3005355CF /* Build configuration list for PBXNativeTarget "Library-iOSTests" */ = {
			isa = XCConfigurationList;
			buildConfigurations = (
				A755114F1C8642B3005355CF /* Debug */,
				A75511501C8642B3005355CF /* Release */,
				A745D1D81CAAD0A400C12802 /* Hockey */,
			);
			defaultConfigurationIsVisible = 0;
			defaultConfigurationName = Release;
		};
		A7C795B11C873A870081977F /* Build configuration list for PBXNativeTarget "Kickstarter-Framework-iOS" */ = {
			isa = XCConfigurationList;
			buildConfigurations = (
				A7C795A71C873A870081977F /* Debug */,
				A7C795A81C873A870081977F /* Release */,
				A745D1D91CAAD0A400C12802 /* Hockey */,
			);
			defaultConfigurationIsVisible = 0;
			defaultConfigurationName = Release;
		};
		A7D1F9611C850B7C000D41D5 /* Build configuration list for PBXNativeTarget "Kickstarter-iOS" */ = {
			isa = XCConfigurationList;
			buildConfigurations = (
				A7D1F9621C850B7C000D41D5 /* Debug */,
				A7D1F9631C850B7C000D41D5 /* Release */,
				A745D1D51CAAD0A400C12802 /* Hockey */,
			);
			defaultConfigurationIsVisible = 0;
			defaultConfigurationName = Release;
		};
		A7D1F9641C850B7C000D41D5 /* Build configuration list for PBXNativeTarget "Kickstarter-Framework-iOSTests" */ = {
			isa = XCConfigurationList;
			buildConfigurations = (
				A7D1F9651C850B7C000D41D5 /* Debug */,
				A7D1F9661C850B7C000D41D5 /* Release */,
				A745D1D61CAAD0A400C12802 /* Hockey */,
			);
			defaultConfigurationIsVisible = 0;
			defaultConfigurationName = Release;
		};
		A7E06C741C5A6EB300EBDCC2 /* Build configuration list for PBXProject "Kickstarter" */ = {
			isa = XCConfigurationList;
			buildConfigurations = (
				A7E06C9C1C5A6EB300EBDCC2 /* Debug */,
				A7E06C9D1C5A6EB300EBDCC2 /* Release */,
				A745D1D41CAAD0A400C12802 /* Hockey */,
			);
			defaultConfigurationIsVisible = 0;
			defaultConfigurationName = Release;
		};
/* End XCConfigurationList section */
	};
	rootObject = A7E06C711C5A6EB300EBDCC2 /* Project object */;
}<|MERGE_RESOLUTION|>--- conflicted
+++ resolved
@@ -559,25 +559,18 @@
 		A7FA38A41D9068940041FC9C /* PledgeTitleCell.swift in Sources */ = {isa = PBXBuildFile; fileRef = A7FA38A31D9068940041FC9C /* PledgeTitleCell.swift */; };
 		A7FA38D91D9068AD0041FC9C /* RewardsTitleCell.swift in Sources */ = {isa = PBXBuildFile; fileRef = A7FA38D81D9068AD0041FC9C /* RewardsTitleCell.swift */; };
 		A7FC8C061C8F1DEA00C3B49B /* CircleAvatarImageView.swift in Sources */ = {isa = PBXBuildFile; fileRef = A7FC8C051C8F1DEA00C3B49B /* CircleAvatarImageView.swift */; };
-		A7FC8C071C8F1DEA00C3B49B /* CircleAvatarImageView.swift in Sources */ = {isa = PBXBuildFile; fileRef = A7FC8C051C8F1DEA00C3B49B /* CircleAvatarImageView.swift */; };
-		D02667CA1DE30A1F00D41AE1 /* KsLive.framework in Frameworks */ = {isa = PBXBuildFile; fileRef = D02667AE1DE309AE00D41AE1 /* KsLive.framework */; };
-		D02667CB1DE30A1F00D41AE1 /* KsLive.framework in Embed Frameworks */ = {isa = PBXBuildFile; fileRef = D02667AE1DE309AE00D41AE1 /* KsLive.framework */; settings = {ATTRIBUTES = (CodeSignOnCopy, RemoveHeadersOnCopy, ); }; };
-		D02C72CE1DEC4A090098BA68 /* ClearNavigationBar.swift in Sources */ = {isa = PBXBuildFile; fileRef = D02C72CD1DEC4A090098BA68 /* ClearNavigationBar.swift */; };
-		D04305D11DF172410000FFD4 /* ProjectPamphletSubpageCellViewModel.swift in Sources */ = {isa = PBXBuildFile; fileRef = D04305D01DF172400000FFD4 /* ProjectPamphletSubpageCellViewModel.swift */; };
-		D04305D21DF172410000FFD4 /* ProjectPamphletSubpageCellViewModel.swift in Sources */ = {isa = PBXBuildFile; fileRef = D04305D01DF172400000FFD4 /* ProjectPamphletSubpageCellViewModel.swift */; };
-		D04C7EDD1DF6B7AF00B90DDE /* LiveStreamEventDetailsViewModel.swift in Sources */ = {isa = PBXBuildFile; fileRef = D04C7EDC1DF6B7AF00B90DDE /* LiveStreamEventDetailsViewModel.swift */; };
-		D04C7EDE1DF6B7B000B90DDE /* LiveStreamEventDetailsViewModel.swift in Sources */ = {isa = PBXBuildFile; fileRef = D04C7EDC1DF6B7AF00B90DDE /* LiveStreamEventDetailsViewModel.swift */; };
-		D0872B321DE47FB300EE7DDA /* LiveStream.storyboard in Resources */ = {isa = PBXBuildFile; fileRef = D0872B311DE47FB300EE7DDA /* LiveStream.storyboard */; };
-		D0872B6A1DE4801500EE7DDA /* LiveStreamContainerViewController.swift in Sources */ = {isa = PBXBuildFile; fileRef = D0872B691DE4801500EE7DDA /* LiveStreamContainerViewController.swift */; };
-		D0872B6C1DE4803800EE7DDA /* LiveStreamContainerViewModel.swift in Sources */ = {isa = PBXBuildFile; fileRef = D0872B6B1DE4803800EE7DDA /* LiveStreamContainerViewModel.swift */; };
-		D0872B6D1DE4803800EE7DDA /* LiveStreamContainerViewModel.swift in Sources */ = {isa = PBXBuildFile; fileRef = D0872B6B1DE4803800EE7DDA /* LiveStreamContainerViewModel.swift */; };
-		D0872B6F1DE482ED00EE7DDA /* LiveStreamCountdownViewController.swift in Sources */ = {isa = PBXBuildFile; fileRef = D0872B6E1DE482ED00EE7DDA /* LiveStreamCountdownViewController.swift */; };
-		D0872B711DE4831900EE7DDA /* LiveStreamCountdownViewModel.swift in Sources */ = {isa = PBXBuildFile; fileRef = D0872B701DE4831900EE7DDA /* LiveStreamCountdownViewModel.swift */; };
-		D0872B721DE4831900EE7DDA /* LiveStreamCountdownViewModel.swift in Sources */ = {isa = PBXBuildFile; fileRef = D0872B701DE4831900EE7DDA /* LiveStreamCountdownViewModel.swift */; };
-		D0872B741DE4930D00EE7DDA /* LiveStreamCountdownViewModelTests.swift in Sources */ = {isa = PBXBuildFile; fileRef = D0872B731DE4930D00EE7DDA /* LiveStreamCountdownViewModelTests.swift */; };
-		D0872B751DE4930D00EE7DDA /* LiveStreamCountdownViewModelTests.swift in Sources */ = {isa = PBXBuildFile; fileRef = D0872B731DE4930D00EE7DDA /* LiveStreamCountdownViewModelTests.swift */; };
-		D0F21CC31DE3180A004C384C /* OpenTok.framework in Frameworks */ = {isa = PBXBuildFile; fileRef = D0F21CC21DE3180A004C384C /* OpenTok.framework */; };
-		D0F21CC41DE3180A004C384C /* OpenTok.framework in Embed Frameworks */ = {isa = PBXBuildFile; fileRef = D0F21CC21DE3180A004C384C /* OpenTok.framework */; settings = {ATTRIBUTES = (CodeSignOnCopy, RemoveHeadersOnCopy, ); }; };
+		D0247A961DF9F29100D7A7C1 /* ProjectPamphletSubpageCellViewModel.swift in Sources */ = {isa = PBXBuildFile; fileRef = D0247A911DF9F0EF00D7A7C1 /* ProjectPamphletSubpageCellViewModel.swift */; };
+		D0247B3F1DFAA28600D7A7C1 /* KsLive.framework in Frameworks */ = {isa = PBXBuildFile; fileRef = D0247A701DF9EF2100D7A7C1 /* KsLive.framework */; };
+		D0247B401DFAA28600D7A7C1 /* KsLive.framework in Embed Frameworks */ = {isa = PBXBuildFile; fileRef = D0247A701DF9EF2100D7A7C1 /* KsLive.framework */; settings = {ATTRIBUTES = (CodeSignOnCopy, RemoveHeadersOnCopy, ); }; };
+		D08A81761DFAACAD000128DB /* LiveStream.storyboard in Resources */ = {isa = PBXBuildFile; fileRef = D08A81751DFAACAD000128DB /* LiveStream.storyboard */; };
+		D08A81771DFAACD3000128DB /* ClearNavigationBar.swift in Sources */ = {isa = PBXBuildFile; fileRef = D08A816F1DFAA7EF000128DB /* ClearNavigationBar.swift */; };
+		D08A81781DFAACF1000128DB /* LiveStreamContainerViewModel.swift in Sources */ = {isa = PBXBuildFile; fileRef = D0247A8E1DF9F0EF00D7A7C1 /* LiveStreamContainerViewModel.swift */; };
+		D08A81791DFAACF5000128DB /* LiveStreamCountdownViewModel.swift in Sources */ = {isa = PBXBuildFile; fileRef = D0247A8F1DF9F0EF00D7A7C1 /* LiveStreamCountdownViewModel.swift */; };
+		D08A817A1DFAACF8000128DB /* LiveStreamEventDetailsViewModel.swift in Sources */ = {isa = PBXBuildFile; fileRef = D0247A901DF9F0EF00D7A7C1 /* LiveStreamEventDetailsViewModel.swift */; };
+		D08A817B1DFAAD04000128DB /* LiveStreamContainerViewController.swift in Sources */ = {isa = PBXBuildFile; fileRef = D08A81711DFAA815000128DB /* LiveStreamContainerViewController.swift */; };
+		D08A817C1DFAAD08000128DB /* LiveStreamCountdownViewController.swift in Sources */ = {isa = PBXBuildFile; fileRef = D08A81721DFAA815000128DB /* LiveStreamCountdownViewController.swift */; };
+		D08A817E1DFAAE11000128DB /* OpenTok.framework in Frameworks */ = {isa = PBXBuildFile; fileRef = D08A817D1DFAAE11000128DB /* OpenTok.framework */; };
+		D08A817F1DFAAE11000128DB /* OpenTok.framework in Embed Frameworks */ = {isa = PBXBuildFile; fileRef = D08A817D1DFAAE11000128DB /* OpenTok.framework */; settings = {ATTRIBUTES = (CodeSignOnCopy, RemoveHeadersOnCopy, ); }; };
 		D70347901DBAABC30099C668 /* DiscoveryExpandableRowCellViewModel.swift in Sources */ = {isa = PBXBuildFile; fileRef = D703478F1DBAABC30099C668 /* DiscoveryExpandableRowCellViewModel.swift */; };
 		D7086F3C1DB7FBA40087E5EB /* BackingViewControllerTests.swift in Sources */ = {isa = PBXBuildFile; fileRef = D7086F3B1DB7FBA40087E5EB /* BackingViewControllerTests.swift */; };
 		D7A9BE131DC125B800422B31 /* DiscoveryExpandableRowCellViewModelTests.swift in Sources */ = {isa = PBXBuildFile; fileRef = D7A9BE121DC125B800422B31 /* DiscoveryExpandableRowCellViewModelTests.swift */; };
@@ -1095,35 +1088,6 @@
 			remoteGlobalIDString = A7FD096E1C83E74F00332CCB;
 			remoteInfo = "KsApi-iOS";
 		};
-<<<<<<< HEAD
-		A7E315901C8882EA000DD85A /* PBXContainerItemProxy */ = {
-			isa = PBXContainerItemProxy;
-			containerPortal = A7D1F8E41C84FB55000D41D5 /* KsApi.xcodeproj */;
-			proxyType = 1;
-			remoteGlobalIDString = CA43C5F81BB358F200C180DA;
-			remoteInfo = "KsApi-tvOS";
-		};
-		D02667AD1DE309AE00D41AE1 /* PBXContainerItemProxy */ = {
-			isa = PBXContainerItemProxy;
-			containerPortal = D026678A1DE309AD00D41AE1 /* KsLive.xcodeproj */;
-			proxyType = 2;
-			remoteGlobalIDString = D08607201D6B8283004DFD5E;
-			remoteInfo = KsLive;
-		};
-		D02667AF1DE309AE00D41AE1 /* PBXContainerItemProxy */ = {
-			isa = PBXContainerItemProxy;
-			containerPortal = D026678A1DE309AD00D41AE1 /* KsLive.xcodeproj */;
-			proxyType = 2;
-			remoteGlobalIDString = D086072A1D6B8283004DFD5E;
-			remoteInfo = KsLiveTests;
-		};
-		D02667CC1DE30A1F00D41AE1 /* PBXContainerItemProxy */ = {
-			isa = PBXContainerItemProxy;
-			containerPortal = D026678A1DE309AD00D41AE1 /* KsLive.xcodeproj */;
-			proxyType = 1;
-			remoteGlobalIDString = D086071F1D6B8283004DFD5E;
-			remoteInfo = KsLive;
-=======
 		A7C5C5551DF895A00048D14C /* PBXContainerItemProxy */ = {
 			isa = PBXContainerItemProxy;
 			containerPortal = A76E0AC51D00D05F00EC525A /* ReactiveExtensions.xcodeproj */;
@@ -1137,7 +1101,27 @@
 			proxyType = 1;
 			remoteGlobalIDString = A7DB1D391C9F355E008244DA;
 			remoteInfo = "ReactiveExtensions-TestHelpers-iOS";
->>>>>>> f4337594
+		};
+		D0247A6F1DF9EF2100D7A7C1 /* PBXContainerItemProxy */ = {
+			isa = PBXContainerItemProxy;
+			containerPortal = D0247A431DF9EF2100D7A7C1 /* KsLive.xcodeproj */;
+			proxyType = 2;
+			remoteGlobalIDString = D08607201D6B8283004DFD5E;
+			remoteInfo = KsLive;
+		};
+		D0247A711DF9EF2100D7A7C1 /* PBXContainerItemProxy */ = {
+			isa = PBXContainerItemProxy;
+			containerPortal = D0247A431DF9EF2100D7A7C1 /* KsLive.xcodeproj */;
+			proxyType = 2;
+			remoteGlobalIDString = D086072A1D6B8283004DFD5E;
+			remoteInfo = KsLiveTests;
+		};
+		D0247B411DFAA28600D7A7C1 /* PBXContainerItemProxy */ = {
+			isa = PBXContainerItemProxy;
+			containerPortal = D0247A431DF9EF2100D7A7C1 /* KsLive.xcodeproj */;
+			proxyType = 1;
+			remoteGlobalIDString = D086071F1D6B8283004DFD5E;
+			remoteInfo = KsLive;
 		};
 /* End PBXContainerItemProxy section */
 
@@ -1149,30 +1133,16 @@
 			dstSubfolderSpec = 10;
 			files = (
 				A7C5C55C1DF899B80048D14C /* ReactiveExtensions.framework in Embed Frameworks */,
+				D08A817F1DFAAE11000128DB /* OpenTok.framework in Embed Frameworks */,
 				A7C5C5421DF894ED0048D14C /* Curry.framework in Embed Frameworks */,
 				A73924011D272312004524C3 /* Kickstarter_Framework.framework in Embed Frameworks */,
-<<<<<<< HEAD
-				D0F21CC41DE3180A004C384C /* OpenTok.framework in Embed Frameworks */,
-				A7C1910A1D183196001ECC79 /* Prelude_UIKit.framework in Embed Frameworks */,
-				A7BE4F231D05C14700353EF9 /* Prelude.framework in Embed Frameworks */,
-=======
->>>>>>> f4337594
 				80762E431D071CB70074189D /* AlamofireImage.framework in Embed Frameworks */,
 				A7C5C54E1DF895050048D14C /* KsApi.framework in Embed Frameworks */,
 				A7C5C5461DF894F50048D14C /* Result.framework in Embed Frameworks */,
 				80762E3F1D071CAA0074189D /* Alamofire.framework in Embed Frameworks */,
-<<<<<<< HEAD
-				A7BE4F221D05C14100353EF9 /* Curry.framework in Embed Frameworks */,
-				A7BE4F211D05C13200353EF9 /* Argo.framework in Embed Frameworks */,
-				D02667CB1DE30A1F00D41AE1 /* KsLive.framework in Embed Frameworks */,
-				A76E0AF61D00D09B00EC525A /* Result.framework in Embed Frameworks */,
-				A76E0ADA1D00D06800EC525A /* ReactiveExtensions.framework in Embed Frameworks */,
-				A76E0AC41D00D04400EC525A /* ReactiveCocoa.framework in Embed Frameworks */,
-				A76E0A731D00CF9D00EC525A /* KsApi.framework in Embed Frameworks */,
-=======
+				D0247B401DFAA28600D7A7C1 /* KsLive.framework in Embed Frameworks */,
 				A7C5C5361DF894DA0048D14C /* Prelude_UIKit.framework in Embed Frameworks */,
 				A7C5C53A1DF894E00048D14C /* Prelude.framework in Embed Frameworks */,
->>>>>>> f4337594
 				A7B693E71C8772CE00C49A4F /* Library.framework in Embed Frameworks */,
 				A7C5C53E1DF894E70048D14C /* Argo.framework in Embed Frameworks */,
 				A7C5C54A1DF894FE0048D14C /* ReactiveCocoa.framework in Embed Frameworks */,
@@ -1723,17 +1693,16 @@
 		A7FA38A31D9068940041FC9C /* PledgeTitleCell.swift */ = {isa = PBXFileReference; fileEncoding = 4; lastKnownFileType = sourcecode.swift; path = PledgeTitleCell.swift; sourceTree = "<group>"; };
 		A7FA38D81D9068AD0041FC9C /* RewardsTitleCell.swift */ = {isa = PBXFileReference; fileEncoding = 4; lastKnownFileType = sourcecode.swift; path = RewardsTitleCell.swift; sourceTree = "<group>"; };
 		A7FC8C051C8F1DEA00C3B49B /* CircleAvatarImageView.swift */ = {isa = PBXFileReference; fileEncoding = 4; lastKnownFileType = sourcecode.swift; path = CircleAvatarImageView.swift; sourceTree = "<group>"; };
-		D026678A1DE309AD00D41AE1 /* KsLive.xcodeproj */ = {isa = PBXFileReference; lastKnownFileType = "wrapper.pb-project"; name = KsLive.xcodeproj; path = Frameworks/KsLive/KsLive.xcodeproj; sourceTree = "<group>"; };
-		D02C72CD1DEC4A090098BA68 /* ClearNavigationBar.swift */ = {isa = PBXFileReference; fileEncoding = 4; lastKnownFileType = sourcecode.swift; path = ClearNavigationBar.swift; sourceTree = "<group>"; };
-		D04305D01DF172400000FFD4 /* ProjectPamphletSubpageCellViewModel.swift */ = {isa = PBXFileReference; fileEncoding = 4; lastKnownFileType = sourcecode.swift; path = ProjectPamphletSubpageCellViewModel.swift; sourceTree = "<group>"; };
-		D04C7EDC1DF6B7AF00B90DDE /* LiveStreamEventDetailsViewModel.swift */ = {isa = PBXFileReference; fileEncoding = 4; lastKnownFileType = sourcecode.swift; path = LiveStreamEventDetailsViewModel.swift; sourceTree = "<group>"; };
-		D0872B311DE47FB300EE7DDA /* LiveStream.storyboard */ = {isa = PBXFileReference; fileEncoding = 4; lastKnownFileType = file.storyboard; path = LiveStream.storyboard; sourceTree = "<group>"; };
-		D0872B691DE4801500EE7DDA /* LiveStreamContainerViewController.swift */ = {isa = PBXFileReference; fileEncoding = 4; lastKnownFileType = sourcecode.swift; path = LiveStreamContainerViewController.swift; sourceTree = "<group>"; };
-		D0872B6B1DE4803800EE7DDA /* LiveStreamContainerViewModel.swift */ = {isa = PBXFileReference; fileEncoding = 4; lastKnownFileType = sourcecode.swift; path = LiveStreamContainerViewModel.swift; sourceTree = "<group>"; };
-		D0872B6E1DE482ED00EE7DDA /* LiveStreamCountdownViewController.swift */ = {isa = PBXFileReference; fileEncoding = 4; lastKnownFileType = sourcecode.swift; path = LiveStreamCountdownViewController.swift; sourceTree = "<group>"; };
-		D0872B701DE4831900EE7DDA /* LiveStreamCountdownViewModel.swift */ = {isa = PBXFileReference; fileEncoding = 4; lastKnownFileType = sourcecode.swift; path = LiveStreamCountdownViewModel.swift; sourceTree = "<group>"; };
-		D0872B731DE4930D00EE7DDA /* LiveStreamCountdownViewModelTests.swift */ = {isa = PBXFileReference; fileEncoding = 4; lastKnownFileType = sourcecode.swift; path = LiveStreamCountdownViewModelTests.swift; sourceTree = "<group>"; };
-		D0F21CC21DE3180A004C384C /* OpenTok.framework */ = {isa = PBXFileReference; lastKnownFileType = wrapper.framework; name = OpenTok.framework; path = Frameworks/KsLive/Frameworks/OpenTok.framework; sourceTree = "<group>"; };
+		D0247A431DF9EF2100D7A7C1 /* KsLive.xcodeproj */ = {isa = PBXFileReference; lastKnownFileType = "wrapper.pb-project"; name = KsLive.xcodeproj; path = Frameworks/KsLive/KsLive.xcodeproj; sourceTree = "<group>"; };
+		D0247A8E1DF9F0EF00D7A7C1 /* LiveStreamContainerViewModel.swift */ = {isa = PBXFileReference; fileEncoding = 4; lastKnownFileType = sourcecode.swift; path = LiveStreamContainerViewModel.swift; sourceTree = "<group>"; };
+		D0247A8F1DF9F0EF00D7A7C1 /* LiveStreamCountdownViewModel.swift */ = {isa = PBXFileReference; fileEncoding = 4; lastKnownFileType = sourcecode.swift; path = LiveStreamCountdownViewModel.swift; sourceTree = "<group>"; };
+		D0247A901DF9F0EF00D7A7C1 /* LiveStreamEventDetailsViewModel.swift */ = {isa = PBXFileReference; fileEncoding = 4; lastKnownFileType = sourcecode.swift; path = LiveStreamEventDetailsViewModel.swift; sourceTree = "<group>"; };
+		D0247A911DF9F0EF00D7A7C1 /* ProjectPamphletSubpageCellViewModel.swift */ = {isa = PBXFileReference; fileEncoding = 4; lastKnownFileType = sourcecode.swift; path = ProjectPamphletSubpageCellViewModel.swift; sourceTree = "<group>"; };
+		D08A816F1DFAA7EF000128DB /* ClearNavigationBar.swift */ = {isa = PBXFileReference; fileEncoding = 4; lastKnownFileType = sourcecode.swift; path = ClearNavigationBar.swift; sourceTree = "<group>"; };
+		D08A81711DFAA815000128DB /* LiveStreamContainerViewController.swift */ = {isa = PBXFileReference; fileEncoding = 4; lastKnownFileType = sourcecode.swift; path = LiveStreamContainerViewController.swift; sourceTree = "<group>"; };
+		D08A81721DFAA815000128DB /* LiveStreamCountdownViewController.swift */ = {isa = PBXFileReference; fileEncoding = 4; lastKnownFileType = sourcecode.swift; path = LiveStreamCountdownViewController.swift; sourceTree = "<group>"; };
+		D08A81751DFAACAD000128DB /* LiveStream.storyboard */ = {isa = PBXFileReference; fileEncoding = 4; lastKnownFileType = file.storyboard; path = LiveStream.storyboard; sourceTree = "<group>"; };
+		D08A817D1DFAAE11000128DB /* OpenTok.framework */ = {isa = PBXFileReference; lastKnownFileType = wrapper.framework; name = OpenTok.framework; path = Frameworks/KsLive/Frameworks/OpenTok.framework; sourceTree = "<group>"; };
 		D703478F1DBAABC30099C668 /* DiscoveryExpandableRowCellViewModel.swift */ = {isa = PBXFileReference; fileEncoding = 4; lastKnownFileType = sourcecode.swift; path = DiscoveryExpandableRowCellViewModel.swift; sourceTree = "<group>"; };
 		D7086F3B1DB7FBA40087E5EB /* BackingViewControllerTests.swift */ = {isa = PBXFileReference; fileEncoding = 4; lastKnownFileType = sourcecode.swift; path = BackingViewControllerTests.swift; sourceTree = "<group>"; };
 		D7A9BE121DC125B800422B31 /* DiscoveryExpandableRowCellViewModelTests.swift */ = {isa = PBXFileReference; fileEncoding = 4; lastKnownFileType = sourcecode.swift; path = DiscoveryExpandableRowCellViewModelTests.swift; sourceTree = "<group>"; };
@@ -1779,8 +1748,8 @@
 			isa = PBXFrameworksBuildPhase;
 			buildActionMask = 2147483647;
 			files = (
-				D02667CA1DE30A1F00D41AE1 /* KsLive.framework in Frameworks */,
-				D0F21CC31DE3180A004C384C /* OpenTok.framework in Frameworks */,
+				D0247B3F1DFAA28600D7A7C1 /* KsLive.framework in Frameworks */,
+				D08A817E1DFAAE11000128DB /* OpenTok.framework in Frameworks */,
 				A73924001D27230B004524C3 /* Kickstarter_Framework.framework in Frameworks */,
 				A7722F401D2D3B6B0049BCDC /* FBSDKCoreKit.framework in Frameworks */,
 				A7722F411D2D3B6C0049BCDC /* FBSDKLoginKit.framework in Frameworks */,
@@ -1967,8 +1936,8 @@
 				013744C01D999BE200E50C78 /* EmptyStates.storyboard */,
 				A73923B01D272242004524C3 /* Friends.storyboard */,
 				01940B2D1D46A9AD0074FCE3 /* Help.storyboard */,
-				D0872B311DE47FB300EE7DDA /* LiveStream.storyboard */,
 				01F219521DC12697005DD2E4 /* LaunchScreen.storyboard */,
+				D08A81751DFAACAD000128DB /* LiveStream.storyboard */,
 				A73923B21D272242004524C3 /* Login.storyboard */,
 				A73923B31D272242004524C3 /* Main.storyboard */,
 				A73923B41D272242004524C3 /* Messages.storyboard */,
@@ -2009,7 +1978,7 @@
 		A7424F421C84F43300FDC1E4 /* iOS */ = {
 			isa = PBXGroup;
 			children = (
-				D0F21CC21DE3180A004C384C /* OpenTok.framework */,
+				D08A817D1DFAAE11000128DB /* OpenTok.framework */,
 				01D31A361CCA786A0037A178 /* FBSDKCoreKit.framework */,
 				01D31A371CCA786A0037A178 /* FBSDKLoginKit.framework */,
 				A75F71621D897E4C0091258A /* Stripe.framework */,
@@ -2130,8 +2099,8 @@
 				0146E3211CC0296900082C5B /* FacebookConfirmationViewController.swift */,
 				A7CC14341D00E73D00035C52 /* FindFriendsViewController.swift */,
 				01940B271D467EC60074FCE3 /* HelpWebViewController.swift */,
-				D0872B691DE4801500EE7DDA /* LiveStreamContainerViewController.swift */,
-				D0872B6E1DE482ED00EE7DDA /* LiveStreamCountdownViewController.swift */,
+				D08A81711DFAA815000128DB /* LiveStreamContainerViewController.swift */,
+				D08A81721DFAA815000128DB /* LiveStreamCountdownViewController.swift */,
 				A7F761761C85FACB005405ED /* LoginToutViewController.swift */,
 				018F1F821C8E182200643DAA /* LoginViewController.swift */,
 				A74FFDEE1CE3E33300C7BCB9 /* MessageDialogViewController.swift */,
@@ -2256,11 +2225,11 @@
 				59D1E6731D18968300896A4C /* DashboardVideoCellViewModelTests.swift */,
 				59B0DFFF1D11EAC70081D2DC /* DashboardViewModelTests.swift */,
 				A78851C31D6C91C600617930 /* DeprecatedWebViewModelTests.swift */,
-				D7A9BE121DC125B800422B31 /* DiscoveryExpandableRowCellViewModelTests.swift */,
 				A72C3A991D00F6E60075227E /* DiscoveryFiltersViewModelTests.swift */,
 				017508771D68C9E900BB1863 /* DiscoveryNavigationHeaderViewModelTests.swift */,
 				A72C3A9A1D00F6E60075227E /* DiscoveryPageViewModelTests.swift */,
 				596109FE1D6B8AA100C8206A /* DiscoveryPostcardViewModelTests.swift */,
+				D7A9BE121DC125B800422B31 /* DiscoveryExpandableRowCellViewModelTests.swift */,
 				A7830CE31D005C3F00B5B6AE /* DiscoveryViewModelTests.swift */,
 				0176984E1DB9796800EE58BA /* EmptyStatesViewModelTests.swift */,
 				A7830CE41D005C3F00B5B6AE /* FacebookConfirmationViewModelTests.swift */,
@@ -2270,7 +2239,6 @@
 				A7CC14281D00E70900035C52 /* FindFriendsStatsCellViewModelTests.swift */,
 				A7CC14291D00E70900035C52 /* FindFriendsViewModelTests.swift */,
 				01940B7F1D46DCC30074FCE3 /* HelpViewModelTests.swift */,
-				D0872B731DE4930D00EE7DDA /* LiveStreamCountdownViewModelTests.swift */,
 				A7830CE51D005C3F00B5B6AE /* LoginToutViewModelTests.swift */,
 				A7830CE61D005C3F00B5B6AE /* LoginViewModelTests.swift */,
 				A7830CE71D005C3F00B5B6AE /* MessageCellViewModelTests.swift */,
@@ -2489,7 +2457,7 @@
 				A71F59E71D2424CA00909BE3 /* CacheProtocol.swift */,
 				9DBF80DE1D666CAC007F2843 /* CheckoutModels.swift */,
 				A7FC8C051C8F1DEA00C3B49B /* CircleAvatarImageView.swift */,
-				D02C72CD1DEC4A090098BA68 /* ClearNavigationBar.swift */,
+				D08A816F1DFAA7EF000128DB /* ClearNavigationBar.swift */,
 				A7D121081D15B08200F364FD /* CountBadgeView.swift */,
 				A7F6F0C01DC7EBF7002C118C /* DateProtocol.swift */,
 				A7C7257F1C85D36D005A016B /* Environment.swift */,
@@ -2650,7 +2618,7 @@
 				A7BE4EEB1D05C10200353EF9 /* Argo.xcodeproj */,
 				A7BE4F031D05C10600353EF9 /* Curry.xcodeproj */,
 				A7D1F8E41C84FB55000D41D5 /* KsApi.xcodeproj */,
-				D026678A1DE309AD00D41AE1 /* KsLive.xcodeproj */,
+				D0247A431DF9EF2100D7A7C1 /* KsLive.xcodeproj */,
 				A7BE4F121D05C10B00353EF9 /* Prelude.xcodeproj */,
 				A76E0AAF1D00D02300EC525A /* ReactiveCocoa.xcodeproj */,
 				A76E0AC51D00D05F00EC525A /* ReactiveExtensions.xcodeproj */,
@@ -2741,9 +2709,9 @@
 				A7CC13D11D00E6CF00035C52 /* FindFriendsStatsCellViewModel.swift */,
 				A7CC13D21D00E6CF00035C52 /* FindFriendsViewModel.swift */,
 				01940B251D42DC1A0074FCE3 /* HelpViewModel.swift */,
-				D0872B6B1DE4803800EE7DDA /* LiveStreamContainerViewModel.swift */,
-				D0872B701DE4831900EE7DDA /* LiveStreamCountdownViewModel.swift */,
-				D04C7EDC1DF6B7AF00B90DDE /* LiveStreamEventDetailsViewModel.swift */,
+				D0247A8E1DF9F0EF00D7A7C1 /* LiveStreamContainerViewModel.swift */,
+				D0247A8F1DF9F0EF00D7A7C1 /* LiveStreamCountdownViewModel.swift */,
+				D0247A901DF9F0EF00D7A7C1 /* LiveStreamEventDetailsViewModel.swift */,
 				A7F4419A1D005A9400FE6FC5 /* LoginToutViewModel.swift */,
 				A7698B291D00602800953FD3 /* LoginViewModel.swift */,
 				A7F4419B1D005A9400FE6FC5 /* MessageCellViewModel.swift */,
@@ -2771,7 +2739,7 @@
 				597073511D05FE6B00B00444 /* ProjectNotificationsViewModel.swift */,
 				A796A88E1D48DE79009B6EF6 /* ProjectPamphletContentViewModel.swift */,
 				A7C93F7F1D440D9200C2DF9B /* ProjectPamphletMainCellViewModel.swift */,
-				D04305D01DF172400000FFD4 /* ProjectPamphletSubpageCellViewModel.swift */,
+				D0247A911DF9F0EF00D7A7C1 /* ProjectPamphletSubpageCellViewModel.swift */,
 				A7B1EBB01D901DE800BEE8B3 /* ProjectPamphletViewModel.swift */,
 				59392C1D1D7095B3001C99A4 /* ProjectUpdatesViewModel.swift */,
 				A7F441A81D005A9400FE6FC5 /* ResetPasswordViewModel.swift */,
@@ -2793,11 +2761,11 @@
 			path = ViewModels;
 			sourceTree = "<group>";
 		};
-		D026678B1DE309AD00D41AE1 /* Products */ = {
+		D0247A441DF9EF2100D7A7C1 /* Products */ = {
 			isa = PBXGroup;
 			children = (
-				D02667AE1DE309AE00D41AE1 /* KsLive.framework */,
-				D02667B01DE309AE00D41AE1 /* KsLiveTests.xctest */,
+				D0247A701DF9EF2100D7A7C1 /* KsLive.framework */,
+				D0247A721DF9EF2100D7A7C1 /* KsLiveTests.xctest */,
 			);
 			name = Products;
 			sourceTree = "<group>";
@@ -2896,7 +2864,7 @@
 			);
 			dependencies = (
 				A73923FF1D272302004524C3 /* PBXTargetDependency */,
-				D02667CD1DE30A1F00D41AE1 /* PBXTargetDependency */,
+				D0247B421DFAA28600D7A7C1 /* PBXTargetDependency */,
 			);
 			name = "Kickstarter-iOS";
 			productName = Kickstarter;
@@ -3009,15 +2977,11 @@
 					ProjectRef = A7D1F8E41C84FB55000D41D5 /* KsApi.xcodeproj */;
 				},
 				{
-<<<<<<< HEAD
-					ProductGroup = D026678B1DE309AD00D41AE1 /* Products */;
-					ProjectRef = D026678A1DE309AD00D41AE1 /* KsLive.xcodeproj */;
+					ProductGroup = D0247A441DF9EF2100D7A7C1 /* Products */;
+					ProjectRef = D0247A431DF9EF2100D7A7C1 /* KsLive.xcodeproj */;
 				},
 				{
-					ProductGroup = A7BE4F131D05C10B00353EF9 /* Products */;
-=======
 					ProductGroup = A7C5C4C91DF87CEB0048D14C /* Products */;
->>>>>>> f4337594
 					ProjectRef = A7BE4F121D05C10B00353EF9 /* Prelude.xcodeproj */;
 				},
 				{
@@ -3479,18 +3443,18 @@
 			remoteRef = A7C5C4E11DF87CEB0048D14C /* PBXContainerItemProxy */;
 			sourceTree = BUILT_PRODUCTS_DIR;
 		};
-		D02667AE1DE309AE00D41AE1 /* KsLive.framework */ = {
+		D0247A701DF9EF2100D7A7C1 /* KsLive.framework */ = {
 			isa = PBXReferenceProxy;
 			fileType = wrapper.framework;
 			path = KsLive.framework;
-			remoteRef = D02667AD1DE309AE00D41AE1 /* PBXContainerItemProxy */;
-			sourceTree = BUILT_PRODUCTS_DIR;
-		};
-		D02667B01DE309AE00D41AE1 /* KsLiveTests.xctest */ = {
+			remoteRef = D0247A6F1DF9EF2100D7A7C1 /* PBXContainerItemProxy */;
+			sourceTree = BUILT_PRODUCTS_DIR;
+		};
+		D0247A721DF9EF2100D7A7C1 /* KsLiveTests.xctest */ = {
 			isa = PBXReferenceProxy;
 			fileType = wrapper.cfbundle;
 			path = KsLiveTests.xctest;
-			remoteRef = D02667AF1DE309AE00D41AE1 /* PBXContainerItemProxy */;
+			remoteRef = D0247A711DF9EF2100D7A7C1 /* PBXContainerItemProxy */;
 			sourceTree = BUILT_PRODUCTS_DIR;
 		};
 /* End PBXReferenceProxy section */
@@ -3541,7 +3505,7 @@
 				A73923C61D272242004524C3 /* Profile.storyboard in Resources */,
 				A73923C11D272242004524C3 /* Friends.storyboard in Resources */,
 				01940B2E1D46A9AD0074FCE3 /* Help.storyboard in Resources */,
-				D0872B321DE47FB300EE7DDA /* LiveStream.storyboard in Resources */,
+				D08A81761DFAACAD000128DB /* LiveStream.storyboard in Resources */,
 				A78852391D6CC5DE00617930 /* RewardPledge.storyboard in Resources */,
 				A73923C81D272242004524C3 /* ProjectActivity.storyboard in Resources */,
 			);
@@ -3574,6 +3538,7 @@
 			buildActionMask = 2147483647;
 			files = (
 				013744F81D99A39B00E50C78 /* EmptyStatesViewModel.swift in Sources */,
+				D0247A961DF9F29100D7A7C1 /* ProjectPamphletSubpageCellViewModel.swift in Sources */,
 				0156B3751D0F7524000C4252 /* ActivityFriendFollowCellViewModel.swift in Sources */,
 				013F2FDC1D66243E0066DB77 /* DiscoveryNavigationHeaderViewModel.swift in Sources */,
 				A79BF81F1D11F6AF004C0445 /* Strings.swift in Sources */,
@@ -3629,8 +3594,8 @@
 				A7F441E71D005A9400FE6FC5 /* ThanksViewModel.swift in Sources */,
 				A747A8EB1D45896000AF199A /* RewardCellViewModel.swift in Sources */,
 				A73EF6D21DCC173C008FDBE5 /* ProjectNavigatorViewModel.swift in Sources */,
+				D08A817A1DFAACF8000128DB /* LiveStreamEventDetailsViewModel.swift in Sources */,
 				A75511621C8642C3005355CF /* LaunchedCountries.swift in Sources */,
-				D04C7EDD1DF6B7AF00B90DDE /* LiveStreamEventDetailsViewModel.swift in Sources */,
 				A76126B71C90C94000EDCCB9 /* UICollectionView-Extensions.swift in Sources */,
 				A73379481D0E36CA00C91445 /* Fonts.swift in Sources */,
 				8016BFE81D0F582D00067956 /* String+Whitespace.swift in Sources */,
@@ -3665,7 +3630,6 @@
 				A77D7B071CBAAF5D0077586B /* Paginate.swift in Sources */,
 				01F547ED1D53994B000A98EF /* TabBarItemStyles.swift in Sources */,
 				597073B41D07294500B00444 /* ProjectNotificationCellViewModel.swift in Sources */,
-				D04305D11DF172410000FFD4 /* ProjectPamphletSubpageCellViewModel.swift in Sources */,
 				A75CFB081CCE7FCF004CD5FA /* StaticTableViewCell.swift in Sources */,
 				A7F441D71D005A9400FE6FC5 /* ProfileViewModel.swift in Sources */,
 				597073521D05FE6B00B00444 /* ProjectNotificationsViewModel.swift in Sources */,
@@ -3675,7 +3639,6 @@
 				0169F9881D6F51C400C8D5C5 /* DiscoveryFiltersViewModel.swift in Sources */,
 				01FD71EC1D3808E500070BAC /* BarButtonItemStyles.swift in Sources */,
 				A7F441E91D005A9400FE6FC5 /* TwoFactorViewModel.swift in Sources */,
-				D0872B6C1DE4803800EE7DDA /* LiveStreamContainerViewModel.swift in Sources */,
 				9DEE3B561D1D819D0020C2BE /* ProjectActivityBackingCellViewModel.swift in Sources */,
 				A78537F81CB5803B00385B73 /* NSHTTPCookieStorageType.swift in Sources */,
 				9D89B7E51D6B8DB90021F6FF /* WebModalViewModel.swift in Sources */,
@@ -3701,7 +3664,6 @@
 				A72AFFDA1CD7ED6B008F052B /* Keyboard.swift in Sources */,
 				A718885D1DE0DDCE0094856D /* ShortcutItem.swift in Sources */,
 				9D25472D1D23135F0053844D /* ProjectActivityCommentCellViewModel.swift in Sources */,
-				D0872B711DE4831900EE7DDA /* LiveStreamCountdownViewModel.swift in Sources */,
 				A755116A1C8642C3005355CF /* UILabel+LocalizedKey.swift in Sources */,
 				A755116B1C8642C3005355CF /* UILabel+SimpleHTML.swift in Sources */,
 				A721DF621C8CF503000CB97C /* TrackingClientType.swift in Sources */,
@@ -3724,7 +3686,6 @@
 				A7CC13DB1D00E6CF00035C52 /* FindFriendsViewModel.swift in Sources */,
 				9DD1E3881D50035E00D4829E /* ProjectActivityData.swift in Sources */,
 				01940B261D42DC1A0074FCE3 /* HelpViewModel.swift in Sources */,
-				D02C72CE1DEC4A090098BA68 /* ClearNavigationBar.swift in Sources */,
 				593AC6011D33F517002613F4 /* DashboardFundingCellViewModel.swift in Sources */,
 				A76126B51C90C94000EDCCB9 /* SimpleViewModel.swift in Sources */,
 				9D2F4BE01D1AE02700B7C554 /* ProjectActivitySuccessCellViewModel.swift in Sources */,
@@ -3741,9 +3702,11 @@
 				598D96C21D429756003F3F66 /* ActivitySampleStyles.swift in Sources */,
 				59B0E07E1D147F340081D2DC /* DashboardStyles.swift in Sources */,
 				0169F8C11D6CA27500C8D5C5 /* RootCategory.swift in Sources */,
+				D08A81791DFAACF5000128DB /* LiveStreamCountdownViewModel.swift in Sources */,
 				A707BAD81CFFAB9400653B2F /* LoginIntent.swift in Sources */,
 				A72C3A8C1D00F6A80075227E /* ExpandableRow.swift in Sources */,
 				9DBF80DF1D666CAC007F2843 /* CheckoutModels.swift in Sources */,
+				D08A81771DFAACD3000128DB /* ClearNavigationBar.swift in Sources */,
 				9DC204B71D1B46BD003C1636 /* ProjectActivityNegativeStateChangeCellViewModel.swift in Sources */,
 				A7698B2A1D00602800953FD3 /* LoginViewModel.swift in Sources */,
 				A7F441B51D005A9400FE6FC5 /* ActivityUpdateViewModel.swift in Sources */,
@@ -3756,6 +3719,7 @@
 				A7CC13D71D00E6CF00035C52 /* FindFriendsHeaderCellViewModel.swift in Sources */,
 				A709697E1D143D1300DB39D3 /* AlertError.swift in Sources */,
 				0151AEBA1C8F811C0067F1BE /* BorderButton.swift in Sources */,
+				D08A81781DFAACF1000128DB /* LiveStreamContainerViewModel.swift in Sources */,
 				A7C93F801D440D9200C2DF9B /* ProjectPamphletMainCellViewModel.swift in Sources */,
 				A7F6F0C11DC7EBF7002C118C /* DateProtocol.swift in Sources */,
 				A7A882BF1D31745500E9046E /* SimpleHTMLLabel.swift in Sources */,
@@ -3877,303 +3841,11 @@
 				9DA8C3C31D3D4860000BB2F9 /* String+WhitespaceTests.swift in Sources */,
 				597073C31D07626700B00444 /* ProjectNotificationCellViewModelTests.swift in Sources */,
 				9D9F58171D13240B00CE81DE /* ProjectActivitiesViewModelTests.swift in Sources */,
-				D0872B741DE4930D00EE7DDA /* LiveStreamCountdownViewModelTests.swift in Sources */,
 				01EFBCB61C921EA20094EEC2 /* StylesTests.swift in Sources */,
 				A7830D021D005C3F00B5B6AE /* CommentsViewModelTests.swift in Sources */,
 				A7830D0E1D005C3F00B5B6AE /* MessageDialogViewModelTests.swift in Sources */,
 				A7CC142C1D00E70900035C52 /* FindFriendsFriendFollowCellViewModelTests.swift in Sources */,
 				A743817B1D33E03D00040A95 /* ActivityFriendBackingViewModelTests.swift in Sources */,
-			);
-			runOnlyForDeploymentPostprocessing = 0;
-		};
-		A75511AB1C8647D9005355CF /* Sources */ = {
-			isa = PBXSourcesBuildPhase;
-			buildActionMask = 2147483647;
-			files = (
-				A7F441BE1D005A9400FE6FC5 /* CommentsViewModel.swift in Sources */,
-				A7F441E81D005A9400FE6FC5 /* ThanksViewModel.swift in Sources */,
-				80E8EAC91D3EC65A007BDA4B /* Image.swift in Sources */,
-				8016BFE91D0F582D00067956 /* String+Whitespace.swift in Sources */,
-				018422C11D2C486900CA7566 /* DashboardProjectsDrawerCellViewModel.swift in Sources */,
-				A75C81181D210BD700B5AD03 /* ShareViewModel.swift in Sources */,
-				D04C7EDE1DF6B7B000B90DDE /* LiveStreamEventDetailsViewModel.swift in Sources */,
-				01B6ABBE1CA1E01E003DB4C8 /* UIColor.swift in Sources */,
-				A7CC13D61D00E6CF00035C52 /* FindFriendsFriendFollowCellViewModel.swift in Sources */,
-				A75511AC1C8647D9005355CF /* AppEnvironment.swift in Sources */,
-				A75A9DC01D6F3A3000603D1D /* RewardShippingPickerViewModel.swift in Sources */,
-				A7F441BC1D005A9400FE6FC5 /* CommentDialogViewModel.swift in Sources */,
-				A796FF581D425A4C00CD58AA /* ProjectStyles.swift in Sources */,
-				D70347911DBAABC30099C668 /* DiscoveryExpandableRowCellViewModel.swift in Sources */,
-				018422BC1D2C483400CA7566 /* DashboardTitleViewViewModel.swift in Sources */,
-				A75511AD1C8647D9005355CF /* AssetImageGeneratorType.swift in Sources */,
-				80D73B271D50F1A90099231F /* Navigation.swift in Sources */,
-				A721DF6C1C8CFAF6000CB97C /* MockTrackingClient.swift in Sources */,
-				A75511AE1C8647D9005355CF /* AVPlayerView.swift in Sources */,
-				A7F441AE1D005A9400FE6FC5 /* ActivitiesViewModel.swift in Sources */,
-				9D9F581C1D1324E300CE81DE /* DashboardViewModel.swift in Sources */,
-				A7CC13D81D00E6CF00035C52 /* FindFriendsHeaderCellViewModel.swift in Sources */,
-				A75CFB091CCE7FCF004CD5FA /* StaticTableViewCell.swift in Sources */,
-				A70968C51D14366D00DB39D3 /* LoginStyles.swift in Sources */,
-				A72C3A8F1D00F6A80075227E /* SelectableRow.swift in Sources */,
-				A714043A1CAF215900A2795B /* KeyValueStoreType.swift in Sources */,
-				9D9F581A1D13243A00CE81DE /* ProjectActivitiesViewModel.swift in Sources */,
-				595F82651D679346008B8C56 /* DiscoveryPostcardViewModel.swift in Sources */,
-				A78537F91CB5803B00385B73 /* NSHTTPCookieStorageType.swift in Sources */,
-				9DC204B81D1B46BD003C1636 /* ProjectActivityNegativeStateChangeCellViewModel.swift in Sources */,
-				A747A8EC1D45896000AF199A /* RewardCellViewModel.swift in Sources */,
-				A70968C41D14366D00DB39D3 /* Fonts.swift in Sources */,
-				5981BE111D7F4656002E49F1 /* CommentStyles.swift in Sources */,
-				A75511AF1C8647D9005355CF /* Environment.swift in Sources */,
-				A7F441C41D005A9400FE6FC5 /* FacebookConfirmationViewModel.swift in Sources */,
-				A75511B01C8647D9005355CF /* Format.swift in Sources */,
-				A72AFFDB1CD7ED6B008F052B /* Keyboard.swift in Sources */,
-				A7F441B61D005A9400FE6FC5 /* ActivityUpdateViewModel.swift in Sources */,
-				A7F441C21D005A9400FE6FC5 /* DiscoveryViewModel.swift in Sources */,
-				A76126B41C90C94000EDCCB9 /* SimpleDataSource.swift in Sources */,
-				A75511B11C8647D9005355CF /* GradientView.swift in Sources */,
-				019954601D2D818E00BC1390 /* DashboardProjectsDrawerViewModel.swift in Sources */,
-				A7CC14661D00E81B00035C52 /* FriendsSource.swift in Sources */,
-				A75511B21C8647D9005355CF /* Language.swift in Sources */,
-				0169F8C21D6CA27500C8D5C5 /* RootCategory.swift in Sources */,
-				A70968C71D14366D00DB39D3 /* BaseStyles.swift in Sources */,
-				A7A882C01D31745500E9046E /* SimpleHTMLLabel.swift in Sources */,
-				59019FB71D21A47700EAEC9D /* DashboardReferrerRowStackViewViewModel.swift in Sources */,
-				597073B51D07294500B00444 /* ProjectNotificationCellViewModel.swift in Sources */,
-				A75511B31C8647D9005355CF /* LaunchedCountries.swift in Sources */,
-				A71F59E91D2424CA00909BE3 /* CacheProtocol.swift in Sources */,
-				9D0FB7761D7600B5005774F2 /* CheckoutRacingViewModel.swift in Sources */,
-				A76126B81C90C94000EDCCB9 /* UICollectionView-Extensions.swift in Sources */,
-				A7C93F811D440D9200C2DF9B /* ProjectPamphletMainCellViewModel.swift in Sources */,
-				A76126AE1C90C94000EDCCB9 /* ValueCellDataSource.swift in Sources */,
-				D0872B6D1DE4803800EE7DDA /* LiveStreamContainerViewModel.swift in Sources */,
-				9DD1E3891D50035E00D4829E /* ProjectActivityData.swift in Sources */,
-				59B0E0071D1207070081D2DC /* DashboardActionCellViewModel.swift in Sources */,
-				A760780B1CAEE0A6001B39D0 /* IsValidEmail.swift in Sources */,
-				9DC572E61D36CA9800AE209C /* ProjectActivityStyles.swift in Sources */,
-				A75511B41C8647D9005355CF /* LocalizedString.swift in Sources */,
-				0151AEB41C8F6FEC0067F1BE /* StyledLabel.swift in Sources */,
-				A7F441D81D005A9400FE6FC5 /* ProfileViewModel.swift in Sources */,
-				9D10B91C1D35407C008B8045 /* String+Truncate.swift in Sources */,
-				9D2F4BE11D1AE02700B7C554 /* ProjectActivitySuccessCellViewModel.swift in Sources */,
-				A78851921D6C900000617930 /* DeprecatedWebViewModel.swift in Sources */,
-				A757EA561D19F6C100A5C978 /* ActivityStyles.swift in Sources */,
-				9D25472E1D23135F0053844D /* ProjectActivityCommentCellViewModel.swift in Sources */,
-				A7F441BA1D005A9400FE6FC5 /* CommentCellViewModel.swift in Sources */,
-				598D96BB1D426FD8003F3F66 /* ActivitySampleBackingCellViewModel.swift in Sources */,
-				A7B11A781D79F03300A5036E /* PKPaymentRequest.swift in Sources */,
-				A75C81271D210F1F00B5AD03 /* ShareContext.swift in Sources */,
-				0151AEB61C8F70000067F1BE /* Styles.swift in Sources */,
-				A7FC8C071C8F1DEA00C3B49B /* CircleAvatarImageView.swift in Sources */,
-				A7698B2B1D00602800953FD3 /* LoginViewModel.swift in Sources */,
-				59392C1F1D7095B3001C99A4 /* ProjectUpdatesViewModel.swift in Sources */,
-				597582E41D5D12AE008765DE /* SettingsStyles.swift in Sources */,
-				A75511B51C8647D9005355CF /* NSBundleType.swift in Sources */,
-				A7F441D21D005A9400FE6FC5 /* MessageThreadsViewModel.swift in Sources */,
-				5955E6821D21805200B4153D /* DashboardReferrersCellViewModel.swift in Sources */,
-				598D96C31D429756003F3F66 /* ActivitySampleStyles.swift in Sources */,
-				01C7CDB21D13462500D9E0D1 /* DashboardRewardRowStackViewViewModel.swift in Sources */,
-				A7C93FB71D44142900C2DF9B /* ProjectDescriptionViewModel.swift in Sources */,
-				01940B821D46DCE50074FCE3 /* HelpViewModel.swift in Sources */,
-				A7F441D41D005A9400FE6FC5 /* ProfileHeaderViewModel.swift in Sources */,
-				A75C811D1D210C4700B5AD03 /* SafariActivity.swift in Sources */,
-				9D8772141D19E84E003A4E96 /* ProjectActivityLaunchCellViewModel.swift in Sources */,
-				A7F441E21D005A9400FE6FC5 /* ResetPasswordViewModel.swift in Sources */,
-				A7808BF11D625C6A001CF96A /* ProjectCreateViewModel.swift in Sources */,
-				0169F9891D6F51C400C8D5C5 /* DiscoveryFiltersViewModel.swift in Sources */,
-				A75C81211D210C4700B5AD03 /* UpdateActivityItemProvider.swift in Sources */,
-				597073531D05FE6B00B00444 /* ProjectNotificationsViewModel.swift in Sources */,
-				A7F441EA1D005A9400FE6FC5 /* TwoFactorViewModel.swift in Sources */,
-				A75511B61C8647D9005355CF /* String+SimpleHTML.swift in Sources */,
-				A7F441CC1D005A9400FE6FC5 /* MessagesSearchViewModel.swift in Sources */,
-				A7F441B41D005A9400FE6FC5 /* ActivitySuccessViewModel.swift in Sources */,
-				A76126BA1C90C94000EDCCB9 /* UIView-Extensions.swift in Sources */,
-				A75511B81C8647D9005355CF /* UIButton+LocalizedKey.swift in Sources */,
-				A75C811F1D210C4700B5AD03 /* ProjectActivityItemProvider.swift in Sources */,
-				A73EF6D31DCC173D008FDBE5 /* ProjectNavigatorViewModel.swift in Sources */,
-				59E877391DC9419700BCD1F7 /* Newsletter.swift in Sources */,
-				59B0E07F1D147F340081D2DC /* DashboardStyles.swift in Sources */,
-				A74900191D00E23000BC3BE7 /* SignupViewModel.swift in Sources */,
-				A710573C1DC2B2DF00A69552 /* SharedFunctions.swift in Sources */,
-				A7F441D61D005A9400FE6FC5 /* ProfileProjectCellViewModel.swift in Sources */,
-				A707BAD71CFFAB9400653B2F /* HelpType.swift in Sources */,
-				A75511B91C8647D9005355CF /* UIGestureRecognizer-Extensions.swift in Sources */,
-				A75511BA1C8647D9005355CF /* UILabel+IBClear.swift in Sources */,
-				A734A2681D21A1790080BBD5 /* WKNavigationActionProtocol.swift in Sources */,
-				593AC6021D33F517002613F4 /* DashboardFundingCellViewModel.swift in Sources */,
-				A707BADB1CFFAB9400653B2F /* Notifications.swift in Sources */,
-				D0872B721DE4831900EE7DDA /* LiveStreamCountdownViewModel.swift in Sources */,
-				A7F441C81D005A9400FE6FC5 /* MessageCellViewModel.swift in Sources */,
-				A72C3A981D00F6C70075227E /* SortPagerViewModel.swift in Sources */,
-				A72C3A311D00F28C0075227E /* SettingsViewModel.swift in Sources */,
-				A7EDEE581D83453F00780B34 /* PKPaymentAuthorizationViewController.swift in Sources */,
-				A75511BB1C8647D9005355CF /* UILabel+LocalizedKey.swift in Sources */,
-				A757EAF11D1ABE7400A5C978 /* ActivitySurveyResponseCellViewModel.swift in Sources */,
-				9D7536D01D78D88D00A7623B /* SurveyResponseViewModel.swift in Sources */,
-				598D96CC1D42AE85003F3F66 /* ActivitySampleProjectCellViewModel.swift in Sources */,
-				A7208C3F1CCAC86800E3DAB3 /* FacebookAppDelegateProtocol.swift in Sources */,
-				9DEE3B571D1D819E0020C2BE /* ProjectActivityBackingCellViewModel.swift in Sources */,
-				9D1A2A501D5D2047009E1B3F /* CheckoutViewModel.swift in Sources */,
-				A7CC13DC1D00E6CF00035C52 /* FindFriendsViewModel.swift in Sources */,
-				A75511BC1C8647D9005355CF /* UILabel+SimpleHTML.swift in Sources */,
-				A73379611D0EDFEE00C91445 /* UIViewController-Preparation.swift in Sources */,
-				A72C3A8D1D00F6A80075227E /* ExpandableRow.swift in Sources */,
-				01C7CDB41D13462B00D9E0D1 /* DashboardRewardsCellViewModel.swift in Sources */,
-				9DBF80E01D666CAC007F2843 /* CheckoutModels.swift in Sources */,
-				A721DF631C8CF503000CB97C /* TrackingClientType.swift in Sources */,
-				A7DC83971C9DBBE700BB2B44 /* RefTag.swift in Sources */,
-				A7F441D01D005A9400FE6FC5 /* MessageThreadCellViewModel.swift in Sources */,
-				A7F441B01D005A9400FE6FC5 /* ActivityFriendBackingViewModel.swift in Sources */,
-				59D1E6591D1866F800896A4C /* DashboardVideoCellViewModel.swift in Sources */,
-				A75511BD1C8647D9005355CF /* UIPress-Extensions.swift in Sources */,
-				A7CC13DA1D00E6CF00035C52 /* FindFriendsStatsCellViewModel.swift in Sources */,
-				A796A8901D48DE79009B6EF6 /* ProjectPamphletContentViewModel.swift in Sources */,
-				A757EB2C1D1AD89E00A5C978 /* DiscoveryStyles.swift in Sources */,
-				A7F441B21D005A9400FE6FC5 /* ActivityFriendFollowCellViewModel.swift in Sources */,
-				A709697F1D143D1300DB39D3 /* AlertError.swift in Sources */,
-				013744F91D99A3AE00E50C78 /* EmptyStatesViewModel.swift in Sources */,
-				A7CA8C0F1D8F241A0086A3E9 /* ProjectNavBarViewModel.swift in Sources */,
-				A7169BF71DDD064200480C0D /* UIScrollView+Extensions.swift in Sources */,
-				A707BAD91CFFAB9400653B2F /* LoginIntent.swift in Sources */,
-				01A7A4C11C9690220036E553 /* UITextField+LocalizedPlaceholderKey.swift in Sources */,
-				A7F441CE1D005A9400FE6FC5 /* MessagesViewModel.swift in Sources */,
-				598D96C61D42A3E3003F3F66 /* ActivitySampleFollowCellViewModel.swift in Sources */,
-				A7F441E61D005A9400FE6FC5 /* SearchViewModel.swift in Sources */,
-				A76126B61C90C94000EDCCB9 /* SimpleViewModel.swift in Sources */,
-				A79BF8201D11F6AF004C0445 /* Strings.swift in Sources */,
-				A72E75981CC313A400983066 /* ValueCell.swift in Sources */,
-				5981BE461D7F61C0002E49F1 /* CommentsEmptyStateCellViewModel.swift in Sources */,
-				9D14FFC71D135C12005F4ABB /* ProjectActivityUpdateCellViewModel.swift in Sources */,
-				A7F441CA1D005A9400FE6FC5 /* MessageDialogViewModel.swift in Sources */,
-				A72C3A961D00F6C70075227E /* DiscoveryPageViewModel.swift in Sources */,
-				A70968C61D14366D00DB39D3 /* Colors.swift in Sources */,
-				A7808B6C1D61E9DF001CF96A /* MostPopularSearchProjectCellViewModel.swift in Sources */,
-				A721DF661C8CF5A3000CB97C /* KoalaTrackingClient.swift in Sources */,
-				9D89B7E61D6B8DB90021F6FF /* WebModalViewModel.swift in Sources */,
-				A76126BC1C90C94000EDCCB9 /* UITableView-Extensions.swift in Sources */,
-				A7F441B81D005A9400FE6FC5 /* BackingCellViewModel.swift in Sources */,
-				A70968C81D14366D00DB39D3 /* ButtonStyles.swift in Sources */,
-				A78537E31CB5422100385B73 /* UIScreenType.swift in Sources */,
-				A78537BD1CB5416700385B73 /* UIDeviceType.swift in Sources */,
-				D04305D21DF172410000FFD4 /* ProjectPamphletSubpageCellViewModel.swift in Sources */,
-				A77D7B081CBAAF5D0077586B /* Paginate.swift in Sources */,
-				A721DF691C8CFAEB000CB97C /* Koala.swift in Sources */,
-				0151AEBB1C8F811C0067F1BE /* BorderButton.swift in Sources */,
-				A7D1210A1D15B08200F364FD /* CountBadgeView.swift in Sources */,
-				8053D3121D3848A3007B85DB /* Reachability.swift in Sources */,
-			);
-			runOnlyForDeploymentPostprocessing = 0;
-		};
-		A75511E91C865321005355CF /* Sources */ = {
-			isa = PBXSourcesBuildPhase;
-			buildActionMask = 2147483647;
-			files = (
-				A7B6947E1C87F50300C49A4F /* LaunchedCountriesTests.swift in Sources */,
-				A75511EB1C865321005355CF /* FormatTests.swift in Sources */,
-				5981BF4F1D81CE1C002E49F1 /* ActivityUpdateViewModelTests.swift in Sources */,
-				0156B1FD1D074285000C4252 /* ActivityFriendFollowCellViewModelTests.swift in Sources */,
-				A7830D0F1D005C3F00B5B6AE /* MessageDialogViewModelTests.swift in Sources */,
-				A75784321D84486F007B61AA /* PKPaymentRequestTests.swift in Sources */,
-				9D9F58181D13240B00CE81DE /* ProjectActivitiesViewModelTests.swift in Sources */,
-				A75511EC1C865321005355CF /* XCTestCase+AppEnvironment.swift in Sources */,
-				59673CD41D50FB350035AFD9 /* VideoViewModelTests.swift in Sources */,
-				A75511ED1C865321005355CF /* LanguageTests.swift in Sources */,
-				A749001C1D00E25200BC3BE7 /* SignupViewModelTests.swift in Sources */,
-				A7830D191D005C3F00B5B6AE /* ProfileHeaderViewModelTests.swift in Sources */,
-				A75511EE1C865321005355CF /* UILabel+IBClearTests.swift in Sources */,
-				9D8772491D19E9D4003A4E96 /* ProjectActivityLaunchCellViewModelTests.swift in Sources */,
-				59392C221D70A117001C99A4 /* ProjectUpdatesViewModelTests.swift in Sources */,
-				01FD71881D36BE1A00070BAC /* DashboardProjectsDrawerCellViewModelTests.swift in Sources */,
-				A72C3A9D1D00F6E60075227E /* DiscoveryFiltersViewModelTests.swift in Sources */,
-				A72C3A9F1D00F6E60075227E /* DiscoveryPageViewModelTests.swift in Sources */,
-				A761275F1C93052400EDCCB9 /* CGColorRef.swift in Sources */,
-				9DEE3B5A1D1D81C80020C2BE /* ProjectActivityBackingCellViewModelTests.swift in Sources */,
-				A75511EF1C865321005355CF /* String+SimpleHTMLTests.swift in Sources */,
-				01C7CDC41D1A571700D9E0D1 /* DashboardRewardsCellViewModelTests.swift in Sources */,
-				A7CA8C451D8F25D30086A3E9 /* ProjectNavBarViewModelTests.swift in Sources */,
-				01C7CDC01D14BBF200D9E0D1 /* DashboardRewardRowStackViewViewModelTests.swift in Sources */,
-				D7A9BE141DC125B800422B31 /* DiscoveryExpandableRowCellViewModelTests.swift in Sources */,
-				A7CC14331D00E70900035C52 /* FindFriendsViewModelTests.swift in Sources */,
-				A75511F11C865321005355CF /* MockBundle.swift in Sources */,
-				A7830D051D005C3F00B5B6AE /* DiscoveryViewModelTests.swift in Sources */,
-				593AC6051D33F996002613F4 /* DashboardFundingCellViewModelTests.swift in Sources */,
-				598D96CF1D42B727003F3F66 /* ActivitySampleProjectCellViewModelTests.swift in Sources */,
-				A7CC142F1D00E70900035C52 /* FindFriendsHeaderCellViewModelTests.swift in Sources */,
-				A7A978AF1D71E99900ABA1D6 /* RewardShippingPickerViewModelTests.swift in Sources */,
-				59F368C81D245BE8005404DC /* DashboardReferrerRowStackViewViewModelTests.swift in Sources */,
-				A75511F21C865321005355CF /* UILabel+SimpleHTMLTests.swift in Sources */,
-				A7830D291D005C3F00B5B6AE /* SearchViewModelTests.swift in Sources */,
-				A7830D171D005C3F00B5B6AE /* MessageThreadsViewModelTests.swift in Sources */,
-				A71F59E61D240CAF00909BE3 /* NavigationTests.swift in Sources */,
-				A7830D2D1D005C3F00B5B6AE /* TwoFactorViewModelTests.swift in Sources */,
-				9DC204ED1D1B5039003C1636 /* ProjectActivityNegativeStateChangeCellViewModelTests.swift in Sources */,
-				01EFBCB01C92036E0094EEC2 /* StyledLabelTests.swift in Sources */,
-				A7AD54491D465B370016B4C2 /* ProjectPamphletMainCellViewModelTests.swift in Sources */,
-				A7830D0B1D005C3F00B5B6AE /* LoginViewModelTests.swift in Sources */,
-				A7CC14311D00E70900035C52 /* FindFriendsStatsCellViewModelTests.swift in Sources */,
-				A7830D0D1D005C3F00B5B6AE /* MessageCellViewModelTests.swift in Sources */,
-				A75511F31C865321005355CF /* AppEnvironmentTests.swift in Sources */,
-				A75C81241D210EE200B5AD03 /* ShareViewModelTests.swift in Sources */,
-				5970738F1D061A9A00B00444 /* ProjectNotificationsViewModelTest.swift in Sources */,
-				A77519231C8CB11B0022F175 /* CircleAvatarImageViewTests.swift in Sources */,
-				9D1A2A551D5D2522009E1B3F /* CheckoutViewModelTests.swift in Sources */,
-				9D2F4BDE1D1AE01800B7C554 /* ProjectActivitySuccessCellViewModelTests.swift in Sources */,
-				A7830CF91D005C3F00B5B6AE /* ActivitiesViewModelTests.swift in Sources */,
-				A78537941CB46CFB00385B73 /* KoalaTests.swift in Sources */,
-				A7808BF41D625D10001CF96A /* ProjectCreatorViewModelTests.swift in Sources */,
-				A7D1CE831D5556C100E621C2 /* RewardCellViewModelTests.swift in Sources */,
-				5981BF1C1D81BA6D002E49F1 /* ActivitySuccessViewModelTests.swift in Sources */,
-				9D10B94F1D354105008B8045 /* String+TruncateTests.swift in Sources */,
-				9D0FB7A91D76055B005774F2 /* CheckoutRacingViewModelTests.swift in Sources */,
-				A75511F41C865321005355CF /* LocalizedStringTests.swift in Sources */,
-				598D96C91D42A97E003F3F66 /* ActivitySampleFollowCellViewModelTests.swift in Sources */,
-				01940B841D46DE9C0074FCE3 /* HelpViewModelTests.swift in Sources */,
-				9D89B7FB1D6CC2AD0021F6FF /* WebModalViewModelTests.swift in Sources */,
-				59B0E00D1D12144A0081D2DC /* DashboardActionCellViewModelTests.swift in Sources */,
-				A78851C51D6C91C600617930 /* DeprecatedWebViewModelTests.swift in Sources */,
-				A7830D111D005C3F00B5B6AE /* MessagesSearchViewModelTests.swift in Sources */,
-				59610A321D6B8AA800C8206A /* DiscoveryPostcardViewModelTests.swift in Sources */,
-				A7A978AC1D71E88100ABA1D6 /* RewardPledgeViewModelTests.swift in Sources */,
-				597073911D061AB000B00444 /* SettingsViewModelTests.swift in Sources */,
-				A75511F51C865321005355CF /* EnvironmentTests.swift in Sources */,
-				A7830CFD1D005C3F00B5B6AE /* BackingCellViewModelTests.swift in Sources */,
-				A77D7B361CBAC5F90077586B /* PaginateTests.swift in Sources */,
-				A7830CFF1D005C3F00B5B6AE /* CommentCellViewModelTests.swift in Sources */,
-				59D1E67A1D189EFF00896A4C /* DashboardVideoCellViewModelTests.swift in Sources */,
-				D0872B751DE4930D00EE7DDA /* LiveStreamCountdownViewModelTests.swift in Sources */,
-				A7CC142D1D00E70900035C52 /* FindFriendsFriendFollowCellViewModelTests.swift in Sources */,
-				A7830D011D005C3F00B5B6AE /* CommentDialogViewModelTests.swift in Sources */,
-				01EFBCB11C9203750094EEC2 /* UIColorTests.swift in Sources */,
-				9D25472B1D2313440053844D /* ProjectActivityCommentCellViewModelTests.swift in Sources */,
-				A72D929C1CB1F7DA00A88249 /* TestCase.swift in Sources */,
-				0156B1B01D072CD1000C4252 /* CacheProtocolTests.swift in Sources */,
-				59B0E0011D11EAC70081D2DC /* DashboardViewModelTests.swift in Sources */,
-				A7830D1B1D005C3F00B5B6AE /* ProfileProjectCellViewModelTests.swift in Sources */,
-				A7830D131D005C3F00B5B6AE /* MessagesViewModelTests.swift in Sources */,
-				0156B4311D11A062000C4252 /* AlertError+Equatable.swift in Sources */,
-				01FD71851D36BA3900070BAC /* DashboardProjectsDrawerViewModelTests.swift in Sources */,
-				A7830D251D005C3F00B5B6AE /* ResetPasswordViewModelTests.swift in Sources */,
-				9D14FFFB1D135E4F005F4ABB /* ProjectActivityUpdateCellViewModelTests.swift in Sources */,
-				A7830D2B1D005C3F00B5B6AE /* ThanksViewModelTests.swift in Sources */,
-				9DA8C3C41D3D4860000BB2F9 /* String+WhitespaceTests.swift in Sources */,
-				A743817C1D33E03D00040A95 /* ActivityFriendBackingViewModelTests.swift in Sources */,
-				A7A29F4B1CC3DE5F002BE580 /* ValueCellDataSourceTests.swift in Sources */,
-				A76078311CAEE0DD001B39D0 /* IsValidEmailTests.swift in Sources */,
-				9DA4E2FD1D79C97B005C1897 /* SurveyResponseViewModelTests.swift in Sources */,
-				A7AD548B1D4682C20016B4C2 /* ProjectDescriptionViewModelTests.swift in Sources */,
-				597073C41D07626800B00444 /* ProjectNotificationCellViewModelTests.swift in Sources */,
-				018422C81D2C48E300CA7566 /* DashboardTitleViewViewModelTests.swift in Sources */,
-				5981BE691D7F86C8002E49F1 /* CommentsEmptyStateCellViewModelTests.swift in Sources */,
-				A7DC839A1C9DBEFA00BB2B44 /* RefTagTests.swift in Sources */,
-				A7830D031D005C3F00B5B6AE /* CommentsViewModelTests.swift in Sources */,
-				01EFBCB41C920A7E0094EEC2 /* BorderButtonTests.swift in Sources */,
-				A7830D1D1D005C3F00B5B6AE /* ProfileViewModelTests.swift in Sources */,
-				A7AD548E1D4683900016B4C2 /* ProjectPamphletViewModelTests.swift in Sources */,
-				A7830D151D005C3F00B5B6AE /* MessageThreadCellViewModelTests.swift in Sources */,
-				598D96C01D427B8B003F3F66 /* ActivitySampleBackingCellViewModelTests.swift in Sources */,
-				5955E6851D2180E400B4153D /* DashboardReferrersCellViewModelTests.swift in Sources */,
-				A72C3AA11D00F6E60075227E /* SortPagerViewModelTests.swift in Sources */,
-				01EFBCB71C921EA20094EEC2 /* StylesTests.swift in Sources */,
-				A7830D071D005C3F00B5B6AE /* FacebookConfirmationViewModelTests.swift in Sources */,
 			);
 			runOnlyForDeploymentPostprocessing = 0;
 		};
@@ -4231,7 +3903,7 @@
 				59392BEC1D7094B0001C99A4 /* ProjectUpdatesViewController.swift in Sources */,
 				9DDE1F721D5925A90092D9A5 /* CheckoutViewController.swift in Sources */,
 				01940B2B1D46814E0074FCE3 /* HelpWebViewModel.swift in Sources */,
-				D0872B6A1DE4801500EE7DDA /* LiveStreamContainerViewController.swift in Sources */,
+				D08A817B1DFAAD04000128DB /* LiveStreamContainerViewController.swift in Sources */,
 				A71003DD1CDD068F00B4F4D7 /* MessageThreadsDataSource.swift in Sources */,
 				598D96B61D426D80003F3F66 /* ActivitySampleFollowCell.swift in Sources */,
 				A72C3AB91D00FB1F0075227E /* DiscoverySelectableRowCell.swift in Sources */,
@@ -4275,7 +3947,7 @@
 				A749001F1D00E27100BC3BE7 /* SignupViewController.swift in Sources */,
 				59B0DFFE1D11B2E50081D2DC /* DashboardContextCell.swift in Sources */,
 				A762F01D1C8CD2B3005581A4 /* ActivitySuccessCell.swift in Sources */,
-				D0872B6F1DE482ED00EE7DDA /* LiveStreamCountdownViewController.swift in Sources */,
+				D08A817C1DFAAD08000128DB /* LiveStreamCountdownViewController.swift in Sources */,
 				A773531F1D5E8AEF0017E239 /* MostPopularSearchProjectCell.swift in Sources */,
 				A77352ED1D5E70FC0017E239 /* MostPopularCell.swift in Sources */,
 				59D1E6261D1865AC00896A4C /* DashboardVideoCell.swift in Sources */,
@@ -4457,15 +4129,10 @@
 			name = "ReactiveExtensions-TestHelpers-iOS";
 			targetProxy = A7C5C5581DF895BA0048D14C /* PBXContainerItemProxy */;
 		};
-		A7E315911C8882EA000DD85A /* PBXTargetDependency */ = {
-			isa = PBXTargetDependency;
-			name = "KsApi-tvOS";
-			targetProxy = A7E315901C8882EA000DD85A /* PBXContainerItemProxy */;
-		};
-		D02667CD1DE30A1F00D41AE1 /* PBXTargetDependency */ = {
+		D0247B421DFAA28600D7A7C1 /* PBXTargetDependency */ = {
 			isa = PBXTargetDependency;
 			name = KsLive;
-			targetProxy = D02667CC1DE30A1F00D41AE1 /* PBXContainerItemProxy */;
+			targetProxy = D0247B411DFAA28600D7A7C1 /* PBXContainerItemProxy */;
 		};
 /* End PBXTargetDependency section */
 
@@ -4559,7 +4226,6 @@
 					"$(PROJECT_DIR)/Frameworks/FBSDK/iOS",
 					"$(PROJECT_DIR)/Frameworks/KsLive/Frameworks",
 				);
-				HEADER_SEARCH_PATHS = "";
 				INFOPLIST_FILE = "Kickstarter-iOS/Info.plist";
 				LD_RUNPATH_SEARCH_PATHS = "$(inherited) @executable_path/Frameworks @loader_path/Frameworks";
 				PRODUCT_BUNDLE_IDENTIFIER = com.kickstarter.kickstarter.beta;
@@ -4698,109 +4364,6 @@
 			};
 			name = Hockey;
 		};
-		A745D1DA1CAAD0A400C12802 /* Hockey */ = {
-			isa = XCBuildConfiguration;
-			buildSettings = {
-				ASSETCATALOG_COMPILER_APPICON_NAME = "App Icon & Top Shelf Image";
-				ASSETCATALOG_COMPILER_LAUNCHIMAGE_NAME = LaunchImage;
-				DEFINES_MODULE = YES;
-				FRAMEWORK_SEARCH_PATHS = (
-					"$(inherited)",
-					"$(PROJECT_DIR)/Frameworks/FBSDK/tvOS",
-					"$(PROJECT_DIR)/Frameworks/KsLive/Frameworks",
-				);
-				INFOPLIST_FILE = "$(SRCROOT)/Kickstarter-tvOS/Supporting Files/Info.plist";
-				LD_RUNPATH_SEARCH_PATHS = "$(inherited) @executable_path/Frameworks";
-				PRODUCT_BUNDLE_IDENTIFIER = com.kickstarter.kickstartertv;
-				PRODUCT_MODULE_NAME = "$(PRODUCT_NAME:c99extidentifier)_tvOS";
-			};
-			name = Hockey;
-		};
-		A745D1DB1CAAD0A400C12802 /* Hockey */ = {
-			isa = XCBuildConfiguration;
-			buildSettings = {
-				APPLICATION_EXTENSION_API_ONLY = NO;
-				BUNDLE_LOADER = "$(TEST_HOST)";
-				FRAMEWORK_SEARCH_PATHS = (
-					"$(inherited)",
-					"$(PROJECT_DIR)/Frameworks/FBSDK/tvOS",
-				);
-				INFOPLIST_FILE = "Kickstarter-tvOS/Tests/Info.plist";
-				LD_RUNPATH_SEARCH_PATHS = "$(inherited) @executable_path/Frameworks @loader_path/Frameworks";
-				PRODUCT_BUNDLE_IDENTIFIER = com.kickstarter.kickstartertvTests;
-				PRODUCT_MODULE_NAME = "$(PRODUCT_NAME:c99extidentifier)_tvOSTests";
-				TEST_HOST = "$(BUILT_PRODUCTS_DIR)/$(EXECUTABLE_NAME).app/$(PRODUCT_NAME)";
-			};
-			name = Hockey;
-		};
-		A745D1DC1CAAD0A400C12802 /* Hockey */ = {
-			isa = XCBuildConfiguration;
-			buildSettings = {
-				CURRENT_PROJECT_VERSION = 1;
-				DEFINES_MODULE = YES;
-				DYLIB_COMPATIBILITY_VERSION = 1;
-				DYLIB_CURRENT_VERSION = 1;
-				DYLIB_INSTALL_NAME_BASE = "@rpath";
-				FRAMEWORK_SEARCH_PATHS = (
-					"$(inherited)",
-					"$(PROJECT_DIR)/Frameworks/FBSDK",
-					"$(PROJECT_DIR)/Frameworks/FBSDK/tvOS",
-					"$(PROJECT_DIR)/Frameworks/KsLive/Frameworks",
-				);
-				INFOPLIST_FILE = "$(SRCROOT)/Kickstarter-tvOS/Supporting Files/Info.plist";
-				INSTALL_PATH = "$(LOCAL_LIBRARY_DIR)/Frameworks";
-				LD_RUNPATH_SEARCH_PATHS = "$(inherited) @executable_path/Frameworks @loader_path/Frameworks";
-				PRODUCT_BUNDLE_IDENTIFIER = "com.Library-tvOS";
-				PRODUCT_NAME = Library;
-				SDKROOT = appletvos;
-				SKIP_INSTALL = YES;
-				TARGETED_DEVICE_FAMILY = 3;
-				VERSIONING_SYSTEM = "apple-generic";
-				VERSION_INFO_PREFIX = "";
-			};
-			name = Hockey;
-		};
-		A745D1DD1CAAD0A400C12802 /* Hockey */ = {
-			isa = XCBuildConfiguration;
-			buildSettings = {
-				APPLICATION_EXTENSION_API_ONLY = NO;
-				"CODE_SIGN_IDENTITY[sdk=iphoneos*]" = "iPhone Developer";
-				FRAMEWORK_SEARCH_PATHS = (
-					"$(inherited)",
-					"$(PROJECT_DIR)/Frameworks/FBSDK",
-					"$(PROJECT_DIR)/Frameworks/FBSDK/tvOS",
-				);
-				INFOPLIST_FILE = "Kickstarter-tvOS/Tests/Info.plist";
-				LD_RUNPATH_SEARCH_PATHS = "$(inherited) @executable_path/Frameworks @loader_path/Frameworks";
-				PRODUCT_BUNDLE_IDENTIFIER = "com.Library-tvOSTests";
-				PRODUCT_NAME = "$(TARGET_NAME)";
-				SDKROOT = appletvos;
-			};
-			name = Hockey;
-		};
-		A745D1DE1CAAD0A400C12802 /* Hockey */ = {
-			isa = XCBuildConfiguration;
-			buildSettings = {
-				CURRENT_PROJECT_VERSION = 1;
-				DEFINES_MODULE = YES;
-				DYLIB_COMPATIBILITY_VERSION = 1;
-				DYLIB_CURRENT_VERSION = 1;
-				DYLIB_INSTALL_NAME_BASE = "@rpath";
-				FRAMEWORK_SEARCH_PATHS = (
-					"$(inherited)",
-					"$(PROJECT_DIR)/Frameworks/FBSDK/tvOS",
-				);
-				INFOPLIST_FILE = "$(SRCROOT)/Kickstarter-tvOS/Supporting Files/Info.plist";
-				INSTALL_PATH = "$(LOCAL_LIBRARY_DIR)/Frameworks";
-				LD_RUNPATH_SEARCH_PATHS = "$(inherited) @executable_path/Frameworks @loader_path/Frameworks";
-				PRODUCT_BUNDLE_IDENTIFIER = "com.Kickstarter-tvOS-Framework";
-				PRODUCT_NAME = Kickstarter_Framework;
-				SKIP_INSTALL = YES;
-				VERSIONING_SYSTEM = "apple-generic";
-				VERSION_INFO_PREFIX = "";
-			};
-			name = Hockey;
-		};
 		A755114D1C8642B3005355CF /* Debug */ = {
 			isa = XCBuildConfiguration;
 			buildSettings = {
@@ -4929,96 +4492,6 @@
 			};
 			name = Release;
 		};
-		A75511D81C8647D9005355CF /* Debug */ = {
-			isa = XCBuildConfiguration;
-			buildSettings = {
-				CURRENT_PROJECT_VERSION = 1;
-				DEFINES_MODULE = YES;
-				DYLIB_COMPATIBILITY_VERSION = 1;
-				DYLIB_CURRENT_VERSION = 1;
-				DYLIB_INSTALL_NAME_BASE = "@rpath";
-				FRAMEWORK_SEARCH_PATHS = (
-					"$(inherited)",
-					"$(PROJECT_DIR)/Frameworks/FBSDK",
-					"$(PROJECT_DIR)/Frameworks/FBSDK/tvOS",
-					"$(PROJECT_DIR)/Frameworks/KsLive/Frameworks",
-				);
-				INFOPLIST_FILE = "$(SRCROOT)/Kickstarter-tvOS/Supporting Files/Info.plist";
-				INSTALL_PATH = "$(LOCAL_LIBRARY_DIR)/Frameworks";
-				LD_RUNPATH_SEARCH_PATHS = "$(inherited) @executable_path/Frameworks @loader_path/Frameworks";
-				PRODUCT_BUNDLE_IDENTIFIER = "com.Library-tvOS";
-				PRODUCT_NAME = Library;
-				SDKROOT = appletvos;
-				SKIP_INSTALL = YES;
-				TARGETED_DEVICE_FAMILY = 3;
-				VERSIONING_SYSTEM = "apple-generic";
-				VERSION_INFO_PREFIX = "";
-			};
-			name = Debug;
-		};
-		A75511D91C8647D9005355CF /* Release */ = {
-			isa = XCBuildConfiguration;
-			buildSettings = {
-				CURRENT_PROJECT_VERSION = 1;
-				DEFINES_MODULE = YES;
-				DYLIB_COMPATIBILITY_VERSION = 1;
-				DYLIB_CURRENT_VERSION = 1;
-				DYLIB_INSTALL_NAME_BASE = "@rpath";
-				FRAMEWORK_SEARCH_PATHS = (
-					"$(inherited)",
-					"$(PROJECT_DIR)/Frameworks/FBSDK",
-					"$(PROJECT_DIR)/Frameworks/FBSDK/tvOS",
-					"$(PROJECT_DIR)/Frameworks/KsLive/Frameworks",
-				);
-				INFOPLIST_FILE = "$(SRCROOT)/Kickstarter-tvOS/Supporting Files/Info.plist";
-				INSTALL_PATH = "$(LOCAL_LIBRARY_DIR)/Frameworks";
-				LD_RUNPATH_SEARCH_PATHS = "$(inherited) @executable_path/Frameworks @loader_path/Frameworks";
-				PRODUCT_BUNDLE_IDENTIFIER = "com.Library-tvOS";
-				PRODUCT_NAME = Library;
-				SDKROOT = appletvos;
-				SKIP_INSTALL = YES;
-				TARGETED_DEVICE_FAMILY = 3;
-				VERSIONING_SYSTEM = "apple-generic";
-				VERSION_INFO_PREFIX = "";
-			};
-			name = Release;
-		};
-		A75511FF1C865321005355CF /* Debug */ = {
-			isa = XCBuildConfiguration;
-			buildSettings = {
-				APPLICATION_EXTENSION_API_ONLY = NO;
-				"CODE_SIGN_IDENTITY[sdk=iphoneos*]" = "iPhone Developer";
-				FRAMEWORK_SEARCH_PATHS = (
-					"$(inherited)",
-					"$(PROJECT_DIR)/Frameworks/FBSDK",
-					"$(PROJECT_DIR)/Frameworks/FBSDK/tvOS",
-				);
-				INFOPLIST_FILE = "Kickstarter-tvOS/Tests/Info.plist";
-				LD_RUNPATH_SEARCH_PATHS = "$(inherited) @executable_path/Frameworks @loader_path/Frameworks";
-				PRODUCT_BUNDLE_IDENTIFIER = "com.Library-tvOSTests";
-				PRODUCT_NAME = "$(TARGET_NAME)";
-				SDKROOT = appletvos;
-			};
-			name = Debug;
-		};
-		A75512001C865321005355CF /* Release */ = {
-			isa = XCBuildConfiguration;
-			buildSettings = {
-				APPLICATION_EXTENSION_API_ONLY = NO;
-				"CODE_SIGN_IDENTITY[sdk=iphoneos*]" = "iPhone Developer";
-				FRAMEWORK_SEARCH_PATHS = (
-					"$(inherited)",
-					"$(PROJECT_DIR)/Frameworks/FBSDK",
-					"$(PROJECT_DIR)/Frameworks/FBSDK/tvOS",
-				);
-				INFOPLIST_FILE = "Kickstarter-tvOS/Tests/Info.plist";
-				LD_RUNPATH_SEARCH_PATHS = "$(inherited) @executable_path/Frameworks @loader_path/Frameworks";
-				PRODUCT_BUNDLE_IDENTIFIER = "com.Library-tvOSTests";
-				PRODUCT_NAME = "$(TARGET_NAME)";
-				SDKROOT = appletvos;
-			};
-			name = Release;
-		};
 		A7C795A71C873A870081977F /* Debug */ = {
 			isa = XCBuildConfiguration;
 			buildSettings = {
@@ -5116,7 +4589,6 @@
 					"$(PROJECT_DIR)/Frameworks/FBSDK/iOS",
 					"$(PROJECT_DIR)/Frameworks/KsLive/Frameworks",
 				);
-				HEADER_SEARCH_PATHS = "";
 				INFOPLIST_FILE = "Kickstarter-iOS/Info.plist";
 				LD_RUNPATH_SEARCH_PATHS = "$(inherited) @executable_path/Frameworks @loader_path/Frameworks";
 				PRODUCT_BUNDLE_IDENTIFIER = com.kickstarter.kickstarter.alpha;
@@ -5153,7 +4625,6 @@
 					"$(PROJECT_DIR)/Frameworks/FBSDK/iOS",
 					"$(PROJECT_DIR)/Frameworks/KsLive/Frameworks",
 				);
-				HEADER_SEARCH_PATHS = "";
 				INFOPLIST_FILE = "Kickstarter-iOS/Info.plist";
 				LD_RUNPATH_SEARCH_PATHS = "$(inherited) @executable_path/Frameworks @loader_path/Frameworks";
 				PRODUCT_BUNDLE_IDENTIFIER = com.kickstarter.kickstarter;
@@ -5230,7 +4701,6 @@
 				ENABLE_STRICT_OBJC_MSGSEND = YES;
 				ENABLE_TESTABILITY = YES;
 				FRAMEWORK_SEARCH_PATHS = "$(inherited)";
-				"FRAMEWORK_SEARCH_PATHS[sdk=iphone*]" = "$(PROJECT_DIR)/Frameworks/HockeySDK/iOS/HockeySDK.embeddedframework";
 				GCC_C_LANGUAGE_STANDARD = gnu99;
 				GCC_DYNAMIC_NO_PIC = NO;
 				GCC_NO_COMMON_BLOCKS = YES;
@@ -5304,76 +4774,6 @@
 			};
 			name = Release;
 		};
-		A7E06C9F1C5A6EB300EBDCC2 /* Debug */ = {
-			isa = XCBuildConfiguration;
-			buildSettings = {
-				ASSETCATALOG_COMPILER_APPICON_NAME = "App Icon & Top Shelf Image";
-				ASSETCATALOG_COMPILER_LAUNCHIMAGE_NAME = LaunchImage;
-				DEFINES_MODULE = YES;
-				FRAMEWORK_SEARCH_PATHS = (
-					"$(inherited)",
-					"$(PROJECT_DIR)/Frameworks/FBSDK/tvOS",
-					"$(PROJECT_DIR)/Frameworks/KsLive/Frameworks",
-				);
-				INFOPLIST_FILE = "$(SRCROOT)/Kickstarter-tvOS/Supporting Files/Info.plist";
-				LD_RUNPATH_SEARCH_PATHS = "$(inherited) @executable_path/Frameworks";
-				PRODUCT_BUNDLE_IDENTIFIER = com.kickstarter.kickstartertv;
-				PRODUCT_MODULE_NAME = "$(PRODUCT_NAME:c99extidentifier)_tvOS";
-			};
-			name = Debug;
-		};
-		A7E06CA01C5A6EB300EBDCC2 /* Release */ = {
-			isa = XCBuildConfiguration;
-			buildSettings = {
-				ASSETCATALOG_COMPILER_APPICON_NAME = "App Icon & Top Shelf Image";
-				ASSETCATALOG_COMPILER_LAUNCHIMAGE_NAME = LaunchImage;
-				DEFINES_MODULE = YES;
-				FRAMEWORK_SEARCH_PATHS = (
-					"$(inherited)",
-					"$(PROJECT_DIR)/Frameworks/FBSDK/tvOS",
-					"$(PROJECT_DIR)/Frameworks/KsLive/Frameworks",
-				);
-				INFOPLIST_FILE = "$(SRCROOT)/Kickstarter-tvOS/Supporting Files/Info.plist";
-				LD_RUNPATH_SEARCH_PATHS = "$(inherited) @executable_path/Frameworks";
-				PRODUCT_BUNDLE_IDENTIFIER = com.kickstarter.kickstartertv;
-				PRODUCT_MODULE_NAME = "$(PRODUCT_NAME:c99extidentifier)_tvOS";
-			};
-			name = Release;
-		};
-		A7E06CA21C5A6EB300EBDCC2 /* Debug */ = {
-			isa = XCBuildConfiguration;
-			buildSettings = {
-				APPLICATION_EXTENSION_API_ONLY = NO;
-				BUNDLE_LOADER = "$(TEST_HOST)";
-				FRAMEWORK_SEARCH_PATHS = (
-					"$(inherited)",
-					"$(PROJECT_DIR)/Frameworks/FBSDK/tvOS",
-				);
-				INFOPLIST_FILE = "Kickstarter-tvOS/Tests/Info.plist";
-				LD_RUNPATH_SEARCH_PATHS = "$(inherited) @executable_path/Frameworks @loader_path/Frameworks";
-				PRODUCT_BUNDLE_IDENTIFIER = com.kickstarter.kickstartertvTests;
-				PRODUCT_MODULE_NAME = "$(PRODUCT_NAME:c99extidentifier)_tvOSTests";
-				TEST_HOST = "$(BUILT_PRODUCTS_DIR)/$(EXECUTABLE_NAME).app/$(PRODUCT_NAME)";
-			};
-			name = Debug;
-		};
-		A7E06CA31C5A6EB300EBDCC2 /* Release */ = {
-			isa = XCBuildConfiguration;
-			buildSettings = {
-				APPLICATION_EXTENSION_API_ONLY = NO;
-				BUNDLE_LOADER = "$(TEST_HOST)";
-				FRAMEWORK_SEARCH_PATHS = (
-					"$(inherited)",
-					"$(PROJECT_DIR)/Frameworks/FBSDK/tvOS",
-				);
-				INFOPLIST_FILE = "Kickstarter-tvOS/Tests/Info.plist";
-				LD_RUNPATH_SEARCH_PATHS = "$(inherited) @executable_path/Frameworks @loader_path/Frameworks";
-				PRODUCT_BUNDLE_IDENTIFIER = com.kickstarter.kickstartertvTests;
-				PRODUCT_MODULE_NAME = "$(PRODUCT_NAME:c99extidentifier)_tvOSTests";
-				TEST_HOST = "$(BUILT_PRODUCTS_DIR)/$(EXECUTABLE_NAME).app/$(PRODUCT_NAME)";
-			};
-			name = Release;
-		};
 /* End XCBuildConfiguration section */
 
 /* Begin XCConfigurationList section */
