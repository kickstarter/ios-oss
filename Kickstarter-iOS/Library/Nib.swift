import UIKit

public enum Nib: String {
  case BackerDashboardEmptyStateCell
  case BackerDashboardProjectCell
  case CreditCardCell
  case DiscoveryPostcardCell
  case DiscoveryProjectCategoryView
  case FindFriendsCell
  case LiveStreamNavTitleView
  case LoadingBarButtonItemView
  case MessageBannerViewController
  case PaymentMethodsFooterView
  case RewardCell
  case SettingsAccountWarningCell
<<<<<<< HEAD
=======
  case SettingsCurrencyCell
  case SettingsCurrencyPickerCell
  case SettingsFormFieldView
>>>>>>> 81e3cd0a
  case SettingsHeaderView
  case SettingsNewslettersCell
  case SettingsNewslettersTopCell
  case SettingsTableViewCell
  case SettingsTableViewHeader
  case ThanksCategoryCell
  case SettingsNotificationCell
  case SettingsNotificationPickerCell
  case SettingsPrivacySwitchCell
}

extension UITableView {
  public func register(nib: Nib, inBundle bundle: Bundle = .framework) {
    self.register(UINib(nibName: nib.rawValue, bundle: bundle), forCellReuseIdentifier: nib.rawValue)
  }

  public func registerHeaderFooter(nib: Nib, inBundle bundle: Bundle = .framework) {
    self.register(UINib(nibName: nib.rawValue, bundle: bundle),
                  forHeaderFooterViewReuseIdentifier: nib.rawValue)
  }
}

protocol NibLoading {
  associatedtype CustomNibType

  static func fromNib(nib: Nib) -> CustomNibType?
}

extension NibLoading {
  static func fromNib(nib: Nib) -> Self? {
    guard let view = UINib(nibName: nib.rawValue, bundle: .framework)
      .instantiate(withOwner: self, options: nil)
      .first as? Self else {
        assertionFailure("Nib not found")
        return nil
    }

    return view
  }

  func view(fromNib nib: Nib) -> UIView? {
    return UINib(nibName: nib.rawValue, bundle: .framework).instantiate(withOwner: self, options: nil).first
      as? UIView
  }
}<|MERGE_RESOLUTION|>--- conflicted
+++ resolved
@@ -13,12 +13,7 @@
   case PaymentMethodsFooterView
   case RewardCell
   case SettingsAccountWarningCell
-<<<<<<< HEAD
-=======
-  case SettingsCurrencyCell
-  case SettingsCurrencyPickerCell
   case SettingsFormFieldView
->>>>>>> 81e3cd0a
   case SettingsHeaderView
   case SettingsNewslettersCell
   case SettingsNewslettersTopCell
