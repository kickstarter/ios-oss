--- conflicted
+++ resolved
@@ -8,11 +8,7 @@
   case FindFriendsCell
   case LiveStreamNavTitleView
   case RewardCell
-<<<<<<< HEAD
-  case SettingsAccountPickerCell
-=======
   case SettingsCurrencyPickerCell
->>>>>>> f85082d7
   case SettingsHeaderView
   case SettingsNewslettersCell
   case SettingsNewslettersTopCell
