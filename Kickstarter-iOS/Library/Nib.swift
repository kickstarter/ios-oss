--- conflicted
+++ resolved
@@ -13,10 +13,7 @@
   case SettingsTableViewCell
   case ThanksCategoryCell
   case SettingsNotificationCell
-<<<<<<< HEAD
-=======
   case SettingsNotificationPickerCell
->>>>>>> 99df9f38
 }
 
 extension UITableView {
