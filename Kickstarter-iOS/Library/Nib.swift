--- conflicted
+++ resolved
@@ -12,15 +12,8 @@
   case SettingsNewslettersTopCell
   case SettingsTableViewCell
   case ThanksCategoryCell
-<<<<<<< HEAD
-  case DiscoveryProjectCategoryView
-  case SettingsTableViewCell
-  case SettingsHeaderView
   case SettingsNotificationCell
   case SettingsNotificationPickerCell
-=======
-  case SettingsNotificationCell
->>>>>>> ddd9b061
 }
 
 extension UITableView {
