import UIKit

public enum Nib: String {
  case BackerDashboardEmptyStateCell
  case BackerDashboardProjectCell
  case DiscoveryPostcardCell
  case DiscoveryProjectCategoryView
  case LiveStreamNavTitleView
  case RewardCell
  case SettingsHeaderView
<<<<<<< HEAD
  case SettingsNewslettersCell
  case SettingsNewslettersTopCell
  case SettingsTableViewCell
  case ThanksCategoryCell
=======
  case SettingsNotificationCell
>>>>>>> 39730b1e
}

extension UITableView {
  public func register(nib: Nib, inBundle bundle: Bundle = .framework) {
    self.register(UINib(nibName: nib.rawValue, bundle: bundle), forCellReuseIdentifier: nib.rawValue)
  }

  public func registerHeaderFooter(nib: Nib, inBundle bundle: Bundle = .framework) {
    self.register(UINib(nibName: nib.rawValue, bundle: bundle),
                  forHeaderFooterViewReuseIdentifier: nib.rawValue)
  }
}

protocol NibLoading {
  associatedtype CustomNibType

  static func fromNib(nib: Nib) -> CustomNibType?
}

extension NibLoading {
  static func fromNib(nib: Nib) -> Self? {
    guard let view = UINib(nibName: nib.rawValue, bundle: .framework)
      .instantiate(withOwner: self, options: nil)
      .first as? Self else {
        assertionFailure("Nib not found")
        return nil
    }

    return view
  }
}<|MERGE_RESOLUTION|>--- conflicted
+++ resolved
@@ -8,14 +8,11 @@
   case LiveStreamNavTitleView
   case RewardCell
   case SettingsHeaderView
-<<<<<<< HEAD
   case SettingsNewslettersCell
   case SettingsNewslettersTopCell
   case SettingsTableViewCell
   case ThanksCategoryCell
-=======
   case SettingsNotificationCell
->>>>>>> 39730b1e
 }
 
 extension UITableView {
