--- conflicted
+++ resolved
@@ -97,11 +97,7 @@
       |> subtitleLabelStyle
 
     _ = self.activityIndicator
-<<<<<<< HEAD
       |> activityIndicatorStyle
-=======
-      |> \.color .~ UIColor.ksr_dark_grey_500
->>>>>>> 56e01380
   }
 
   // MARK: - View model
@@ -206,7 +202,6 @@
   }
 }
 
-<<<<<<< HEAD
 private let subtitleLabelStyle: LabelStyle = { label in
   label
     |> \.font .~ UIFont.ksr_caption1().bolded
@@ -225,21 +220,6 @@
   label
     |> \.font .~ UIFont.ksr_callout().bolded
     |> \.numberOfLines .~ 0
-=======
-private func pledgeCTAButtonStyle(
-  _ isAccessibilityCategory: Bool, amountAndRewardTitleStackViewIsHidden: Bool
-) -> (ButtonStyle) {
-  return { (button: UIButton) in
-    let lineBreakMode: NSLineBreakMode = isAccessibilityCategory || amountAndRewardTitleStackViewIsHidden
-      ? NSLineBreakMode.byWordWrapping : NSLineBreakMode.byTruncatingTail
-
-    return button
-      |> roundedStyle(cornerRadius: 12)
-      |> UIButton.lens.titleLabel.font .~ UIFont.ksr_headline(size: 15)
-      |> UIButton.lens.layer.borderWidth .~ 0
-      |> (UIButton.lens.titleLabel .. UILabel.lens.textAlignment) .~ NSTextAlignment.center
-      |> (UIButton.lens.titleLabel .. UILabel.lens.lineBreakMode) .~ lineBreakMode
-  }
 }
 
 private let pledgeRetryButtonStyle: ButtonStyle = { button in
@@ -254,5 +234,4 @@
     |> UIButton.lens.image(for: .normal) %~ { _ in image(named: "icon--refresh-small") }
     |> UIButton.lens.image(for: .highlighted) %~ { _ in image(named: "icon--refresh-small", alpha: 0.66) }
     |> UIButton.lens.title(for: .normal) %~ { _ in Strings.Content_isnt_loading_right_now() }
->>>>>>> 56e01380
 }