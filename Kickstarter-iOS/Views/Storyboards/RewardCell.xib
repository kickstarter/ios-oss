--- conflicted
+++ resolved
@@ -31,17 +31,10 @@
                                 <rect key="frame" x="0.0" y="0.0" width="0.0" height="91"/>
                                 <subviews>
                                     <view contentMode="scaleToFill" translatesAutoresizingMaskIntoConstraints="NO" id="HuL-8h-2yY">
-<<<<<<< HEAD
-                                        <rect key="frame" x="0.0" y="0.0" width="50" height="50"/>
-                                        <subviews>
-                                            <label opaque="NO" userInteractionEnabled="NO" contentMode="left" horizontalHuggingPriority="251" verticalHuggingPriority="251" text=" " textAlignment="natural" lineBreakMode="tailTruncation" baselineAdjustment="alignBaselines" adjustsFontSizeToFit="NO" translatesAutoresizingMaskIntoConstraints="NO" id="ber-Jq-wpT">
-                                                <rect key="frame" x="8" y="8" width="34" height="34"/>
-=======
                                         <rect key="frame" x="0.0" y="0.0" width="0.0" height="50"/>
                                         <subviews>
                                             <label opaque="NO" userInteractionEnabled="NO" contentMode="left" horizontalHuggingPriority="251" verticalHuggingPriority="251" text=" " textAlignment="natural" lineBreakMode="tailTruncation" baselineAdjustment="alignBaselines" adjustsFontSizeToFit="NO" translatesAutoresizingMaskIntoConstraints="NO" id="ber-Jq-wpT">
                                                 <rect key="frame" x="0.0" y="8" width="0.0" height="34"/>
->>>>>>> 39bfac7d
                                                 <fontDescription key="fontDescription" style="UICTFontTextStyleCaption1"/>
                                                 <color key="textColor" red="1" green="1" blue="1" alpha="1" colorSpace="custom" customColorSpace="sRGB"/>
                                                 <nil key="highlightedColor"/>
