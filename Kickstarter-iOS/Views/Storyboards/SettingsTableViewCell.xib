--- conflicted
+++ resolved
@@ -36,8 +36,6 @@
                         <constraint firstAttribute="height" constant="45" id="ncc-Nt-UZO"/>
                     </constraints>
                 </stackView>
-<<<<<<< HEAD
-=======
                 <view contentMode="scaleToFill" translatesAutoresizingMaskIntoConstraints="NO" id="nBB-tu-8Zn" userLabel="Line Layer">
                     <rect key="frame" x="0.0" y="71" width="375" height="1"/>
                     <color key="backgroundColor" red="0.98431372549019602" green="0.98431372549019602" blue="0.98039215686274506" alpha="1" colorSpace="calibratedRGB"/>
@@ -45,22 +43,20 @@
                         <constraint firstAttribute="height" constant="1" id="2Vh-dD-Dmz"/>
                     </constraints>
                 </view>
->>>>>>> e68f625e
             </subviews>
             <constraints>
+                <constraint firstItem="nBB-tu-8Zn" firstAttribute="trailing" secondItem="iN0-l3-epB" secondAttribute="trailing" id="CDb-91-nkQ"/>
                 <constraint firstItem="vUN-kp-3ea" firstAttribute="bottom" secondItem="LGq-5Q-Deu" secondAttribute="bottom" constant="6" id="PgC-jp-NOX"/>
+                <constraint firstItem="nBB-tu-8Zn" firstAttribute="leading" secondItem="vUN-kp-3ea" secondAttribute="leading" id="SEW-z4-xvb"/>
                 <constraint firstItem="LGq-5Q-Deu" firstAttribute="leading" secondItem="vUN-kp-3ea" secondAttribute="leading" constant="10" id="aWN-nq-oa6"/>
                 <constraint firstItem="vUN-kp-3ea" firstAttribute="trailing" secondItem="LGq-5Q-Deu" secondAttribute="trailing" constant="10" id="bC9-F3-DgL"/>
+                <constraint firstItem="nBB-tu-8Zn" firstAttribute="bottom" secondItem="vUN-kp-3ea" secondAttribute="bottom" id="kra-8g-xAk"/>
                 <constraint firstItem="LGq-5Q-Deu" firstAttribute="top" secondItem="vUN-kp-3ea" secondAttribute="top" constant="6" id="y79-gH-VVD"/>
             </constraints>
             <viewLayoutGuide key="safeArea" id="vUN-kp-3ea"/>
             <connections>
                 <outlet property="arrowImageView" destination="rD1-XM-7lR" id="9zq-S4-pcd"/>
-<<<<<<< HEAD
-                <outlet property="detailLabel" destination="QBo-D1-v2F" id="ZXw-xy-LEd"/>
-=======
                 <outlet property="lineLayer" destination="nBB-tu-8Zn" id="HBp-pj-hYu"/>
->>>>>>> e68f625e
                 <outlet property="titleLabel" destination="thh-A9-lgV" id="2mZ-pA-KY5"/>
             </connections>
             <point key="canvasLocation" x="-159" y="30"/>
