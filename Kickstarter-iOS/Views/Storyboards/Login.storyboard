<?xml version="1.0" encoding="UTF-8" standalone="no"?>
<<<<<<< HEAD
<document type="com.apple.InterfaceBuilder3.CocoaTouch.Storyboard.XIB" version="3.0" toolsVersion="11201" systemVersion="15G1108" targetRuntime="iOS.CocoaTouch" propertyAccessControl="none" useAutolayout="YES" useTraitCollections="YES" colorMatched="YES">
    <dependencies>
        <plugIn identifier="com.apple.InterfaceBuilder.IBCocoaTouchPlugin" version="11161"/>
=======
<document type="com.apple.InterfaceBuilder3.CocoaTouch.Storyboard.XIB" version="3.0" toolsVersion="10117" systemVersion="15G1108" targetRuntime="iOS.CocoaTouch" propertyAccessControl="none" useAutolayout="YES" useTraitCollections="YES">
    <dependencies>
        <plugIn identifier="com.apple.InterfaceBuilder.IBCocoaTouchPlugin" version="10085"/>
>>>>>>> 80672359
        <capability name="Constraints to layout margins" minToolsVersion="6.0"/>
    </dependencies>
    <scenes>
        <!--Login Tout View Controller-->
        <scene sceneID="ocl-U6-5M0">
            <objects>
                <viewController storyboardIdentifier="LoginToutViewController" id="jyD-hR-XbB" customClass="LoginToutViewController" customModule="Kickstarter_Framework" customModuleProvider="target" sceneMemberID="viewController">
                    <layoutGuides>
                        <viewControllerLayoutGuide type="top" id="mxz-L2-flg"/>
                        <viewControllerLayoutGuide type="bottom" id="LQa-Lt-HvU"/>
                    </layoutGuides>
                    <view key="view" contentMode="scaleToFill" id="vPL-WX-Xrs">
                        <rect key="frame" x="0.0" y="0.0" width="400" height="600"/>
                        <autoresizingMask key="autoresizingMask" widthSizable="YES" heightSizable="YES"/>
                        <subviews>
                            <stackView opaque="NO" contentMode="scaleToFill" axis="vertical" spacing="30" translatesAutoresizingMaskIntoConstraints="NO" id="UHD-eb-qXC">
<<<<<<< HEAD
                                <subviews>
                                    <stackView opaque="NO" contentMode="scaleToFill" axis="vertical" spacing="12" translatesAutoresizingMaskIntoConstraints="NO" id="1tl-3X-f58">
=======
                                <rect key="frame" x="0.0" y="163" width="400" height="274"/>
                                <subviews>
                                    <stackView opaque="NO" contentMode="scaleToFill" axis="vertical" spacing="12" translatesAutoresizingMaskIntoConstraints="NO" id="1tl-3X-f58">
                                        <rect key="frame" x="0.0" y="0.0" width="400" height="70"/>
>>>>>>> 80672359
                                        <subviews>
                                            <button opaque="NO" contentMode="scaleToFill" contentHorizontalAlignment="center" contentVerticalAlignment="center" lineBreakMode="tailTruncation" translatesAutoresizingMaskIntoConstraints="NO" id="DI6-Zp-Yoj">
                                                <constraints>
                                                    <constraint firstAttribute="height" constant="44" id="wYA-Q6-Bw3"/>
                                                </constraints>
                                                <fontDescription key="fontDescription" style="UICTFontTextStyleCallout"/>
                                                <color key="tintColor" white="1" alpha="1" colorSpace="calibratedWhite"/>
                                                <state key="normal" title="Log in with Facebook">
                                                    <color key="titleColor" red="0.0" green="0.0" blue="0.0" alpha="1" colorSpace="calibratedRGB"/>
                                                </state>
                                                <connections>
                                                    <action selector="facebookLoginButtonPressed:" destination="jyD-hR-XbB" eventType="touchUpInside" id="lED-xT-rnp"/>
                                                </connections>
                                            </button>
                                            <label opaque="NO" userInteractionEnabled="NO" contentMode="left" horizontalHuggingPriority="251" verticalHuggingPriority="251" text="We'll never post anything without your permission." textAlignment="center" lineBreakMode="wordWrap" numberOfLines="2" baselineAdjustment="alignBaselines" adjustsFontSizeToFit="NO" translatesAutoresizingMaskIntoConstraints="NO" id="npz-Cl-wqX">
<<<<<<< HEAD
=======
                                                <rect key="frame" x="0.0" y="56" width="400" height="14"/>
>>>>>>> 80672359
                                                <fontDescription key="fontDescription" type="system" pointSize="11"/>
                                                <color key="textColor" white="0.66666666666666663" alpha="1" colorSpace="calibratedWhite"/>
                                                <nil key="highlightedColor"/>
                                                <variation key="heightClass=compact" misplaced="YES">
                                                    <rect key="frame" x="128" y="56" width="265" height="14"/>
                                                </variation>
                                            </label>
                                        </subviews>
                                        <variation key="heightClass=compact" misplaced="YES">
                                            <rect key="frame" x="0.0" y="0.0" width="520" height="70"/>
                                        </variation>
                                    </stackView>
                                    <stackView opaque="NO" contentMode="scaleToFill" axis="vertical" spacing="12" translatesAutoresizingMaskIntoConstraints="NO" id="eRD-uK-yiP">
<<<<<<< HEAD
=======
                                        <rect key="frame" x="0.0" y="100" width="400" height="100"/>
>>>>>>> 80672359
                                        <subviews>
                                            <button opaque="NO" contentMode="scaleToFill" contentHorizontalAlignment="center" contentVerticalAlignment="center" lineBreakMode="tailTruncation" translatesAutoresizingMaskIntoConstraints="NO" id="tcm-YK-ZfH">
                                                <constraints>
                                                    <constraint firstAttribute="height" constant="44" id="IVh-ao-BJi"/>
                                                </constraints>
                                                <fontDescription key="fontDescription" style="UICTFontTextStyleCallout"/>
                                                <state key="normal" title="Log in with Email">
                                                    <color key="titleColor" red="0.0" green="0.0" blue="0.0" alpha="1" colorSpace="calibratedRGB"/>
                                                </state>
                                                <connections>
                                                    <action selector="loginButtonPressed:" destination="jyD-hR-XbB" eventType="touchUpInside" id="946-dn-Y7w"/>
                                                </connections>
                                            </button>
                                            <button opaque="NO" contentMode="scaleToFill" contentHorizontalAlignment="center" contentVerticalAlignment="center" lineBreakMode="tailTruncation" translatesAutoresizingMaskIntoConstraints="NO" id="ytH-Nw-2z0">
                                                <constraints>
                                                    <constraint firstAttribute="height" constant="44" id="rmm-8H-xbE"/>
                                                </constraints>
                                                <fontDescription key="fontDescription" style="UICTFontTextStyleCallout"/>
                                                <state key="normal" title="Sign up with Email">
                                                    <color key="titleColor" red="0.0" green="0.0" blue="0.0" alpha="1" colorSpace="calibratedRGB"/>
                                                </state>
                                                <connections>
                                                    <action selector="signupButtonPressed" destination="jyD-hR-XbB" eventType="touchUpInside" id="xmd-s4-EfN"/>
                                                </connections>
                                            </button>
                                        </subviews>
                                        <variation key="heightClass=compact" misplaced="YES">
                                            <rect key="frame" x="0.0" y="100" width="520" height="44"/>
                                        </variation>
                                    </stackView>
                                    <button opaque="NO" contentMode="scaleToFill" contentHorizontalAlignment="center" contentVerticalAlignment="center" lineBreakMode="wordWrap" translatesAutoresizingMaskIntoConstraints="NO" id="RUt-ea-H2e">
<<<<<<< HEAD
=======
                                        <rect key="frame" x="0.0" y="230" width="400" height="44"/>
>>>>>>> 80672359
                                        <constraints>
                                            <constraint firstAttribute="height" constant="44" id="QDd-D3-De3"/>
                                        </constraints>
                                        <fontDescription key="fontDescription" style="UICTFontTextStyleCaption1"/>
                                        <inset key="contentEdgeInsets" minX="0.0" minY="-10" maxX="0.0" maxY="0.0"/>
                                        <state key="normal" title="By signing up, you agree to our terms of use, privacy policy, and cookie policy.">
                                            <color key="titleColor" white="0.66666666666666663" alpha="1" colorSpace="calibratedWhite"/>
                                        </state>
                                        <variation key="heightClass=compact" misplaced="YES">
                                            <rect key="frame" x="0.0" y="174" width="520" height="44"/>
                                        </variation>
                                        <connections>
                                            <action selector="helpButtonPressed" destination="jyD-hR-XbB" eventType="touchUpInside" id="eQW-8O-b3i"/>
                                        </connections>
                                    </button>
                                </subviews>
                                <variation key="heightClass=compact" misplaced="YES">
                                    <rect key="frame" x="40" y="2" width="520" height="218"/>
                                </variation>
                            </stackView>
                        </subviews>
                        <color key="backgroundColor" white="1" alpha="1" colorSpace="calibratedWhite"/>
                        <constraints>
                            <constraint firstItem="UHD-eb-qXC" firstAttribute="centerY" secondItem="vPL-WX-Xrs" secondAttribute="centerY" id="BGR-48-jE2"/>
                            <constraint firstAttribute="trailing" secondItem="UHD-eb-qXC" secondAttribute="trailing" id="NLd-0R-5xk"/>
                            <constraint firstItem="UHD-eb-qXC" firstAttribute="leading" secondItem="vPL-WX-Xrs" secondAttribute="leading" id="jvx-WU-G68"/>
                        </constraints>
                    </view>
                    <navigationItem key="navigationItem" id="gR4-vH-q2u">
                        <barButtonItem key="leftBarButtonItem" enabled="NO" id="vxe-O8-0J0"/>
                        <barButtonItem key="rightBarButtonItem" title="Help" id="Rwn-Zp-Mhs"/>
                    </navigationItem>
                    <simulatedTabBarMetrics key="simulatedBottomBarMetrics"/>
                    <freeformSimulatedSizeMetrics key="simulatedDestinationMetrics"/>
                    <size key="freeformSize" width="400" height="600"/>
                    <connections>
                        <outlet property="fbDisclaimer" destination="npz-Cl-wqX" id="iQh-wC-YCl"/>
                        <outlet property="fbLoginButton" destination="DI6-Zp-Yoj" id="jrl-tE-eBz"/>
                        <outlet property="helpButton" destination="RUt-ea-H2e" id="3Uh-Ol-5W8"/>
                        <outlet property="loginButton" destination="tcm-YK-ZfH" id="qe9-86-RTl"/>
                        <outlet property="rootStackView" destination="UHD-eb-qXC" id="aZl-hb-zFS"/>
                        <outlet property="signupButton" destination="ytH-Nw-2z0" id="kt8-oh-pu8"/>
                    </connections>
                </viewController>
                <placeholder placeholderIdentifier="IBFirstResponder" id="On0-Xs-e35" userLabel="First Responder" sceneMemberID="firstResponder"/>
            </objects>
            <point key="canvasLocation" x="1619" y="736"/>
        </scene>
        <!--Signup View Controller-->
        <scene sceneID="WAt-8F-NQM">
            <objects>
                <viewController storyboardIdentifier="SignupViewController" id="NFm-bM-Ukr" customClass="SignupViewController" customModule="Kickstarter_Framework" customModuleProvider="target" sceneMemberID="viewController">
                    <layoutGuides>
                        <viewControllerLayoutGuide type="top" id="IyL-2u-yxp"/>
                        <viewControllerLayoutGuide type="bottom" id="ZfQ-Dw-htn"/>
                    </layoutGuides>
                    <view key="view" contentMode="scaleToFill" id="E27-lb-1hH">
                        <rect key="frame" x="0.0" y="0.0" width="400" height="600"/>
                        <autoresizingMask key="autoresizingMask" widthSizable="YES" heightSizable="YES"/>
                        <subviews>
                            <scrollView clipsSubviews="YES" multipleTouchEnabled="YES" contentMode="scaleToFill" translatesAutoresizingMaskIntoConstraints="NO" id="uSk-gc-no0">
                                <subviews>
                                    <stackView opaque="NO" contentMode="scaleToFill" axis="vertical" spacing="24" translatesAutoresizingMaskIntoConstraints="NO" id="c1T-P7-B9x" userLabel="Root Stack View">
                                        <rect key="frame" x="0.0" y="0.0" width="360" height="332"/>
                                        <subviews>
                                            <stackView opaque="NO" contentMode="scaleToFill" axis="vertical" spacing="24" translatesAutoresizingMaskIntoConstraints="NO" id="Pl5-Tj-kxT" userLabel="Form Stack View">
<<<<<<< HEAD
                                                <subviews>
                                                    <view contentMode="scaleToFill" translatesAutoresizingMaskIntoConstraints="NO" id="694-m2-31k">
                                                        <subviews>
                                                            <stackView opaque="NO" contentMode="scaleToFill" misplaced="YES" axis="vertical" distribution="equalSpacing" spacing="3" translatesAutoresizingMaskIntoConstraints="NO" id="Dxd-YT-w74" userLabel="Form Stack View">
                                                                <frame key="frameInset" width="360" height="394"/>
                                                                <subviews>
                                                                    <view contentMode="scaleToFill" translatesAutoresizingMaskIntoConstraints="NO" id="7da-7V-Iuo" userLabel="Name">
                                                                        <subviews>
                                                                            <textField opaque="NO" clipsSubviews="YES" contentMode="scaleToFill" misplaced="YES" contentHorizontalAlignment="left" contentVerticalAlignment="center" placeholder="Full name" textAlignment="natural" minimumFontSize="17" clearButtonMode="whileEditing" translatesAutoresizingMaskIntoConstraints="NO" id="XVh-38-OnS">
                                                                                <frame key="frameInset" minX="12" minY="12" width="336" height="20"/>
                                                                                <color key="backgroundColor" red="1" green="1" blue="1" alpha="1" colorSpace="custom" customColorSpace="sRGB"/>
=======
                                                <rect key="frame" x="0.0" y="0.0" width="360" height="264"/>
                                                <subviews>
                                                    <view contentMode="scaleToFill" translatesAutoresizingMaskIntoConstraints="NO" id="694-m2-31k">
                                                        <rect key="frame" x="0.0" y="0.0" width="360" height="208"/>
                                                        <subviews>
                                                            <stackView opaque="NO" contentMode="scaleToFill" axis="vertical" distribution="equalSpacing" spacing="3" translatesAutoresizingMaskIntoConstraints="NO" id="Dxd-YT-w74" userLabel="Form Stack View">
                                                                <rect key="frame" x="0.0" y="0.0" width="360" height="208"/>
                                                                <subviews>
                                                                    <view contentMode="scaleToFill" translatesAutoresizingMaskIntoConstraints="NO" id="7da-7V-Iuo" userLabel="Name">
                                                                        <rect key="frame" x="0.0" y="0.0" width="360" height="44"/>
                                                                        <subviews>
                                                                            <textField opaque="NO" clipsSubviews="YES" contentMode="scaleToFill" contentHorizontalAlignment="left" contentVerticalAlignment="center" placeholder="Full name" textAlignment="natural" minimumFontSize="17" clearButtonMode="whileEditing" translatesAutoresizingMaskIntoConstraints="NO" id="XVh-38-OnS">
                                                                                <rect key="frame" x="12" y="12" width="336" height="20"/>
                                                                                <color key="backgroundColor" white="1" alpha="1" colorSpace="calibratedWhite"/>
>>>>>>> 80672359
                                                                                <fontDescription key="fontDescription" style="UICTFontTextStyleBody"/>
                                                                                <textInputTraits key="textInputTraits" autocapitalizationType="words" autocorrectionType="no" spellCheckingType="no" returnKeyType="next"/>
                                                                                <connections>
                                                                                    <outlet property="delegate" destination="NFm-bM-Ukr" id="Qng-i0-zxz"/>
                                                                                </connections>
                                                                            </textField>
                                                                        </subviews>
                                                                        <color key="backgroundColor" white="1" alpha="1" colorSpace="calibratedWhite"/>
                                                                        <constraints>
                                                                            <constraint firstAttribute="trailingMargin" secondItem="XVh-38-OnS" secondAttribute="trailing" id="9hx-zH-EVv"/>
                                                                            <constraint firstItem="XVh-38-OnS" firstAttribute="top" secondItem="7da-7V-Iuo" secondAttribute="topMargin" id="NzR-Il-j4x"/>
                                                                            <constraint firstAttribute="bottomMargin" secondItem="XVh-38-OnS" secondAttribute="bottom" id="hRk-BT-Qpd"/>
                                                                            <constraint firstItem="XVh-38-OnS" firstAttribute="leading" secondItem="7da-7V-Iuo" secondAttribute="leadingMargin" id="wRB-Is-UXJ"/>
                                                                        </constraints>
                                                                        <edgeInsets key="layoutMargins" top="12" left="12" bottom="12" right="12"/>
                                                                    </view>
                                                                    <view contentMode="scaleToFill" translatesAutoresizingMaskIntoConstraints="NO" id="DK8-Zc-TmL" userLabel="Divider">
<<<<<<< HEAD
                                                                        <color key="backgroundColor" red="0.89563578367233276" green="0.89563578367233276" blue="0.89563578367233276" alpha="1" colorSpace="custom" customColorSpace="sRGB"/>
=======
                                                                        <rect key="frame" x="0.0" y="47" width="360" height="1"/>
                                                                        <color key="backgroundColor" white="0.89563577589999999" alpha="1" colorSpace="calibratedWhite"/>
>>>>>>> 80672359
                                                                        <constraints>
                                                                            <constraint firstAttribute="height" constant="1" id="e5n-49-hBj"/>
                                                                        </constraints>
                                                                    </view>
                                                                    <view contentMode="scaleToFill" translatesAutoresizingMaskIntoConstraints="NO" id="R93-1x-1pC" userLabel="Email">
<<<<<<< HEAD
                                                                        <subviews>
                                                                            <textField opaque="NO" clipsSubviews="YES" contentMode="scaleToFill" misplaced="YES" contentHorizontalAlignment="left" contentVerticalAlignment="center" placeholder="Email" textAlignment="natural" minimumFontSize="17" clearButtonMode="whileEditing" translatesAutoresizingMaskIntoConstraints="NO" id="GFK-DU-V4K">
                                                                                <frame key="frameInset" minX="12" minY="12" width="336" height="20"/>
                                                                                <color key="backgroundColor" red="1" green="1" blue="1" alpha="1" colorSpace="custom" customColorSpace="sRGB"/>
=======
                                                                        <rect key="frame" x="0.0" y="51" width="360" height="44"/>
                                                                        <subviews>
                                                                            <textField opaque="NO" clipsSubviews="YES" contentMode="scaleToFill" contentHorizontalAlignment="left" contentVerticalAlignment="center" placeholder="Email" textAlignment="natural" minimumFontSize="17" clearButtonMode="whileEditing" translatesAutoresizingMaskIntoConstraints="NO" id="GFK-DU-V4K">
                                                                                <rect key="frame" x="12" y="12" width="336" height="20"/>
                                                                                <color key="backgroundColor" white="1" alpha="1" colorSpace="calibratedWhite"/>
>>>>>>> 80672359
                                                                                <fontDescription key="fontDescription" style="UICTFontTextStyleBody"/>
                                                                                <textInputTraits key="textInputTraits" autocorrectionType="no" spellCheckingType="no" keyboardType="emailAddress" returnKeyType="next"/>
                                                                                <connections>
                                                                                    <outlet property="delegate" destination="NFm-bM-Ukr" id="FT2-IS-SlG"/>
                                                                                </connections>
                                                                            </textField>
                                                                        </subviews>
                                                                        <color key="backgroundColor" white="1" alpha="1" colorSpace="calibratedWhite"/>
                                                                        <constraints>
                                                                            <constraint firstItem="GFK-DU-V4K" firstAttribute="top" secondItem="R93-1x-1pC" secondAttribute="topMargin" id="3io-EH-Fka"/>
                                                                            <constraint firstItem="GFK-DU-V4K" firstAttribute="leading" secondItem="R93-1x-1pC" secondAttribute="leadingMargin" id="eQP-j3-TYt"/>
                                                                            <constraint firstAttribute="bottomMargin" secondItem="GFK-DU-V4K" secondAttribute="bottom" id="ko6-un-Ddv"/>
                                                                            <constraint firstAttribute="trailingMargin" secondItem="GFK-DU-V4K" secondAttribute="trailing" id="vQk-6m-jCr"/>
                                                                        </constraints>
                                                                        <edgeInsets key="layoutMargins" top="12" left="12" bottom="12" right="12"/>
                                                                    </view>
                                                                    <view contentMode="scaleToFill" translatesAutoresizingMaskIntoConstraints="NO" id="Of4-jt-QLx" userLabel="Divider">
<<<<<<< HEAD
                                                                        <color key="backgroundColor" red="0.89563578367233276" green="0.89563578367233276" blue="0.89563578367233276" alpha="1" colorSpace="custom" customColorSpace="sRGB"/>
=======
                                                                        <rect key="frame" x="0.0" y="98" width="360" height="1"/>
                                                                        <color key="backgroundColor" white="0.89563577589999999" alpha="1" colorSpace="calibratedWhite"/>
>>>>>>> 80672359
                                                                        <constraints>
                                                                            <constraint firstAttribute="height" constant="1" id="hS3-Ht-gx1"/>
                                                                        </constraints>
                                                                    </view>
                                                                    <view contentMode="scaleToFill" translatesAutoresizingMaskIntoConstraints="NO" id="CQc-Wk-MjL" userLabel="Password">
<<<<<<< HEAD
                                                                        <subviews>
                                                                            <textField opaque="NO" clipsSubviews="YES" contentMode="scaleToFill" misplaced="YES" contentHorizontalAlignment="left" contentVerticalAlignment="center" placeholder="Password" textAlignment="natural" minimumFontSize="17" clearButtonMode="whileEditing" translatesAutoresizingMaskIntoConstraints="NO" id="8uO-cR-S3j">
                                                                                <frame key="frameInset" minX="12" minY="12" width="336" height="20"/>
                                                                                <color key="backgroundColor" red="1" green="1" blue="1" alpha="1" colorSpace="custom" customColorSpace="sRGB"/>
=======
                                                                        <rect key="frame" x="0.0" y="102" width="360" height="44"/>
                                                                        <subviews>
                                                                            <textField opaque="NO" clipsSubviews="YES" contentMode="scaleToFill" contentHorizontalAlignment="left" contentVerticalAlignment="center" placeholder="Password" textAlignment="natural" minimumFontSize="17" clearButtonMode="whileEditing" translatesAutoresizingMaskIntoConstraints="NO" id="8uO-cR-S3j">
                                                                                <rect key="frame" x="12" y="12" width="336" height="20"/>
                                                                                <color key="backgroundColor" white="1" alpha="1" colorSpace="calibratedWhite"/>
>>>>>>> 80672359
                                                                                <fontDescription key="fontDescription" style="UICTFontTextStyleBody"/>
                                                                                <textInputTraits key="textInputTraits" autocorrectionType="no" spellCheckingType="no" returnKeyType="go" secureTextEntry="YES"/>
                                                                                <connections>
                                                                                    <outlet property="delegate" destination="NFm-bM-Ukr" id="B9d-Lg-5kf"/>
                                                                                </connections>
                                                                            </textField>
                                                                        </subviews>
                                                                        <color key="backgroundColor" white="1" alpha="1" colorSpace="calibratedWhite"/>
                                                                        <constraints>
                                                                            <constraint firstAttribute="trailingMargin" secondItem="8uO-cR-S3j" secondAttribute="trailing" id="Gue-wn-LyR"/>
                                                                            <constraint firstAttribute="bottomMargin" secondItem="8uO-cR-S3j" secondAttribute="bottom" id="gm4-9z-9cN"/>
                                                                            <constraint firstItem="8uO-cR-S3j" firstAttribute="top" secondItem="CQc-Wk-MjL" secondAttribute="topMargin" id="klE-wS-hRG"/>
                                                                            <constraint firstItem="8uO-cR-S3j" firstAttribute="leading" secondItem="CQc-Wk-MjL" secondAttribute="leadingMargin" id="p0k-fW-4Y7"/>
                                                                        </constraints>
                                                                        <edgeInsets key="layoutMargins" top="12" left="12" bottom="12" right="12"/>
                                                                    </view>
                                                                    <view contentMode="scaleToFill" translatesAutoresizingMaskIntoConstraints="NO" id="Odm-5s-OHY" userLabel="Divider">
<<<<<<< HEAD
                                                                        <color key="backgroundColor" red="0.89563578367233276" green="0.89563578367233276" blue="0.89563578367233276" alpha="1" colorSpace="custom" customColorSpace="sRGB"/>
=======
                                                                        <rect key="frame" x="0.0" y="149" width="360" height="1"/>
                                                                        <color key="backgroundColor" white="0.89563577589999999" alpha="1" colorSpace="calibratedWhite"/>
>>>>>>> 80672359
                                                                        <constraints>
                                                                            <constraint firstAttribute="height" constant="1" id="mxs-Qc-68J"/>
                                                                        </constraints>
                                                                    </view>
                                                                    <stackView opaque="NO" contentMode="scaleToFill" alignment="center" spacing="16" translatesAutoresizingMaskIntoConstraints="NO" id="oz6-o1-b4r" userLabel="Newsletter">
<<<<<<< HEAD
                                                                        <subviews>
                                                                            <label opaque="NO" userInteractionEnabled="NO" contentMode="left" horizontalHuggingPriority="251" verticalHuggingPriority="1000" verticalCompressionResistancePriority="1000" text="Receive our weekly newsletter and other occasional updates." textAlignment="natural" lineBreakMode="tailTruncation" numberOfLines="0" baselineAdjustment="alignBaselines" adjustsFontSizeToFit="NO" translatesAutoresizingMaskIntoConstraints="NO" id="dlM-gc-tkW">
=======
                                                                        <rect key="frame" x="0.0" y="153" width="360" height="55"/>
                                                                        <subviews>
                                                                            <label opaque="NO" userInteractionEnabled="NO" contentMode="left" horizontalHuggingPriority="251" verticalHuggingPriority="1000" verticalCompressionResistancePriority="1000" text="Receive our weekly newsletter and other occasional updates." textAlignment="natural" lineBreakMode="tailTruncation" numberOfLines="0" baselineAdjustment="alignBaselines" adjustsFontSizeToFit="NO" translatesAutoresizingMaskIntoConstraints="NO" id="dlM-gc-tkW">
                                                                                <rect key="frame" x="12" y="12" width="271" height="31"/>
>>>>>>> 80672359
                                                                                <fontDescription key="fontDescription" style="UICTFontTextStyleFootnote"/>
                                                                                <color key="textColor" red="0.0" green="0.0" blue="0.0" alpha="1" colorSpace="calibratedRGB"/>
                                                                                <nil key="highlightedColor"/>
                                                                            </label>
                                                                            <switch opaque="NO" contentMode="scaleToFill" horizontalHuggingPriority="1000" verticalHuggingPriority="750" horizontalCompressionResistancePriority="1000" contentHorizontalAlignment="center" contentVerticalAlignment="center" on="YES" translatesAutoresizingMaskIntoConstraints="NO" id="vep-Pb-kEj">
<<<<<<< HEAD
=======
                                                                                <rect key="frame" x="299" y="12" width="51" height="31"/>
>>>>>>> 80672359
                                                                                <connections>
                                                                                    <action selector="weeklyNewsletterChanged:" destination="NFm-bM-Ukr" eventType="valueChanged" id="fbw-oz-WLe"/>
                                                                                </connections>
                                                                            </switch>
                                                                        </subviews>
                                                                        <edgeInsets key="layoutMargins" top="12" left="12" bottom="12" right="12"/>
                                                                    </stackView>
                                                                </subviews>
                                                            </stackView>
                                                        </subviews>
                                                        <color key="backgroundColor" white="1" alpha="1" colorSpace="calibratedWhite"/>
                                                        <constraints>
                                                            <constraint firstItem="Dxd-YT-w74" firstAttribute="leading" secondItem="694-m2-31k" secondAttribute="leading" id="0Kp-BB-l8O"/>
                                                            <constraint firstAttribute="bottom" secondItem="Dxd-YT-w74" secondAttribute="bottom" id="TSF-WO-rGp"/>
                                                            <constraint firstItem="Dxd-YT-w74" firstAttribute="top" secondItem="694-m2-31k" secondAttribute="top" id="j39-BZ-B2P"/>
                                                            <constraint firstAttribute="trailing" secondItem="Dxd-YT-w74" secondAttribute="trailing" id="wuu-a2-vEp"/>
                                                        </constraints>
                                                    </view>
                                                    <button opaque="NO" contentMode="scaleToFill" contentHorizontalAlignment="center" contentVerticalAlignment="center" lineBreakMode="middleTruncation" translatesAutoresizingMaskIntoConstraints="NO" id="JvF-DM-f0p">
<<<<<<< HEAD
=======
                                                        <rect key="frame" x="0.0" y="232" width="360" height="32"/>
>>>>>>> 80672359
                                                        <fontDescription key="fontDescription" style="UICTFontTextStyleBody"/>
                                                        <state key="normal" title="Sign up">
                                                            <color key="titleColor" red="0.0" green="0.0" blue="0.0" alpha="1" colorSpace="calibratedRGB"/>
                                                        </state>
                                                        <connections>
                                                            <action selector="signupButtonPressed" destination="NFm-bM-Ukr" eventType="touchUpInside" id="uSN-Yj-HLh"/>
                                                        </connections>
                                                    </button>
                                                </subviews>
                                            </stackView>
                                            <button opaque="NO" contentMode="scaleToFill" contentHorizontalAlignment="center" contentVerticalAlignment="center" buttonType="roundedRect" lineBreakMode="wordWrap" translatesAutoresizingMaskIntoConstraints="NO" id="oGE-sx-XVa">
<<<<<<< HEAD
=======
                                                <rect key="frame" x="0.0" y="288" width="360" height="44"/>
>>>>>>> 80672359
                                                <constraints>
                                                    <constraint firstAttribute="height" constant="44" id="A6T-ky-9Vy"/>
                                                </constraints>
                                            </button>
                                        </subviews>
                                    </stackView>
                                </subviews>
                                <constraints>
                                    <constraint firstItem="c1T-P7-B9x" firstAttribute="width" secondItem="uSk-gc-no0" secondAttribute="width" id="03C-4Y-f2y"/>
                                    <constraint firstItem="c1T-P7-B9x" firstAttribute="leading" secondItem="uSk-gc-no0" secondAttribute="leading" id="4Hq-8e-19f"/>
                                    <constraint firstAttribute="trailing" secondItem="c1T-P7-B9x" secondAttribute="trailing" id="CQ0-wV-1oo"/>
                                    <constraint firstItem="c1T-P7-B9x" firstAttribute="top" secondItem="uSk-gc-no0" secondAttribute="top" id="Gjg-6y-ke9"/>
                                    <constraint firstAttribute="bottom" secondItem="c1T-P7-B9x" secondAttribute="bottom" id="u7P-bz-b0n"/>
                                </constraints>
                                <edgeInsets key="layoutMargins" top="0.0" left="0.0" bottom="0.0" right="0.0"/>
                            </scrollView>
                        </subviews>
                        <color key="backgroundColor" white="1" alpha="1" colorSpace="calibratedWhite"/>
                        <constraints>
                            <constraint firstItem="uSk-gc-no0" firstAttribute="top" secondItem="E27-lb-1hH" secondAttribute="topMargin" constant="24" id="Rm8-5j-53f"/>
                            <constraint firstItem="ZfQ-Dw-htn" firstAttribute="top" secondItem="uSk-gc-no0" secondAttribute="bottom" id="Upf-p0-WDn"/>
                            <constraint firstItem="uSk-gc-no0" firstAttribute="leading" secondItem="E27-lb-1hH" secondAttribute="leadingMargin" id="W2Y-AT-qJR"/>
                            <constraint firstAttribute="trailingMargin" secondItem="uSk-gc-no0" secondAttribute="trailing" id="quc-ox-Ky8"/>
                        </constraints>
                    </view>
                    <simulatedNavigationBarMetrics key="simulatedTopBarMetrics" prompted="NO"/>
                    <freeformSimulatedSizeMetrics key="simulatedDestinationMetrics"/>
                    <size key="freeformSize" width="400" height="600"/>
                    <connections>
                        <outlet property="bottomConstraint" destination="Upf-p0-WDn" id="Ve9-6H-gJp"/>
                        <outlet property="disclaimerButton" destination="oGE-sx-XVa" id="Qlt-3E-6Bx"/>
                        <outlet property="emailTextField" destination="GFK-DU-V4K" id="HlQ-zL-u8b"/>
                        <outlet property="formBackgroundView" destination="694-m2-31k" id="eSR-OX-NgE"/>
                        <outlet property="nameTextField" destination="XVh-38-OnS" id="Twf-sT-ypZ"/>
                        <outlet property="newsletterLabel" destination="dlM-gc-tkW" id="OkY-kH-jDr"/>
                        <outlet property="newsletterSwitch" destination="vep-Pb-kEj" id="7Mc-bw-ybR"/>
                        <outlet property="passwordTextField" destination="8uO-cR-S3j" id="Oxc-Li-6Lg"/>
                        <outlet property="rootStackView" destination="c1T-P7-B9x" id="8Bk-6A-RGD"/>
                        <outlet property="signupButton" destination="JvF-DM-f0p" id="7MA-5L-B7X"/>
                    </connections>
                </viewController>
                <placeholder placeholderIdentifier="IBFirstResponder" id="tZU-hm-ikb" userLabel="First Responder" sceneMemberID="firstResponder"/>
            </objects>
            <point key="canvasLocation" x="1619" y="1450"/>
        </scene>
        <!--Login View Controller-->
        <scene sceneID="Aqv-6T-RPB">
            <objects>
                <viewController storyboardIdentifier="LoginViewController" id="i0D-IP-SOl" customClass="LoginViewController" customModule="Kickstarter_Framework" customModuleProvider="target" sceneMemberID="viewController">
                    <layoutGuides>
                        <viewControllerLayoutGuide type="top" id="frH-WO-TYb"/>
                        <viewControllerLayoutGuide type="bottom" id="NlS-Xy-Gop"/>
                    </layoutGuides>
                    <view key="view" contentMode="scaleToFill" id="bKW-b9-tc9">
                        <rect key="frame" x="0.0" y="0.0" width="400" height="600"/>
                        <autoresizingMask key="autoresizingMask" widthSizable="YES" heightSizable="YES"/>
                        <subviews>
                            <stackView opaque="NO" contentMode="scaleToFill" axis="vertical" spacing="24" translatesAutoresizingMaskIntoConstraints="NO" id="WAW-aN-vGd">
<<<<<<< HEAD
=======
                                <rect key="frame" x="20" y="44" width="360" height="223"/>
>>>>>>> 80672359
                                <subviews>
                                    <view contentMode="scaleToFill" translatesAutoresizingMaskIntoConstraints="NO" id="ulQ-3V-EvI" userLabel="Email and password">
                                        <subviews>
<<<<<<< HEAD
                                            <view contentMode="scaleToFill" misplaced="YES" translatesAutoresizingMaskIntoConstraints="NO" id="OeS-as-xL5" userLabel="Divider">
                                                <frame key="frameInset" minY="51" width="360" height="1"/>
                                                <color key="backgroundColor" red="1" green="1" blue="1" alpha="1" colorSpace="custom" customColorSpace="sRGB"/>
=======
                                            <view contentMode="scaleToFill" translatesAutoresizingMaskIntoConstraints="NO" id="OeS-as-xL5" userLabel="Divider">
                                                <rect key="frame" x="0.0" y="50" width="360" height="1"/>
                                                <color key="backgroundColor" white="1" alpha="1" colorSpace="calibratedWhite"/>
>>>>>>> 80672359
                                                <constraints>
                                                    <constraint firstAttribute="height" constant="1" id="Suu-st-oBO"/>
                                                </constraints>
                                            </view>
                                            <stackView opaque="NO" contentMode="scaleToFill" alignment="center" spacing="12" translatesAutoresizingMaskIntoConstraints="NO" id="CTA-vI-690" userLabel="Email field">
                                                <subviews>
                                                    <textField opaque="NO" clipsSubviews="YES" contentMode="scaleToFill" contentHorizontalAlignment="left" contentVerticalAlignment="center" placeholder="Email" textAlignment="natural" minimumFontSize="17" clearButtonMode="whileEditing" translatesAutoresizingMaskIntoConstraints="NO" id="rfF-KC-Vmh">
<<<<<<< HEAD
                                                        <color key="backgroundColor" red="1" green="1" blue="1" alpha="1" colorSpace="custom" customColorSpace="sRGB"/>
=======
                                                        <rect key="frame" x="0.0" y="8" width="230" height="19"/>
                                                        <color key="backgroundColor" white="1" alpha="1" colorSpace="calibratedWhite"/>
>>>>>>> 80672359
                                                        <fontDescription key="fontDescription" type="system" pointSize="14"/>
                                                        <textInputTraits key="textInputTraits" autocorrectionType="no" spellCheckingType="no" keyboardType="emailAddress" returnKeyType="next"/>
                                                    </textField>
                                                    <button opaque="NO" contentMode="scaleToFill" horizontalHuggingPriority="1000" horizontalCompressionResistancePriority="1000" contentHorizontalAlignment="center" contentVerticalAlignment="center" lineBreakMode="middleTruncation" translatesAutoresizingMaskIntoConstraints="NO" id="sED-DC-oIo" userLabel="1password">
                                                        <state key="normal" title="1password">
                                                            <color key="titleColor" red="0.031372549020000001" green="0.070588235289999995" blue="0.27058823529999998" alpha="1" colorSpace="calibratedRGB"/>
                                                        </state>
                                                    </button>
                                                </subviews>
                                            </stackView>
                                            <textField opaque="NO" clipsSubviews="YES" contentMode="scaleToFill" contentHorizontalAlignment="left" contentVerticalAlignment="center" placeholder="Password" textAlignment="natural" minimumFontSize="17" clearButtonMode="whileEditing" translatesAutoresizingMaskIntoConstraints="NO" id="A3g-DY-QEE">
<<<<<<< HEAD
                                                <color key="backgroundColor" red="1" green="1" blue="1" alpha="1" colorSpace="custom" customColorSpace="sRGB"/>
=======
                                                <rect key="frame" x="16" y="70" width="328" height="19"/>
                                                <color key="backgroundColor" white="1" alpha="1" colorSpace="calibratedWhite"/>
>>>>>>> 80672359
                                                <fontDescription key="fontDescription" type="system" pointSize="14"/>
                                                <textInputTraits key="textInputTraits" autocorrectionType="no" spellCheckingType="no" secureTextEntry="YES"/>
                                            </textField>
                                        </subviews>
                                        <color key="backgroundColor" white="1" alpha="1" colorSpace="calibratedWhite"/>
                                        <constraints>
                                            <constraint firstItem="CTA-vI-690" firstAttribute="top" secondItem="ulQ-3V-EvI" secondAttribute="top" constant="12" id="B7F-Hx-WFH"/>
                                            <constraint firstItem="OeS-as-xL5" firstAttribute="centerY" secondItem="ulQ-3V-EvI" secondAttribute="centerY" id="BhZ-Is-Vdj"/>
                                            <constraint firstItem="CTA-vI-690" firstAttribute="leading" secondItem="ulQ-3V-EvI" secondAttribute="leadingMargin" id="BkA-XO-n1t"/>
                                            <constraint firstAttribute="bottom" secondItem="A3g-DY-QEE" secondAttribute="bottom" constant="12" id="DQo-M5-ce0"/>
                                            <constraint firstAttribute="trailing" secondItem="OeS-as-xL5" secondAttribute="trailing" id="GaF-Yh-USm"/>
                                            <constraint firstAttribute="leadingMargin" secondItem="A3g-DY-QEE" secondAttribute="leading" id="J2z-Nf-Ucg"/>
                                            <constraint firstItem="A3g-DY-QEE" firstAttribute="top" secondItem="CTA-vI-690" secondAttribute="bottom" constant="24" id="MCv-b0-vTD"/>
                                            <constraint firstAttribute="trailingMargin" secondItem="CTA-vI-690" secondAttribute="trailing" id="gdo-kX-iqS"/>
                                            <constraint firstItem="OeS-as-xL5" firstAttribute="leading" secondItem="ulQ-3V-EvI" secondAttribute="leading" id="kRw-kb-T9b"/>
                                            <constraint firstAttribute="trailingMargin" secondItem="A3g-DY-QEE" secondAttribute="trailing" id="uNI-SL-jxP"/>
                                        </constraints>
                                        <edgeInsets key="layoutMargins" top="16" left="16" bottom="16" right="16"/>
                                    </view>
                                    <button opaque="NO" contentMode="scaleToFill" contentHorizontalAlignment="center" contentVerticalAlignment="center" lineBreakMode="middleTruncation" translatesAutoresizingMaskIntoConstraints="NO" id="yb8-7t-B6f">
<<<<<<< HEAD
=======
                                        <rect key="frame" x="0.0" y="125" width="360" height="30"/>
>>>>>>> 80672359
                                        <fontDescription key="fontDescription" style="UICTFontTextStyleCallout"/>
                                        <state key="normal" title="Log in">
                                            <color key="titleColor" red="0.0" green="0.47843137250000001" blue="1" alpha="1" colorSpace="calibratedRGB"/>
                                        </state>
                                        <connections>
                                            <action selector="loginButtonPressed:" destination="i0D-IP-SOl" eventType="touchUpInside" id="9dd-xa-a5S"/>
                                        </connections>
                                    </button>
                                    <button opaque="NO" contentMode="scaleToFill" contentHorizontalAlignment="center" contentVerticalAlignment="center" lineBreakMode="wordWrap" translatesAutoresizingMaskIntoConstraints="NO" id="qIi-a3-8Mq">
<<<<<<< HEAD
=======
                                        <rect key="frame" x="0.0" y="179" width="360" height="44"/>
>>>>>>> 80672359
                                        <constraints>
                                            <constraint firstAttribute="height" constant="44" id="n2W-Lf-bmI"/>
                                        </constraints>
                                        <fontDescription key="fontDescription" style="UICTFontTextStyleCallout"/>
                                        <state key="normal" title="Forgot password?">
                                            <color key="titleColor" red="0.0" green="0.47843137250000001" blue="1" alpha="1" colorSpace="calibratedRGB"/>
                                        </state>
                                        <variation key="heightClass=compact" misplaced="YES">
                                            <rect key="frame" x="202" y="192" width="116" height="44"/>
                                        </variation>
                                        <connections>
                                            <action selector="resetPasswordButtonPressed:" destination="i0D-IP-SOl" eventType="touchUpInside" id="reQ-z4-lo1"/>
                                        </connections>
                                    </button>
                                </subviews>
                            </stackView>
                        </subviews>
                        <color key="backgroundColor" white="1" alpha="1" colorSpace="calibratedWhite"/>
                        <constraints>
                            <constraint firstItem="NlS-Xy-Gop" firstAttribute="top" relation="greaterThanOrEqual" secondItem="WAW-aN-vGd" secondAttribute="bottom" id="6kB-eV-1SA"/>
                            <constraint firstItem="WAW-aN-vGd" firstAttribute="leading" secondItem="bKW-b9-tc9" secondAttribute="leadingMargin" id="Jwe-i0-zDX"/>
                            <constraint firstAttribute="trailingMargin" secondItem="WAW-aN-vGd" secondAttribute="trailing" id="j6q-5e-cK8"/>
                            <constraint firstItem="WAW-aN-vGd" firstAttribute="top" secondItem="frH-WO-TYb" secondAttribute="bottom" constant="24" id="yID-Db-FOo"/>
                        </constraints>
                    </view>
                    <freeformSimulatedSizeMetrics key="simulatedDestinationMetrics"/>
                    <size key="freeformSize" width="400" height="600"/>
                    <connections>
                        <outlet property="emailTextField" destination="rfF-KC-Vmh" id="fUb-r3-jVV"/>
                        <outlet property="forgotPasswordButton" destination="qIi-a3-8Mq" id="mxA-hf-klC"/>
                        <outlet property="formBackgroundView" destination="ulQ-3V-EvI" id="7mY-xA-YMC"/>
                        <outlet property="formDividerView" destination="OeS-as-xL5" id="TPR-a7-yCv"/>
                        <outlet property="loginButton" destination="yb8-7t-B6f" id="YV7-rz-Jjv"/>
                        <outlet property="onePasswordButton" destination="sED-DC-oIo" id="SHk-Ii-46O"/>
                        <outlet property="passwordTextField" destination="A3g-DY-QEE" id="mia-c7-Dw0"/>
                        <outlet property="rootStackView" destination="WAW-aN-vGd" id="NCz-Te-tZj"/>
                    </connections>
                </viewController>
                <placeholder placeholderIdentifier="IBFirstResponder" id="FQx-n3-9wT" userLabel="First Responder" sceneMemberID="firstResponder"/>
            </objects>
            <point key="canvasLocation" x="2311" y="736"/>
        </scene>
        <!--Two Factor View Controller-->
        <scene sceneID="oc3-Rh-1xA">
            <objects>
                <viewController storyboardIdentifier="TwoFactorViewController" id="fYd-5w-f3D" customClass="TwoFactorViewController" customModule="Kickstarter_Framework" customModuleProvider="target" sceneMemberID="viewController">
                    <layoutGuides>
                        <viewControllerLayoutGuide type="top" id="1wG-fQ-0nY"/>
                        <viewControllerLayoutGuide type="bottom" id="ZBA-gO-pFt"/>
                    </layoutGuides>
                    <view key="view" contentMode="scaleToFill" id="oI0-hg-gv6">
                        <rect key="frame" x="0.0" y="0.0" width="400" height="600"/>
                        <autoresizingMask key="autoresizingMask" widthSizable="YES" heightSizable="YES"/>
                        <subviews>
<<<<<<< HEAD
                            <view contentMode="scaleToFill" misplaced="YES" translatesAutoresizingMaskIntoConstraints="NO" id="bfl-Bh-pyq">
                                <frame key="frameInset" minX="20" minY="44" width="360" height="176"/>
                                <subviews>
                                    <stackView opaque="NO" contentMode="scaleToFill" axis="vertical" spacing="24" translatesAutoresizingMaskIntoConstraints="NO" id="MIO-8w-HoH" userLabel="Form">
=======
                            <view contentMode="scaleToFill" translatesAutoresizingMaskIntoConstraints="NO" id="bfl-Bh-pyq">
                                <rect key="frame" x="20" y="44" width="360" height="176"/>
                                <subviews>
                                    <stackView opaque="NO" contentMode="scaleToFill" axis="vertical" spacing="24" translatesAutoresizingMaskIntoConstraints="NO" id="MIO-8w-HoH" userLabel="Form">
                                        <rect key="frame" x="18" y="18" width="324" height="140"/>
>>>>>>> 80672359
                                        <subviews>
                                            <label opaque="NO" userInteractionEnabled="NO" contentMode="left" horizontalHuggingPriority="251" verticalHuggingPriority="251" text="Please enter your verification code to continue." textAlignment="center" lineBreakMode="tailTruncation" numberOfLines="2" baselineAdjustment="alignBaselines" adjustsFontSizeToFit="NO" translatesAutoresizingMaskIntoConstraints="NO" id="etR-It-9BB">
                                                <fontDescription key="fontDescription" type="system" pointSize="17"/>
                                                <color key="textColor" red="0.0" green="0.0" blue="0.0" alpha="1" colorSpace="calibratedRGB"/>
                                                <nil key="highlightedColor"/>
                                            </label>
                                            <textField opaque="NO" clipsSubviews="YES" contentMode="scaleToFill" contentHorizontalAlignment="left" contentVerticalAlignment="center" placeholder="Enter code" minimumFontSize="17" clearButtonMode="whileEditing" translatesAutoresizingMaskIntoConstraints="NO" id="Ry2-ty-hPc">
                                                <fontDescription key="fontDescription" type="system" pointSize="17"/>
                                                <textInputTraits key="textInputTraits" autocorrectionType="no" spellCheckingType="no" keyboardType="numberPad" returnKeyType="done"/>
                                                <connections>
                                                    <action selector="codeEditingChanged:" destination="fYd-5w-f3D" eventType="editingChanged" id="mp2-Y3-uHP"/>
                                                </connections>
                                            </textField>
                                            <stackView opaque="NO" contentMode="scaleToFill" distribution="fillEqually" spacing="16" translatesAutoresizingMaskIntoConstraints="NO" id="H8L-sY-JU4" userLabel="Buttons">
<<<<<<< HEAD
                                                <subviews>
                                                    <button opaque="NO" contentMode="scaleToFill" contentHorizontalAlignment="center" contentVerticalAlignment="center" lineBreakMode="middleTruncation" translatesAutoresizingMaskIntoConstraints="NO" id="YIP-PW-ZCs">
=======
                                                <rect key="frame" x="0.0" y="110" width="324" height="30"/>
                                                <subviews>
                                                    <button opaque="NO" contentMode="scaleToFill" contentHorizontalAlignment="center" contentVerticalAlignment="center" lineBreakMode="middleTruncation" translatesAutoresizingMaskIntoConstraints="NO" id="YIP-PW-ZCs">
                                                        <rect key="frame" x="0.0" y="0.0" width="154" height="30"/>
>>>>>>> 80672359
                                                        <fontDescription key="fontDescription" style="UICTFontTextStyleCallout"/>
                                                        <state key="normal" title="Resend">
                                                            <color key="titleColor" red="0.0" green="0.0" blue="0.0" alpha="1" colorSpace="calibratedRGB"/>
                                                        </state>
                                                        <connections>
                                                            <action selector="resendButtonPressed:" destination="fYd-5w-f3D" eventType="touchUpInside" id="UTd-vT-X6f"/>
                                                        </connections>
                                                    </button>
                                                    <button opaque="NO" contentMode="scaleToFill" contentHorizontalAlignment="center" contentVerticalAlignment="center" lineBreakMode="middleTruncation" translatesAutoresizingMaskIntoConstraints="NO" id="KIR-of-ges">
<<<<<<< HEAD
=======
                                                        <rect key="frame" x="170" y="0.0" width="154" height="30"/>
>>>>>>> 80672359
                                                        <fontDescription key="fontDescription" style="UICTFontTextStyleCallout"/>
                                                        <state key="normal" title="Submit">
                                                            <color key="titleColor" red="0.0" green="0.0" blue="0.0" alpha="1" colorSpace="calibratedRGB"/>
                                                        </state>
                                                        <connections>
                                                            <action selector="submitButtonPressed:" destination="fYd-5w-f3D" eventType="touchUpInside" id="IAC-u8-73S"/>
                                                        </connections>
                                                    </button>
                                                </subviews>
                                            </stackView>
                                        </subviews>
                                    </stackView>
                                </subviews>
                                <color key="backgroundColor" white="1" alpha="1" colorSpace="calibratedWhite"/>
                                <constraints>
                                    <constraint firstAttribute="bottomMargin" secondItem="MIO-8w-HoH" secondAttribute="bottom" id="Ryc-sm-qc8"/>
                                    <constraint firstItem="MIO-8w-HoH" firstAttribute="top" secondItem="bfl-Bh-pyq" secondAttribute="topMargin" id="Ysx-k4-Bdc"/>
                                    <constraint firstAttribute="trailingMargin" secondItem="MIO-8w-HoH" secondAttribute="trailing" id="dxX-Gc-bpb"/>
                                    <constraint firstItem="MIO-8w-HoH" firstAttribute="leading" secondItem="bfl-Bh-pyq" secondAttribute="leadingMargin" id="y7A-Xb-zcP"/>
                                </constraints>
                                <edgeInsets key="layoutMargins" top="18" left="18" bottom="18" right="18"/>
                            </view>
                        </subviews>
                        <color key="backgroundColor" white="1" alpha="1" colorSpace="calibratedWhite"/>
                        <constraints>
                            <constraint firstAttribute="trailingMargin" secondItem="bfl-Bh-pyq" secondAttribute="trailing" id="P7K-CK-GI8"/>
                            <constraint firstItem="bfl-Bh-pyq" firstAttribute="top" secondItem="1wG-fQ-0nY" secondAttribute="bottom" constant="24" id="TJz-8X-K9y"/>
                            <constraint firstAttribute="leadingMargin" secondItem="bfl-Bh-pyq" secondAttribute="leading" id="aMn-sF-qwT"/>
                            <constraint firstItem="ZBA-gO-pFt" firstAttribute="top" relation="greaterThanOrEqual" secondItem="bfl-Bh-pyq" secondAttribute="bottom" id="pPz-Vs-qzW"/>
                        </constraints>
                    </view>
                    <freeformSimulatedSizeMetrics key="simulatedDestinationMetrics"/>
                    <size key="freeformSize" width="400" height="600"/>
                    <connections>
                        <outlet property="codeTextField" destination="Ry2-ty-hPc" id="QLg-Zr-kFe"/>
                        <outlet property="formBackgroundView" destination="bfl-Bh-pyq" id="rW5-Pr-FBO"/>
                        <outlet property="formStackView" destination="MIO-8w-HoH" id="vdh-Ro-hFn"/>
                        <outlet property="resendButton" destination="YIP-PW-ZCs" id="zhu-c7-m9G"/>
                        <outlet property="submitButton" destination="KIR-of-ges" id="7F8-Rx-a4r"/>
                        <outlet property="titleLabel" destination="etR-It-9BB" id="X5t-AY-GBP"/>
                    </connections>
                </viewController>
                <placeholder placeholderIdentifier="IBFirstResponder" id="Hhb-7l-v8u" userLabel="First Responder" sceneMemberID="firstResponder"/>
            </objects>
            <point key="canvasLocation" x="2932" y="736"/>
        </scene>
        <!--Reset Password View Controller-->
        <scene sceneID="peC-f0-jCm">
            <objects>
                <viewController storyboardIdentifier="ResetPasswordViewController" id="65d-VH-Q1M" customClass="ResetPasswordViewController" customModule="Kickstarter_Framework" customModuleProvider="target" sceneMemberID="viewController">
                    <layoutGuides>
                        <viewControllerLayoutGuide type="top" id="8zw-YX-3vR"/>
                        <viewControllerLayoutGuide type="bottom" id="ytA-2h-Nc2"/>
                    </layoutGuides>
                    <view key="view" contentMode="scaleToFill" id="XhJ-gu-qE6">
                        <rect key="frame" x="0.0" y="0.0" width="400" height="600"/>
                        <autoresizingMask key="autoresizingMask" widthSizable="YES" heightSizable="YES"/>
                        <subviews>
                            <stackView opaque="NO" contentMode="scaleToFill" axis="vertical" spacing="24" translatesAutoresizingMaskIntoConstraints="NO" id="5eq-ej-7WQ">
                                <subviews>
                                    <view contentMode="scaleToFill" translatesAutoresizingMaskIntoConstraints="NO" id="zPd-xP-EN2">
                                        <subviews>
                                            <textField opaque="NO" clipsSubviews="YES" contentMode="scaleToFill" contentHorizontalAlignment="left" contentVerticalAlignment="center" borderStyle="roundedRect" placeholder="Email address" textAlignment="natural" minimumFontSize="17" clearButtonMode="whileEditing" translatesAutoresizingMaskIntoConstraints="NO" id="ZTV-f1-Bmn">
                                                <fontDescription key="fontDescription" type="system" pointSize="14"/>
                                                <textInputTraits key="textInputTraits" autocorrectionType="no" spellCheckingType="no" keyboardType="emailAddress"/>
                                                <connections>
                                                    <action selector="emailTextFieldEditingChanged:" destination="65d-VH-Q1M" eventType="editingChanged" id="cBs-fy-u1w"/>
                                                </connections>
                                            </textField>
                                        </subviews>
                                        <color key="backgroundColor" white="1" alpha="1" colorSpace="calibratedWhite"/>
                                        <constraints>
                                            <constraint firstItem="ZTV-f1-Bmn" firstAttribute="leading" secondItem="zPd-xP-EN2" secondAttribute="leadingMargin" id="8sd-Zo-vXe"/>
                                            <constraint firstItem="ZTV-f1-Bmn" firstAttribute="top" secondItem="zPd-xP-EN2" secondAttribute="topMargin" id="Qy1-gO-2Xh"/>
                                            <constraint firstAttribute="trailingMargin" secondItem="ZTV-f1-Bmn" secondAttribute="trailing" id="gV3-t1-XPX"/>
                                            <constraint firstAttribute="bottomMargin" secondItem="ZTV-f1-Bmn" secondAttribute="bottom" id="xRo-gu-Y2x"/>
                                        </constraints>
                                        <edgeInsets key="layoutMargins" top="16" left="16" bottom="16" right="16"/>
                                    </view>
                                    <button opaque="NO" contentMode="scaleToFill" contentHorizontalAlignment="center" contentVerticalAlignment="center" lineBreakMode="middleTruncation" translatesAutoresizingMaskIntoConstraints="NO" id="LxO-w8-eBE">
                                        <constraints>
                                            <constraint firstAttribute="height" constant="44" id="6Xl-re-hUR"/>
                                        </constraints>
                                        <fontDescription key="fontDescription" style="UICTFontTextStyleCallout"/>
                                        <state key="normal" title="Reset my password">
                                            <color key="titleColor" red="0.0" green="0.47843137250000001" blue="1" alpha="1" colorSpace="calibratedRGB"/>
                                        </state>
                                        <connections>
                                            <action selector="resetPasswordPressed:" destination="65d-VH-Q1M" eventType="touchUpInside" id="yw2-8Y-ki4"/>
                                        </connections>
                                    </button>
                                </subviews>
                            </stackView>
                        </subviews>
                        <color key="backgroundColor" white="1" alpha="1" colorSpace="calibratedWhite"/>
                        <constraints>
                            <constraint firstItem="5eq-ej-7WQ" firstAttribute="top" secondItem="8zw-YX-3vR" secondAttribute="bottom" constant="24" id="BN8-nh-2GO"/>
                            <constraint firstItem="ytA-2h-Nc2" firstAttribute="top" relation="greaterThanOrEqual" secondItem="5eq-ej-7WQ" secondAttribute="bottom" id="QBG-TL-Ikv"/>
                            <constraint firstAttribute="trailingMargin" secondItem="5eq-ej-7WQ" secondAttribute="trailing" id="Vo9-Ia-cuV"/>
                            <constraint firstItem="5eq-ej-7WQ" firstAttribute="leading" secondItem="XhJ-gu-qE6" secondAttribute="leadingMargin" id="gLE-Lm-OzK"/>
                        </constraints>
                    </view>
                    <freeformSimulatedSizeMetrics key="simulatedDestinationMetrics"/>
                    <size key="freeformSize" width="400" height="600"/>
                    <connections>
                        <outlet property="emailTextField" destination="ZTV-f1-Bmn" id="IL9-O8-Sme"/>
                        <outlet property="emailTextFieldBackgroundView" destination="zPd-xP-EN2" id="IRO-89-XVG"/>
                        <outlet property="resetPasswordButton" destination="LxO-w8-eBE" id="Mig-6i-174"/>
                        <outlet property="rootStackView" destination="5eq-ej-7WQ" id="eBL-UA-XoA"/>
                    </connections>
                </viewController>
                <placeholder placeholderIdentifier="IBFirstResponder" id="TZ5-3t-VLA" userLabel="First Responder" sceneMemberID="firstResponder"/>
            </objects>
            <point key="canvasLocation" x="3568" y="736"/>
        </scene>
        <!--Facebook Confirmation View Controller-->
        <scene sceneID="rtI-kv-GeR">
            <objects>
                <viewController storyboardIdentifier="FacebookConfirmationViewController" id="rFS-aN-Jbs" customClass="FacebookConfirmationViewController" customModule="Kickstarter_Framework" customModuleProvider="target" sceneMemberID="viewController">
                    <layoutGuides>
                        <viewControllerLayoutGuide type="top" id="bof-ZL-VSN"/>
                        <viewControllerLayoutGuide type="bottom" id="Ej6-dO-LDf"/>
                    </layoutGuides>
                    <view key="view" contentMode="scaleToFill" id="s9A-Yd-huW">
                        <rect key="frame" x="0.0" y="0.0" width="400" height="600"/>
                        <autoresizingMask key="autoresizingMask" widthSizable="YES" heightSizable="YES"/>
                        <subviews>
                            <scrollView clipsSubviews="YES" multipleTouchEnabled="YES" contentMode="scaleToFill" translatesAutoresizingMaskIntoConstraints="NO" id="m42-eS-9rt">
                                <subviews>
                                    <stackView opaque="NO" contentMode="scaleToFill" axis="vertical" spacing="42" translatesAutoresizingMaskIntoConstraints="NO" id="o6G-gP-3eh" userLabel="Root Stack View">
<<<<<<< HEAD
                                        <subviews>
                                            <stackView opaque="NO" contentMode="scaleToFill" axis="vertical" spacing="24" translatesAutoresizingMaskIntoConstraints="NO" id="XcZ-ub-1e8" userLabel="Confirm">
                                                <subviews>
                                                    <label opaque="NO" userInteractionEnabled="NO" contentMode="left" horizontalHuggingPriority="251" verticalHuggingPriority="251" lineBreakMode="wordWrap" numberOfLines="0" baselineAdjustment="alignBaselines" adjustsFontSizeToFit="NO" translatesAutoresizingMaskIntoConstraints="NO" id="Ay8-Ym-I01">
=======
                                        <rect key="frame" x="0.0" y="0.0" width="400" height="396"/>
                                        <subviews>
                                            <stackView opaque="NO" contentMode="scaleToFill" axis="vertical" spacing="24" translatesAutoresizingMaskIntoConstraints="NO" id="XcZ-ub-1e8" userLabel="Confirm">
                                                <rect key="frame" x="16" y="16" width="368" height="272"/>
                                                <subviews>
                                                    <label opaque="NO" userInteractionEnabled="NO" contentMode="left" horizontalHuggingPriority="251" verticalHuggingPriority="251" lineBreakMode="wordWrap" numberOfLines="0" baselineAdjustment="alignBaselines" adjustsFontSizeToFit="NO" translatesAutoresizingMaskIntoConstraints="NO" id="Ay8-Ym-I01">
                                                        <rect key="frame" x="0.0" y="0.0" width="368" height="62"/>
>>>>>>> 80672359
                                                        <string key="text">You're about to create a new Kickstarter account with the email address you use for Facebook. Please confirm that it's correct before proceeding.</string>
                                                        <fontDescription key="fontDescription" style="UICTFontTextStyleBody"/>
                                                        <color key="textColor" red="0.0" green="0.0" blue="0.0" alpha="1" colorSpace="calibratedRGB"/>
                                                        <nil key="highlightedColor"/>
                                                    </label>
                                                    <label opaque="NO" userInteractionEnabled="NO" contentMode="left" horizontalHuggingPriority="251" verticalHuggingPriority="251" text="hello@blob.com" lineBreakMode="tailTruncation" baselineAdjustment="alignBaselines" adjustsFontSizeToFit="NO" translatesAutoresizingMaskIntoConstraints="NO" id="EiY-Q0-wRr">
<<<<<<< HEAD
=======
                                                        <rect key="frame" x="0.0" y="86" width="368" height="20"/>
>>>>>>> 80672359
                                                        <fontDescription key="fontDescription" style="UICTFontTextStyleHeadline"/>
                                                        <color key="textColor" red="0.0" green="0.0" blue="0.0" alpha="1" colorSpace="calibratedRGB"/>
                                                        <nil key="highlightedColor"/>
                                                    </label>
                                                    <stackView opaque="NO" contentMode="scaleToFill" alignment="center" spacing="18" translatesAutoresizingMaskIntoConstraints="NO" id="cCu-Nh-agc" userLabel="Newsletter">
<<<<<<< HEAD
                                                        <subviews>
                                                            <label opaque="NO" userInteractionEnabled="NO" contentMode="left" text="Receive our weekly newsletter and other occaisional updates." textAlignment="natural" lineBreakMode="tailTruncation" numberOfLines="2" baselineAdjustment="alignBaselines" adjustsFontSizeToFit="NO" translatesAutoresizingMaskIntoConstraints="NO" id="6Ha-q6-wmd">
=======
                                                        <rect key="frame" x="0.0" y="130" width="368" height="36"/>
                                                        <subviews>
                                                            <label opaque="NO" userInteractionEnabled="NO" contentMode="left" text="Receive our weekly newsletter and other occaisional updates." textAlignment="natural" lineBreakMode="tailTruncation" numberOfLines="2" baselineAdjustment="alignBaselines" adjustsFontSizeToFit="NO" translatesAutoresizingMaskIntoConstraints="NO" id="6Ha-q6-wmd">
                                                                <rect key="frame" x="0.0" y="0.0" width="301" height="36"/>
>>>>>>> 80672359
                                                                <fontDescription key="fontDescription" style="UICTFontTextStyleSubhead"/>
                                                                <color key="textColor" red="0.0" green="0.0" blue="0.0" alpha="1" colorSpace="calibratedRGB"/>
                                                                <nil key="highlightedColor"/>
                                                            </label>
                                                            <switch opaque="NO" contentMode="scaleToFill" horizontalHuggingPriority="1000" horizontalCompressionResistancePriority="1000" contentHorizontalAlignment="center" contentVerticalAlignment="center" on="YES" translatesAutoresizingMaskIntoConstraints="NO" id="j4R-JY-GCT">
<<<<<<< HEAD
                                                                <connections>
                                                                    <action selector="newsletterSwitchChanged:" destination="rFS-aN-Jbs" eventType="valueChanged" id="z5F-cc-MR9"/>
                                                                </connections>
=======
                                                                <rect key="frame" x="319" y="3" width="51" height="31"/>
>>>>>>> 80672359
                                                            </switch>
                                                        </subviews>
                                                    </stackView>
                                                    <button opaque="NO" contentMode="scaleToFill" contentHorizontalAlignment="center" contentVerticalAlignment="center" lineBreakMode="middleTruncation" translatesAutoresizingMaskIntoConstraints="NO" id="VHR-ZD-hIa">
<<<<<<< HEAD
=======
                                                        <rect key="frame" x="0.0" y="190" width="368" height="30"/>
>>>>>>> 80672359
                                                        <fontDescription key="fontDescription" style="UICTFontTextStyleCallout"/>
                                                        <state key="normal" title="Create new account">
                                                            <color key="titleColor" red="0.0" green="0.0" blue="0.0" alpha="1" colorSpace="calibratedRGB"/>
                                                        </state>
                                                    </button>
                                                    <button opaque="NO" contentMode="scaleToFill" verticalHuggingPriority="1000" verticalCompressionResistancePriority="1000" contentHorizontalAlignment="center" contentVerticalAlignment="center" lineBreakMode="wordWrap" translatesAutoresizingMaskIntoConstraints="NO" id="ith-iT-qaq" userLabel="Disclaimer button">
<<<<<<< HEAD
=======
                                                        <rect key="frame" x="0.0" y="244" width="368" height="28"/>
>>>>>>> 80672359
                                                        <fontDescription key="fontDescription" type="system" pointSize="13"/>
                                                        <state key="normal" title="Disclaimer">
                                                            <color key="titleColor" red="0.0" green="0.0" blue="0.0" alpha="1" colorSpace="calibratedRGB"/>
                                                        </state>
                                                    </button>
                                                </subviews>
                                            </stackView>
                                            <stackView opaque="NO" contentMode="scaleToFill" axis="vertical" distribution="fillProportionally" spacing="6" translatesAutoresizingMaskIntoConstraints="NO" id="g4y-Ze-ncG" userLabel="Login">
<<<<<<< HEAD
                                                <subviews>
                                                    <label opaque="NO" userInteractionEnabled="NO" contentMode="left" horizontalHuggingPriority="251" verticalHuggingPriority="251" text="Label" textAlignment="center" lineBreakMode="tailTruncation" baselineAdjustment="alignBaselines" adjustsFontSizeToFit="NO" translatesAutoresizingMaskIntoConstraints="NO" id="7LL-th-UNn">
=======
                                                <rect key="frame" x="16" y="330" width="368" height="50"/>
                                                <subviews>
                                                    <label opaque="NO" userInteractionEnabled="NO" contentMode="left" horizontalHuggingPriority="251" verticalHuggingPriority="251" text="Label" textAlignment="center" lineBreakMode="tailTruncation" baselineAdjustment="alignBaselines" adjustsFontSizeToFit="NO" translatesAutoresizingMaskIntoConstraints="NO" id="7LL-th-UNn">
                                                        <rect key="frame" x="0.0" y="0.0" width="368" height="14"/>
>>>>>>> 80672359
                                                        <fontDescription key="fontDescription" style="UICTFontTextStyleCaption1"/>
                                                        <color key="textColor" red="0.0" green="0.0" blue="0.0" alpha="1" colorSpace="calibratedRGB"/>
                                                        <nil key="highlightedColor"/>
                                                    </label>
                                                    <button opaque="NO" contentMode="scaleToFill" contentHorizontalAlignment="center" contentVerticalAlignment="center" lineBreakMode="middleTruncation" translatesAutoresizingMaskIntoConstraints="NO" id="oMq-Lz-Vqr">
<<<<<<< HEAD
=======
                                                        <rect key="frame" x="0.0" y="20" width="368" height="30"/>
>>>>>>> 80672359
                                                        <fontDescription key="fontDescription" style="UICTFontTextStyleCallout"/>
                                                        <state key="normal" title="Log in with email">
                                                            <color key="titleColor" red="0.0" green="0.0" blue="0.0" alpha="1" colorSpace="calibratedRGB"/>
                                                        </state>
                                                    </button>
                                                </subviews>
                                            </stackView>
                                        </subviews>
                                        <edgeInsets key="layoutMargins" top="16" left="16" bottom="16" right="16"/>
                                    </stackView>
                                </subviews>
                                <constraints>
                                    <constraint firstItem="o6G-gP-3eh" firstAttribute="leading" secondItem="m42-eS-9rt" secondAttribute="leading" id="14u-gY-g1n"/>
                                    <constraint firstAttribute="trailing" secondItem="o6G-gP-3eh" secondAttribute="trailing" id="7MU-bO-65m"/>
                                    <constraint firstItem="o6G-gP-3eh" firstAttribute="width" secondItem="m42-eS-9rt" secondAttribute="width" id="TAM-GK-lM0"/>
                                    <constraint firstAttribute="bottom" secondItem="o6G-gP-3eh" secondAttribute="bottom" id="Xtf-Ob-xuD"/>
                                    <constraint firstItem="o6G-gP-3eh" firstAttribute="top" secondItem="m42-eS-9rt" secondAttribute="top" id="iCX-Oo-l5k"/>
                                </constraints>
                            </scrollView>
                        </subviews>
                        <color key="backgroundColor" white="1" alpha="1" colorSpace="calibratedWhite"/>
                        <constraints>
                            <constraint firstItem="m42-eS-9rt" firstAttribute="leading" secondItem="s9A-Yd-huW" secondAttribute="leading" id="8jF-MS-Jdy"/>
                            <constraint firstAttribute="trailing" secondItem="m42-eS-9rt" secondAttribute="trailing" id="Quf-ul-e2a"/>
                            <constraint firstItem="Ej6-dO-LDf" firstAttribute="top" secondItem="m42-eS-9rt" secondAttribute="bottom" id="ga2-Gb-BGx"/>
                            <constraint firstItem="m42-eS-9rt" firstAttribute="top" secondItem="s9A-Yd-huW" secondAttribute="topMargin" id="xJU-cD-Hhl"/>
                        </constraints>
                    </view>
                    <freeformSimulatedSizeMetrics key="simulatedDestinationMetrics"/>
                    <size key="freeformSize" width="400" height="600"/>
                    <connections>
                        <outlet property="confirmationLabel" destination="Ay8-Ym-I01" id="k6e-Ud-cjo"/>
                        <outlet property="createAccountButton" destination="VHR-ZD-hIa" id="m2x-fE-f3n"/>
                        <outlet property="emailLabel" destination="EiY-Q0-wRr" id="M2A-lI-Wd7"/>
                        <outlet property="helpButton" destination="ith-iT-qaq" id="tSK-hZ-qlT"/>
                        <outlet property="loginButton" destination="oMq-Lz-Vqr" id="gGQ-f1-Q19"/>
                        <outlet property="loginLabel" destination="7LL-th-UNn" id="cXm-4k-CXd"/>
                        <outlet property="newsletterLabel" destination="6Ha-q6-wmd" id="xXn-hq-sw4"/>
                        <outlet property="newsletterSwitch" destination="j4R-JY-GCT" id="m6S-Ak-7lf"/>
                        <outlet property="rootStackView" destination="o6G-gP-3eh" id="UfY-Ev-fwZ"/>
                    </connections>
                </viewController>
                <placeholder placeholderIdentifier="IBFirstResponder" id="yrH-NO-Pt4" userLabel="First Responder" sceneMemberID="firstResponder"/>
            </objects>
            <point key="canvasLocation" x="4209" y="736"/>
        </scene>
    </scenes>
</document><|MERGE_RESOLUTION|>--- conflicted
+++ resolved
@@ -1,14 +1,12 @@
-<?xml version="1.0" encoding="UTF-8" standalone="no"?>
-<<<<<<< HEAD
-<document type="com.apple.InterfaceBuilder3.CocoaTouch.Storyboard.XIB" version="3.0" toolsVersion="11201" systemVersion="15G1108" targetRuntime="iOS.CocoaTouch" propertyAccessControl="none" useAutolayout="YES" useTraitCollections="YES" colorMatched="YES">
+<?xml version="1.0" encoding="UTF-8"?>
+<document type="com.apple.InterfaceBuilder3.CocoaTouch.Storyboard.XIB" version="3.0" toolsVersion="11762" systemVersion="16A313a" targetRuntime="iOS.CocoaTouch" propertyAccessControl="none" useAutolayout="YES" useTraitCollections="YES" colorMatched="YES">
+    <device id="retina4_7" orientation="portrait">
+        <adaptation id="fullscreen"/>
+    </device>
     <dependencies>
-        <plugIn identifier="com.apple.InterfaceBuilder.IBCocoaTouchPlugin" version="11161"/>
-=======
-<document type="com.apple.InterfaceBuilder3.CocoaTouch.Storyboard.XIB" version="3.0" toolsVersion="10117" systemVersion="15G1108" targetRuntime="iOS.CocoaTouch" propertyAccessControl="none" useAutolayout="YES" useTraitCollections="YES">
-    <dependencies>
-        <plugIn identifier="com.apple.InterfaceBuilder.IBCocoaTouchPlugin" version="10085"/>
->>>>>>> 80672359
+        <plugIn identifier="com.apple.InterfaceBuilder.IBCocoaTouchPlugin" version="11757"/>
         <capability name="Constraints to layout margins" minToolsVersion="6.0"/>
+        <capability name="documents saved in the Xcode 8 format" minToolsVersion="8.0"/>
     </dependencies>
     <scenes>
         <!--Login Tout View Controller-->
@@ -24,108 +22,82 @@
                         <autoresizingMask key="autoresizingMask" widthSizable="YES" heightSizable="YES"/>
                         <subviews>
                             <stackView opaque="NO" contentMode="scaleToFill" axis="vertical" spacing="30" translatesAutoresizingMaskIntoConstraints="NO" id="UHD-eb-qXC">
-<<<<<<< HEAD
+                                <rect key="frame" x="0.0" y="163.5" width="400" height="273.5"/>
                                 <subviews>
                                     <stackView opaque="NO" contentMode="scaleToFill" axis="vertical" spacing="12" translatesAutoresizingMaskIntoConstraints="NO" id="1tl-3X-f58">
-=======
-                                <rect key="frame" x="0.0" y="163" width="400" height="274"/>
-                                <subviews>
-                                    <stackView opaque="NO" contentMode="scaleToFill" axis="vertical" spacing="12" translatesAutoresizingMaskIntoConstraints="NO" id="1tl-3X-f58">
-                                        <rect key="frame" x="0.0" y="0.0" width="400" height="70"/>
->>>>>>> 80672359
+                                        <rect key="frame" x="0.0" y="0.0" width="400" height="69.5"/>
                                         <subviews>
                                             <button opaque="NO" contentMode="scaleToFill" contentHorizontalAlignment="center" contentVerticalAlignment="center" lineBreakMode="tailTruncation" translatesAutoresizingMaskIntoConstraints="NO" id="DI6-Zp-Yoj">
+                                                <rect key="frame" x="0.0" y="0.0" width="400" height="44"/>
                                                 <constraints>
                                                     <constraint firstAttribute="height" constant="44" id="wYA-Q6-Bw3"/>
                                                 </constraints>
                                                 <fontDescription key="fontDescription" style="UICTFontTextStyleCallout"/>
-                                                <color key="tintColor" white="1" alpha="1" colorSpace="calibratedWhite"/>
+                                                <color key="tintColor" red="1" green="1" blue="1" alpha="1" colorSpace="custom" customColorSpace="sRGB"/>
                                                 <state key="normal" title="Log in with Facebook">
-                                                    <color key="titleColor" red="0.0" green="0.0" blue="0.0" alpha="1" colorSpace="calibratedRGB"/>
+                                                    <color key="titleColor" red="0.0" green="0.0" blue="0.0" alpha="1" colorSpace="custom" customColorSpace="sRGB"/>
                                                 </state>
                                                 <connections>
                                                     <action selector="facebookLoginButtonPressed:" destination="jyD-hR-XbB" eventType="touchUpInside" id="lED-xT-rnp"/>
                                                 </connections>
                                             </button>
                                             <label opaque="NO" userInteractionEnabled="NO" contentMode="left" horizontalHuggingPriority="251" verticalHuggingPriority="251" text="We'll never post anything without your permission." textAlignment="center" lineBreakMode="wordWrap" numberOfLines="2" baselineAdjustment="alignBaselines" adjustsFontSizeToFit="NO" translatesAutoresizingMaskIntoConstraints="NO" id="npz-Cl-wqX">
-<<<<<<< HEAD
-=======
-                                                <rect key="frame" x="0.0" y="56" width="400" height="14"/>
->>>>>>> 80672359
+                                                <rect key="frame" x="0.0" y="56" width="400" height="13.5"/>
                                                 <fontDescription key="fontDescription" type="system" pointSize="11"/>
-                                                <color key="textColor" white="0.66666666666666663" alpha="1" colorSpace="calibratedWhite"/>
+                                                <color key="textColor" red="0.66666666666666663" green="0.66666666666666663" blue="0.66666666666666663" alpha="1" colorSpace="custom" customColorSpace="sRGB"/>
                                                 <nil key="highlightedColor"/>
-                                                <variation key="heightClass=compact" misplaced="YES">
-                                                    <rect key="frame" x="128" y="56" width="265" height="14"/>
-                                                </variation>
                                             </label>
                                         </subviews>
-                                        <variation key="heightClass=compact" misplaced="YES">
-                                            <rect key="frame" x="0.0" y="0.0" width="520" height="70"/>
-                                        </variation>
                                     </stackView>
                                     <stackView opaque="NO" contentMode="scaleToFill" axis="vertical" spacing="12" translatesAutoresizingMaskIntoConstraints="NO" id="eRD-uK-yiP">
-<<<<<<< HEAD
-=======
-                                        <rect key="frame" x="0.0" y="100" width="400" height="100"/>
->>>>>>> 80672359
+                                        <rect key="frame" x="0.0" y="99.5" width="400" height="100"/>
                                         <subviews>
                                             <button opaque="NO" contentMode="scaleToFill" contentHorizontalAlignment="center" contentVerticalAlignment="center" lineBreakMode="tailTruncation" translatesAutoresizingMaskIntoConstraints="NO" id="tcm-YK-ZfH">
+                                                <rect key="frame" x="0.0" y="0.0" width="400" height="44"/>
                                                 <constraints>
                                                     <constraint firstAttribute="height" constant="44" id="IVh-ao-BJi"/>
                                                 </constraints>
                                                 <fontDescription key="fontDescription" style="UICTFontTextStyleCallout"/>
                                                 <state key="normal" title="Log in with Email">
-                                                    <color key="titleColor" red="0.0" green="0.0" blue="0.0" alpha="1" colorSpace="calibratedRGB"/>
+                                                    <color key="titleColor" red="0.0" green="0.0" blue="0.0" alpha="1" colorSpace="custom" customColorSpace="sRGB"/>
                                                 </state>
                                                 <connections>
                                                     <action selector="loginButtonPressed:" destination="jyD-hR-XbB" eventType="touchUpInside" id="946-dn-Y7w"/>
                                                 </connections>
                                             </button>
                                             <button opaque="NO" contentMode="scaleToFill" contentHorizontalAlignment="center" contentVerticalAlignment="center" lineBreakMode="tailTruncation" translatesAutoresizingMaskIntoConstraints="NO" id="ytH-Nw-2z0">
+                                                <rect key="frame" x="0.0" y="56" width="400" height="44"/>
                                                 <constraints>
                                                     <constraint firstAttribute="height" constant="44" id="rmm-8H-xbE"/>
                                                 </constraints>
                                                 <fontDescription key="fontDescription" style="UICTFontTextStyleCallout"/>
                                                 <state key="normal" title="Sign up with Email">
-                                                    <color key="titleColor" red="0.0" green="0.0" blue="0.0" alpha="1" colorSpace="calibratedRGB"/>
+                                                    <color key="titleColor" red="0.0" green="0.0" blue="0.0" alpha="1" colorSpace="custom" customColorSpace="sRGB"/>
                                                 </state>
                                                 <connections>
                                                     <action selector="signupButtonPressed" destination="jyD-hR-XbB" eventType="touchUpInside" id="xmd-s4-EfN"/>
                                                 </connections>
                                             </button>
                                         </subviews>
-                                        <variation key="heightClass=compact" misplaced="YES">
-                                            <rect key="frame" x="0.0" y="100" width="520" height="44"/>
-                                        </variation>
                                     </stackView>
                                     <button opaque="NO" contentMode="scaleToFill" contentHorizontalAlignment="center" contentVerticalAlignment="center" lineBreakMode="wordWrap" translatesAutoresizingMaskIntoConstraints="NO" id="RUt-ea-H2e">
-<<<<<<< HEAD
-=======
-                                        <rect key="frame" x="0.0" y="230" width="400" height="44"/>
->>>>>>> 80672359
+                                        <rect key="frame" x="0.0" y="229.5" width="400" height="44"/>
                                         <constraints>
                                             <constraint firstAttribute="height" constant="44" id="QDd-D3-De3"/>
                                         </constraints>
                                         <fontDescription key="fontDescription" style="UICTFontTextStyleCaption1"/>
                                         <inset key="contentEdgeInsets" minX="0.0" minY="-10" maxX="0.0" maxY="0.0"/>
                                         <state key="normal" title="By signing up, you agree to our terms of use, privacy policy, and cookie policy.">
-                                            <color key="titleColor" white="0.66666666666666663" alpha="1" colorSpace="calibratedWhite"/>
+                                            <color key="titleColor" red="0.66666666666666663" green="0.66666666666666663" blue="0.66666666666666663" alpha="1" colorSpace="custom" customColorSpace="sRGB"/>
                                         </state>
-                                        <variation key="heightClass=compact" misplaced="YES">
-                                            <rect key="frame" x="0.0" y="174" width="520" height="44"/>
-                                        </variation>
                                         <connections>
                                             <action selector="helpButtonPressed" destination="jyD-hR-XbB" eventType="touchUpInside" id="eQW-8O-b3i"/>
                                         </connections>
                                     </button>
                                 </subviews>
-                                <variation key="heightClass=compact" misplaced="YES">
-                                    <rect key="frame" x="40" y="2" width="520" height="218"/>
-                                </variation>
                             </stackView>
                         </subviews>
-                        <color key="backgroundColor" white="1" alpha="1" colorSpace="calibratedWhite"/>
+                        <color key="backgroundColor" red="1" green="1" blue="1" alpha="1" colorSpace="custom" customColorSpace="sRGB"/>
                         <constraints>
                             <constraint firstItem="UHD-eb-qXC" firstAttribute="centerY" secondItem="vPL-WX-Xrs" secondAttribute="centerY" id="BGR-48-jE2"/>
                             <constraint firstAttribute="trailing" secondItem="UHD-eb-qXC" secondAttribute="trailing" id="NLd-0R-5xk"/>
@@ -165,47 +137,35 @@
                         <autoresizingMask key="autoresizingMask" widthSizable="YES" heightSizable="YES"/>
                         <subviews>
                             <scrollView clipsSubviews="YES" multipleTouchEnabled="YES" contentMode="scaleToFill" translatesAutoresizingMaskIntoConstraints="NO" id="uSk-gc-no0">
+                                <rect key="frame" x="20" y="24" width="360" height="576"/>
                                 <subviews>
-                                    <stackView opaque="NO" contentMode="scaleToFill" axis="vertical" spacing="24" translatesAutoresizingMaskIntoConstraints="NO" id="c1T-P7-B9x" userLabel="Root Stack View">
-                                        <rect key="frame" x="0.0" y="0.0" width="360" height="332"/>
+                                    <stackView opaque="NO" contentMode="scaleToFill" misplaced="YES" axis="vertical" spacing="24" translatesAutoresizingMaskIntoConstraints="NO" id="c1T-P7-B9x" userLabel="Root Stack View">
+                                        <rect key="frame" x="0.0" y="0.0" width="360" height="519"/>
                                         <subviews>
                                             <stackView opaque="NO" contentMode="scaleToFill" axis="vertical" spacing="24" translatesAutoresizingMaskIntoConstraints="NO" id="Pl5-Tj-kxT" userLabel="Form Stack View">
-<<<<<<< HEAD
+                                                <rect key="frame" x="0.0" y="0.0" width="360" height="451"/>
                                                 <subviews>
                                                     <view contentMode="scaleToFill" translatesAutoresizingMaskIntoConstraints="NO" id="694-m2-31k">
+                                                        <rect key="frame" x="0.0" y="0.0" width="360" height="394"/>
                                                         <subviews>
                                                             <stackView opaque="NO" contentMode="scaleToFill" misplaced="YES" axis="vertical" distribution="equalSpacing" spacing="3" translatesAutoresizingMaskIntoConstraints="NO" id="Dxd-YT-w74" userLabel="Form Stack View">
-                                                                <frame key="frameInset" width="360" height="394"/>
+                                                                <rect key="frame" x="0.0" y="0.0" width="360" height="394"/>
                                                                 <subviews>
                                                                     <view contentMode="scaleToFill" translatesAutoresizingMaskIntoConstraints="NO" id="7da-7V-Iuo" userLabel="Name">
+                                                                        <rect key="frame" x="0.0" y="0.0" width="360" height="50"/>
                                                                         <subviews>
                                                                             <textField opaque="NO" clipsSubviews="YES" contentMode="scaleToFill" misplaced="YES" contentHorizontalAlignment="left" contentVerticalAlignment="center" placeholder="Full name" textAlignment="natural" minimumFontSize="17" clearButtonMode="whileEditing" translatesAutoresizingMaskIntoConstraints="NO" id="XVh-38-OnS">
-                                                                                <frame key="frameInset" minX="12" minY="12" width="336" height="20"/>
+                                                                                <rect key="frame" x="12" y="12" width="336" height="20"/>
                                                                                 <color key="backgroundColor" red="1" green="1" blue="1" alpha="1" colorSpace="custom" customColorSpace="sRGB"/>
-=======
-                                                <rect key="frame" x="0.0" y="0.0" width="360" height="264"/>
-                                                <subviews>
-                                                    <view contentMode="scaleToFill" translatesAutoresizingMaskIntoConstraints="NO" id="694-m2-31k">
-                                                        <rect key="frame" x="0.0" y="0.0" width="360" height="208"/>
-                                                        <subviews>
-                                                            <stackView opaque="NO" contentMode="scaleToFill" axis="vertical" distribution="equalSpacing" spacing="3" translatesAutoresizingMaskIntoConstraints="NO" id="Dxd-YT-w74" userLabel="Form Stack View">
-                                                                <rect key="frame" x="0.0" y="0.0" width="360" height="208"/>
-                                                                <subviews>
-                                                                    <view contentMode="scaleToFill" translatesAutoresizingMaskIntoConstraints="NO" id="7da-7V-Iuo" userLabel="Name">
-                                                                        <rect key="frame" x="0.0" y="0.0" width="360" height="44"/>
-                                                                        <subviews>
-                                                                            <textField opaque="NO" clipsSubviews="YES" contentMode="scaleToFill" contentHorizontalAlignment="left" contentVerticalAlignment="center" placeholder="Full name" textAlignment="natural" minimumFontSize="17" clearButtonMode="whileEditing" translatesAutoresizingMaskIntoConstraints="NO" id="XVh-38-OnS">
-                                                                                <rect key="frame" x="12" y="12" width="336" height="20"/>
-                                                                                <color key="backgroundColor" white="1" alpha="1" colorSpace="calibratedWhite"/>
->>>>>>> 80672359
                                                                                 <fontDescription key="fontDescription" style="UICTFontTextStyleBody"/>
                                                                                 <textInputTraits key="textInputTraits" autocapitalizationType="words" autocorrectionType="no" spellCheckingType="no" returnKeyType="next"/>
                                                                                 <connections>
+                                                                                    <action selector="nameChanged:" destination="NFm-bM-Ukr" eventType="editingChanged" id="z1M-hQ-hO2"/>
                                                                                     <outlet property="delegate" destination="NFm-bM-Ukr" id="Qng-i0-zxz"/>
                                                                                 </connections>
                                                                             </textField>
                                                                         </subviews>
-                                                                        <color key="backgroundColor" white="1" alpha="1" colorSpace="calibratedWhite"/>
+                                                                        <color key="backgroundColor" red="1" green="1" blue="1" alpha="1" colorSpace="custom" customColorSpace="sRGB"/>
                                                                         <constraints>
                                                                             <constraint firstAttribute="trailingMargin" secondItem="XVh-38-OnS" secondAttribute="trailing" id="9hx-zH-EVv"/>
                                                                             <constraint firstItem="XVh-38-OnS" firstAttribute="top" secondItem="7da-7V-Iuo" secondAttribute="topMargin" id="NzR-Il-j4x"/>
@@ -215,37 +175,27 @@
                                                                         <edgeInsets key="layoutMargins" top="12" left="12" bottom="12" right="12"/>
                                                                     </view>
                                                                     <view contentMode="scaleToFill" translatesAutoresizingMaskIntoConstraints="NO" id="DK8-Zc-TmL" userLabel="Divider">
-<<<<<<< HEAD
+                                                                        <rect key="frame" x="0.0" y="80.5" width="360" height="1"/>
                                                                         <color key="backgroundColor" red="0.89563578367233276" green="0.89563578367233276" blue="0.89563578367233276" alpha="1" colorSpace="custom" customColorSpace="sRGB"/>
-=======
-                                                                        <rect key="frame" x="0.0" y="47" width="360" height="1"/>
-                                                                        <color key="backgroundColor" white="0.89563577589999999" alpha="1" colorSpace="calibratedWhite"/>
->>>>>>> 80672359
                                                                         <constraints>
                                                                             <constraint firstAttribute="height" constant="1" id="e5n-49-hBj"/>
                                                                         </constraints>
                                                                     </view>
                                                                     <view contentMode="scaleToFill" translatesAutoresizingMaskIntoConstraints="NO" id="R93-1x-1pC" userLabel="Email">
-<<<<<<< HEAD
+                                                                        <rect key="frame" x="0.0" y="112" width="360" height="50"/>
                                                                         <subviews>
                                                                             <textField opaque="NO" clipsSubviews="YES" contentMode="scaleToFill" misplaced="YES" contentHorizontalAlignment="left" contentVerticalAlignment="center" placeholder="Email" textAlignment="natural" minimumFontSize="17" clearButtonMode="whileEditing" translatesAutoresizingMaskIntoConstraints="NO" id="GFK-DU-V4K">
-                                                                                <frame key="frameInset" minX="12" minY="12" width="336" height="20"/>
+                                                                                <rect key="frame" x="12" y="12" width="336" height="20"/>
                                                                                 <color key="backgroundColor" red="1" green="1" blue="1" alpha="1" colorSpace="custom" customColorSpace="sRGB"/>
-=======
-                                                                        <rect key="frame" x="0.0" y="51" width="360" height="44"/>
-                                                                        <subviews>
-                                                                            <textField opaque="NO" clipsSubviews="YES" contentMode="scaleToFill" contentHorizontalAlignment="left" contentVerticalAlignment="center" placeholder="Email" textAlignment="natural" minimumFontSize="17" clearButtonMode="whileEditing" translatesAutoresizingMaskIntoConstraints="NO" id="GFK-DU-V4K">
-                                                                                <rect key="frame" x="12" y="12" width="336" height="20"/>
-                                                                                <color key="backgroundColor" white="1" alpha="1" colorSpace="calibratedWhite"/>
->>>>>>> 80672359
                                                                                 <fontDescription key="fontDescription" style="UICTFontTextStyleBody"/>
                                                                                 <textInputTraits key="textInputTraits" autocorrectionType="no" spellCheckingType="no" keyboardType="emailAddress" returnKeyType="next"/>
                                                                                 <connections>
+                                                                                    <action selector="emailChanged:" destination="NFm-bM-Ukr" eventType="editingChanged" id="Ne8-Pw-xrR"/>
                                                                                     <outlet property="delegate" destination="NFm-bM-Ukr" id="FT2-IS-SlG"/>
                                                                                 </connections>
                                                                             </textField>
                                                                         </subviews>
-                                                                        <color key="backgroundColor" white="1" alpha="1" colorSpace="calibratedWhite"/>
+                                                                        <color key="backgroundColor" red="1" green="1" blue="1" alpha="1" colorSpace="custom" customColorSpace="sRGB"/>
                                                                         <constraints>
                                                                             <constraint firstItem="GFK-DU-V4K" firstAttribute="top" secondItem="R93-1x-1pC" secondAttribute="topMargin" id="3io-EH-Fka"/>
                                                                             <constraint firstItem="GFK-DU-V4K" firstAttribute="leading" secondItem="R93-1x-1pC" secondAttribute="leadingMargin" id="eQP-j3-TYt"/>
@@ -255,37 +205,27 @@
                                                                         <edgeInsets key="layoutMargins" top="12" left="12" bottom="12" right="12"/>
                                                                     </view>
                                                                     <view contentMode="scaleToFill" translatesAutoresizingMaskIntoConstraints="NO" id="Of4-jt-QLx" userLabel="Divider">
-<<<<<<< HEAD
+                                                                        <rect key="frame" x="0.0" y="192.5" width="360" height="1"/>
                                                                         <color key="backgroundColor" red="0.89563578367233276" green="0.89563578367233276" blue="0.89563578367233276" alpha="1" colorSpace="custom" customColorSpace="sRGB"/>
-=======
-                                                                        <rect key="frame" x="0.0" y="98" width="360" height="1"/>
-                                                                        <color key="backgroundColor" white="0.89563577589999999" alpha="1" colorSpace="calibratedWhite"/>
->>>>>>> 80672359
                                                                         <constraints>
                                                                             <constraint firstAttribute="height" constant="1" id="hS3-Ht-gx1"/>
                                                                         </constraints>
                                                                     </view>
                                                                     <view contentMode="scaleToFill" translatesAutoresizingMaskIntoConstraints="NO" id="CQc-Wk-MjL" userLabel="Password">
-<<<<<<< HEAD
+                                                                        <rect key="frame" x="0.0" y="224" width="360" height="50"/>
                                                                         <subviews>
                                                                             <textField opaque="NO" clipsSubviews="YES" contentMode="scaleToFill" misplaced="YES" contentHorizontalAlignment="left" contentVerticalAlignment="center" placeholder="Password" textAlignment="natural" minimumFontSize="17" clearButtonMode="whileEditing" translatesAutoresizingMaskIntoConstraints="NO" id="8uO-cR-S3j">
-                                                                                <frame key="frameInset" minX="12" minY="12" width="336" height="20"/>
+                                                                                <rect key="frame" x="12" y="12" width="336" height="20"/>
                                                                                 <color key="backgroundColor" red="1" green="1" blue="1" alpha="1" colorSpace="custom" customColorSpace="sRGB"/>
-=======
-                                                                        <rect key="frame" x="0.0" y="102" width="360" height="44"/>
-                                                                        <subviews>
-                                                                            <textField opaque="NO" clipsSubviews="YES" contentMode="scaleToFill" contentHorizontalAlignment="left" contentVerticalAlignment="center" placeholder="Password" textAlignment="natural" minimumFontSize="17" clearButtonMode="whileEditing" translatesAutoresizingMaskIntoConstraints="NO" id="8uO-cR-S3j">
-                                                                                <rect key="frame" x="12" y="12" width="336" height="20"/>
-                                                                                <color key="backgroundColor" white="1" alpha="1" colorSpace="calibratedWhite"/>
->>>>>>> 80672359
                                                                                 <fontDescription key="fontDescription" style="UICTFontTextStyleBody"/>
                                                                                 <textInputTraits key="textInputTraits" autocorrectionType="no" spellCheckingType="no" returnKeyType="go" secureTextEntry="YES"/>
                                                                                 <connections>
+                                                                                    <action selector="passwordChanged:" destination="NFm-bM-Ukr" eventType="editingChanged" id="0iq-sN-xwm"/>
                                                                                     <outlet property="delegate" destination="NFm-bM-Ukr" id="B9d-Lg-5kf"/>
                                                                                 </connections>
                                                                             </textField>
                                                                         </subviews>
-                                                                        <color key="backgroundColor" white="1" alpha="1" colorSpace="calibratedWhite"/>
+                                                                        <color key="backgroundColor" red="1" green="1" blue="1" alpha="1" colorSpace="custom" customColorSpace="sRGB"/>
                                                                         <constraints>
                                                                             <constraint firstAttribute="trailingMargin" secondItem="8uO-cR-S3j" secondAttribute="trailing" id="Gue-wn-LyR"/>
                                                                             <constraint firstAttribute="bottomMargin" secondItem="8uO-cR-S3j" secondAttribute="bottom" id="gm4-9z-9cN"/>
@@ -295,35 +235,23 @@
                                                                         <edgeInsets key="layoutMargins" top="12" left="12" bottom="12" right="12"/>
                                                                     </view>
                                                                     <view contentMode="scaleToFill" translatesAutoresizingMaskIntoConstraints="NO" id="Odm-5s-OHY" userLabel="Divider">
-<<<<<<< HEAD
+                                                                        <rect key="frame" x="0.0" y="304.5" width="360" height="1"/>
                                                                         <color key="backgroundColor" red="0.89563578367233276" green="0.89563578367233276" blue="0.89563578367233276" alpha="1" colorSpace="custom" customColorSpace="sRGB"/>
-=======
-                                                                        <rect key="frame" x="0.0" y="149" width="360" height="1"/>
-                                                                        <color key="backgroundColor" white="0.89563577589999999" alpha="1" colorSpace="calibratedWhite"/>
->>>>>>> 80672359
                                                                         <constraints>
                                                                             <constraint firstAttribute="height" constant="1" id="mxs-Qc-68J"/>
                                                                         </constraints>
                                                                     </view>
                                                                     <stackView opaque="NO" contentMode="scaleToFill" alignment="center" spacing="16" translatesAutoresizingMaskIntoConstraints="NO" id="oz6-o1-b4r" userLabel="Newsletter">
-<<<<<<< HEAD
+                                                                        <rect key="frame" x="0.0" y="336" width="360" height="58"/>
                                                                         <subviews>
                                                                             <label opaque="NO" userInteractionEnabled="NO" contentMode="left" horizontalHuggingPriority="251" verticalHuggingPriority="1000" verticalCompressionResistancePriority="1000" text="Receive our weekly newsletter and other occasional updates." textAlignment="natural" lineBreakMode="tailTruncation" numberOfLines="0" baselineAdjustment="alignBaselines" adjustsFontSizeToFit="NO" translatesAutoresizingMaskIntoConstraints="NO" id="dlM-gc-tkW">
-=======
-                                                                        <rect key="frame" x="0.0" y="153" width="360" height="55"/>
-                                                                        <subviews>
-                                                                            <label opaque="NO" userInteractionEnabled="NO" contentMode="left" horizontalHuggingPriority="251" verticalHuggingPriority="1000" verticalCompressionResistancePriority="1000" text="Receive our weekly newsletter and other occasional updates." textAlignment="natural" lineBreakMode="tailTruncation" numberOfLines="0" baselineAdjustment="alignBaselines" adjustsFontSizeToFit="NO" translatesAutoresizingMaskIntoConstraints="NO" id="dlM-gc-tkW">
-                                                                                <rect key="frame" x="12" y="12" width="271" height="31"/>
->>>>>>> 80672359
+                                                                                <rect key="frame" x="12" y="12" width="271" height="34"/>
                                                                                 <fontDescription key="fontDescription" style="UICTFontTextStyleFootnote"/>
-                                                                                <color key="textColor" red="0.0" green="0.0" blue="0.0" alpha="1" colorSpace="calibratedRGB"/>
+                                                                                <color key="textColor" red="0.0" green="0.0" blue="0.0" alpha="1" colorSpace="custom" customColorSpace="sRGB"/>
                                                                                 <nil key="highlightedColor"/>
                                                                             </label>
                                                                             <switch opaque="NO" contentMode="scaleToFill" horizontalHuggingPriority="1000" verticalHuggingPriority="750" horizontalCompressionResistancePriority="1000" contentHorizontalAlignment="center" contentVerticalAlignment="center" on="YES" translatesAutoresizingMaskIntoConstraints="NO" id="vep-Pb-kEj">
-<<<<<<< HEAD
-=======
-                                                                                <rect key="frame" x="299" y="12" width="51" height="31"/>
->>>>>>> 80672359
+                                                                                <rect key="frame" x="299" y="13.5" width="51" height="31"/>
                                                                                 <connections>
                                                                                     <action selector="weeklyNewsletterChanged:" destination="NFm-bM-Ukr" eventType="valueChanged" id="fbw-oz-WLe"/>
                                                                                 </connections>
@@ -334,7 +262,7 @@
                                                                 </subviews>
                                                             </stackView>
                                                         </subviews>
-                                                        <color key="backgroundColor" white="1" alpha="1" colorSpace="calibratedWhite"/>
+                                                        <color key="backgroundColor" red="1" green="1" blue="1" alpha="1" colorSpace="custom" customColorSpace="sRGB"/>
                                                         <constraints>
                                                             <constraint firstItem="Dxd-YT-w74" firstAttribute="leading" secondItem="694-m2-31k" secondAttribute="leading" id="0Kp-BB-l8O"/>
                                                             <constraint firstAttribute="bottom" secondItem="Dxd-YT-w74" secondAttribute="bottom" id="TSF-WO-rGp"/>
@@ -343,13 +271,10 @@
                                                         </constraints>
                                                     </view>
                                                     <button opaque="NO" contentMode="scaleToFill" contentHorizontalAlignment="center" contentVerticalAlignment="center" lineBreakMode="middleTruncation" translatesAutoresizingMaskIntoConstraints="NO" id="JvF-DM-f0p">
-<<<<<<< HEAD
-=======
-                                                        <rect key="frame" x="0.0" y="232" width="360" height="32"/>
->>>>>>> 80672359
+                                                        <rect key="frame" x="0.0" y="418" width="360" height="33"/>
                                                         <fontDescription key="fontDescription" style="UICTFontTextStyleBody"/>
                                                         <state key="normal" title="Sign up">
-                                                            <color key="titleColor" red="0.0" green="0.0" blue="0.0" alpha="1" colorSpace="calibratedRGB"/>
+                                                            <color key="titleColor" red="0.0" green="0.0" blue="0.0" alpha="1" colorSpace="custom" customColorSpace="sRGB"/>
                                                         </state>
                                                         <connections>
                                                             <action selector="signupButtonPressed" destination="NFm-bM-Ukr" eventType="touchUpInside" id="uSN-Yj-HLh"/>
@@ -358,10 +283,7 @@
                                                 </subviews>
                                             </stackView>
                                             <button opaque="NO" contentMode="scaleToFill" contentHorizontalAlignment="center" contentVerticalAlignment="center" buttonType="roundedRect" lineBreakMode="wordWrap" translatesAutoresizingMaskIntoConstraints="NO" id="oGE-sx-XVa">
-<<<<<<< HEAD
-=======
-                                                <rect key="frame" x="0.0" y="288" width="360" height="44"/>
->>>>>>> 80672359
+                                                <rect key="frame" x="0.0" y="475" width="360" height="44"/>
                                                 <constraints>
                                                     <constraint firstAttribute="height" constant="44" id="A6T-ky-9Vy"/>
                                                 </constraints>
@@ -379,7 +301,7 @@
                                 <edgeInsets key="layoutMargins" top="0.0" left="0.0" bottom="0.0" right="0.0"/>
                             </scrollView>
                         </subviews>
-                        <color key="backgroundColor" white="1" alpha="1" colorSpace="calibratedWhite"/>
+                        <color key="backgroundColor" red="1" green="1" blue="1" alpha="1" colorSpace="custom" customColorSpace="sRGB"/>
                         <constraints>
                             <constraint firstItem="uSk-gc-no0" firstAttribute="top" secondItem="E27-lb-1hH" secondAttribute="topMargin" constant="24" id="Rm8-5j-53f"/>
                             <constraint firstItem="ZfQ-Dw-htn" firstAttribute="top" secondItem="uSk-gc-no0" secondAttribute="bottom" id="Upf-p0-WDn"/>
@@ -420,57 +342,43 @@
                         <autoresizingMask key="autoresizingMask" widthSizable="YES" heightSizable="YES"/>
                         <subviews>
                             <stackView opaque="NO" contentMode="scaleToFill" axis="vertical" spacing="24" translatesAutoresizingMaskIntoConstraints="NO" id="WAW-aN-vGd">
-<<<<<<< HEAD
-=======
-                                <rect key="frame" x="20" y="44" width="360" height="223"/>
->>>>>>> 80672359
+                                <rect key="frame" x="20" y="44" width="360" height="225"/>
                                 <subviews>
                                     <view contentMode="scaleToFill" translatesAutoresizingMaskIntoConstraints="NO" id="ulQ-3V-EvI" userLabel="Email and password">
+                                        <rect key="frame" x="0.0" y="0.0" width="360" height="101"/>
                                         <subviews>
-<<<<<<< HEAD
                                             <view contentMode="scaleToFill" misplaced="YES" translatesAutoresizingMaskIntoConstraints="NO" id="OeS-as-xL5" userLabel="Divider">
-                                                <frame key="frameInset" minY="51" width="360" height="1"/>
+                                                <rect key="frame" x="0.0" y="51" width="360" height="1"/>
                                                 <color key="backgroundColor" red="1" green="1" blue="1" alpha="1" colorSpace="custom" customColorSpace="sRGB"/>
-=======
-                                            <view contentMode="scaleToFill" translatesAutoresizingMaskIntoConstraints="NO" id="OeS-as-xL5" userLabel="Divider">
-                                                <rect key="frame" x="0.0" y="50" width="360" height="1"/>
-                                                <color key="backgroundColor" white="1" alpha="1" colorSpace="calibratedWhite"/>
->>>>>>> 80672359
                                                 <constraints>
                                                     <constraint firstAttribute="height" constant="1" id="Suu-st-oBO"/>
                                                 </constraints>
                                             </view>
                                             <stackView opaque="NO" contentMode="scaleToFill" alignment="center" spacing="12" translatesAutoresizingMaskIntoConstraints="NO" id="CTA-vI-690" userLabel="Email field">
+                                                <rect key="frame" x="16" y="12" width="328" height="34"/>
                                                 <subviews>
                                                     <textField opaque="NO" clipsSubviews="YES" contentMode="scaleToFill" contentHorizontalAlignment="left" contentVerticalAlignment="center" placeholder="Email" textAlignment="natural" minimumFontSize="17" clearButtonMode="whileEditing" translatesAutoresizingMaskIntoConstraints="NO" id="rfF-KC-Vmh">
-<<<<<<< HEAD
+                                                        <rect key="frame" x="0.0" y="7.5" width="230" height="19"/>
                                                         <color key="backgroundColor" red="1" green="1" blue="1" alpha="1" colorSpace="custom" customColorSpace="sRGB"/>
-=======
-                                                        <rect key="frame" x="0.0" y="8" width="230" height="19"/>
-                                                        <color key="backgroundColor" white="1" alpha="1" colorSpace="calibratedWhite"/>
->>>>>>> 80672359
                                                         <fontDescription key="fontDescription" type="system" pointSize="14"/>
                                                         <textInputTraits key="textInputTraits" autocorrectionType="no" spellCheckingType="no" keyboardType="emailAddress" returnKeyType="next"/>
                                                     </textField>
                                                     <button opaque="NO" contentMode="scaleToFill" horizontalHuggingPriority="1000" horizontalCompressionResistancePriority="1000" contentHorizontalAlignment="center" contentVerticalAlignment="center" lineBreakMode="middleTruncation" translatesAutoresizingMaskIntoConstraints="NO" id="sED-DC-oIo" userLabel="1password">
+                                                        <rect key="frame" x="242" y="0.0" width="86" height="34"/>
                                                         <state key="normal" title="1password">
-                                                            <color key="titleColor" red="0.031372549020000001" green="0.070588235289999995" blue="0.27058823529999998" alpha="1" colorSpace="calibratedRGB"/>
+                                                            <color key="titleColor" red="0.031372549020000001" green="0.070588235289999995" blue="0.27058823529999998" alpha="1" colorSpace="custom" customColorSpace="sRGB"/>
                                                         </state>
                                                     </button>
                                                 </subviews>
                                             </stackView>
                                             <textField opaque="NO" clipsSubviews="YES" contentMode="scaleToFill" contentHorizontalAlignment="left" contentVerticalAlignment="center" placeholder="Password" textAlignment="natural" minimumFontSize="17" clearButtonMode="whileEditing" translatesAutoresizingMaskIntoConstraints="NO" id="A3g-DY-QEE">
-<<<<<<< HEAD
+                                                <rect key="frame" x="16" y="70" width="328" height="19"/>
                                                 <color key="backgroundColor" red="1" green="1" blue="1" alpha="1" colorSpace="custom" customColorSpace="sRGB"/>
-=======
-                                                <rect key="frame" x="16" y="70" width="328" height="19"/>
-                                                <color key="backgroundColor" white="1" alpha="1" colorSpace="calibratedWhite"/>
->>>>>>> 80672359
                                                 <fontDescription key="fontDescription" type="system" pointSize="14"/>
                                                 <textInputTraits key="textInputTraits" autocorrectionType="no" spellCheckingType="no" secureTextEntry="YES"/>
                                             </textField>
                                         </subviews>
-                                        <color key="backgroundColor" white="1" alpha="1" colorSpace="calibratedWhite"/>
+                                        <color key="backgroundColor" red="1" green="1" blue="1" alpha="1" colorSpace="custom" customColorSpace="sRGB"/>
                                         <constraints>
                                             <constraint firstItem="CTA-vI-690" firstAttribute="top" secondItem="ulQ-3V-EvI" secondAttribute="top" constant="12" id="B7F-Hx-WFH"/>
                                             <constraint firstItem="OeS-as-xL5" firstAttribute="centerY" secondItem="ulQ-3V-EvI" secondAttribute="centerY" id="BhZ-Is-Vdj"/>
@@ -486,33 +394,24 @@
                                         <edgeInsets key="layoutMargins" top="16" left="16" bottom="16" right="16"/>
                                     </view>
                                     <button opaque="NO" contentMode="scaleToFill" contentHorizontalAlignment="center" contentVerticalAlignment="center" lineBreakMode="middleTruncation" translatesAutoresizingMaskIntoConstraints="NO" id="yb8-7t-B6f">
-<<<<<<< HEAD
-=======
-                                        <rect key="frame" x="0.0" y="125" width="360" height="30"/>
->>>>>>> 80672359
+                                        <rect key="frame" x="0.0" y="125" width="360" height="32"/>
                                         <fontDescription key="fontDescription" style="UICTFontTextStyleCallout"/>
                                         <state key="normal" title="Log in">
-                                            <color key="titleColor" red="0.0" green="0.47843137250000001" blue="1" alpha="1" colorSpace="calibratedRGB"/>
+                                            <color key="titleColor" red="0.0" green="0.47843137250000001" blue="1" alpha="1" colorSpace="custom" customColorSpace="sRGB"/>
                                         </state>
                                         <connections>
                                             <action selector="loginButtonPressed:" destination="i0D-IP-SOl" eventType="touchUpInside" id="9dd-xa-a5S"/>
                                         </connections>
                                     </button>
                                     <button opaque="NO" contentMode="scaleToFill" contentHorizontalAlignment="center" contentVerticalAlignment="center" lineBreakMode="wordWrap" translatesAutoresizingMaskIntoConstraints="NO" id="qIi-a3-8Mq">
-<<<<<<< HEAD
-=======
-                                        <rect key="frame" x="0.0" y="179" width="360" height="44"/>
->>>>>>> 80672359
+                                        <rect key="frame" x="0.0" y="181" width="360" height="44"/>
                                         <constraints>
                                             <constraint firstAttribute="height" constant="44" id="n2W-Lf-bmI"/>
                                         </constraints>
                                         <fontDescription key="fontDescription" style="UICTFontTextStyleCallout"/>
                                         <state key="normal" title="Forgot password?">
-                                            <color key="titleColor" red="0.0" green="0.47843137250000001" blue="1" alpha="1" colorSpace="calibratedRGB"/>
+                                            <color key="titleColor" red="0.0" green="0.47843137250000001" blue="1" alpha="1" colorSpace="custom" customColorSpace="sRGB"/>
                                         </state>
-                                        <variation key="heightClass=compact" misplaced="YES">
-                                            <rect key="frame" x="202" y="192" width="116" height="44"/>
-                                        </variation>
                                         <connections>
                                             <action selector="resetPasswordButtonPressed:" destination="i0D-IP-SOl" eventType="touchUpInside" id="reQ-z4-lo1"/>
                                         </connections>
@@ -520,7 +419,7 @@
                                 </subviews>
                             </stackView>
                         </subviews>
-                        <color key="backgroundColor" white="1" alpha="1" colorSpace="calibratedWhite"/>
+                        <color key="backgroundColor" red="1" green="1" blue="1" alpha="1" colorSpace="custom" customColorSpace="sRGB"/>
                         <constraints>
                             <constraint firstItem="NlS-Xy-Gop" firstAttribute="top" relation="greaterThanOrEqual" secondItem="WAW-aN-vGd" secondAttribute="bottom" id="6kB-eV-1SA"/>
                             <constraint firstItem="WAW-aN-vGd" firstAttribute="leading" secondItem="bKW-b9-tc9" secondAttribute="leadingMargin" id="Jwe-i0-zDX"/>
@@ -557,25 +456,20 @@
                         <rect key="frame" x="0.0" y="0.0" width="400" height="600"/>
                         <autoresizingMask key="autoresizingMask" widthSizable="YES" heightSizable="YES"/>
                         <subviews>
-<<<<<<< HEAD
                             <view contentMode="scaleToFill" misplaced="YES" translatesAutoresizingMaskIntoConstraints="NO" id="bfl-Bh-pyq">
-                                <frame key="frameInset" minX="20" minY="44" width="360" height="176"/>
-                                <subviews>
-                                    <stackView opaque="NO" contentMode="scaleToFill" axis="vertical" spacing="24" translatesAutoresizingMaskIntoConstraints="NO" id="MIO-8w-HoH" userLabel="Form">
-=======
-                            <view contentMode="scaleToFill" translatesAutoresizingMaskIntoConstraints="NO" id="bfl-Bh-pyq">
                                 <rect key="frame" x="20" y="44" width="360" height="176"/>
                                 <subviews>
                                     <stackView opaque="NO" contentMode="scaleToFill" axis="vertical" spacing="24" translatesAutoresizingMaskIntoConstraints="NO" id="MIO-8w-HoH" userLabel="Form">
-                                        <rect key="frame" x="18" y="18" width="324" height="140"/>
->>>>>>> 80672359
+                                        <rect key="frame" x="18" y="18" width="324" height="142"/>
                                         <subviews>
                                             <label opaque="NO" userInteractionEnabled="NO" contentMode="left" horizontalHuggingPriority="251" verticalHuggingPriority="251" text="Please enter your verification code to continue." textAlignment="center" lineBreakMode="tailTruncation" numberOfLines="2" baselineAdjustment="alignBaselines" adjustsFontSizeToFit="NO" translatesAutoresizingMaskIntoConstraints="NO" id="etR-It-9BB">
+                                                <rect key="frame" x="0.0" y="0.0" width="324" height="41"/>
                                                 <fontDescription key="fontDescription" type="system" pointSize="17"/>
-                                                <color key="textColor" red="0.0" green="0.0" blue="0.0" alpha="1" colorSpace="calibratedRGB"/>
+                                                <color key="textColor" red="0.0" green="0.0" blue="0.0" alpha="1" colorSpace="custom" customColorSpace="sRGB"/>
                                                 <nil key="highlightedColor"/>
                                             </label>
                                             <textField opaque="NO" clipsSubviews="YES" contentMode="scaleToFill" contentHorizontalAlignment="left" contentVerticalAlignment="center" placeholder="Enter code" minimumFontSize="17" clearButtonMode="whileEditing" translatesAutoresizingMaskIntoConstraints="NO" id="Ry2-ty-hPc">
+                                                <rect key="frame" x="0.0" y="65" width="324" height="21"/>
                                                 <fontDescription key="fontDescription" type="system" pointSize="17"/>
                                                 <textInputTraits key="textInputTraits" autocorrectionType="no" spellCheckingType="no" keyboardType="numberPad" returnKeyType="done"/>
                                                 <connections>
@@ -583,31 +477,23 @@
                                                 </connections>
                                             </textField>
                                             <stackView opaque="NO" contentMode="scaleToFill" distribution="fillEqually" spacing="16" translatesAutoresizingMaskIntoConstraints="NO" id="H8L-sY-JU4" userLabel="Buttons">
-<<<<<<< HEAD
+                                                <rect key="frame" x="0.0" y="110" width="324" height="32"/>
                                                 <subviews>
                                                     <button opaque="NO" contentMode="scaleToFill" contentHorizontalAlignment="center" contentVerticalAlignment="center" lineBreakMode="middleTruncation" translatesAutoresizingMaskIntoConstraints="NO" id="YIP-PW-ZCs">
-=======
-                                                <rect key="frame" x="0.0" y="110" width="324" height="30"/>
-                                                <subviews>
-                                                    <button opaque="NO" contentMode="scaleToFill" contentHorizontalAlignment="center" contentVerticalAlignment="center" lineBreakMode="middleTruncation" translatesAutoresizingMaskIntoConstraints="NO" id="YIP-PW-ZCs">
-                                                        <rect key="frame" x="0.0" y="0.0" width="154" height="30"/>
->>>>>>> 80672359
+                                                        <rect key="frame" x="0.0" y="0.0" width="154" height="32"/>
                                                         <fontDescription key="fontDescription" style="UICTFontTextStyleCallout"/>
                                                         <state key="normal" title="Resend">
-                                                            <color key="titleColor" red="0.0" green="0.0" blue="0.0" alpha="1" colorSpace="calibratedRGB"/>
+                                                            <color key="titleColor" red="0.0" green="0.0" blue="0.0" alpha="1" colorSpace="custom" customColorSpace="sRGB"/>
                                                         </state>
                                                         <connections>
                                                             <action selector="resendButtonPressed:" destination="fYd-5w-f3D" eventType="touchUpInside" id="UTd-vT-X6f"/>
                                                         </connections>
                                                     </button>
                                                     <button opaque="NO" contentMode="scaleToFill" contentHorizontalAlignment="center" contentVerticalAlignment="center" lineBreakMode="middleTruncation" translatesAutoresizingMaskIntoConstraints="NO" id="KIR-of-ges">
-<<<<<<< HEAD
-=======
-                                                        <rect key="frame" x="170" y="0.0" width="154" height="30"/>
->>>>>>> 80672359
+                                                        <rect key="frame" x="170" y="0.0" width="154" height="32"/>
                                                         <fontDescription key="fontDescription" style="UICTFontTextStyleCallout"/>
                                                         <state key="normal" title="Submit">
-                                                            <color key="titleColor" red="0.0" green="0.0" blue="0.0" alpha="1" colorSpace="calibratedRGB"/>
+                                                            <color key="titleColor" red="0.0" green="0.0" blue="0.0" alpha="1" colorSpace="custom" customColorSpace="sRGB"/>
                                                         </state>
                                                         <connections>
                                                             <action selector="submitButtonPressed:" destination="fYd-5w-f3D" eventType="touchUpInside" id="IAC-u8-73S"/>
@@ -618,7 +504,7 @@
                                         </subviews>
                                     </stackView>
                                 </subviews>
-                                <color key="backgroundColor" white="1" alpha="1" colorSpace="calibratedWhite"/>
+                                <color key="backgroundColor" red="1" green="1" blue="1" alpha="1" colorSpace="custom" customColorSpace="sRGB"/>
                                 <constraints>
                                     <constraint firstAttribute="bottomMargin" secondItem="MIO-8w-HoH" secondAttribute="bottom" id="Ryc-sm-qc8"/>
                                     <constraint firstItem="MIO-8w-HoH" firstAttribute="top" secondItem="bfl-Bh-pyq" secondAttribute="topMargin" id="Ysx-k4-Bdc"/>
@@ -628,7 +514,7 @@
                                 <edgeInsets key="layoutMargins" top="18" left="18" bottom="18" right="18"/>
                             </view>
                         </subviews>
-                        <color key="backgroundColor" white="1" alpha="1" colorSpace="calibratedWhite"/>
+                        <color key="backgroundColor" red="1" green="1" blue="1" alpha="1" colorSpace="custom" customColorSpace="sRGB"/>
                         <constraints>
                             <constraint firstAttribute="trailingMargin" secondItem="bfl-Bh-pyq" secondAttribute="trailing" id="P7K-CK-GI8"/>
                             <constraint firstItem="bfl-Bh-pyq" firstAttribute="top" secondItem="1wG-fQ-0nY" secondAttribute="bottom" constant="24" id="TJz-8X-K9y"/>
@@ -664,10 +550,13 @@
                         <autoresizingMask key="autoresizingMask" widthSizable="YES" heightSizable="YES"/>
                         <subviews>
                             <stackView opaque="NO" contentMode="scaleToFill" axis="vertical" spacing="24" translatesAutoresizingMaskIntoConstraints="NO" id="5eq-ej-7WQ">
+                                <rect key="frame" x="20" y="44" width="360" height="130"/>
                                 <subviews>
                                     <view contentMode="scaleToFill" translatesAutoresizingMaskIntoConstraints="NO" id="zPd-xP-EN2">
+                                        <rect key="frame" x="0.0" y="0.0" width="360" height="62"/>
                                         <subviews>
                                             <textField opaque="NO" clipsSubviews="YES" contentMode="scaleToFill" contentHorizontalAlignment="left" contentVerticalAlignment="center" borderStyle="roundedRect" placeholder="Email address" textAlignment="natural" minimumFontSize="17" clearButtonMode="whileEditing" translatesAutoresizingMaskIntoConstraints="NO" id="ZTV-f1-Bmn">
+                                                <rect key="frame" x="16" y="16" width="328" height="30"/>
                                                 <fontDescription key="fontDescription" type="system" pointSize="14"/>
                                                 <textInputTraits key="textInputTraits" autocorrectionType="no" spellCheckingType="no" keyboardType="emailAddress"/>
                                                 <connections>
@@ -675,7 +564,7 @@
                                                 </connections>
                                             </textField>
                                         </subviews>
-                                        <color key="backgroundColor" white="1" alpha="1" colorSpace="calibratedWhite"/>
+                                        <color key="backgroundColor" red="1" green="1" blue="1" alpha="1" colorSpace="custom" customColorSpace="sRGB"/>
                                         <constraints>
                                             <constraint firstItem="ZTV-f1-Bmn" firstAttribute="leading" secondItem="zPd-xP-EN2" secondAttribute="leadingMargin" id="8sd-Zo-vXe"/>
                                             <constraint firstItem="ZTV-f1-Bmn" firstAttribute="top" secondItem="zPd-xP-EN2" secondAttribute="topMargin" id="Qy1-gO-2Xh"/>
@@ -685,12 +574,13 @@
                                         <edgeInsets key="layoutMargins" top="16" left="16" bottom="16" right="16"/>
                                     </view>
                                     <button opaque="NO" contentMode="scaleToFill" contentHorizontalAlignment="center" contentVerticalAlignment="center" lineBreakMode="middleTruncation" translatesAutoresizingMaskIntoConstraints="NO" id="LxO-w8-eBE">
+                                        <rect key="frame" x="0.0" y="86" width="360" height="44"/>
                                         <constraints>
                                             <constraint firstAttribute="height" constant="44" id="6Xl-re-hUR"/>
                                         </constraints>
                                         <fontDescription key="fontDescription" style="UICTFontTextStyleCallout"/>
                                         <state key="normal" title="Reset my password">
-                                            <color key="titleColor" red="0.0" green="0.47843137250000001" blue="1" alpha="1" colorSpace="calibratedRGB"/>
+                                            <color key="titleColor" red="0.0" green="0.47843137250000001" blue="1" alpha="1" colorSpace="custom" customColorSpace="sRGB"/>
                                         </state>
                                         <connections>
                                             <action selector="resetPasswordPressed:" destination="65d-VH-Q1M" eventType="touchUpInside" id="yw2-8Y-ki4"/>
@@ -699,7 +589,7 @@
                                 </subviews>
                             </stackView>
                         </subviews>
-                        <color key="backgroundColor" white="1" alpha="1" colorSpace="calibratedWhite"/>
+                        <color key="backgroundColor" red="1" green="1" blue="1" alpha="1" colorSpace="custom" customColorSpace="sRGB"/>
                         <constraints>
                             <constraint firstItem="5eq-ej-7WQ" firstAttribute="top" secondItem="8zw-YX-3vR" secondAttribute="bottom" constant="24" id="BN8-nh-2GO"/>
                             <constraint firstItem="ytA-2h-Nc2" firstAttribute="top" relation="greaterThanOrEqual" secondItem="5eq-ej-7WQ" secondAttribute="bottom" id="QBG-TL-Ikv"/>
@@ -733,106 +623,81 @@
                         <autoresizingMask key="autoresizingMask" widthSizable="YES" heightSizable="YES"/>
                         <subviews>
                             <scrollView clipsSubviews="YES" multipleTouchEnabled="YES" contentMode="scaleToFill" translatesAutoresizingMaskIntoConstraints="NO" id="m42-eS-9rt">
+                                <rect key="frame" x="0.0" y="0.0" width="400" height="600"/>
                                 <subviews>
                                     <stackView opaque="NO" contentMode="scaleToFill" axis="vertical" spacing="42" translatesAutoresizingMaskIntoConstraints="NO" id="o6G-gP-3eh" userLabel="Root Stack View">
-<<<<<<< HEAD
+                                        <rect key="frame" x="0.0" y="0.0" width="400" height="428"/>
                                         <subviews>
                                             <stackView opaque="NO" contentMode="scaleToFill" axis="vertical" spacing="24" translatesAutoresizingMaskIntoConstraints="NO" id="XcZ-ub-1e8" userLabel="Confirm">
+                                                <rect key="frame" x="16" y="16" width="368" height="301"/>
                                                 <subviews>
                                                     <label opaque="NO" userInteractionEnabled="NO" contentMode="left" horizontalHuggingPriority="251" verticalHuggingPriority="251" lineBreakMode="wordWrap" numberOfLines="0" baselineAdjustment="alignBaselines" adjustsFontSizeToFit="NO" translatesAutoresizingMaskIntoConstraints="NO" id="Ay8-Ym-I01">
-=======
-                                        <rect key="frame" x="0.0" y="0.0" width="400" height="396"/>
-                                        <subviews>
-                                            <stackView opaque="NO" contentMode="scaleToFill" axis="vertical" spacing="24" translatesAutoresizingMaskIntoConstraints="NO" id="XcZ-ub-1e8" userLabel="Confirm">
-                                                <rect key="frame" x="16" y="16" width="368" height="272"/>
-                                                <subviews>
-                                                    <label opaque="NO" userInteractionEnabled="NO" contentMode="left" horizontalHuggingPriority="251" verticalHuggingPriority="251" lineBreakMode="wordWrap" numberOfLines="0" baselineAdjustment="alignBaselines" adjustsFontSizeToFit="NO" translatesAutoresizingMaskIntoConstraints="NO" id="Ay8-Ym-I01">
-                                                        <rect key="frame" x="0.0" y="0.0" width="368" height="62"/>
->>>>>>> 80672359
+                                                        <rect key="frame" x="0.0" y="0.0" width="368" height="86.5"/>
                                                         <string key="text">You're about to create a new Kickstarter account with the email address you use for Facebook. Please confirm that it's correct before proceeding.</string>
                                                         <fontDescription key="fontDescription" style="UICTFontTextStyleBody"/>
-                                                        <color key="textColor" red="0.0" green="0.0" blue="0.0" alpha="1" colorSpace="calibratedRGB"/>
+                                                        <color key="textColor" red="0.0" green="0.0" blue="0.0" alpha="1" colorSpace="custom" customColorSpace="sRGB"/>
                                                         <nil key="highlightedColor"/>
                                                     </label>
                                                     <label opaque="NO" userInteractionEnabled="NO" contentMode="left" horizontalHuggingPriority="251" verticalHuggingPriority="251" text="hello@blob.com" lineBreakMode="tailTruncation" baselineAdjustment="alignBaselines" adjustsFontSizeToFit="NO" translatesAutoresizingMaskIntoConstraints="NO" id="EiY-Q0-wRr">
-<<<<<<< HEAD
-=======
-                                                        <rect key="frame" x="0.0" y="86" width="368" height="20"/>
->>>>>>> 80672359
+                                                        <rect key="frame" x="0.0" y="110.5" width="368" height="20.5"/>
                                                         <fontDescription key="fontDescription" style="UICTFontTextStyleHeadline"/>
-                                                        <color key="textColor" red="0.0" green="0.0" blue="0.0" alpha="1" colorSpace="calibratedRGB"/>
+                                                        <color key="textColor" red="0.0" green="0.0" blue="0.0" alpha="1" colorSpace="custom" customColorSpace="sRGB"/>
                                                         <nil key="highlightedColor"/>
                                                     </label>
                                                     <stackView opaque="NO" contentMode="scaleToFill" alignment="center" spacing="18" translatesAutoresizingMaskIntoConstraints="NO" id="cCu-Nh-agc" userLabel="Newsletter">
-<<<<<<< HEAD
+                                                        <rect key="frame" x="0.0" y="155" width="368" height="38"/>
                                                         <subviews>
                                                             <label opaque="NO" userInteractionEnabled="NO" contentMode="left" text="Receive our weekly newsletter and other occaisional updates." textAlignment="natural" lineBreakMode="tailTruncation" numberOfLines="2" baselineAdjustment="alignBaselines" adjustsFontSizeToFit="NO" translatesAutoresizingMaskIntoConstraints="NO" id="6Ha-q6-wmd">
-=======
-                                                        <rect key="frame" x="0.0" y="130" width="368" height="36"/>
-                                                        <subviews>
-                                                            <label opaque="NO" userInteractionEnabled="NO" contentMode="left" text="Receive our weekly newsletter and other occaisional updates." textAlignment="natural" lineBreakMode="tailTruncation" numberOfLines="2" baselineAdjustment="alignBaselines" adjustsFontSizeToFit="NO" translatesAutoresizingMaskIntoConstraints="NO" id="6Ha-q6-wmd">
-                                                                <rect key="frame" x="0.0" y="0.0" width="301" height="36"/>
->>>>>>> 80672359
+                                                                <rect key="frame" x="0.0" y="0.0" width="301" height="38"/>
                                                                 <fontDescription key="fontDescription" style="UICTFontTextStyleSubhead"/>
-                                                                <color key="textColor" red="0.0" green="0.0" blue="0.0" alpha="1" colorSpace="calibratedRGB"/>
+                                                                <color key="textColor" red="0.0" green="0.0" blue="0.0" alpha="1" colorSpace="custom" customColorSpace="sRGB"/>
                                                                 <nil key="highlightedColor"/>
                                                             </label>
                                                             <switch opaque="NO" contentMode="scaleToFill" horizontalHuggingPriority="1000" horizontalCompressionResistancePriority="1000" contentHorizontalAlignment="center" contentVerticalAlignment="center" on="YES" translatesAutoresizingMaskIntoConstraints="NO" id="j4R-JY-GCT">
-<<<<<<< HEAD
+                                                                <rect key="frame" x="319" y="3.5" width="51" height="31"/>
                                                                 <connections>
                                                                     <action selector="newsletterSwitchChanged:" destination="rFS-aN-Jbs" eventType="valueChanged" id="z5F-cc-MR9"/>
                                                                 </connections>
-=======
-                                                                <rect key="frame" x="319" y="3" width="51" height="31"/>
->>>>>>> 80672359
                                                             </switch>
                                                         </subviews>
                                                     </stackView>
                                                     <button opaque="NO" contentMode="scaleToFill" contentHorizontalAlignment="center" contentVerticalAlignment="center" lineBreakMode="middleTruncation" translatesAutoresizingMaskIntoConstraints="NO" id="VHR-ZD-hIa">
-<<<<<<< HEAD
-=======
-                                                        <rect key="frame" x="0.0" y="190" width="368" height="30"/>
->>>>>>> 80672359
+                                                        <rect key="frame" x="0.0" y="217" width="368" height="32"/>
                                                         <fontDescription key="fontDescription" style="UICTFontTextStyleCallout"/>
                                                         <state key="normal" title="Create new account">
-                                                            <color key="titleColor" red="0.0" green="0.0" blue="0.0" alpha="1" colorSpace="calibratedRGB"/>
+                                                            <color key="titleColor" red="0.0" green="0.0" blue="0.0" alpha="1" colorSpace="custom" customColorSpace="sRGB"/>
                                                         </state>
+                                                        <connections>
+                                                            <action selector="createAccountButtonPressed:" destination="rFS-aN-Jbs" eventType="touchUpInside" id="7yP-eW-K8g"/>
+                                                        </connections>
                                                     </button>
                                                     <button opaque="NO" contentMode="scaleToFill" verticalHuggingPriority="1000" verticalCompressionResistancePriority="1000" contentHorizontalAlignment="center" contentVerticalAlignment="center" lineBreakMode="wordWrap" translatesAutoresizingMaskIntoConstraints="NO" id="ith-iT-qaq" userLabel="Disclaimer button">
-<<<<<<< HEAD
-=======
-                                                        <rect key="frame" x="0.0" y="244" width="368" height="28"/>
->>>>>>> 80672359
+                                                        <rect key="frame" x="0.0" y="273" width="368" height="28"/>
                                                         <fontDescription key="fontDescription" type="system" pointSize="13"/>
                                                         <state key="normal" title="Disclaimer">
-                                                            <color key="titleColor" red="0.0" green="0.0" blue="0.0" alpha="1" colorSpace="calibratedRGB"/>
+                                                            <color key="titleColor" red="0.0" green="0.0" blue="0.0" alpha="1" colorSpace="custom" customColorSpace="sRGB"/>
                                                         </state>
                                                     </button>
                                                 </subviews>
                                             </stackView>
                                             <stackView opaque="NO" contentMode="scaleToFill" axis="vertical" distribution="fillProportionally" spacing="6" translatesAutoresizingMaskIntoConstraints="NO" id="g4y-Ze-ncG" userLabel="Login">
-<<<<<<< HEAD
+                                                <rect key="frame" x="16" y="359" width="368" height="52.5"/>
                                                 <subviews>
                                                     <label opaque="NO" userInteractionEnabled="NO" contentMode="left" horizontalHuggingPriority="251" verticalHuggingPriority="251" text="Label" textAlignment="center" lineBreakMode="tailTruncation" baselineAdjustment="alignBaselines" adjustsFontSizeToFit="NO" translatesAutoresizingMaskIntoConstraints="NO" id="7LL-th-UNn">
-=======
-                                                <rect key="frame" x="16" y="330" width="368" height="50"/>
-                                                <subviews>
-                                                    <label opaque="NO" userInteractionEnabled="NO" contentMode="left" horizontalHuggingPriority="251" verticalHuggingPriority="251" text="Label" textAlignment="center" lineBreakMode="tailTruncation" baselineAdjustment="alignBaselines" adjustsFontSizeToFit="NO" translatesAutoresizingMaskIntoConstraints="NO" id="7LL-th-UNn">
-                                                        <rect key="frame" x="0.0" y="0.0" width="368" height="14"/>
->>>>>>> 80672359
+                                                        <rect key="frame" x="0.0" y="0.0" width="368" height="14.5"/>
                                                         <fontDescription key="fontDescription" style="UICTFontTextStyleCaption1"/>
-                                                        <color key="textColor" red="0.0" green="0.0" blue="0.0" alpha="1" colorSpace="calibratedRGB"/>
+                                                        <color key="textColor" red="0.0" green="0.0" blue="0.0" alpha="1" colorSpace="custom" customColorSpace="sRGB"/>
                                                         <nil key="highlightedColor"/>
                                                     </label>
                                                     <button opaque="NO" contentMode="scaleToFill" contentHorizontalAlignment="center" contentVerticalAlignment="center" lineBreakMode="middleTruncation" translatesAutoresizingMaskIntoConstraints="NO" id="oMq-Lz-Vqr">
-<<<<<<< HEAD
-=======
-                                                        <rect key="frame" x="0.0" y="20" width="368" height="30"/>
->>>>>>> 80672359
+                                                        <rect key="frame" x="0.0" y="20.5" width="368" height="32"/>
                                                         <fontDescription key="fontDescription" style="UICTFontTextStyleCallout"/>
                                                         <state key="normal" title="Log in with email">
-                                                            <color key="titleColor" red="0.0" green="0.0" blue="0.0" alpha="1" colorSpace="calibratedRGB"/>
+                                                            <color key="titleColor" red="0.0" green="0.0" blue="0.0" alpha="1" colorSpace="custom" customColorSpace="sRGB"/>
                                                         </state>
+                                                        <connections>
+                                                            <action selector="loginButtonPressed:" destination="rFS-aN-Jbs" eventType="touchUpInside" id="hR5-HT-DAf"/>
+                                                        </connections>
                                                     </button>
                                                 </subviews>
                                             </stackView>
@@ -849,7 +714,7 @@
                                 </constraints>
                             </scrollView>
                         </subviews>
-                        <color key="backgroundColor" white="1" alpha="1" colorSpace="calibratedWhite"/>
+                        <color key="backgroundColor" red="1" green="1" blue="1" alpha="1" colorSpace="custom" customColorSpace="sRGB"/>
                         <constraints>
                             <constraint firstItem="m42-eS-9rt" firstAttribute="leading" secondItem="s9A-Yd-huW" secondAttribute="leading" id="8jF-MS-Jdy"/>
                             <constraint firstAttribute="trailing" secondItem="m42-eS-9rt" secondAttribute="trailing" id="Quf-ul-e2a"/>
