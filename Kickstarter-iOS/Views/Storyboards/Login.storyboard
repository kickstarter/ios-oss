--- conflicted
+++ resolved
@@ -1,13 +1,8 @@
-<<<<<<< HEAD
-<?xml version="1.0" encoding="UTF-8" standalone="no"?>
-<document type="com.apple.InterfaceBuilder3.CocoaTouch.Storyboard.XIB" version="3.0" toolsVersion="10117" systemVersion="15G1108" targetRuntime="iOS.CocoaTouch" propertyAccessControl="none" useAutolayout="YES" useTraitCollections="YES">
-=======
 <?xml version="1.0" encoding="UTF-8"?>
 <document type="com.apple.InterfaceBuilder3.CocoaTouch.Storyboard.XIB" version="3.0" toolsVersion="11762" systemVersion="16A313a" targetRuntime="iOS.CocoaTouch" propertyAccessControl="none" useAutolayout="YES" useTraitCollections="YES" colorMatched="YES">
     <device id="retina4_7" orientation="portrait">
         <adaptation id="fullscreen"/>
     </device>
->>>>>>> 1cedb98f
     <dependencies>
         <plugIn identifier="com.apple.InterfaceBuilder.IBCocoaTouchPlugin" version="11757"/>
         <capability name="Constraints to layout margins" minToolsVersion="6.0"/>
@@ -165,6 +160,7 @@
                                                                                 <fontDescription key="fontDescription" style="UICTFontTextStyleBody"/>
                                                                                 <textInputTraits key="textInputTraits" autocapitalizationType="words" autocorrectionType="no" spellCheckingType="no" returnKeyType="next"/>
                                                                                 <connections>
+                                                                                    <action selector="nameChanged:" destination="NFm-bM-Ukr" eventType="editingChanged" id="z1M-hQ-hO2"/>
                                                                                     <outlet property="delegate" destination="NFm-bM-Ukr" id="Qng-i0-zxz"/>
                                                                                 </connections>
                                                                             </textField>
@@ -194,6 +190,7 @@
                                                                                 <fontDescription key="fontDescription" style="UICTFontTextStyleBody"/>
                                                                                 <textInputTraits key="textInputTraits" autocorrectionType="no" spellCheckingType="no" keyboardType="emailAddress" returnKeyType="next"/>
                                                                                 <connections>
+                                                                                    <action selector="emailChanged:" destination="NFm-bM-Ukr" eventType="editingChanged" id="Ne8-Pw-xrR"/>
                                                                                     <outlet property="delegate" destination="NFm-bM-Ukr" id="FT2-IS-SlG"/>
                                                                                 </connections>
                                                                             </textField>
@@ -223,6 +220,7 @@
                                                                                 <fontDescription key="fontDescription" style="UICTFontTextStyleBody"/>
                                                                                 <textInputTraits key="textInputTraits" autocorrectionType="no" spellCheckingType="no" returnKeyType="go" secureTextEntry="YES"/>
                                                                                 <connections>
+                                                                                    <action selector="passwordChanged:" destination="NFm-bM-Ukr" eventType="editingChanged" id="0iq-sN-xwm"/>
                                                                                     <outlet property="delegate" destination="NFm-bM-Ukr" id="B9d-Lg-5kf"/>
                                                                                 </connections>
                                                                             </textField>
