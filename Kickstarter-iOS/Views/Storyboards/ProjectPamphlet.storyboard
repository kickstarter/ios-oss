--- conflicted
+++ resolved
@@ -1,12 +1,8 @@
 <?xml version="1.0" encoding="UTF-8"?>
-<<<<<<< HEAD
-<document type="com.apple.InterfaceBuilder3.CocoaTouch.Storyboard.XIB" version="3.0" toolsVersion="10117" systemVersion="16A313a" targetRuntime="iOS.CocoaTouch" propertyAccessControl="none" useAutolayout="YES" useTraitCollections="YES" initialViewController="GbK-FV-Iaj">
-=======
 <document type="com.apple.InterfaceBuilder3.CocoaTouch.Storyboard.XIB" version="3.0" toolsVersion="11762" systemVersion="16A313a" targetRuntime="iOS.CocoaTouch" propertyAccessControl="none" useAutolayout="YES" useTraitCollections="YES" colorMatched="YES" initialViewController="GbK-FV-Iaj">
     <device id="retina4_7" orientation="portrait">
         <adaptation id="fullscreen"/>
     </device>
->>>>>>> ceb4471e
     <dependencies>
         <plugIn identifier="com.apple.InterfaceBuilder.IBCocoaTouchPlugin" version="11757"/>
         <capability name="Alignment constraints with different attributes" minToolsVersion="5.1"/>
@@ -679,11 +675,7 @@
                                                 <stackView opaque="NO" contentMode="scaleToFill" axis="vertical" alignment="top" translatesAutoresizingMaskIntoConstraints="NO" id="gyo-0U-zvy">
                                                     <rect key="frame" x="0.0" y="0.0" width="384" height="92"/>
                                                     <subviews>
-<<<<<<< HEAD
-                                                        <view contentMode="scaleToFill" misplaced="YES" translatesAutoresizingMaskIntoConstraints="NO" id="vcO-BW-Vtn">
-=======
                                                         <view contentMode="scaleToFill" translatesAutoresizingMaskIntoConstraints="NO" id="vcO-BW-Vtn">
->>>>>>> ceb4471e
                                                             <rect key="frame" x="0.0" y="0.0" width="62" height="50"/>
                                                             <subviews>
                                                                 <label opaque="NO" userInteractionEnabled="NO" contentMode="left" horizontalHuggingPriority="251" verticalHuggingPriority="251" misplaced="YES" text="All gone" textAlignment="natural" lineBreakMode="tailTruncation" baselineAdjustment="alignBaselines" adjustsFontSizeToFit="NO" translatesAutoresizingMaskIntoConstraints="NO" id="dRI-UA-0kb">
@@ -830,19 +822,11 @@
                                                 <stackView opaque="NO" contentMode="scaleToFill" misplaced="YES" alignment="center" translatesAutoresizingMaskIntoConstraints="NO" id="FVl-ud-ryO">
                                                     <rect key="frame" x="8" y="8" width="98" height="15"/>
                                                     <subviews>
-<<<<<<< HEAD
-                                                        <imageView userInteractionEnabled="NO" contentMode="scaleToFill" horizontalHuggingPriority="251" verticalHuggingPriority="251" misplaced="YES" image="checkmark-icon" translatesAutoresizingMaskIntoConstraints="NO" id="U2O-wN-1PT">
-                                                            <rect key="frame" x="0.0" y="3" width="11" height="9"/>
-                                                            <color key="tintColor" white="1" alpha="1" colorSpace="calibratedWhite"/>
-                                                        </imageView>
-                                                        <label opaque="NO" userInteractionEnabled="NO" contentMode="left" horizontalHuggingPriority="251" verticalHuggingPriority="251" misplaced="YES" text="You‘re a backer" textAlignment="natural" lineBreakMode="tailTruncation" baselineAdjustment="alignBaselines" adjustsFontSizeToFit="NO" translatesAutoresizingMaskIntoConstraints="NO" id="dtd-7I-2ig">
-=======
                                                         <imageView userInteractionEnabled="NO" contentMode="scaleToFill" horizontalHuggingPriority="251" verticalHuggingPriority="251" image="checkmark-icon" translatesAutoresizingMaskIntoConstraints="NO" id="U2O-wN-1PT">
                                                             <rect key="frame" x="0.0" y="3" width="11" height="9"/>
                                                             <color key="tintColor" red="1" green="1" blue="1" alpha="1" colorSpace="custom" customColorSpace="sRGB"/>
                                                         </imageView>
                                                         <label opaque="NO" userInteractionEnabled="NO" contentMode="left" horizontalHuggingPriority="251" verticalHuggingPriority="251" text="You‘re a backer" textAlignment="natural" lineBreakMode="tailTruncation" baselineAdjustment="alignBaselines" adjustsFontSizeToFit="NO" translatesAutoresizingMaskIntoConstraints="NO" id="dtd-7I-2ig">
->>>>>>> ceb4471e
                                                             <rect key="frame" x="11" y="0.0" width="87" height="15"/>
                                                             <fontDescription key="fontDescription" style="UICTFontTextStyleCaption1"/>
                                                             <color key="textColor" red="1" green="1" blue="1" alpha="1" colorSpace="custom" customColorSpace="sRGB"/>
