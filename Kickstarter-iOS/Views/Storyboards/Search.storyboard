<?xml version="1.0" encoding="UTF-8" standalone="no"?>
<document type="com.apple.InterfaceBuilder3.CocoaTouch.Storyboard.XIB" version="3.0" toolsVersion="11762" systemVersion="15G1108" targetRuntime="iOS.CocoaTouch" propertyAccessControl="none" useAutolayout="YES" useTraitCollections="YES" colorMatched="YES" initialViewController="zb8-de-x1Y">
    <device id="retina4_7" orientation="portrait">
        <adaptation id="fullscreen"/>
    </device>
    <dependencies>
        <plugIn identifier="com.apple.InterfaceBuilder.IBCocoaTouchPlugin" version="11757"/>
        <capability name="Aspect ratio constraints" minToolsVersion="5.1"/>
        <capability name="Constraints to layout margins" minToolsVersion="6.0"/>
        <capability name="documents saved in the Xcode 8 format" minToolsVersion="8.0"/>
    </dependencies>
    <scenes>
        <!--Search-->
        <scene sceneID="vd9-Di-HtA">
            <objects>
                <navigationController id="zb8-de-x1Y" sceneMemberID="viewController">
                    <tabBarItem key="tabBarItem" title="Search" id="mIh-15-JtZ"/>
                    <simulatedTabBarMetrics key="simulatedBottomBarMetrics"/>
                    <navigationBar key="navigationBar" contentMode="scaleToFill" id="25t-aa-IxE">
                        <rect key="frame" x="0.0" y="0.0" width="320" height="44"/>
                        <autoresizingMask key="autoresizingMask"/>
                    </navigationBar>
                    <connections>
                        <segue destination="GNf-h9-HSf" kind="relationship" relationship="rootViewController" id="X7l-R6-Qfb"/>
                    </connections>
                </navigationController>
                <placeholder placeholderIdentifier="IBFirstResponder" id="z8h-35-Quf" userLabel="First Responder" sceneMemberID="firstResponder"/>
            </objects>
            <point key="canvasLocation" x="-224" y="446"/>
        </scene>
        <!--Search View Controller-->
        <scene sceneID="4Kj-Ef-uD0">
            <objects>
                <tableViewController storyboardIdentifier="SearchViewController" id="GNf-h9-HSf" customClass="SearchViewController" customModule="Kickstarter_Framework" customModuleProvider="target" sceneMemberID="viewController">
                    <tableView key="view" clipsSubviews="YES" contentMode="scaleToFill" alwaysBounceVertical="YES" keyboardDismissMode="interactive" dataMode="prototypes" style="plain" separatorStyle="none" rowHeight="44" sectionHeaderHeight="28" sectionFooterHeight="28" id="FXK-Xv-0hw">
                        <rect key="frame" x="0.0" y="0.0" width="400" height="800"/>
                        <autoresizingMask key="autoresizingMask" widthSizable="YES" heightSizable="YES"/>
                        <color key="backgroundColor" red="1" green="1" blue="1" alpha="1" colorSpace="custom" customColorSpace="sRGB"/>
                        <prototypes>
                            <tableViewCell clipsSubviews="YES" contentMode="scaleToFill" selectionStyle="default" indentationWidth="10" reuseIdentifier="MostPopularCell" rowHeight="60" id="zl1-PO-ZJK" customClass="MostPopularCell" customModule="Kickstarter_Framework" customModuleProvider="target">
                                <rect key="frame" x="0.0" y="28" width="400" height="60"/>
                                <autoresizingMask key="autoresizingMask"/>
                                <tableViewCellContentView key="contentView" opaque="NO" clipsSubviews="YES" multipleTouchEnabled="YES" contentMode="center" tableViewCell="zl1-PO-ZJK" id="2a6-oU-qJr">
                                    <rect key="frame" x="0.0" y="0.0" width="400" height="60"/>
                                    <autoresizingMask key="autoresizingMask"/>
                                    <subviews>
                                        <label opaque="NO" userInteractionEnabled="NO" contentMode="left" horizontalHuggingPriority="251" verticalHuggingPriority="251" text="Most Popular" textAlignment="natural" lineBreakMode="tailTruncation" baselineAdjustment="alignBaselines" adjustsFontSizeToFit="NO" translatesAutoresizingMaskIntoConstraints="NO" id="eLt-IC-8Tf">
                                            <rect key="frame" x="16" y="24" width="368" height="12"/>
                                            <fontDescription key="fontDescription" type="system" pointSize="17"/>
                                            <color key="textColor" red="0.0" green="0.0" blue="0.0" alpha="1" colorSpace="custom" customColorSpace="sRGB"/>
                                            <nil key="highlightedColor"/>
                                        </label>
                                    </subviews>
                                    <constraints>
                                        <constraint firstAttribute="bottomMargin" relation="greaterThanOrEqual" secondItem="eLt-IC-8Tf" secondAttribute="bottom" id="Jyp-gx-cY3"/>
                                        <constraint firstItem="eLt-IC-8Tf" firstAttribute="leading" secondItem="2a6-oU-qJr" secondAttribute="leadingMargin" id="LfZ-Uh-oJO"/>
                                        <constraint firstItem="eLt-IC-8Tf" firstAttribute="top" secondItem="2a6-oU-qJr" secondAttribute="topMargin" id="jwh-tF-UTd"/>
                                        <constraint firstAttribute="trailingMargin" secondItem="eLt-IC-8Tf" secondAttribute="trailing" id="nTD-Lw-sT7"/>
                                    </constraints>
                                    <edgeInsets key="layoutMargins" top="24" left="16" bottom="24" right="16"/>
                                </tableViewCellContentView>
                                <connections>
                                    <outlet property="mostPopularLabel" destination="eLt-IC-8Tf" id="Gy3-w0-phc"/>
                                </connections>
                            </tableViewCell>
                            <tableViewCell clipsSubviews="YES" contentMode="scaleToFill" selectionStyle="default" indentationWidth="10" reuseIdentifier="MostPopularSearchProjectCell" rowHeight="350" id="Oq8-kh-a2g" customClass="MostPopularSearchProjectCell" customModule="Kickstarter_Framework" customModuleProvider="target">
                                <rect key="frame" x="0.0" y="88" width="400" height="350"/>
                                <autoresizingMask key="autoresizingMask"/>
                                <tableViewCellContentView key="contentView" opaque="NO" clipsSubviews="YES" multipleTouchEnabled="YES" contentMode="center" tableViewCell="Oq8-kh-a2g" id="jYv-Zw-O4l">
                                    <rect key="frame" x="0.0" y="0.0" width="400" height="350"/>
                                    <autoresizingMask key="autoresizingMask"/>
                                    <subviews>
                                        <view contentMode="scaleToFill" translatesAutoresizingMaskIntoConstraints="NO" id="aeT-ym-cX5">
                                            <rect key="frame" x="16" y="24" width="368" height="207"/>
                                            <color key="backgroundColor" red="1" green="1" blue="1" alpha="1" colorSpace="custom" customColorSpace="sRGB"/>
                                        </view>
                                        <imageView userInteractionEnabled="NO" contentMode="scaleAspectFill" horizontalHuggingPriority="251" verticalHuggingPriority="251" image="cosmic-surgery" translatesAutoresizingMaskIntoConstraints="NO" id="gml-Ym-1bl">
                                            <rect key="frame" x="16" y="24" width="368" height="207"/>
                                            <constraints>
                                                <constraint firstAttribute="width" secondItem="gml-Ym-1bl" secondAttribute="height" multiplier="16:9" id="6rh-j1-1wO"/>
                                            </constraints>
                                        </imageView>
                                        <view contentMode="scaleToFill" translatesAutoresizingMaskIntoConstraints="NO" id="xnf-rz-KkX">
<<<<<<< HEAD
                                            <rect key="frame" x="16" y="145" width="368" height="86"/>
                                            <subviews>
                                                <stackView opaque="NO" contentMode="scaleToFill" axis="vertical" translatesAutoresizingMaskIntoConstraints="NO" id="Mdz-7b-scY">
                                                    <rect key="frame" x="8" y="8" width="352" height="41"/>
=======
                                            <rect key="frame" x="16" y="153.5" width="368" height="77.5"/>
                                            <subviews>
                                                <stackView opaque="NO" contentMode="scaleToFill" axis="vertical" translatesAutoresizingMaskIntoConstraints="NO" id="Mdz-7b-scY">
                                                    <rect key="frame" x="8" y="8" width="352" height="61.5"/>
>>>>>>> 86368583
                                                    <subviews>
                                                        <label opaque="NO" userInteractionEnabled="NO" contentMode="left" horizontalHuggingPriority="251" verticalHuggingPriority="251" text="World's First And Only Complete Weather Camera System" textAlignment="natural" lineBreakMode="tailTruncation" numberOfLines="2" baselineAdjustment="alignBaselines" adjustsFontSizeToFit="NO" translatesAutoresizingMaskIntoConstraints="NO" id="CQP-Bg-PqH">
                                                            <rect key="frame" x="0.0" y="0.0" width="352" height="41"/>
                                                            <fontDescription key="fontDescription" type="system" pointSize="17"/>
                                                            <color key="textColor" red="0.0" green="0.0" blue="0.0" alpha="1" colorSpace="custom" customColorSpace="sRGB"/>
<<<<<<< HEAD
                                                            <nil key="highlightedColor"/>
                                                        </label>
                                                    </subviews>
                                                </stackView>
                                                <stackView opaque="NO" contentMode="scaleToFill" translatesAutoresizingMaskIntoConstraints="NO" id="Yh6-Kf-dJc">
                                                    <rect key="frame" x="8" y="59" width="112.5" height="17"/>
                                                    <subviews>
                                                        <label opaque="NO" userInteractionEnabled="NO" contentMode="left" verticalHuggingPriority="251" text="75%" lineBreakMode="tailTruncation" baselineAdjustment="alignBaselines" adjustsFontSizeToFit="NO" translatesAutoresizingMaskIntoConstraints="NO" id="Knh-k9-dKO">
                                                            <rect key="frame" x="0.0" y="0.0" width="27.5" height="17"/>
                                                            <fontDescription key="fontDescription" type="system" pointSize="14"/>
                                                            <nil key="textColor"/>
                                                            <nil key="highlightedColor"/>
                                                        </label>
                                                        <label opaque="NO" userInteractionEnabled="NO" contentMode="left" horizontalHuggingPriority="251" verticalHuggingPriority="251" text="35" lineBreakMode="tailTruncation" baselineAdjustment="alignBaselines" adjustsFontSizeToFit="NO" translatesAutoresizingMaskIntoConstraints="NO" id="wtk-WC-e5G">
                                                            <rect key="frame" x="27.5" y="0.0" width="17.5" height="17"/>
                                                            <fontDescription key="fontDescription" type="system" pointSize="14"/>
                                                            <nil key="textColor"/>
                                                            <nil key="highlightedColor"/>
                                                        </label>
                                                        <label opaque="NO" userInteractionEnabled="NO" contentMode="left" horizontalHuggingPriority="251" verticalHuggingPriority="251" text="days to go" lineBreakMode="tailTruncation" baselineAdjustment="alignBaselines" adjustsFontSizeToFit="NO" translatesAutoresizingMaskIntoConstraints="NO" id="Pn1-pb-AIc">
                                                            <rect key="frame" x="45" y="0.0" width="67.5" height="17"/>
                                                            <fontDescription key="fontDescription" type="system" pointSize="14"/>
                                                            <nil key="textColor"/>
                                                            <nil key="highlightedColor"/>
                                                        </label>
=======
                                                            <nil key="highlightedColor"/>
                                                        </label>
                                                        <stackView opaque="NO" contentMode="scaleToFill" alignment="center" translatesAutoresizingMaskIntoConstraints="NO" id="Yh6-Kf-dJc">
                                                            <rect key="frame" x="0.0" y="41" width="352" height="20.5"/>
                                                            <subviews>
                                                                <view contentMode="scaleToFill" translatesAutoresizingMaskIntoConstraints="NO" id="dTL-WS-dDZ">
                                                                    <rect key="frame" x="0.0" y="9" width="261" height="3"/>
                                                                    <subviews>
                                                                        <view contentMode="scaleToFill" translatesAutoresizingMaskIntoConstraints="NO" id="zHj-GC-Cpo">
                                                                            <rect key="frame" x="0.0" y="1" width="261" height="3"/>
                                                                            <color key="backgroundColor" red="1" green="1" blue="1" alpha="1" colorSpace="custom" customColorSpace="sRGB"/>
                                                                        </view>
                                                                    </subviews>
                                                                    <color key="backgroundColor" red="1" green="1" blue="1" alpha="1" colorSpace="custom" customColorSpace="sRGB"/>
                                                                    <constraints>
                                                                        <constraint firstAttribute="bottom" secondItem="zHj-GC-Cpo" secondAttribute="bottom" id="Tjr-ex-cjH"/>
                                                                        <constraint firstItem="zHj-GC-Cpo" firstAttribute="top" secondItem="dTL-WS-dDZ" secondAttribute="top" id="dM6-kg-C23"/>
                                                                        <constraint firstAttribute="height" constant="3" id="gSv-7m-aIa"/>
                                                                        <constraint firstItem="zHj-GC-Cpo" firstAttribute="leading" secondItem="dTL-WS-dDZ" secondAttribute="leading" id="irv-Dw-yik"/>
                                                                        <constraint firstAttribute="trailing" secondItem="zHj-GC-Cpo" secondAttribute="trailing" id="jWx-7C-aIf"/>
                                                                    </constraints>
                                                                </view>
                                                                <label opaque="NO" userInteractionEnabled="NO" contentMode="left" horizontalHuggingPriority="1000" verticalHuggingPriority="1000" horizontalCompressionResistancePriority="1000" verticalCompressionResistancePriority="1000" text="75% funded" textAlignment="natural" lineBreakMode="tailTruncation" baselineAdjustment="alignBaselines" adjustsFontSizeToFit="NO" translatesAutoresizingMaskIntoConstraints="NO" id="Ln9-f1-TmM">
                                                                    <rect key="frame" x="261" y="0.0" width="91" height="20.5"/>
                                                                    <fontDescription key="fontDescription" type="system" pointSize="17"/>
                                                                    <color key="textColor" red="0.0" green="0.0" blue="0.0" alpha="1" colorSpace="custom" customColorSpace="sRGB"/>
                                                                    <nil key="highlightedColor"/>
                                                                </label>
                                                            </subviews>
                                                        </stackView>
>>>>>>> 86368583
                                                    </subviews>
                                                </stackView>
                                            </subviews>
                                            <color key="backgroundColor" red="1" green="1" blue="1" alpha="0.90000000000000002" colorSpace="custom" customColorSpace="sRGB"/>
                                            <constraints>
                                                <constraint firstItem="Yh6-Kf-dJc" firstAttribute="leading" secondItem="Mdz-7b-scY" secondAttribute="leading" id="A1J-H4-tGm"/>
                                                <constraint firstItem="Mdz-7b-scY" firstAttribute="top" secondItem="xnf-rz-KkX" secondAttribute="topMargin" id="NLS-NA-2TF"/>
                                                <constraint firstAttribute="trailingMargin" secondItem="Mdz-7b-scY" secondAttribute="trailing" id="NVs-B0-0hz"/>
                                                <constraint firstAttribute="bottom" secondItem="Yh6-Kf-dJc" secondAttribute="bottom" constant="10" id="TCf-4z-7ri"/>
                                                <constraint firstItem="Mdz-7b-scY" firstAttribute="leading" secondItem="xnf-rz-KkX" secondAttribute="leadingMargin" id="ul3-gt-v0I"/>
                                                <constraint firstItem="Yh6-Kf-dJc" firstAttribute="top" secondItem="Mdz-7b-scY" secondAttribute="bottom" constant="10" id="wHU-ff-YF6"/>
                                            </constraints>
                                        </view>
                                        <view contentMode="scaleToFill" translatesAutoresizingMaskIntoConstraints="NO" id="GzV-yc-rd0">
                                            <rect key="frame" x="16" y="349" width="368" height="1"/>
                                            <color key="backgroundColor" red="1" green="1" blue="1" alpha="1" colorSpace="custom" customColorSpace="sRGB"/>
                                            <constraints>
                                                <constraint firstAttribute="height" constant="1" id="y6m-SH-oKl"/>
                                            </constraints>
                                        </view>
                                    </subviews>
                                    <constraints>
                                        <constraint firstAttribute="trailingMargin" secondItem="aeT-ym-cX5" secondAttribute="trailing" id="0zG-o2-BKz"/>
                                        <constraint firstItem="gml-Ym-1bl" firstAttribute="top" secondItem="aeT-ym-cX5" secondAttribute="top" id="6PO-AE-0Br"/>
                                        <constraint firstItem="gml-Ym-1bl" firstAttribute="bottom" secondItem="aeT-ym-cX5" secondAttribute="bottom" id="6W3-Tc-9vM"/>
                                        <constraint firstItem="gml-Ym-1bl" firstAttribute="leading" secondItem="aeT-ym-cX5" secondAttribute="leading" id="DKX-ly-tHG"/>
                                        <constraint firstItem="gml-Ym-1bl" firstAttribute="trailing" secondItem="aeT-ym-cX5" secondAttribute="trailing" id="DXz-1k-EO0"/>
                                        <constraint firstAttribute="bottom" secondItem="GzV-yc-rd0" secondAttribute="bottom" id="M34-74-2bw"/>
                                        <constraint firstItem="xnf-rz-KkX" firstAttribute="bottom" secondItem="gml-Ym-1bl" secondAttribute="bottom" id="Pgj-bM-4xM"/>
                                        <constraint firstItem="xnf-rz-KkX" firstAttribute="leading" secondItem="gml-Ym-1bl" secondAttribute="leading" id="RpQ-ov-v8A"/>
                                        <constraint firstItem="xnf-rz-KkX" firstAttribute="trailing" secondItem="gml-Ym-1bl" secondAttribute="trailing" id="eYi-tk-GxR"/>
                                        <constraint firstItem="aeT-ym-cX5" firstAttribute="leading" secondItem="jYv-Zw-O4l" secondAttribute="leadingMargin" id="mnM-4M-ajn"/>
                                        <constraint firstAttribute="trailingMargin" secondItem="GzV-yc-rd0" secondAttribute="trailing" id="o09-Og-FJm"/>
                                        <constraint firstAttribute="bottomMargin" relation="greaterThanOrEqual" secondItem="aeT-ym-cX5" secondAttribute="bottom" id="sFb-G3-hrm"/>
                                        <constraint firstItem="GzV-yc-rd0" firstAttribute="leading" secondItem="jYv-Zw-O4l" secondAttribute="leadingMargin" id="tGa-Gq-7cj"/>
                                        <constraint firstItem="aeT-ym-cX5" firstAttribute="top" secondItem="jYv-Zw-O4l" secondAttribute="topMargin" id="uJy-Mg-Hpe"/>
                                    </constraints>
                                    <edgeInsets key="layoutMargins" top="24" left="16" bottom="24" right="16"/>
                                </tableViewCellContentView>
                                <connections>
                                    <outlet property="cardView" destination="aeT-ym-cX5" id="wQc-qq-RhJ"/>
                                    <outlet property="deadlineSubtitleLabel" destination="Pn1-pb-AIc" id="pPO-FW-bec"/>
                                    <outlet property="deadlineTitleLabel" destination="wtk-WC-e5G" id="89E-nQ-YM1"/>
                                    <outlet property="fundingTitleLabel" destination="Knh-k9-dKO" id="r2h-Lk-EKG"/>
                                    <outlet property="projectImageView" destination="gml-Ym-1bl" id="gSK-Wu-DR1"/>
                                    <outlet property="projectInfoOverlayView" destination="xnf-rz-KkX" id="Fgv-wa-3tR"/>
                                    <outlet property="projectInfoStackView" destination="Mdz-7b-scY" id="fzs-lk-6gM"/>
                                    <outlet property="projectNameLabel" destination="CQP-Bg-PqH" id="a7J-BW-cBy"/>
                                    <outlet property="separateView" destination="GzV-yc-rd0" id="BT9-0h-sI4"/>
                                    <outlet property="statsStackView" destination="Yh6-Kf-dJc" id="ILd-yZ-V0J"/>
                                </connections>
                            </tableViewCell>
                            <tableViewCell clipsSubviews="YES" contentMode="scaleToFill" selectionStyle="default" indentationWidth="10" reuseIdentifier="SearchProjectCell" rowHeight="100" id="uzl-3b-Kxz" customClass="SearchProjectCell" customModule="Kickstarter_Framework" customModuleProvider="target">
                                <rect key="frame" x="0.0" y="438" width="400" height="100"/>
                                <autoresizingMask key="autoresizingMask"/>
                                <tableViewCellContentView key="contentView" opaque="NO" clipsSubviews="YES" multipleTouchEnabled="YES" contentMode="center" tableViewCell="uzl-3b-Kxz" id="x1A-sW-O2H">
                                    <rect key="frame" x="0.0" y="0.0" width="400" height="100"/>
                                    <autoresizingMask key="autoresizingMask"/>
                                    <subviews>
                                        <view contentMode="scaleToFill" translatesAutoresizingMaskIntoConstraints="NO" id="3Ie-p2-cOs">
<<<<<<< HEAD
                                            <rect key="frame" x="16" y="27.5" width="80" height="45"/>
                                            <color key="backgroundColor" red="1" green="1" blue="1" alpha="1" colorSpace="custom" customColorSpace="sRGB"/>
                                        </view>
                                        <stackView opaque="NO" contentMode="scaleToFill" alignment="center" spacing="16" translatesAutoresizingMaskIntoConstraints="NO" id="7Bu-Q1-vRs">
                                            <rect key="frame" x="16" y="24" width="368" height="52"/>
                                            <subviews>
                                                <imageView userInteractionEnabled="NO" contentMode="scaleAspectFill" horizontalHuggingPriority="251" verticalHuggingPriority="251" image="cosmic-surgery" translatesAutoresizingMaskIntoConstraints="NO" id="o5j-hv-hBJ">
                                                    <rect key="frame" x="0.0" y="3.5" width="80" height="45"/>
=======
                                            <rect key="frame" x="16" y="26.5" width="80" height="45"/>
                                            <color key="backgroundColor" red="1" green="1" blue="1" alpha="1" colorSpace="custom" customColorSpace="sRGB"/>
                                        </view>
                                        <stackView opaque="NO" contentMode="scaleToFill" misplaced="YES" alignment="center" spacing="16" translatesAutoresizingMaskIntoConstraints="NO" id="7Bu-Q1-vRs">
                                            <rect key="frame" x="16" y="24" width="368" height="50"/>
                                            <subviews>
                                                <imageView userInteractionEnabled="NO" contentMode="scaleAspectFill" horizontalHuggingPriority="251" verticalHuggingPriority="251" image="cosmic-surgery" translatesAutoresizingMaskIntoConstraints="NO" id="o5j-hv-hBJ">
                                                    <rect key="frame" x="0.0" y="2.5" width="80" height="45"/>
>>>>>>> 86368583
                                                    <constraints>
                                                        <constraint firstAttribute="width" constant="80" id="aY4-mQ-cym"/>
                                                        <constraint firstAttribute="width" secondItem="o5j-hv-hBJ" secondAttribute="height" multiplier="16:9" id="qXp-9p-bUo"/>
                                                    </constraints>
                                                </imageView>
                                                <view contentMode="scaleToFill" translatesAutoresizingMaskIntoConstraints="NO" id="SOr-RI-dIj">
<<<<<<< HEAD
                                                    <rect key="frame" x="96" y="0.0" width="272" height="52"/>
                                                    <subviews>
                                                        <label opaque="NO" userInteractionEnabled="NO" contentMode="left" horizontalHuggingPriority="251" verticalHuggingPriority="251" text="HERTZFELDT ON BLU-RAY" textAlignment="natural" lineBreakMode="wordWrap" numberOfLines="0" baselineAdjustment="alignBaselines" adjustsFontSizeToFit="NO" translatesAutoresizingMaskIntoConstraints="NO" id="kqx-C7-H1c">
                                                            <rect key="frame" x="8" y="8" width="256" height="20.5"/>
=======
                                                    <rect key="frame" x="96" y="0.0" width="272" height="50"/>
                                                    <subviews>
                                                        <label opaque="NO" userInteractionEnabled="NO" contentMode="left" horizontalHuggingPriority="251" verticalHuggingPriority="251" text="HERTZFELDT ON BLU-RAY" textAlignment="natural" lineBreakMode="wordWrap" numberOfLines="0" baselineAdjustment="alignBaselines" adjustsFontSizeToFit="NO" translatesAutoresizingMaskIntoConstraints="NO" id="kqx-C7-H1c">
                                                            <rect key="frame" x="8" y="8" width="256" height="34"/>
>>>>>>> 86368583
                                                            <fontDescription key="fontDescription" type="system" pointSize="17"/>
                                                            <color key="textColor" red="0.0" green="0.0" blue="0.0" alpha="1" colorSpace="custom" customColorSpace="sRGB"/>
                                                            <nil key="highlightedColor"/>
                                                        </label>
                                                        <stackView opaque="NO" contentMode="scaleToFill" translatesAutoresizingMaskIntoConstraints="NO" id="a95-YE-evX">
                                                            <rect key="frame" x="8" y="34" width="98" height="18"/>
                                                            <subviews>
                                                                <label opaque="NO" userInteractionEnabled="NO" contentMode="left" horizontalHuggingPriority="251" verticalHuggingPriority="251" text="75%" textAlignment="natural" lineBreakMode="tailTruncation" baselineAdjustment="alignBaselines" adjustsFontSizeToFit="NO" translatesAutoresizingMaskIntoConstraints="NO" id="dYI-q3-lWp">
                                                                    <rect key="frame" x="0.0" y="0.0" width="24" height="18"/>
                                                                    <fontDescription key="fontDescription" type="system" pointSize="12"/>
                                                                    <nil key="textColor"/>
                                                                    <nil key="highlightedColor"/>
                                                                </label>
                                                                <label opaque="NO" userInteractionEnabled="NO" contentMode="left" horizontalHuggingPriority="251" verticalHuggingPriority="251" text="35" textAlignment="natural" lineBreakMode="tailTruncation" baselineAdjustment="alignBaselines" adjustsFontSizeToFit="NO" translatesAutoresizingMaskIntoConstraints="NO" id="cAv-H2-A4X">
                                                                    <rect key="frame" x="24" y="0.0" width="15" height="18"/>
                                                                    <fontDescription key="fontDescription" type="system" pointSize="12"/>
                                                                    <nil key="textColor"/>
                                                                    <nil key="highlightedColor"/>
                                                                </label>
                                                                <label opaque="NO" userInteractionEnabled="NO" contentMode="left" horizontalHuggingPriority="251" verticalHuggingPriority="251" text="days to go" textAlignment="natural" lineBreakMode="tailTruncation" baselineAdjustment="alignBaselines" adjustsFontSizeToFit="NO" translatesAutoresizingMaskIntoConstraints="NO" id="z2v-lu-hrL">
                                                                    <rect key="frame" x="39" y="0.0" width="59" height="18"/>
                                                                    <fontDescription key="fontDescription" type="system" pointSize="12"/>
                                                                    <nil key="textColor"/>
                                                                    <nil key="highlightedColor"/>
                                                                </label>
                                                            </subviews>
                                                        </stackView>
                                                    </subviews>
                                                    <color key="backgroundColor" red="1" green="1" blue="1" alpha="1" colorSpace="custom" customColorSpace="sRGB"/>
                                                    <constraints>
                                                        <constraint firstItem="a95-YE-evX" firstAttribute="leading" secondItem="kqx-C7-H1c" secondAttribute="leading" id="0Sp-Z2-ezO"/>
                                                        <constraint firstItem="kqx-C7-H1c" firstAttribute="top" secondItem="SOr-RI-dIj" secondAttribute="topMargin" id="9jx-kR-OOe"/>
                                                        <constraint firstAttribute="bottom" secondItem="a95-YE-evX" secondAttribute="bottom" id="JOi-SV-y91"/>
                                                        <constraint firstAttribute="trailingMargin" secondItem="kqx-C7-H1c" secondAttribute="trailing" id="QlB-Ro-AmC"/>
                                                        <constraint firstItem="a95-YE-evX" firstAttribute="top" secondItem="kqx-C7-H1c" secondAttribute="bottom" constant="5" id="dUR-fZ-xTm"/>
                                                        <constraint firstItem="kqx-C7-H1c" firstAttribute="leading" secondItem="SOr-RI-dIj" secondAttribute="leadingMargin" id="sTQ-BZ-PbH"/>
                                                    </constraints>
                                                </view>
                                            </subviews>
                                        </stackView>
                                        <view contentMode="scaleToFill" translatesAutoresizingMaskIntoConstraints="NO" id="TX0-Jd-jBC" userLabel="Bottom border">
                                            <rect key="frame" x="16" y="99" width="368" height="1"/>
                                            <color key="backgroundColor" red="0.89916485548019409" green="0.89916485548019409" blue="0.89916485548019409" alpha="1" colorSpace="custom" customColorSpace="sRGB"/>
                                            <constraints>
                                                <constraint firstAttribute="height" constant="1" id="prU-pN-Uec"/>
                                            </constraints>
                                        </view>
                                    </subviews>
                                    <constraints>
                                        <constraint firstItem="3Ie-p2-cOs" firstAttribute="bottom" secondItem="o5j-hv-hBJ" secondAttribute="bottom" id="4VR-OU-x09"/>
                                        <constraint firstItem="3Ie-p2-cOs" firstAttribute="trailing" secondItem="o5j-hv-hBJ" secondAttribute="trailing" id="BuL-Yx-GfX"/>
                                        <constraint firstAttribute="trailingMargin" secondItem="7Bu-Q1-vRs" secondAttribute="trailing" id="QGX-6M-yv4"/>
                                        <constraint firstAttribute="bottomMargin" relation="greaterThanOrEqual" secondItem="7Bu-Q1-vRs" secondAttribute="bottom" id="SQq-eR-hT0"/>
                                        <constraint firstItem="3Ie-p2-cOs" firstAttribute="top" secondItem="o5j-hv-hBJ" secondAttribute="top" id="V2S-Dc-zIE"/>
                                        <constraint firstAttribute="leadingMargin" secondItem="7Bu-Q1-vRs" secondAttribute="leading" id="cHu-G0-jkY"/>
                                        <constraint firstItem="TX0-Jd-jBC" firstAttribute="leading" secondItem="x1A-sW-O2H" secondAttribute="leadingMargin" id="hfd-mc-8TB"/>
                                        <constraint firstAttribute="topMargin" secondItem="7Bu-Q1-vRs" secondAttribute="top" id="thx-we-z77"/>
                                        <constraint firstAttribute="trailingMargin" secondItem="TX0-Jd-jBC" secondAttribute="trailing" id="x97-T2-Shj"/>
                                        <constraint firstAttribute="bottom" secondItem="TX0-Jd-jBC" secondAttribute="bottom" id="xE2-Lc-3kw"/>
                                        <constraint firstItem="3Ie-p2-cOs" firstAttribute="leading" secondItem="o5j-hv-hBJ" secondAttribute="leading" id="z0u-0k-fAb"/>
                                    </constraints>
                                    <edgeInsets key="layoutMargins" top="24" left="16" bottom="24" right="16"/>
                                </tableViewCellContentView>
                                <connections>
                                    <outlet property="columnsStackView" destination="7Bu-Q1-vRs" id="KFD-Fm-ZwH"/>
                                    <outlet property="deadlineSubtitleLabel" destination="z2v-lu-hrL" id="SbE-Qf-de7"/>
                                    <outlet property="deadlineTitleLabel" destination="cAv-H2-A4X" id="Vj0-Od-zbI"/>
                                    <outlet property="fundingTitleLabel" destination="dYI-q3-lWp" id="XLp-wi-fZ0"/>
                                    <outlet property="imageShadowView" destination="3Ie-p2-cOs" id="BU8-BU-Wek"/>
                                    <outlet property="projectImageView" destination="o5j-hv-hBJ" id="2O0-NT-KAj"/>
                                    <outlet property="projectImageWidthConstraint" destination="aY4-mQ-cym" id="nQ1-1w-hMB"/>
                                    <outlet property="projectLabel" destination="kqx-C7-H1c" id="pgZ-tt-V2b"/>
                                    <outlet property="projectNameContainerView" destination="SOr-RI-dIj" id="JIt-T1-W0G"/>
                                    <outlet property="separateView" destination="TX0-Jd-jBC" id="04v-VK-gDm"/>
                                    <outlet property="statsStackView" destination="a95-YE-evX" id="tTO-Cr-5is"/>
                                </connections>
                            </tableViewCell>
                            <tableViewCell clipsSubviews="YES" contentMode="scaleToFill" selectionStyle="default" indentationWidth="10" reuseIdentifier="SearchEmptyStateCell" rowHeight="130" id="PTr-E5-epG" customClass="SearchEmptyStateCell" customModule="Kickstarter_Framework" customModuleProvider="target">
                                <rect key="frame" x="0.0" y="538" width="400" height="130"/>
                                <autoresizingMask key="autoresizingMask"/>
                                <tableViewCellContentView key="contentView" opaque="NO" clipsSubviews="YES" multipleTouchEnabled="YES" contentMode="center" tableViewCell="PTr-E5-epG" id="DaR-k8-izN">
                                    <rect key="frame" x="0.0" y="0.0" width="400" height="130"/>
                                    <autoresizingMask key="autoresizingMask"/>
                                    <subviews>
                                        <stackView opaque="NO" contentMode="scaleToFill" axis="vertical" alignment="center" translatesAutoresizingMaskIntoConstraints="NO" id="GGR-GU-XBY">
                                            <rect key="frame" x="40" y="40" width="320" height="50"/>
                                            <subviews>
                                                <label opaque="NO" userInteractionEnabled="NO" contentMode="left" horizontalHuggingPriority="251" text="No Results" textAlignment="natural" lineBreakMode="tailTruncation" baselineAdjustment="alignBaselines" adjustsFontSizeToFit="NO" translatesAutoresizingMaskIntoConstraints="NO" id="GAL-2b-N3V">
                                                    <rect key="frame" x="119" y="0.0" width="82.5" height="29.5"/>
                                                    <fontDescription key="fontDescription" type="system" pointSize="17"/>
                                                    <nil key="textColor"/>
                                                    <nil key="highlightedColor"/>
                                                </label>
                                                <label opaque="NO" userInteractionEnabled="NO" contentMode="left" horizontalHuggingPriority="251" verticalHuggingPriority="251" text="We couldn't find anything for [insert what user searched for]." textAlignment="center" lineBreakMode="tailTruncation" baselineAdjustment="alignBaselines" adjustsFontSizeToFit="NO" translatesAutoresizingMaskIntoConstraints="NO" id="jd9-j4-hrd">
                                                    <rect key="frame" x="0.0" y="29.5" width="320" height="20.5"/>
                                                    <fontDescription key="fontDescription" type="system" pointSize="17"/>
                                                    <nil key="textColor"/>
                                                    <nil key="highlightedColor"/>
                                                </label>
                                            </subviews>
                                        </stackView>
                                    </subviews>
                                    <constraints>
                                        <constraint firstAttribute="trailing" secondItem="GGR-GU-XBY" secondAttribute="trailing" constant="40" id="8Qt-n3-WFA"/>
                                        <constraint firstAttribute="bottom" secondItem="GGR-GU-XBY" secondAttribute="bottom" constant="40" id="DxX-il-L7Y"/>
                                        <constraint firstItem="GGR-GU-XBY" firstAttribute="top" secondItem="DaR-k8-izN" secondAttribute="top" constant="40" id="OkZ-Pa-718"/>
                                        <constraint firstItem="GGR-GU-XBY" firstAttribute="leading" secondItem="DaR-k8-izN" secondAttribute="leading" constant="40" id="neJ-gA-1VT"/>
                                    </constraints>
                                </tableViewCellContentView>
                                <connections>
                                    <outlet property="noResultsLabel" destination="GAL-2b-N3V" id="LNA-u1-i3N"/>
                                    <outlet property="rootStackView" destination="GGR-GU-XBY" id="wnB-0F-9Aa"/>
                                    <outlet property="searchTermNotFoundLabel" destination="jd9-j4-hrd" id="bZL-7I-40A"/>
                                </connections>
                            </tableViewCell>
                        </prototypes>
                        <connections>
                            <outlet property="dataSource" destination="GNf-h9-HSf" id="X7j-wQ-5o5"/>
                            <outlet property="delegate" destination="GNf-h9-HSf" id="Doy-76-5Q8"/>
                        </connections>
                    </tableView>
                    <navigationItem key="navigationItem" id="4b3-Bs-4Jj">
                        <nil key="title"/>
                        <view key="titleView" contentMode="scaleToFill" id="NPH-XZ-f4a">
                            <rect key="frame" x="42" y="6" width="317" height="33"/>
                            <autoresizingMask key="autoresizingMask" flexibleMaxX="YES" flexibleMaxY="YES"/>
                            <subviews>
                                <stackView opaque="NO" contentMode="scaleToFill" alignment="center" translatesAutoresizingMaskIntoConstraints="NO" id="gh5-2a-Hll">
                                    <rect key="frame" x="8" y="0.0" width="301" height="33"/>
                                    <subviews>
                                        <imageView userInteractionEnabled="NO" contentMode="scaleToFill" horizontalHuggingPriority="1000" verticalHuggingPriority="251" horizontalCompressionResistancePriority="1000" image="search-icon" translatesAutoresizingMaskIntoConstraints="NO" id="iEk-Dl-6an">
                                            <rect key="frame" x="0.0" y="11" width="11" height="11"/>
                                        </imageView>
                                        <textField opaque="NO" clipsSubviews="YES" contentMode="scaleToFill" horizontalCompressionResistancePriority="250" contentHorizontalAlignment="left" contentVerticalAlignment="center" placeholder="Search" textAlignment="natural" minimumFontSize="17" clearButtonMode="whileEditing" translatesAutoresizingMaskIntoConstraints="NO" id="bEa-Dn-fhp">
                                            <rect key="frame" x="11" y="6" width="234" height="21"/>
                                            <fontDescription key="fontDescription" style="UICTFontTextStyleBody"/>
                                            <textInputTraits key="textInputTraits" autocorrectionType="no" spellCheckingType="no" keyboardType="webSearch" returnKeyType="search" enablesReturnKeyAutomatically="YES"/>
                                        </textField>
                                        <button opaque="NO" contentMode="scaleToFill" horizontalHuggingPriority="750" contentHorizontalAlignment="center" contentVerticalAlignment="center" lineBreakMode="middleTruncation" translatesAutoresizingMaskIntoConstraints="NO" id="jxx-0l-p9U">
                                            <rect key="frame" x="245" y="0.0" width="56" height="33"/>
                                            <state key="normal" title="Cancel">
                                                <color key="titleColor" red="0.0" green="0.0" blue="0.0" alpha="1" colorSpace="custom" customColorSpace="sRGB"/>
                                            </state>
                                        </button>
                                    </subviews>
                                </stackView>
                            </subviews>
                            <color key="backgroundColor" red="0.0" green="0.0" blue="0.0" alpha="0.0" colorSpace="custom" customColorSpace="sRGB"/>
                            <constraints>
                                <constraint firstAttribute="bottom" secondItem="gh5-2a-Hll" secondAttribute="bottom" id="1KE-4n-VY1"/>
                                <constraint firstItem="gh5-2a-Hll" firstAttribute="top" secondItem="NPH-XZ-f4a" secondAttribute="top" id="5bn-Cx-Amg"/>
                                <constraint firstItem="gh5-2a-Hll" firstAttribute="leading" secondItem="NPH-XZ-f4a" secondAttribute="leadingMargin" id="UIa-dW-0Oy"/>
                                <constraint firstItem="gh5-2a-Hll" firstAttribute="centerX" secondItem="NPH-XZ-f4a" secondAttribute="centerX" id="iyq-q4-kBp"/>
                                <constraint firstAttribute="trailingMargin" secondItem="gh5-2a-Hll" secondAttribute="trailing" id="zV7-XI-XRw"/>
                            </constraints>
                            <variation key="default">
                                <mask key="constraints">
                                    <exclude reference="iyq-q4-kBp"/>
                                </mask>
                            </variation>
                        </view>
                    </navigationItem>
                    <freeformSimulatedSizeMetrics key="simulatedDestinationMetrics"/>
                    <size key="freeformSize" width="400" height="800"/>
                    <connections>
                        <outlet property="cancelButton" destination="jxx-0l-p9U" id="PaY-ff-uCa"/>
                        <outlet property="searchBarCenterConstraint" destination="iyq-q4-kBp" id="vmN-ym-Fbd"/>
                        <outlet property="searchBarContainerView" destination="NPH-XZ-f4a" id="2yH-JZ-gEn"/>
                        <outlet property="searchBarLeadingConstraint" destination="UIa-dW-0Oy" id="aRI-a7-xau"/>
                        <outlet property="searchBarTrailingConstraint" destination="zV7-XI-XRw" id="z2H-r4-FEb"/>
                        <outlet property="searchIconImageView" destination="iEk-Dl-6an" id="eLP-wz-WYr"/>
                        <outlet property="searchStackView" destination="gh5-2a-Hll" id="yd8-zz-bke"/>
                        <outlet property="searchTextField" destination="bEa-Dn-fhp" id="QIe-Uf-Xyg"/>
                    </connections>
                </tableViewController>
                <placeholder placeholderIdentifier="IBFirstResponder" id="HVB-g6-L0q" userLabel="First Responder" sceneMemberID="firstResponder"/>
            </objects>
            <point key="canvasLocation" x="348.80000000000001" y="445.27736131934034"/>
        </scene>
    </scenes>
    <resources>
        <image name="cosmic-surgery" width="800" height="600"/>
        <image name="search-icon" width="11" height="11"/>
    </resources>
</document><|MERGE_RESOLUTION|>--- conflicted
+++ resolved
@@ -81,23 +81,15 @@
                                             </constraints>
                                         </imageView>
                                         <view contentMode="scaleToFill" translatesAutoresizingMaskIntoConstraints="NO" id="xnf-rz-KkX">
-<<<<<<< HEAD
                                             <rect key="frame" x="16" y="145" width="368" height="86"/>
                                             <subviews>
                                                 <stackView opaque="NO" contentMode="scaleToFill" axis="vertical" translatesAutoresizingMaskIntoConstraints="NO" id="Mdz-7b-scY">
                                                     <rect key="frame" x="8" y="8" width="352" height="41"/>
-=======
-                                            <rect key="frame" x="16" y="153.5" width="368" height="77.5"/>
-                                            <subviews>
-                                                <stackView opaque="NO" contentMode="scaleToFill" axis="vertical" translatesAutoresizingMaskIntoConstraints="NO" id="Mdz-7b-scY">
-                                                    <rect key="frame" x="8" y="8" width="352" height="61.5"/>
->>>>>>> 86368583
                                                     <subviews>
                                                         <label opaque="NO" userInteractionEnabled="NO" contentMode="left" horizontalHuggingPriority="251" verticalHuggingPriority="251" text="World's First And Only Complete Weather Camera System" textAlignment="natural" lineBreakMode="tailTruncation" numberOfLines="2" baselineAdjustment="alignBaselines" adjustsFontSizeToFit="NO" translatesAutoresizingMaskIntoConstraints="NO" id="CQP-Bg-PqH">
                                                             <rect key="frame" x="0.0" y="0.0" width="352" height="41"/>
                                                             <fontDescription key="fontDescription" type="system" pointSize="17"/>
                                                             <color key="textColor" red="0.0" green="0.0" blue="0.0" alpha="1" colorSpace="custom" customColorSpace="sRGB"/>
-<<<<<<< HEAD
                                                             <nil key="highlightedColor"/>
                                                         </label>
                                                     </subviews>
@@ -123,38 +115,6 @@
                                                             <nil key="textColor"/>
                                                             <nil key="highlightedColor"/>
                                                         </label>
-=======
-                                                            <nil key="highlightedColor"/>
-                                                        </label>
-                                                        <stackView opaque="NO" contentMode="scaleToFill" alignment="center" translatesAutoresizingMaskIntoConstraints="NO" id="Yh6-Kf-dJc">
-                                                            <rect key="frame" x="0.0" y="41" width="352" height="20.5"/>
-                                                            <subviews>
-                                                                <view contentMode="scaleToFill" translatesAutoresizingMaskIntoConstraints="NO" id="dTL-WS-dDZ">
-                                                                    <rect key="frame" x="0.0" y="9" width="261" height="3"/>
-                                                                    <subviews>
-                                                                        <view contentMode="scaleToFill" translatesAutoresizingMaskIntoConstraints="NO" id="zHj-GC-Cpo">
-                                                                            <rect key="frame" x="0.0" y="1" width="261" height="3"/>
-                                                                            <color key="backgroundColor" red="1" green="1" blue="1" alpha="1" colorSpace="custom" customColorSpace="sRGB"/>
-                                                                        </view>
-                                                                    </subviews>
-                                                                    <color key="backgroundColor" red="1" green="1" blue="1" alpha="1" colorSpace="custom" customColorSpace="sRGB"/>
-                                                                    <constraints>
-                                                                        <constraint firstAttribute="bottom" secondItem="zHj-GC-Cpo" secondAttribute="bottom" id="Tjr-ex-cjH"/>
-                                                                        <constraint firstItem="zHj-GC-Cpo" firstAttribute="top" secondItem="dTL-WS-dDZ" secondAttribute="top" id="dM6-kg-C23"/>
-                                                                        <constraint firstAttribute="height" constant="3" id="gSv-7m-aIa"/>
-                                                                        <constraint firstItem="zHj-GC-Cpo" firstAttribute="leading" secondItem="dTL-WS-dDZ" secondAttribute="leading" id="irv-Dw-yik"/>
-                                                                        <constraint firstAttribute="trailing" secondItem="zHj-GC-Cpo" secondAttribute="trailing" id="jWx-7C-aIf"/>
-                                                                    </constraints>
-                                                                </view>
-                                                                <label opaque="NO" userInteractionEnabled="NO" contentMode="left" horizontalHuggingPriority="1000" verticalHuggingPriority="1000" horizontalCompressionResistancePriority="1000" verticalCompressionResistancePriority="1000" text="75% funded" textAlignment="natural" lineBreakMode="tailTruncation" baselineAdjustment="alignBaselines" adjustsFontSizeToFit="NO" translatesAutoresizingMaskIntoConstraints="NO" id="Ln9-f1-TmM">
-                                                                    <rect key="frame" x="261" y="0.0" width="91" height="20.5"/>
-                                                                    <fontDescription key="fontDescription" type="system" pointSize="17"/>
-                                                                    <color key="textColor" red="0.0" green="0.0" blue="0.0" alpha="1" colorSpace="custom" customColorSpace="sRGB"/>
-                                                                    <nil key="highlightedColor"/>
-                                                                </label>
-                                                            </subviews>
-                                                        </stackView>
->>>>>>> 86368583
                                                     </subviews>
                                                 </stackView>
                                             </subviews>
@@ -215,7 +175,6 @@
                                     <autoresizingMask key="autoresizingMask"/>
                                     <subviews>
                                         <view contentMode="scaleToFill" translatesAutoresizingMaskIntoConstraints="NO" id="3Ie-p2-cOs">
-<<<<<<< HEAD
                                             <rect key="frame" x="16" y="27.5" width="80" height="45"/>
                                             <color key="backgroundColor" red="1" green="1" blue="1" alpha="1" colorSpace="custom" customColorSpace="sRGB"/>
                                         </view>
@@ -224,33 +183,16 @@
                                             <subviews>
                                                 <imageView userInteractionEnabled="NO" contentMode="scaleAspectFill" horizontalHuggingPriority="251" verticalHuggingPriority="251" image="cosmic-surgery" translatesAutoresizingMaskIntoConstraints="NO" id="o5j-hv-hBJ">
                                                     <rect key="frame" x="0.0" y="3.5" width="80" height="45"/>
-=======
-                                            <rect key="frame" x="16" y="26.5" width="80" height="45"/>
-                                            <color key="backgroundColor" red="1" green="1" blue="1" alpha="1" colorSpace="custom" customColorSpace="sRGB"/>
-                                        </view>
-                                        <stackView opaque="NO" contentMode="scaleToFill" misplaced="YES" alignment="center" spacing="16" translatesAutoresizingMaskIntoConstraints="NO" id="7Bu-Q1-vRs">
-                                            <rect key="frame" x="16" y="24" width="368" height="50"/>
-                                            <subviews>
-                                                <imageView userInteractionEnabled="NO" contentMode="scaleAspectFill" horizontalHuggingPriority="251" verticalHuggingPriority="251" image="cosmic-surgery" translatesAutoresizingMaskIntoConstraints="NO" id="o5j-hv-hBJ">
-                                                    <rect key="frame" x="0.0" y="2.5" width="80" height="45"/>
->>>>>>> 86368583
                                                     <constraints>
                                                         <constraint firstAttribute="width" constant="80" id="aY4-mQ-cym"/>
                                                         <constraint firstAttribute="width" secondItem="o5j-hv-hBJ" secondAttribute="height" multiplier="16:9" id="qXp-9p-bUo"/>
                                                     </constraints>
                                                 </imageView>
                                                 <view contentMode="scaleToFill" translatesAutoresizingMaskIntoConstraints="NO" id="SOr-RI-dIj">
-<<<<<<< HEAD
                                                     <rect key="frame" x="96" y="0.0" width="272" height="52"/>
                                                     <subviews>
                                                         <label opaque="NO" userInteractionEnabled="NO" contentMode="left" horizontalHuggingPriority="251" verticalHuggingPriority="251" text="HERTZFELDT ON BLU-RAY" textAlignment="natural" lineBreakMode="wordWrap" numberOfLines="0" baselineAdjustment="alignBaselines" adjustsFontSizeToFit="NO" translatesAutoresizingMaskIntoConstraints="NO" id="kqx-C7-H1c">
                                                             <rect key="frame" x="8" y="8" width="256" height="20.5"/>
-=======
-                                                    <rect key="frame" x="96" y="0.0" width="272" height="50"/>
-                                                    <subviews>
-                                                        <label opaque="NO" userInteractionEnabled="NO" contentMode="left" horizontalHuggingPriority="251" verticalHuggingPriority="251" text="HERTZFELDT ON BLU-RAY" textAlignment="natural" lineBreakMode="wordWrap" numberOfLines="0" baselineAdjustment="alignBaselines" adjustsFontSizeToFit="NO" translatesAutoresizingMaskIntoConstraints="NO" id="kqx-C7-H1c">
-                                                            <rect key="frame" x="8" y="8" width="256" height="34"/>
->>>>>>> 86368583
                                                             <fontDescription key="fontDescription" type="system" pointSize="17"/>
                                                             <color key="textColor" red="0.0" green="0.0" blue="0.0" alpha="1" colorSpace="custom" customColorSpace="sRGB"/>
                                                             <nil key="highlightedColor"/>
@@ -328,42 +270,47 @@
                                     <outlet property="statsStackView" destination="a95-YE-evX" id="tTO-Cr-5is"/>
                                 </connections>
                             </tableViewCell>
-                            <tableViewCell clipsSubviews="YES" contentMode="scaleToFill" selectionStyle="default" indentationWidth="10" reuseIdentifier="SearchEmptyStateCell" rowHeight="130" id="PTr-E5-epG" customClass="SearchEmptyStateCell" customModule="Kickstarter_Framework" customModuleProvider="target">
-                                <rect key="frame" x="0.0" y="538" width="400" height="130"/>
+                            <tableViewCell clipsSubviews="YES" contentMode="scaleToFill" selectionStyle="default" indentationWidth="10" reuseIdentifier="SearchEmptyStateCell" rowHeight="100" id="WYW-Pu-OiW" customClass="SearchEmptyStateCell" customModule="Kickstarter_Framework" customModuleProvider="target">
+                                <rect key="frame" x="0.0" y="538" width="400" height="100"/>
                                 <autoresizingMask key="autoresizingMask"/>
-                                <tableViewCellContentView key="contentView" opaque="NO" clipsSubviews="YES" multipleTouchEnabled="YES" contentMode="center" tableViewCell="PTr-E5-epG" id="DaR-k8-izN">
-                                    <rect key="frame" x="0.0" y="0.0" width="400" height="130"/>
+                                <tableViewCellContentView key="contentView" opaque="NO" clipsSubviews="YES" multipleTouchEnabled="YES" contentMode="center" tableViewCell="WYW-Pu-OiW" id="eto-yV-UJW">
+                                    <rect key="frame" x="0.0" y="0.0" width="400" height="100"/>
                                     <autoresizingMask key="autoresizingMask"/>
                                     <subviews>
-                                        <stackView opaque="NO" contentMode="scaleToFill" axis="vertical" alignment="center" translatesAutoresizingMaskIntoConstraints="NO" id="GGR-GU-XBY">
-                                            <rect key="frame" x="40" y="40" width="320" height="50"/>
+                                        <stackView opaque="NO" contentMode="scaleToFill" axis="vertical" translatesAutoresizingMaskIntoConstraints="NO" id="CeY-z0-Oah">
+                                            <rect key="frame" x="28" y="38" width="344" height="44"/>
                                             <subviews>
-                                                <label opaque="NO" userInteractionEnabled="NO" contentMode="left" horizontalHuggingPriority="251" text="No Results" textAlignment="natural" lineBreakMode="tailTruncation" baselineAdjustment="alignBaselines" adjustsFontSizeToFit="NO" translatesAutoresizingMaskIntoConstraints="NO" id="GAL-2b-N3V">
-                                                    <rect key="frame" x="119" y="0.0" width="82.5" height="29.5"/>
-                                                    <fontDescription key="fontDescription" type="system" pointSize="17"/>
-                                                    <nil key="textColor"/>
-                                                    <nil key="highlightedColor"/>
-                                                </label>
-                                                <label opaque="NO" userInteractionEnabled="NO" contentMode="left" horizontalHuggingPriority="251" verticalHuggingPriority="251" text="We couldn't find anything for [insert what user searched for]." textAlignment="center" lineBreakMode="tailTruncation" baselineAdjustment="alignBaselines" adjustsFontSizeToFit="NO" translatesAutoresizingMaskIntoConstraints="NO" id="jd9-j4-hrd">
-                                                    <rect key="frame" x="0.0" y="29.5" width="320" height="20.5"/>
-                                                    <fontDescription key="fontDescription" type="system" pointSize="17"/>
-                                                    <nil key="textColor"/>
-                                                    <nil key="highlightedColor"/>
-                                                </label>
+                                                <stackView opaque="NO" contentMode="scaleToFill" axis="vertical" translatesAutoresizingMaskIntoConstraints="NO" id="bOf-C3-twa">
+                                                    <rect key="frame" x="0.0" y="0.0" width="344" height="44"/>
+                                                    <subviews>
+                                                        <label opaque="NO" userInteractionEnabled="NO" contentMode="left" horizontalHuggingPriority="251" verticalHuggingPriority="251" verticalCompressionResistancePriority="749" text="Label" textAlignment="center" lineBreakMode="tailTruncation" baselineAdjustment="alignBaselines" adjustsFontSizeToFit="NO" translatesAutoresizingMaskIntoConstraints="NO" id="VXw-Yz-oBn">
+                                                            <rect key="frame" x="0.0" y="0.0" width="344" height="23.5"/>
+                                                            <fontDescription key="fontDescription" type="system" pointSize="17"/>
+                                                            <nil key="textColor"/>
+                                                            <nil key="highlightedColor"/>
+                                                        </label>
+                                                        <label opaque="NO" userInteractionEnabled="NO" contentMode="left" horizontalHuggingPriority="251" verticalHuggingPriority="252" text="Label" textAlignment="center" lineBreakMode="tailTruncation" baselineAdjustment="alignBaselines" adjustsFontSizeToFit="NO" translatesAutoresizingMaskIntoConstraints="NO" id="8LY-WF-1iH">
+                                                            <rect key="frame" x="0.0" y="23.5" width="344" height="20.5"/>
+                                                            <fontDescription key="fontDescription" type="system" pointSize="17"/>
+                                                            <nil key="textColor"/>
+                                                            <nil key="highlightedColor"/>
+                                                        </label>
+                                                    </subviews>
+                                                </stackView>
                                             </subviews>
                                         </stackView>
                                     </subviews>
                                     <constraints>
-                                        <constraint firstAttribute="trailing" secondItem="GGR-GU-XBY" secondAttribute="trailing" constant="40" id="8Qt-n3-WFA"/>
-                                        <constraint firstAttribute="bottom" secondItem="GGR-GU-XBY" secondAttribute="bottom" constant="40" id="DxX-il-L7Y"/>
-                                        <constraint firstItem="GGR-GU-XBY" firstAttribute="top" secondItem="DaR-k8-izN" secondAttribute="top" constant="40" id="OkZ-Pa-718"/>
-                                        <constraint firstItem="GGR-GU-XBY" firstAttribute="leading" secondItem="DaR-k8-izN" secondAttribute="leading" constant="40" id="neJ-gA-1VT"/>
+                                        <constraint firstAttribute="trailingMargin" secondItem="CeY-z0-Oah" secondAttribute="trailing" constant="20" id="7DU-Dr-k7A"/>
+                                        <constraint firstItem="CeY-z0-Oah" firstAttribute="leading" secondItem="eto-yV-UJW" secondAttribute="leadingMargin" constant="20" id="FdZ-NI-UK0"/>
+                                        <constraint firstAttribute="bottomMargin" secondItem="CeY-z0-Oah" secondAttribute="bottom" constant="10" id="GBj-pC-yPW"/>
+                                        <constraint firstItem="CeY-z0-Oah" firstAttribute="top" secondItem="eto-yV-UJW" secondAttribute="topMargin" constant="30" id="oYm-8w-K9D"/>
                                     </constraints>
                                 </tableViewCellContentView>
                                 <connections>
-                                    <outlet property="noResultsLabel" destination="GAL-2b-N3V" id="LNA-u1-i3N"/>
-                                    <outlet property="rootStackView" destination="GGR-GU-XBY" id="wnB-0F-9Aa"/>
-                                    <outlet property="searchTermNotFoundLabel" destination="jd9-j4-hrd" id="bZL-7I-40A"/>
+                                    <outlet property="noResultsLabel" destination="VXw-Yz-oBn" id="w3C-Hf-X2A"/>
+                                    <outlet property="rootStackView" destination="bOf-C3-twa" id="Htj-DY-vIu"/>
+                                    <outlet property="searchTermNotFoundLabel" destination="8LY-WF-1iH" id="tCo-cA-NzV"/>
                                 </connections>
                             </tableViewCell>
                         </prototypes>
