<?xml version="1.0" encoding="UTF-8"?>
<document type="com.apple.InterfaceBuilder3.CocoaTouch.Storyboard.XIB" version="3.0" toolsVersion="14460.31" targetRuntime="iOS.CocoaTouch" propertyAccessControl="none" useAutolayout="YES" useTraitCollections="YES" useSafeAreas="YES" colorMatched="YES">
    <device id="retina4_7" orientation="portrait">
        <adaptation id="fullscreen"/>
    </device>
    <dependencies>
        <deployment identifier="iOS"/>
        <plugIn identifier="com.apple.InterfaceBuilder.IBCocoaTouchPlugin" version="14460.20"/>
        <capability name="Safe area layout guides" minToolsVersion="9.0"/>
        <capability name="documents saved in the Xcode 8 format" minToolsVersion="8.0"/>
    </dependencies>
    <scenes>
        <!--SettingsViewController-->
        <scene sceneID="KuD-Ui-DHw">
            <objects>
                <viewController storyboardIdentifier="SettingsViewController" useStoryboardIdentifierAsRestorationIdentifier="YES" id="5Ib-AN-92b" userLabel="SettingsViewController" customClass="SettingsViewController" customModule="Kickstarter_Framework" customModuleProvider="target" sceneMemberID="viewController">
                    <view key="view" contentMode="scaleToFill" id="c36-74-gmz">
                        <rect key="frame" x="0.0" y="0.0" width="375" height="667"/>
                        <autoresizingMask key="autoresizingMask" widthSizable="YES" heightSizable="YES"/>
                        <subviews>
                            <tableView clipsSubviews="YES" contentMode="scaleToFill" alwaysBounceVertical="YES" dataMode="prototypes" style="grouped" separatorStyle="none" rowHeight="-1" estimatedRowHeight="-1" sectionHeaderHeight="18" sectionFooterHeight="18" translatesAutoresizingMaskIntoConstraints="NO" id="h0t-jz-Pe9">
                                <rect key="frame" x="0.0" y="20" width="375" height="647"/>
                                <color key="backgroundColor" cocoaTouchSystemColor="groupTableViewBackgroundColor"/>
                            </tableView>
                        </subviews>
                        <color key="backgroundColor" red="0.92143100499999997" green="0.92145264149999995" blue="0.92144101860000005" alpha="1" colorSpace="custom" customColorSpace="sRGB"/>
                        <constraints>
                            <constraint firstItem="h0t-jz-Pe9" firstAttribute="top" secondItem="fMd-Dt-Wm1" secondAttribute="top" id="Ddm-W3-4Dd"/>
                            <constraint firstItem="h0t-jz-Pe9" firstAttribute="leading" secondItem="fMd-Dt-Wm1" secondAttribute="leading" id="ICV-me-Uif"/>
                            <constraint firstItem="fMd-Dt-Wm1" firstAttribute="trailing" secondItem="h0t-jz-Pe9" secondAttribute="trailing" id="Okj-Ww-VxB"/>
                            <constraint firstItem="fMd-Dt-Wm1" firstAttribute="bottom" secondItem="h0t-jz-Pe9" secondAttribute="bottom" id="U0M-Ld-FEg"/>
                        </constraints>
                        <viewLayoutGuide key="safeArea" id="fMd-Dt-Wm1"/>
                    </view>
                    <connections>
                        <outlet property="tableView" destination="h0t-jz-Pe9" id="fKf-q9-m2m"/>
                    </connections>
                </viewController>
                <placeholder placeholderIdentifier="IBFirstResponder" id="lYP-2e-Lmy" userLabel="First Responder" sceneMemberID="firstResponder"/>
            </objects>
            <point key="canvasLocation" x="-2860" y="51"/>
        </scene>
        <!--HelpViewController-->
        <scene sceneID="gLr-Hi-uhd">
            <objects>
                <viewController storyboardIdentifier="HelpViewController" title="HelpViewController" useStoryboardIdentifierAsRestorationIdentifier="YES" id="0bf-LD-kqJ" customClass="HelpViewController" customModule="Kickstarter_Framework" sceneMemberID="viewController">
                    <view key="view" contentMode="scaleToFill" id="Qv7-Qt-Vb5">
                        <rect key="frame" x="0.0" y="0.0" width="375" height="667"/>
                        <autoresizingMask key="autoresizingMask" widthSizable="YES" heightSizable="YES"/>
                        <subviews>
                            <tableView clipsSubviews="YES" contentMode="scaleToFill" alwaysBounceVertical="YES" dataMode="prototypes" style="grouped" separatorStyle="none" rowHeight="-1" estimatedRowHeight="-1" sectionHeaderHeight="18" sectionFooterHeight="18" translatesAutoresizingMaskIntoConstraints="NO" id="Xy4-mc-nWC">
                                <rect key="frame" x="0.0" y="20" width="375" height="647"/>
                                <color key="backgroundColor" cocoaTouchSystemColor="groupTableViewBackgroundColor"/>
                            </tableView>
                        </subviews>
                        <color key="backgroundColor" white="1" alpha="1" colorSpace="custom" customColorSpace="genericGamma22GrayColorSpace"/>
                        <constraints>
                            <constraint firstItem="q38-TC-wFh" firstAttribute="trailing" secondItem="Xy4-mc-nWC" secondAttribute="trailing" id="DSv-1m-Iyv"/>
                            <constraint firstItem="q38-TC-wFh" firstAttribute="bottom" secondItem="Xy4-mc-nWC" secondAttribute="bottom" id="NBc-HI-ls1"/>
                            <constraint firstItem="Xy4-mc-nWC" firstAttribute="leading" secondItem="q38-TC-wFh" secondAttribute="leading" id="Q5h-9D-kOU"/>
                            <constraint firstItem="Xy4-mc-nWC" firstAttribute="top" secondItem="q38-TC-wFh" secondAttribute="top" id="sms-yf-toC"/>
                        </constraints>
                        <viewLayoutGuide key="safeArea" id="q38-TC-wFh"/>
                    </view>
                    <connections>
                        <outlet property="tableView" destination="Xy4-mc-nWC" id="PLa-PU-WVP"/>
                    </connections>
                </viewController>
                <placeholder placeholderIdentifier="IBFirstResponder" id="xfj-3T-WxF" userLabel="First Responder" sceneMemberID="firstResponder"/>
            </objects>
            <point key="canvasLocation" x="-2841" y="-664"/>
        </scene>
        <!--Notifications-->
        <scene sceneID="BdK-W3-Wt4">
            <objects>
                <tableViewController storyboardIdentifier="ProjectNotificationsViewController" title="Notifications" id="LkZ-DQ-HYB" customClass="ProjectNotificationsViewController" customModule="Kickstarter_Framework" customModuleProvider="target" sceneMemberID="viewController">
                    <tableView key="view" clipsSubviews="YES" contentMode="scaleToFill" alwaysBounceVertical="YES" dataMode="prototypes" style="plain" separatorStyle="none" rowHeight="60" estimatedRowHeight="-1" sectionHeaderHeight="28" sectionFooterHeight="28" id="3cQ-hI-xV0">
                        <rect key="frame" x="0.0" y="0.0" width="375" height="667"/>
                        <autoresizingMask key="autoresizingMask" widthSizable="YES" heightSizable="YES"/>
                        <color key="backgroundColor" red="1" green="1" blue="1" alpha="1" colorSpace="custom" customColorSpace="sRGB"/>
                        <prototypes>
                            <tableViewCell clipsSubviews="YES" contentMode="scaleToFill" selectionStyle="none" indentationWidth="10" reuseIdentifier="ProjectNotificationCell" rowHeight="60" id="bg3-lx-3Wh" userLabel="Project notification cell" customClass="ProjectNotificationCell" customModule="Kickstarter_Framework" customModuleProvider="target">
                                <rect key="frame" x="0.0" y="28" width="375" height="60"/>
                                <autoresizingMask key="autoresizingMask"/>
                                <tableViewCellContentView key="contentView" opaque="NO" clipsSubviews="YES" multipleTouchEnabled="YES" contentMode="center" preservesSuperviewLayoutMargins="YES" tableViewCell="bg3-lx-3Wh" id="MOi-qU-feU">
                                    <rect key="frame" x="0.0" y="0.0" width="375" height="60"/>
                                    <autoresizingMask key="autoresizingMask"/>
                                    <subviews>
                                        <stackView opaque="NO" contentMode="scaleToFill" alignment="center" spacing="6" translatesAutoresizingMaskIntoConstraints="NO" id="OgD-X8-NPf">
                                            <rect key="frame" x="12" y="6" width="351" height="48"/>
                                            <subviews>
                                                <label opaque="NO" userInteractionEnabled="NO" contentMode="left" text=" " textAlignment="natural" lineBreakMode="tailTruncation" baselineAdjustment="alignBaselines" adjustsFontSizeToFit="NO" translatesAutoresizingMaskIntoConstraints="NO" id="8ub-Uo-2u8">
                                                    <rect key="frame" x="0.0" y="14" width="296" height="20.5"/>
                                                    <fontDescription key="fontDescription" type="system" pointSize="17"/>
                                                    <color key="textColor" red="0.0" green="0.0" blue="0.0" alpha="1" colorSpace="custom" customColorSpace="sRGB"/>
                                                    <nil key="highlightedColor"/>
                                                </label>
                                                <switch opaque="NO" contentMode="scaleToFill" horizontalHuggingPriority="751" verticalHuggingPriority="751" horizontalCompressionResistancePriority="751" verticalCompressionResistancePriority="751" contentHorizontalAlignment="center" contentVerticalAlignment="center" on="YES" translatesAutoresizingMaskIntoConstraints="NO" id="ybY-lT-ThH">
                                                    <rect key="frame" x="302" y="8.5" width="51" height="31"/>
                                                </switch>
                                            </subviews>
                                            <constraints>
                                                <constraint firstAttribute="height" relation="greaterThanOrEqual" constant="40" id="SZz-M6-Seo"/>
                                            </constraints>
                                        </stackView>
                                        <view contentMode="scaleToFill" translatesAutoresizingMaskIntoConstraints="NO" id="o6I-ks-6x0" userLabel="Separator View">
                                            <rect key="frame" x="0.0" y="59" width="375" height="1"/>
                                            <color key="backgroundColor" red="0.94999998809999997" green="0.94999998809999997" blue="0.94999998809999997" alpha="1" colorSpace="custom" customColorSpace="sRGB"/>
                                            <constraints>
                                                <constraint firstAttribute="height" constant="1" id="1M6-qd-DaY"/>
                                            </constraints>
                                        </view>
                                    </subviews>
                                    <constraints>
                                        <constraint firstItem="OgD-X8-NPf" firstAttribute="trailing" secondItem="MOi-qU-feU" secondAttribute="trailing" constant="-12" id="2rN-4p-ZJd"/>
                                        <constraint firstItem="OgD-X8-NPf" firstAttribute="bottom" secondItem="MOi-qU-feU" secondAttribute="bottom" constant="-6" id="AQ5-OL-f39"/>
                                        <constraint firstItem="o6I-ks-6x0" firstAttribute="trailing" secondItem="MOi-qU-feU" secondAttribute="trailing" id="Fd9-cr-PMS"/>
                                        <constraint firstItem="o6I-ks-6x0" firstAttribute="leading" secondItem="MOi-qU-feU" secondAttribute="leading" id="cM2-32-bxd"/>
                                        <constraint firstItem="o6I-ks-6x0" firstAttribute="bottom" secondItem="MOi-qU-feU" secondAttribute="bottom" id="huf-Dx-lwG"/>
                                        <constraint firstItem="OgD-X8-NPf" firstAttribute="top" secondItem="MOi-qU-feU" secondAttribute="top" constant="6" id="j6c-Df-QkH"/>
                                        <constraint firstItem="OgD-X8-NPf" firstAttribute="leading" secondItem="MOi-qU-feU" secondAttribute="leading" constant="12" id="mKK-uT-ibA"/>
                                    </constraints>
                                </tableViewCellContentView>
                                <connections>
                                    <outlet property="nameLabel" destination="8ub-Uo-2u8" id="fxe-cO-T0T"/>
                                    <outlet property="notificationSwitch" destination="ybY-lT-ThH" id="ubN-FK-fCw"/>
                                    <outlet property="separatorView" destination="o6I-ks-6x0" id="l71-xr-5z5"/>
                                </connections>
                            </tableViewCell>
                        </prototypes>
                        <connections>
                            <outlet property="dataSource" destination="LkZ-DQ-HYB" id="Gl3-aM-7He"/>
                            <outlet property="delegate" destination="LkZ-DQ-HYB" id="r2T-D0-Th9"/>
                        </connections>
                    </tableView>
                    <simulatedNavigationBarMetrics key="simulatedTopBarMetrics" prompted="NO"/>
                </tableViewController>
                <placeholder placeholderIdentifier="IBFirstResponder" id="CnK-9U-Okv" userLabel="First Responder" sceneMemberID="firstResponder"/>
            </objects>
            <point key="canvasLocation" x="-2860" y="760"/>
        </scene>
        <!--Change Email-->
        <scene sceneID="sW7-08-TIc">
            <objects>
                <viewController storyboardIdentifier="ChangeEmailViewController" title="Change Email" id="JTR-kW-WZp" customClass="ChangeEmailViewController" customModule="Kickstarter_Framework" sceneMemberID="viewController">
                    <view key="view" contentMode="scaleToFill" ambiguous="YES" id="Sro-rn-6F2">
                        <rect key="frame" x="0.0" y="0.0" width="375" height="667"/>
                        <autoresizingMask key="autoresizingMask" widthSizable="YES" heightSizable="YES"/>
                        <subviews>
                            <view contentMode="scaleToFill" ambiguous="YES" translatesAutoresizingMaskIntoConstraints="NO" id="XfD-wg-Nx4" customClass="UIScrollView">
                                <rect key="frame" x="0.0" y="20" width="375" height="647"/>
                                <subviews>
                                    <stackView opaque="NO" contentMode="scaleToFill" ambiguous="YES" axis="vertical" translatesAutoresizingMaskIntoConstraints="NO" id="VyE-lE-aLQ">
                                        <rect key="frame" x="0.0" y="0.0" width="375" height="647"/>
                                        <subviews>
                                            <view contentMode="scaleToFill" translatesAutoresizingMaskIntoConstraints="NO" id="eOl-CY-t3g">
                                                <rect key="frame" x="0.0" y="0.0" width="375" height="36"/>
                                                <color key="backgroundColor" red="0.96862745100000003" green="0.96862745100000003" blue="0.96470588239999999" alpha="1" colorSpace="custom" customColorSpace="sRGB"/>
                                                <constraints>
                                                    <constraint firstAttribute="height" constant="36" id="VGm-iy-aai"/>
                                                </constraints>
                                            </view>
                                            <view contentMode="scaleToFill" translatesAutoresizingMaskIntoConstraints="NO" id="gKy-91-KIN" userLabel="Change email">
                                                <rect key="frame" x="0.0" y="36" width="375" height="52"/>
                                                <subviews>
                                                    <stackView opaque="NO" contentMode="scaleToFill" horizontalHuggingPriority="255" verticalHuggingPriority="255" horizontalCompressionResistancePriority="755" verticalCompressionResistancePriority="755" spacing="12" translatesAutoresizingMaskIntoConstraints="NO" id="44i-Jb-zGG" userLabel="Current Email View">
                                                        <rect key="frame" x="12" y="6" width="351" height="40"/>
                                                        <subviews>
                                                            <label opaque="NO" userInteractionEnabled="NO" contentMode="left" horizontalCompressionResistancePriority="751" text="Current email" textAlignment="natural" lineBreakMode="tailTruncation" baselineAdjustment="alignBaselines" adjustsFontSizeToFit="NO" translatesAutoresizingMaskIntoConstraints="NO" id="hbC-wV-1kr">
                                                                <rect key="frame" x="0.0" y="0.0" width="103" height="40"/>
                                                                <fontDescription key="fontDescription" type="system" pointSize="17"/>
                                                                <nil key="textColor"/>
                                                                <nil key="highlightedColor"/>
                                                            </label>
                                                            <label opaque="NO" userInteractionEnabled="NO" contentMode="left" horizontalHuggingPriority="249" verticalHuggingPriority="251" verticalCompressionResistancePriority="751" text="" textAlignment="right" lineBreakMode="tailTruncation" baselineAdjustment="alignBaselines" adjustsFontSizeToFit="NO" translatesAutoresizingMaskIntoConstraints="NO" id="dhC-lf-MHP">
                                                                <rect key="frame" x="115" y="0.0" width="236" height="40"/>
                                                                <fontDescription key="fontDescription" type="system" pointSize="17"/>
                                                                <nil key="textColor"/>
                                                                <nil key="highlightedColor"/>
                                                            </label>
                                                        </subviews>
                                                        <constraints>
                                                            <constraint firstAttribute="height" constant="40" id="zw2-RQ-h1z"/>
                                                        </constraints>
                                                    </stackView>
                                                    <view contentMode="scaleToFill" translatesAutoresizingMaskIntoConstraints="NO" id="lCC-JM-jdT" userLabel="Separator">
                                                        <rect key="frame" x="0.0" y="51" width="375" height="1"/>
                                                        <color key="backgroundColor" red="0.86274509803921573" green="0.87058823529411766" blue="0.8666666666666667" alpha="1" colorSpace="custom" customColorSpace="sRGB"/>
                                                        <constraints>
                                                            <constraint firstAttribute="height" constant="1" id="Yzg-vt-vSm"/>
                                                        </constraints>
                                                    </view>
                                                </subviews>
                                                <color key="backgroundColor" white="1" alpha="1" colorSpace="custom" customColorSpace="genericGamma22GrayColorSpace"/>
                                                <constraints>
                                                    <constraint firstAttribute="trailing" secondItem="lCC-JM-jdT" secondAttribute="trailing" id="6z2-At-LmT"/>
                                                    <constraint firstAttribute="bottom" secondItem="lCC-JM-jdT" secondAttribute="bottom" id="B7b-o2-HgP"/>
                                                    <constraint firstAttribute="bottom" secondItem="44i-Jb-zGG" secondAttribute="bottom" constant="6" id="GBl-bF-69Q"/>
                                                    <constraint firstItem="44i-Jb-zGG" firstAttribute="top" secondItem="gKy-91-KIN" secondAttribute="top" constant="6" id="Iw3-fn-7Pa"/>
                                                    <constraint firstItem="lCC-JM-jdT" firstAttribute="leading" secondItem="gKy-91-KIN" secondAttribute="leading" id="OVJ-9D-1dG"/>
                                                    <constraint firstItem="44i-Jb-zGG" firstAttribute="leading" secondItem="gKy-91-KIN" secondAttribute="leading" constant="12" id="SvO-fh-Ogd"/>
                                                    <constraint firstAttribute="trailing" secondItem="44i-Jb-zGG" secondAttribute="trailing" constant="12" id="tgZ-SK-b5u"/>
                                                </constraints>
                                            </view>
                                            <view hidden="YES" contentMode="scaleToFill" translatesAutoresizingMaskIntoConstraints="NO" id="Cdr-bL-P2W" userLabel="Message Label View">
                                                <rect key="frame" x="0.0" y="88" width="375" height="24"/>
                                                <subviews>
                                                    <stackView opaque="NO" contentMode="scaleToFill" axis="vertical" alignment="top" translatesAutoresizingMaskIntoConstraints="NO" id="IjC-cR-RB2">
                                                        <rect key="frame" x="12" y="6" width="351" height="0.0"/>
                                                        <subviews>
                                                            <label opaque="NO" userInteractionEnabled="NO" contentMode="left" horizontalHuggingPriority="255" verticalHuggingPriority="255" text="Label" textAlignment="natural" lineBreakMode="tailTruncation" baselineAdjustment="alignBaselines" adjustsFontSizeToFit="NO" translatesAutoresizingMaskIntoConstraints="NO" id="lz0-3G-6S5">
                                                                <rect key="frame" x="0.0" y="0.0" width="42" height="0.0"/>
                                                                <fontDescription key="fontDescription" type="system" pointSize="17"/>
                                                                <nil key="textColor"/>
                                                                <nil key="highlightedColor"/>
                                                            </label>
                                                            <label opaque="NO" userInteractionEnabled="NO" contentMode="left" horizontalHuggingPriority="251" verticalHuggingPriority="251" text="Label" textAlignment="natural" lineBreakMode="tailTruncation" baselineAdjustment="alignBaselines" adjustsFontSizeToFit="NO" translatesAutoresizingMaskIntoConstraints="NO" id="8vV-UG-owa">
                                                                <rect key="frame" x="0.0" y="0.0" width="42" height="0.0"/>
                                                                <fontDescription key="fontDescription" type="system" pointSize="17"/>
                                                                <nil key="textColor"/>
                                                                <nil key="highlightedColor"/>
                                                            </label>
                                                        </subviews>
                                                    </stackView>
                                                </subviews>
                                                <color key="backgroundColor" red="0.96862745098039216" green="0.96862745098039216" blue="0.96470588235294119" alpha="1" colorSpace="custom" customColorSpace="sRGB"/>
                                                <constraints>
                                                    <constraint firstAttribute="trailing" secondItem="IjC-cR-RB2" secondAttribute="trailing" constant="12" id="1U9-Tf-dMw"/>
                                                    <constraint firstAttribute="bottom" secondItem="IjC-cR-RB2" secondAttribute="bottom" constant="18" id="7IG-eC-1Nw"/>
                                                    <constraint firstItem="IjC-cR-RB2" firstAttribute="leading" secondItem="Cdr-bL-P2W" secondAttribute="leading" constant="12" id="RcF-Rf-Ixj"/>
                                                    <constraint firstItem="IjC-cR-RB2" firstAttribute="top" secondItem="Cdr-bL-P2W" secondAttribute="top" constant="6" id="lg9-uS-DXy"/>
                                                </constraints>
                                            </view>
                                            <view contentMode="scaleToFill" translatesAutoresizingMaskIntoConstraints="NO" id="ioz-I8-SoZ" userLabel="Resend Verification Email Button View">
                                                <rect key="frame" x="0.0" y="88" width="375" height="52"/>
                                                <subviews>
                                                    <button opaque="NO" contentMode="scaleToFill" horizontalHuggingPriority="249" verticalHuggingPriority="249" contentHorizontalAlignment="leading" contentVerticalAlignment="center" buttonType="roundedRect" lineBreakMode="middleTruncation" translatesAutoresizingMaskIntoConstraints="NO" id="bpy-Ch-0sb" userLabel="Resend verification email">
                                                        <rect key="frame" x="12" y="6" width="351" height="40"/>
                                                        <constraints>
                                                            <constraint firstAttribute="height" constant="40" id="19c-2j-WX5"/>
                                                        </constraints>
                                                        <state key="normal" title="Button"/>
                                                        <connections>
                                                            <action selector="resendVerificationEmailButtonTapped:" destination="JTR-kW-WZp" eventType="touchUpInside" id="Cv0-nn-TY9"/>
                                                        </connections>
                                                    </button>
                                                    <view contentMode="scaleToFill" translatesAutoresizingMaskIntoConstraints="NO" id="Awm-aQ-s2g" userLabel="Separator">
                                                        <rect key="frame" x="0.0" y="51" width="375" height="1"/>
                                                        <color key="backgroundColor" red="0.86274509799999999" green="0.87058823529999996" blue="0.86666666670000003" alpha="1" colorSpace="custom" customColorSpace="sRGB"/>
                                                        <constraints>
                                                            <constraint firstAttribute="height" constant="1" id="yL7-4J-tV8"/>
                                                        </constraints>
                                                    </view>
                                                </subviews>
                                                <color key="backgroundColor" white="1" alpha="1" colorSpace="custom" customColorSpace="genericGamma22GrayColorSpace"/>
                                                <constraints>
                                                    <constraint firstItem="Awm-aQ-s2g" firstAttribute="leading" secondItem="ioz-I8-SoZ" secondAttribute="leading" id="Ejr-OT-MZg"/>
                                                    <constraint firstItem="bpy-Ch-0sb" firstAttribute="top" secondItem="ioz-I8-SoZ" secondAttribute="top" constant="6" id="Gr0-dH-Zpr"/>
                                                    <constraint firstAttribute="bottom" secondItem="bpy-Ch-0sb" secondAttribute="bottom" constant="6" id="OcI-oP-MJd"/>
                                                    <constraint firstAttribute="trailing" secondItem="Awm-aQ-s2g" secondAttribute="trailing" id="OyU-OW-mSq"/>
                                                    <constraint firstAttribute="trailing" secondItem="bpy-Ch-0sb" secondAttribute="trailing" constant="12" id="ieE-P1-SSO"/>
                                                    <constraint firstAttribute="bottom" secondItem="Awm-aQ-s2g" secondAttribute="bottom" id="mQ1-pN-WRi"/>
                                                    <constraint firstItem="bpy-Ch-0sb" firstAttribute="leading" secondItem="ioz-I8-SoZ" secondAttribute="leading" constant="12" id="xEr-Gk-kjX"/>
                                                </constraints>
                                            </view>
                                            <view contentMode="scaleToFill" translatesAutoresizingMaskIntoConstraints="NO" id="Cld-2o-zvE">
                                                <rect key="frame" x="0.0" y="140" width="375" height="30"/>
                                                <color key="backgroundColor" red="0.96862745100000003" green="0.96862745100000003" blue="0.96470588239999999" alpha="1" colorSpace="custom" customColorSpace="sRGB"/>
                                                <constraints>
                                                    <constraint firstAttribute="height" constant="30" id="IxN-w9-UTF"/>
                                                </constraints>
                                            </view>
                                            <view contentMode="scaleToFill" translatesAutoresizingMaskIntoConstraints="NO" id="9Ny-Zh-npT" userLabel="New email">
                                                <rect key="frame" x="0.0" y="170" width="375" height="52"/>
                                                <subviews>
                                                    <stackView opaque="NO" contentMode="scaleToFill" spacing="12" translatesAutoresizingMaskIntoConstraints="NO" id="9eu-AW-ocS">
                                                        <rect key="frame" x="12" y="6" width="351" height="40"/>
                                                        <subviews>
                                                            <label opaque="NO" userInteractionEnabled="NO" contentMode="left" horizontalHuggingPriority="251" verticalHuggingPriority="251" horizontalCompressionResistancePriority="752" text="New Email" textAlignment="natural" lineBreakMode="tailTruncation" baselineAdjustment="alignBaselines" adjustsFontSizeToFit="NO" translatesAutoresizingMaskIntoConstraints="NO" id="shM-z1-cjb">
                                                                <rect key="frame" x="0.0" y="0.0" width="80" height="40"/>
                                                                <fontDescription key="fontDescription" type="system" pointSize="17"/>
                                                                <nil key="textColor"/>
                                                                <nil key="highlightedColor"/>
                                                            </label>
                                                            <textField opaque="NO" contentMode="scaleToFill" contentHorizontalAlignment="left" contentVerticalAlignment="center" borderStyle="roundedRect" textAlignment="natural" minimumFontSize="17" translatesAutoresizingMaskIntoConstraints="NO" id="uEZ-83-bce">
                                                                <rect key="frame" x="92" y="0.0" width="259" height="40"/>
                                                                <nil key="textColor"/>
                                                                <fontDescription key="fontDescription" type="system" pointSize="14"/>
                                                                <textInputTraits key="textInputTraits"/>
                                                                <connections>
                                                                    <action selector="emailFieldTextDidChange:" destination="JTR-kW-WZp" eventType="editingChanged" id="QaX-nV-5wW"/>
                                                                </connections>
                                                            </textField>
                                                        </subviews>
                                                        <constraints>
                                                            <constraint firstAttribute="height" constant="40" id="0X6-LG-lX0"/>
                                                        </constraints>
                                                    </stackView>
                                                </subviews>
                                                <color key="backgroundColor" white="1" alpha="1" colorSpace="custom" customColorSpace="genericGamma22GrayColorSpace"/>
                                                <constraints>
                                                    <constraint firstItem="9eu-AW-ocS" firstAttribute="top" secondItem="9Ny-Zh-npT" secondAttribute="top" constant="6" id="AQZ-Ey-JcL"/>
                                                    <constraint firstAttribute="bottom" secondItem="9eu-AW-ocS" secondAttribute="bottom" constant="6" id="C96-Xg-BOp"/>
                                                    <constraint firstAttribute="trailing" secondItem="9eu-AW-ocS" secondAttribute="trailing" constant="12" id="DdR-eZ-OaY"/>
                                                    <constraint firstItem="9eu-AW-ocS" firstAttribute="leading" secondItem="9Ny-Zh-npT" secondAttribute="leading" constant="12" id="mMW-w3-7Dw"/>
                                                </constraints>
                                            </view>
                                            <view contentMode="scaleToFill" ambiguous="YES" translatesAutoresizingMaskIntoConstraints="NO" id="9uR-ng-0BU" userLabel="Password">
                                                <rect key="frame" x="0.0" y="222" width="375" height="425"/>
                                                <subviews>
                                                    <stackView opaque="NO" contentMode="scaleToFill" spacing="12" translatesAutoresizingMaskIntoConstraints="NO" id="lrH-yX-xHX">
                                                        <rect key="frame" x="12" y="6" width="351" height="40"/>
                                                        <subviews>
                                                            <label opaque="NO" userInteractionEnabled="NO" contentMode="left" horizontalHuggingPriority="251" verticalHuggingPriority="251" horizontalCompressionResistancePriority="752" text="Current Password" textAlignment="natural" lineBreakMode="tailTruncation" baselineAdjustment="alignBaselines" adjustsFontSizeToFit="NO" translatesAutoresizingMaskIntoConstraints="NO" id="zt7-F9-bX6">
                                                                <rect key="frame" x="0.0" y="0.0" width="136.5" height="40"/>
                                                                <fontDescription key="fontDescription" type="system" pointSize="17"/>
                                                                <nil key="textColor"/>
                                                                <nil key="highlightedColor"/>
                                                            </label>
                                                            <textField opaque="NO" contentMode="scaleToFill" contentHorizontalAlignment="left" contentVerticalAlignment="center" borderStyle="roundedRect" textAlignment="natural" minimumFontSize="17" translatesAutoresizingMaskIntoConstraints="NO" id="Aeh-uW-FDy">
                                                                <rect key="frame" x="148.5" y="0.0" width="163.5" height="40"/>
                                                                <nil key="textColor"/>
                                                                <fontDescription key="fontDescription" type="system" pointSize="14"/>
                                                                <textInputTraits key="textInputTraits"/>
                                                                <connections>
                                                                    <action selector="passwordFieldTextDidChange:" destination="JTR-kW-WZp" eventType="editingChanged" id="bQa-yr-gMu"/>
                                                                </connections>
                                                            </textField>
                                                            <button opaque="NO" contentMode="scaleToFill" horizontalHuggingPriority="255" verticalHuggingPriority="255" contentHorizontalAlignment="center" contentVerticalAlignment="center" buttonType="roundedRect" lineBreakMode="middleTruncation" translatesAutoresizingMaskIntoConstraints="NO" id="TiS-uY-zEM">
                                                                <rect key="frame" x="324" y="0.0" width="27" height="40"/>
                                                                <state key="normal" image="onepassword-button"/>
                                                                <connections>
                                                                    <action selector="onePasswordButtonTapped:" destination="JTR-kW-WZp" eventType="touchUpInside" id="EUY-Hr-eV2"/>
                                                                </connections>
                                                            </button>
                                                        </subviews>
                                                        <constraints>
                                                            <constraint firstAttribute="height" constant="40" id="QpO-Lf-gR6"/>
                                                        </constraints>
                                                    </stackView>
                                                    <view contentMode="scaleToFill" ambiguous="YES" translatesAutoresizingMaskIntoConstraints="NO" id="PLh-cR-QEi" userLabel="Separator">
                                                        <rect key="frame" x="0.0" y="424" width="375" height="1"/>
                                                        <color key="backgroundColor" red="0.86274509799999999" green="0.87058823529999996" blue="0.86666666670000003" alpha="1" colorSpace="custom" customColorSpace="sRGB"/>
                                                        <constraints>
                                                            <constraint firstAttribute="height" constant="1" id="GaB-uM-BIX"/>
                                                        </constraints>
                                                    </view>
                                                </subviews>
                                                <color key="backgroundColor" white="1" alpha="1" colorSpace="custom" customColorSpace="genericGamma22GrayColorSpace"/>
                                                <constraints>
                                                    <constraint firstItem="lrH-yX-xHX" firstAttribute="top" secondItem="9uR-ng-0BU" secondAttribute="top" constant="6" id="2iZ-8y-HZY"/>
                                                    <constraint firstItem="PLh-cR-QEi" firstAttribute="leading" secondItem="9uR-ng-0BU" secondAttribute="leading" id="C7e-KB-nkL"/>
                                                    <constraint firstItem="lrH-yX-xHX" firstAttribute="leading" secondItem="9uR-ng-0BU" secondAttribute="leading" constant="12" id="Vgh-Cw-dSO"/>
                                                    <constraint firstAttribute="bottom" secondItem="PLh-cR-QEi" secondAttribute="bottom" id="agg-Hc-Um9"/>
                                                    <constraint firstAttribute="trailing" secondItem="PLh-cR-QEi" secondAttribute="trailing" id="fq9-cj-Nhv"/>
                                                    <constraint firstAttribute="bottom" secondItem="lrH-yX-xHX" secondAttribute="bottom" constant="6" id="kNc-OA-gmh"/>
                                                    <constraint firstAttribute="trailing" secondItem="lrH-yX-xHX" secondAttribute="trailing" constant="12" id="w2L-Ky-Mxj"/>
                                                </constraints>
                                            </view>
                                        </subviews>
                                    </stackView>
                                </subviews>
                                <color key="backgroundColor" red="0.96862745100000003" green="0.96862745100000003" blue="0.96470588239999999" alpha="1" colorSpace="custom" customColorSpace="sRGB"/>
                                <constraints>
                                    <constraint firstAttribute="trailing" secondItem="VyE-lE-aLQ" secondAttribute="trailing" id="FVO-56-UEz"/>
                                    <constraint firstItem="VyE-lE-aLQ" firstAttribute="top" secondItem="XfD-wg-Nx4" secondAttribute="top" id="KYN-9M-Vlq"/>
                                    <constraint firstAttribute="bottom" secondItem="VyE-lE-aLQ" secondAttribute="bottom" id="VeG-zb-4ko"/>
                                    <constraint firstItem="VyE-lE-aLQ" firstAttribute="leading" secondItem="XfD-wg-Nx4" secondAttribute="leading" id="pUW-P0-AFT"/>
                                </constraints>
                            </view>
                            <containerView opaque="NO" contentMode="scaleToFill" ambiguous="YES" translatesAutoresizingMaskIntoConstraints="NO" id="Z5v-98-lpx">
                                <rect key="frame" x="6" y="533" width="363" height="128"/>
                                <constraints>
                                    <constraint firstAttribute="height" constant="128" id="KQp-mG-igY"/>
                                </constraints>
                                <connections>
                                    <segue destination="zRn-GV-so4" kind="embed" id="npK-7h-4nS"/>
                                </connections>
                            </containerView>
                        </subviews>
                        <color key="backgroundColor" red="0.96862745100000003" green="0.96862745100000003" blue="0.96470588239999999" alpha="1" colorSpace="custom" customColorSpace="sRGB"/>
                        <constraints>
                            <constraint firstItem="4qM-at-87e" firstAttribute="trailing" secondItem="Z5v-98-lpx" secondAttribute="trailing" constant="6" id="2hR-NW-HdV"/>
                            <constraint firstItem="XfD-wg-Nx4" firstAttribute="leading" secondItem="4qM-at-87e" secondAttribute="leading" id="EF4-IL-1QB"/>
                            <constraint firstItem="XfD-wg-Nx4" firstAttribute="top" secondItem="4qM-at-87e" secondAttribute="top" id="HdT-3D-AqF"/>
                            <constraint firstItem="4qM-at-87e" firstAttribute="trailing" secondItem="XfD-wg-Nx4" secondAttribute="trailing" id="LBI-gu-u2V"/>
                            <constraint firstItem="4qM-at-87e" firstAttribute="bottom" secondItem="Z5v-98-lpx" secondAttribute="bottom" constant="6" id="N3F-xY-XVT"/>
                            <constraint firstItem="Z5v-98-lpx" firstAttribute="leading" secondItem="4qM-at-87e" secondAttribute="leading" constant="6" id="TOX-ca-HN8"/>
                            <constraint firstItem="XfD-wg-Nx4" firstAttribute="bottom" secondItem="4qM-at-87e" secondAttribute="bottom" id="b4i-G2-Yn2"/>
                            <constraint firstItem="VyE-lE-aLQ" firstAttribute="width" secondItem="4qM-at-87e" secondAttribute="width" id="b9c-5d-zON"/>
                        </constraints>
                        <viewLayoutGuide key="safeArea" id="4qM-at-87e"/>
                    </view>
                    <navigationItem key="navigationItem" id="D5S-1d-4ef">
                        <barButtonItem key="rightBarButtonItem" title="Save" style="plain" id="nsl-ak-3bO">
                            <connections>
                                <action selector="saveButtonTapped:" destination="JTR-kW-WZp" id="JO3-Cq-3Tu"/>
                            </connections>
                        </barButtonItem>
                    </navigationItem>
                    <connections>
                        <outlet property="currentEmail" destination="dhC-lf-MHP" id="W6i-3P-BKo"/>
                        <outlet property="currentEmailLabel" destination="hbC-wV-1kr" id="hSG-qw-h93"/>
                        <outlet property="messageBannerContainer" destination="Z5v-98-lpx" id="liD-fX-zGL"/>
                        <outlet property="messageLabelView" destination="Cdr-bL-P2W" id="gSf-t3-n3p"/>
                        <outlet property="newEmailLabel" destination="shM-z1-cjb" id="tnq-XP-h0n"/>
                        <outlet property="newEmailTextField" destination="uEZ-83-bce" id="IEP-yb-Kq6"/>
                        <outlet property="onePasswordButton" destination="TiS-uY-zEM" id="vTU-O5-Id8"/>
                        <outlet property="passwordLabel" destination="zt7-F9-bX6" id="vpc-Or-Xdx"/>
                        <outlet property="passwordTextField" destination="Aeh-uW-FDy" id="2FS-bt-XQ8"/>
                        <outlet property="resendVerificationEmailButton" destination="bpy-Ch-0sb" id="8m9-Ij-LOb"/>
                        <outlet property="resendVerificationEmailView" destination="ioz-I8-SoZ" id="DzQ-AN-Ark"/>
                        <outlet property="scrollView" destination="XfD-wg-Nx4" id="Hhx-4c-F1h"/>
                        <outlet property="unverifiedEmailLabel" destination="lz0-3G-6S5" id="4RQ-8u-fFe"/>
                        <outlet property="warningMessageLabel" destination="8vV-UG-owa" id="X3i-Hd-YKC"/>
                    </connections>
                </viewController>
                <placeholder placeholderIdentifier="IBFirstResponder" id="GqB-W2-mTS" userLabel="First Responder" sceneMemberID="firstResponder"/>
            </objects>
            <point key="canvasLocation" x="-1446" y="51"/>
        </scene>
        <!--Change Password-->
        <scene sceneID="2z0-Uq-at4">
            <objects>
                <viewController storyboardIdentifier="ChangePasswordViewController" title="Change Password" id="uOz-em-9Ir" customClass="ChangePasswordViewController" customModule="Kickstarter_Framework" customModuleProvider="target" sceneMemberID="viewController">
                    <view key="view" contentMode="scaleToFill" id="f1S-Pd-a0n">
                        <rect key="frame" x="0.0" y="0.0" width="375" height="667"/>
                        <autoresizingMask key="autoresizingMask" widthSizable="YES" heightSizable="YES"/>
                        <subviews>
                            <scrollView clipsSubviews="YES" multipleTouchEnabled="YES" contentMode="scaleToFill" keyboardDismissMode="interactive" translatesAutoresizingMaskIntoConstraints="NO" id="yhb-RA-0m0">
                                <rect key="frame" x="0.0" y="20" width="375" height="667"/>
                                <subviews>
                                    <stackView opaque="NO" contentMode="scaleToFill" axis="vertical" translatesAutoresizingMaskIntoConstraints="NO" id="Jfc-kg-fPd">
                                        <rect key="frame" x="0.0" y="0.0" width="375" height="336"/>
                                        <subviews>
                                            <view contentMode="scaleToFill" translatesAutoresizingMaskIntoConstraints="NO" id="soY-C8-Wfq">
                                                <rect key="frame" x="0.0" y="0.0" width="375" height="95"/>
                                                <subviews>
                                                    <label opaque="NO" userInteractionEnabled="NO" contentMode="left" horizontalHuggingPriority="255" verticalHuggingPriority="255" horizontalCompressionResistancePriority="755" verticalCompressionResistancePriority="755" text="Label" textAlignment="natural" lineBreakMode="tailTruncation" baselineAdjustment="alignBaselines" adjustsFontSizeToFit="NO" translatesAutoresizingMaskIntoConstraints="NO" id="TjX-ih-iDc">
                                                        <rect key="frame" x="12" y="12" width="351" height="59"/>
                                                        <fontDescription key="fontDescription" type="system" pointSize="17"/>
                                                        <nil key="textColor"/>
                                                        <nil key="highlightedColor"/>
                                                    </label>
                                                </subviews>
                                                <color key="backgroundColor" red="0.96862745100000003" green="0.96862745100000003" blue="0.96470588239999999" alpha="1" colorSpace="custom" customColorSpace="sRGB"/>
                                                <constraints>
                                                    <constraint firstItem="TjX-ih-iDc" firstAttribute="top" secondItem="soY-C8-Wfq" secondAttribute="top" constant="12" id="8iT-XL-4nB"/>
                                                    <constraint firstAttribute="trailing" secondItem="TjX-ih-iDc" secondAttribute="trailing" constant="12" id="M8A-Xb-Smt"/>
                                                    <constraint firstAttribute="bottom" secondItem="TjX-ih-iDc" secondAttribute="bottom" constant="24" id="l4m-m4-iz6"/>
                                                    <constraint firstItem="TjX-ih-iDc" firstAttribute="leading" secondItem="soY-C8-Wfq" secondAttribute="leading" constant="12" id="puC-uJ-JSh"/>
                                                </constraints>
                                            </view>
                                            <view contentMode="scaleToFill" translatesAutoresizingMaskIntoConstraints="NO" id="r4d-fw-15Q">
                                                <rect key="frame" x="0.0" y="95" width="375" height="52"/>
                                                <subviews>
                                                    <stackView opaque="NO" contentMode="scaleToFill" spacing="6" translatesAutoresizingMaskIntoConstraints="NO" id="MkN-5P-smZ">
                                                        <rect key="frame" x="12" y="6" width="351" height="40"/>
                                                        <subviews>
                                                            <label opaque="NO" userInteractionEnabled="NO" contentMode="left" horizontalHuggingPriority="255" verticalHuggingPriority="255" horizontalCompressionResistancePriority="755" verticalCompressionResistancePriority="755" text="Current Password" textAlignment="natural" lineBreakMode="tailTruncation" baselineAdjustment="alignBaselines" adjustsFontSizeToFit="NO" translatesAutoresizingMaskIntoConstraints="NO" id="RKC-vo-zm6">
                                                                <rect key="frame" x="0.0" y="0.0" width="136.5" height="40"/>
                                                                <fontDescription key="fontDescription" type="system" pointSize="17"/>
                                                                <nil key="textColor"/>
                                                                <nil key="highlightedColor"/>
                                                            </label>
                                                            <textField opaque="NO" contentMode="scaleToFill" horizontalHuggingPriority="251" verticalHuggingPriority="251" contentHorizontalAlignment="left" contentVerticalAlignment="center" borderStyle="roundedRect" textAlignment="natural" minimumFontSize="17" translatesAutoresizingMaskIntoConstraints="NO" id="l9b-mM-SUG">
                                                                <rect key="frame" x="142.5" y="0.0" width="175.5" height="40"/>
                                                                <nil key="textColor"/>
                                                                <fontDescription key="fontDescription" type="system" pointSize="14"/>
                                                                <textInputTraits key="textInputTraits" returnKeyType="next" enablesReturnKeyAutomatically="YES"/>
                                                                <connections>
                                                                    <action selector="currentPasswordDidEndEditing:" destination="uOz-em-9Ir" eventType="editingDidEnd" id="22G-20-2Le"/>
                                                                    <action selector="currentPasswordDidReturn:" destination="uOz-em-9Ir" eventType="primaryActionTriggered" id="9rH-ej-rb2"/>
                                                                    <action selector="currentPasswordTextDidChange:" destination="uOz-em-9Ir" eventType="editingChanged" id="wW0-w7-CJD"/>
                                                                </connections>
                                                            </textField>
                                                            <button opaque="NO" contentMode="scaleToFill" horizontalHuggingPriority="255" verticalHuggingPriority="255" horizontalCompressionResistancePriority="755" verticalCompressionResistancePriority="755" contentHorizontalAlignment="center" contentVerticalAlignment="center" buttonType="roundedRect" lineBreakMode="middleTruncation" translatesAutoresizingMaskIntoConstraints="NO" id="Ml8-qx-02m">
                                                                <rect key="frame" x="324" y="0.0" width="27" height="40"/>
                                                                <state key="normal" image="onepassword-button"/>
                                                                <connections>
                                                                    <action selector="onePasswordButtonTapped:" destination="uOz-em-9Ir" eventType="touchUpInside" id="rKN-6F-Ybw"/>
                                                                </connections>
                                                            </button>
                                                        </subviews>
                                                        <constraints>
                                                            <constraint firstAttribute="height" constant="40" id="rpz-X0-uAZ"/>
                                                        </constraints>
                                                    </stackView>
                                                </subviews>
                                                <color key="backgroundColor" white="1" alpha="1" colorSpace="custom" customColorSpace="genericGamma22GrayColorSpace"/>
                                                <constraints>
                                                    <constraint firstAttribute="trailing" secondItem="MkN-5P-smZ" secondAttribute="trailing" constant="12" id="6FS-Zc-GER"/>
                                                    <constraint firstItem="MkN-5P-smZ" firstAttribute="leading" secondItem="r4d-fw-15Q" secondAttribute="leading" constant="12" id="AMD-8I-Dam"/>
                                                    <constraint firstItem="MkN-5P-smZ" firstAttribute="top" secondItem="r4d-fw-15Q" secondAttribute="top" constant="6" id="CL3-bd-eFh"/>
                                                    <constraint firstAttribute="bottom" secondItem="MkN-5P-smZ" secondAttribute="bottom" constant="6" id="Hwl-hM-ZnK"/>
                                                </constraints>
                                            </view>
                                            <view contentMode="scaleToFill" translatesAutoresizingMaskIntoConstraints="NO" id="pgq-sT-pEy">
                                                <rect key="frame" x="0.0" y="147" width="375" height="0.5"/>
                                                <color key="backgroundColor" red="0.86274509799999999" green="0.87058823529999996" blue="0.86666666670000003" alpha="1" colorSpace="custom" customColorSpace="sRGB"/>
                                                <constraints>
                                                    <constraint firstAttribute="height" constant="0.5" id="yf3-GY-n3m"/>
                                                </constraints>
                                            </view>
                                            <view contentMode="scaleToFill" translatesAutoresizingMaskIntoConstraints="NO" id="ror-dg-Lfy">
                                                <rect key="frame" x="0.0" y="147.5" width="375" height="24"/>
                                                <color key="backgroundColor" red="0.96862745100000003" green="0.96862745100000003" blue="0.96470588239999999" alpha="1" colorSpace="custom" customColorSpace="sRGB"/>
                                                <constraints>
                                                    <constraint firstAttribute="height" constant="24" id="IsN-wq-RGM"/>
                                                </constraints>
                                            </view>
                                            <view contentMode="scaleToFill" translatesAutoresizingMaskIntoConstraints="NO" id="8It-K2-aET">
                                                <rect key="frame" x="0.0" y="171.5" width="375" height="52"/>
                                                <subviews>
                                                    <stackView opaque="NO" contentMode="scaleToFill" alignment="center" spacing="6" translatesAutoresizingMaskIntoConstraints="NO" id="1kc-F1-TQ5">
                                                        <rect key="frame" x="12" y="6" width="351" height="40"/>
                                                        <subviews>
                                                            <label opaque="NO" userInteractionEnabled="NO" contentMode="left" horizontalHuggingPriority="251" verticalHuggingPriority="251" text="New password" textAlignment="natural" lineBreakMode="tailTruncation" baselineAdjustment="alignBaselines" adjustsFontSizeToFit="NO" translatesAutoresizingMaskIntoConstraints="NO" id="K1u-LI-jmm">
                                                                <rect key="frame" x="0.0" y="10" width="112.5" height="20.5"/>
                                                                <fontDescription key="fontDescription" type="system" pointSize="17"/>
                                                                <nil key="textColor"/>
                                                                <nil key="highlightedColor"/>
                                                            </label>
                                                            <textField opaque="NO" contentMode="scaleToFill" contentHorizontalAlignment="left" contentVerticalAlignment="center" borderStyle="roundedRect" textAlignment="natural" minimumFontSize="17" translatesAutoresizingMaskIntoConstraints="NO" id="tPP-5U-zGh">
                                                                <rect key="frame" x="118.5" y="5" width="232.5" height="30"/>
                                                                <nil key="textColor"/>
                                                                <fontDescription key="fontDescription" type="system" pointSize="14"/>
                                                                <textInputTraits key="textInputTraits" returnKeyType="next" enablesReturnKeyAutomatically="YES"/>
                                                                <connections>
                                                                    <action selector="newPasswordDidEndEditing:" destination="uOz-em-9Ir" eventType="editingDidEnd" id="AvC-VB-ybW"/>
                                                                    <action selector="newPasswordDidReturn:" destination="uOz-em-9Ir" eventType="primaryActionTriggered" id="pGa-ro-1Uk"/>
                                                                    <action selector="newPasswordTextDidChange:" destination="uOz-em-9Ir" eventType="editingChanged" id="Cxf-Qq-GcZ"/>
                                                                </connections>
                                                            </textField>
                                                        </subviews>
                                                        <constraints>
                                                            <constraint firstAttribute="height" constant="40" id="5RW-qf-ueW"/>
                                                        </constraints>
                                                    </stackView>
                                                </subviews>
                                                <color key="backgroundColor" white="1" alpha="1" colorSpace="custom" customColorSpace="genericGamma22GrayColorSpace"/>
                                                <constraints>
                                                    <constraint firstAttribute="trailing" secondItem="1kc-F1-TQ5" secondAttribute="trailing" constant="12" id="JOh-dg-V8j"/>
                                                    <constraint firstAttribute="bottom" secondItem="1kc-F1-TQ5" secondAttribute="bottom" constant="6" id="YzX-PJ-hJ5"/>
                                                    <constraint firstItem="1kc-F1-TQ5" firstAttribute="leading" secondItem="8It-K2-aET" secondAttribute="leading" constant="12" id="oa8-lC-Jbb"/>
                                                    <constraint firstItem="1kc-F1-TQ5" firstAttribute="top" secondItem="8It-K2-aET" secondAttribute="top" constant="6" id="rvu-qB-Geh"/>
                                                </constraints>
                                            </view>
                                            <view contentMode="scaleToFill" translatesAutoresizingMaskIntoConstraints="NO" id="fPo-fp-cOT">
                                                <rect key="frame" x="0.0" y="223.5" width="375" height="52"/>
                                                <subviews>
                                                    <stackView opaque="NO" contentMode="scaleToFill" spacing="6" translatesAutoresizingMaskIntoConstraints="NO" id="v3N-6B-yIT">
                                                        <rect key="frame" x="12" y="6" width="351" height="40"/>
                                                        <subviews>
                                                            <label opaque="NO" userInteractionEnabled="NO" contentMode="left" horizontalHuggingPriority="251" verticalHuggingPriority="251" text="Confirm new password" textAlignment="natural" lineBreakMode="tailTruncation" baselineAdjustment="alignBaselines" adjustsFontSizeToFit="NO" translatesAutoresizingMaskIntoConstraints="NO" id="w7Q-d1-hG0">
                                                                <rect key="frame" x="0.0" y="0.0" width="175.5" height="40"/>
                                                                <fontDescription key="fontDescription" type="system" pointSize="17"/>
                                                                <nil key="textColor"/>
                                                                <nil key="highlightedColor"/>
                                                            </label>
                                                            <textField opaque="NO" contentMode="scaleToFill" contentHorizontalAlignment="left" contentVerticalAlignment="center" borderStyle="roundedRect" textAlignment="natural" minimumFontSize="17" translatesAutoresizingMaskIntoConstraints="NO" id="nrx-gx-3DV">
                                                                <rect key="frame" x="181.5" y="0.0" width="169.5" height="40"/>
                                                                <nil key="textColor"/>
                                                                <fontDescription key="fontDescription" type="system" pointSize="14"/>
                                                                <textInputTraits key="textInputTraits" returnKeyType="done" enablesReturnKeyAutomatically="YES"/>
                                                                <connections>
                                                                    <action selector="confirmNewPasswordDidEndEditing:" destination="uOz-em-9Ir" eventType="editingDidEnd" id="zUT-ay-ofn"/>
                                                                    <action selector="confirmNewPasswordDidReturn:" destination="uOz-em-9Ir" eventType="primaryActionTriggered" id="MtL-fR-hFU"/>
                                                                    <action selector="confirmNewPasswordTextDidChange:" destination="uOz-em-9Ir" eventType="editingChanged" id="ouR-Rd-QUn"/>
                                                                </connections>
                                                            </textField>
                                                        </subviews>
                                                        <constraints>
                                                            <constraint firstAttribute="height" constant="40" id="MA9-g4-ZOJ"/>
                                                        </constraints>
                                                    </stackView>
                                                </subviews>
                                                <color key="backgroundColor" white="1" alpha="1" colorSpace="custom" customColorSpace="genericGamma22GrayColorSpace"/>
                                                <constraints>
                                                    <constraint firstItem="v3N-6B-yIT" firstAttribute="leading" secondItem="fPo-fp-cOT" secondAttribute="leading" constant="12" id="XEe-W2-0uQ"/>
                                                    <constraint firstAttribute="trailing" secondItem="v3N-6B-yIT" secondAttribute="trailing" constant="12" id="cMe-ER-S15"/>
                                                    <constraint firstItem="v3N-6B-yIT" firstAttribute="top" secondItem="fPo-fp-cOT" secondAttribute="top" constant="6" id="fH9-8e-ByB"/>
                                                    <constraint firstAttribute="bottom" secondItem="v3N-6B-yIT" secondAttribute="bottom" constant="6" id="jVq-Vb-y52"/>
                                                </constraints>
                                            </view>
                                            <view contentMode="scaleToFill" translatesAutoresizingMaskIntoConstraints="NO" id="Bxa-O6-tyW">
                                                <rect key="frame" x="0.0" y="275.5" width="375" height="0.5"/>
                                                <color key="backgroundColor" red="0.86274509799999999" green="0.87058823529999996" blue="0.86666666670000003" alpha="1" colorSpace="custom" customColorSpace="sRGB"/>
                                                <constraints>
                                                    <constraint firstAttribute="height" constant="0.5" id="NMk-vN-vrA"/>
                                                </constraints>
                                            </view>
                                            <view contentMode="scaleToFill" translatesAutoresizingMaskIntoConstraints="NO" id="bsu-oQ-MCm">
                                                <rect key="frame" x="0.0" y="276" width="375" height="60"/>
                                                <subviews>
                                                    <label hidden="YES" opaque="NO" userInteractionEnabled="NO" contentMode="left" horizontalHuggingPriority="251" verticalHuggingPriority="251" text="Label" textAlignment="natural" lineBreakMode="tailTruncation" baselineAdjustment="alignBaselines" adjustsFontSizeToFit="NO" translatesAutoresizingMaskIntoConstraints="NO" id="UTN-At-uAd">
                                                        <rect key="frame" x="12" y="6" width="351" height="42"/>
                                                        <fontDescription key="fontDescription" type="system" pointSize="17"/>
                                                        <nil key="textColor"/>
                                                        <nil key="highlightedColor"/>
                                                    </label>
                                                </subviews>
                                                <color key="backgroundColor" red="0.96862745100000003" green="0.96862745100000003" blue="0.96470588239999999" alpha="1" colorSpace="custom" customColorSpace="sRGB"/>
                                                <constraints>
                                                    <constraint firstAttribute="trailing" secondItem="UTN-At-uAd" secondAttribute="trailing" constant="12" id="6SQ-D4-Mnj"/>
                                                    <constraint firstItem="UTN-At-uAd" firstAttribute="top" secondItem="bsu-oQ-MCm" secondAttribute="top" constant="6" id="WPS-pW-8Zw"/>
                                                    <constraint firstAttribute="bottom" secondItem="UTN-At-uAd" secondAttribute="bottom" constant="12" id="guF-kB-UfI"/>
                                                    <constraint firstItem="UTN-At-uAd" firstAttribute="leading" secondItem="bsu-oQ-MCm" secondAttribute="leading" constant="12" id="jcD-XA-f8x"/>
                                                </constraints>
                                            </view>
                                        </subviews>
                                        <color key="backgroundColor" red="0.96862745100000003" green="0.96862745100000003" blue="0.96470588239999999" alpha="1" colorSpace="custom" customColorSpace="sRGB"/>
                                    </stackView>
                                </subviews>
                                <color key="backgroundColor" red="0.96862745100000003" green="0.96862745100000003" blue="0.96470588239999999" alpha="1" colorSpace="custom" customColorSpace="sRGB"/>
                                <constraints>
                                    <constraint firstItem="Jfc-kg-fPd" firstAttribute="leading" secondItem="yhb-RA-0m0" secondAttribute="leading" id="Bb3-Bd-Q4a"/>
                                    <constraint firstItem="Jfc-kg-fPd" firstAttribute="top" secondItem="yhb-RA-0m0" secondAttribute="top" id="JwS-Dw-hmR"/>
                                    <constraint firstAttribute="bottom" secondItem="Jfc-kg-fPd" secondAttribute="bottom" id="T48-Qg-vfX"/>
                                    <constraint firstAttribute="trailing" secondItem="Jfc-kg-fPd" secondAttribute="trailing" id="ydu-rL-nNN"/>
                                </constraints>
                            </scrollView>
                            <containerView opaque="NO" contentMode="scaleToFill" translatesAutoresizingMaskIntoConstraints="NO" id="Orx-BR-Kot">
                                <rect key="frame" x="6" y="533" width="363" height="128"/>
                                <constraints>
                                    <constraint firstAttribute="height" constant="128" id="czY-l0-0k9"/>
                                </constraints>
                                <connections>
                                    <segue destination="zRn-GV-so4" kind="embed" id="S9b-Nx-mWW"/>
                                </connections>
                            </containerView>
                        </subviews>
                        <color key="backgroundColor" red="0.96862745100000003" green="0.96862745100000003" blue="0.96470588239999999" alpha="1" colorSpace="custom" customColorSpace="sRGB"/>
                        <constraints>
                            <constraint firstItem="Orx-BR-Kot" firstAttribute="leading" secondItem="AHX-Zg-JlP" secondAttribute="leading" constant="6" id="EJM-Jd-VRn"/>
                            <constraint firstItem="AHX-Zg-JlP" firstAttribute="bottom" secondItem="Orx-BR-Kot" secondAttribute="bottom" constant="6" id="JRh-GC-VId"/>
                            <constraint firstItem="yhb-RA-0m0" firstAttribute="bottom" secondItem="AHX-Zg-JlP" secondAttribute="bottom" constant="20" id="SgM-CE-CL3"/>
                            <constraint firstItem="yhb-RA-0m0" firstAttribute="leading" secondItem="AHX-Zg-JlP" secondAttribute="leading" id="T2g-pb-Itw"/>
                            <constraint firstItem="Jfc-kg-fPd" firstAttribute="width" secondItem="f1S-Pd-a0n" secondAttribute="width" id="dwu-J3-ewU"/>
                            <constraint firstItem="AHX-Zg-JlP" firstAttribute="trailing" secondItem="Orx-BR-Kot" secondAttribute="trailing" constant="6" id="dz1-zp-omt"/>
                            <constraint firstItem="AHX-Zg-JlP" firstAttribute="trailing" secondItem="yhb-RA-0m0" secondAttribute="trailing" id="gWB-Dc-GOU"/>
                            <constraint firstItem="yhb-RA-0m0" firstAttribute="top" secondItem="AHX-Zg-JlP" secondAttribute="top" id="okS-Lw-Qw3"/>
                        </constraints>
                        <viewLayoutGuide key="safeArea" id="AHX-Zg-JlP"/>
                    </view>
                    <connections>
                        <outlet property="changePasswordLabel" destination="TjX-ih-iDc" id="gU1-BL-tty"/>
                        <outlet property="confirmNewPasswordLabel" destination="w7Q-d1-hG0" id="vYo-9u-isR"/>
                        <outlet property="confirmNewPasswordTextField" destination="nrx-gx-3DV" id="7ne-sN-e2c"/>
                        <outlet property="currentPasswordLabel" destination="RKC-vo-zm6" id="aSc-hB-eXt"/>
                        <outlet property="currentPasswordTextField" destination="l9b-mM-SUG" id="efL-Fe-Rqn"/>
                        <outlet property="messageBannerContainer" destination="Orx-BR-Kot" id="9bc-mG-Asv"/>
                        <outlet property="newPasswordLabel" destination="K1u-LI-jmm" id="RP0-n7-kMJ"/>
                        <outlet property="newPasswordTextField" destination="tPP-5U-zGh" id="ejC-0t-96q"/>
                        <outlet property="onePasswordButton" destination="Ml8-qx-02m" id="OXX-ho-87N"/>
                        <outlet property="scrollView" destination="yhb-RA-0m0" id="46F-0F-DoG"/>
                        <outlet property="validationErrorMessageLabel" destination="UTN-At-uAd" id="ZhJ-O8-YzH"/>
                    </connections>
                </viewController>
                <placeholder placeholderIdentifier="IBFirstResponder" id="dfT-kQ-IJc" userLabel="First Responder" sceneMemberID="firstResponder"/>
            </objects>
            <point key="canvasLocation" x="-711" y="51"/>
        </scene>
        <!--Message Banner View Controller-->
        <scene sceneID="fet-Ta-VOh">
            <objects>
                <viewController storyboardIdentifier="MessageBannerViewController" id="zRn-GV-so4" customClass="MessageBannerViewController" customModule="Kickstarter_Framework" sceneMemberID="viewController">
                    <view key="view" contentMode="scaleToFill" id="RZ3-dL-aaS">
                        <rect key="frame" x="0.0" y="0.0" width="375" height="323.5"/>
                        <autoresizingMask key="autoresizingMask" widthSizable="YES" heightSizable="YES"/>
                        <subviews>
                            <view contentMode="scaleToFill" translatesAutoresizingMaskIntoConstraints="NO" id="7uY-xq-yHM">
                                <rect key="frame" x="6" y="393.5" width="363" height="50"/>
                                <subviews>
                                    <stackView opaque="NO" contentMode="scaleToFill" alignment="center" translatesAutoresizingMaskIntoConstraints="NO" id="rH8-fu-Itm">
                                        <rect key="frame" x="12" y="12" width="339" height="26"/>
                                        <subviews>
                                            <label opaque="NO" contentMode="left" horizontalHuggingPriority="251" verticalHuggingPriority="251" text="Label" textAlignment="center" lineBreakMode="tailTruncation" numberOfLines="3" baselineAdjustment="alignBaselines" adjustsFontSizeToFit="NO" translatesAutoresizingMaskIntoConstraints="NO" id="6fW-rv-LMw">
                                                <rect key="frame" x="0.0" y="3" width="314" height="20.5"/>
                                                <fontDescription key="fontDescription" type="system" pointSize="17"/>
                                                <color key="textColor" red="0.98431372549999996" green="0.98431372549999996" blue="0.98039215690000003" alpha="1" colorSpace="calibratedRGB"/>
                                                <nil key="highlightedColor"/>
                                            </label>
                                            <imageView userInteractionEnabled="NO" contentMode="scaleToFill" horizontalHuggingPriority="251" verticalHuggingPriority="251" translatesAutoresizingMaskIntoConstraints="NO" id="JgN-WB-ctq">
                                                <rect key="frame" x="314" y="0.5" width="25" height="25"/>
                                                <constraints>
                                                    <constraint firstAttribute="width" constant="25" id="c3H-Wo-vRR"/>
                                                    <constraint firstAttribute="height" constant="25" id="teg-Jz-cRa"/>
                                                </constraints>
                                            </imageView>
                                        </subviews>
                                    </stackView>
                                </subviews>
                                <color key="backgroundColor" red="0.0" green="0.47843137250000001" blue="1" alpha="1" colorSpace="custom" customColorSpace="sRGB"/>
                                <gestureRecognizers/>
                                <constraints>
                                    <constraint firstAttribute="bottom" secondItem="rH8-fu-Itm" secondAttribute="bottom" constant="12" id="3In-N7-bjx"/>
                                    <constraint firstItem="rH8-fu-Itm" firstAttribute="leading" secondItem="7uY-xq-yHM" secondAttribute="leading" constant="12" id="7hO-uu-74M"/>
                                    <constraint firstItem="rH8-fu-Itm" firstAttribute="top" secondItem="7uY-xq-yHM" secondAttribute="top" constant="12" id="KVL-us-H3W"/>
                                    <constraint firstAttribute="height" relation="greaterThanOrEqual" constant="50" id="O7P-Ia-kE8"/>
                                    <constraint firstAttribute="trailing" secondItem="rH8-fu-Itm" secondAttribute="trailing" constant="12" id="hED-A0-5Qi"/>
                                </constraints>
                                <connections>
                                    <outletCollection property="gestureRecognizers" destination="dBT-44-UWs" appends="YES" id="c4v-xi-KDY"/>
                                    <outletCollection property="gestureRecognizers" destination="Rvo-tH-f7d" appends="YES" id="WOU-Ox-q9u"/>
                                </connections>
                            </view>
                        </subviews>
                        <gestureRecognizers/>
                        <constraints>
                            <constraint firstItem="hnu-dC-hff" firstAttribute="trailing" secondItem="7uY-xq-yHM" secondAttribute="trailing" constant="6" id="GnJ-ay-NXT"/>
                            <constraint firstItem="7uY-xq-yHM" firstAttribute="leading" secondItem="hnu-dC-hff" secondAttribute="leading" constant="6" id="dMJ-lZ-wFa"/>
                            <constraint firstItem="7uY-xq-yHM" firstAttribute="bottom" secondItem="hnu-dC-hff" secondAttribute="bottom" constant="120" id="nXz-cb-N4B"/>
                        </constraints>
                        <viewLayoutGuide key="safeArea" id="hnu-dC-hff"/>
                        <connections>
                            <outletCollection property="gestureRecognizers" destination="Rvo-tH-f7d" appends="YES" id="4Es-FU-TcA"/>
                        </connections>
                    </view>
                    <connections>
                        <outlet property="backgroundView" destination="7uY-xq-yHM" id="qEd-NC-rMB"/>
                        <outlet property="backgroundViewBottomConstraint" destination="nXz-cb-N4B" id="XkT-Km-ym0"/>
                        <outlet property="iconImageView" destination="JgN-WB-ctq" id="tg4-E0-e0Y"/>
                        <outlet property="messageLabel" destination="6fW-rv-LMw" id="bx2-GF-6cN"/>
                    </connections>
                </viewController>
                <placeholder placeholderIdentifier="IBFirstResponder" id="Ou5-W8-rqV" userLabel="First Responder" sceneMemberID="firstResponder"/>
                <panGestureRecognizer minimumNumberOfTouches="1" id="dBT-44-UWs">
                    <connections>
                        <action selector="bannerViewPanned:" destination="zRn-GV-so4" id="fts-Gd-iFY"/>
                    </connections>
                </panGestureRecognizer>
                <tapGestureRecognizer id="Rvo-tH-f7d">
                    <connections>
                        <action selector="bannerViewTapped:" destination="zRn-GV-so4" id="2m2-uq-39J"/>
                    </connections>
                </tapGestureRecognizer>
            </objects>
            <point key="canvasLocation" x="-1073" y="683"/>
        </scene>
        <!--Settings Account View Controller-->
        <scene sceneID="esx-V5-ysP">
            <objects>
                <viewController storyboardIdentifier="SettingsAccountViewController" id="ufb-AJ-pop" customClass="SettingsAccountViewController" customModule="Kickstarter_Framework" customModuleProvider="target" sceneMemberID="viewController">
                    <view key="view" contentMode="scaleToFill" id="gb9-7l-6YY">
                        <rect key="frame" x="0.0" y="0.0" width="375" height="667"/>
                        <autoresizingMask key="autoresizingMask" widthSizable="YES" heightSizable="YES"/>
                        <subviews>
                            <tableView clipsSubviews="YES" contentMode="scaleToFill" alwaysBounceVertical="YES" dataMode="prototypes" style="grouped" separatorStyle="default" rowHeight="-1" estimatedRowHeight="-1" sectionHeaderHeight="18" sectionFooterHeight="18" translatesAutoresizingMaskIntoConstraints="NO" id="cVt-VZ-hCL">
                                <rect key="frame" x="0.0" y="0.0" width="375" height="667"/>
                                <color key="backgroundColor" cocoaTouchSystemColor="groupTableViewBackgroundColor"/>
                            </tableView>
                            <containerView opaque="NO" contentMode="scaleToFill" translatesAutoresizingMaskIntoConstraints="NO" id="Nb5-Zi-1Zr">
                                <rect key="frame" x="0.0" y="343.5" width="375" height="323.5"/>
                                <connections>
                                    <segue destination="zRn-GV-so4" kind="embed" id="jTW-Lr-0L3"/>
                                </connections>
                            </containerView>
                        </subviews>
                        <color key="backgroundColor" white="1" alpha="1" colorSpace="custom" customColorSpace="genericGamma22GrayColorSpace"/>
                        <constraints>
                            <constraint firstItem="W6g-6J-zfi" firstAttribute="bottom" secondItem="Nb5-Zi-1Zr" secondAttribute="bottom" id="EmX-sI-TQ4"/>
                            <constraint firstItem="cVt-VZ-hCL" firstAttribute="trailing" secondItem="W6g-6J-zfi" secondAttribute="trailing" id="FEF-jd-Tth"/>
                            <constraint firstItem="cVt-VZ-hCL" firstAttribute="leading" secondItem="W6g-6J-zfi" secondAttribute="leading" id="QbU-TT-1SW"/>
                            <constraint firstItem="Nb5-Zi-1Zr" firstAttribute="leading" secondItem="W6g-6J-zfi" secondAttribute="leading" id="TGD-fx-tAA"/>
                            <constraint firstItem="cVt-VZ-hCL" firstAttribute="bottom" secondItem="W6g-6J-zfi" secondAttribute="bottom" id="TQm-6g-n66"/>
                            <constraint firstItem="Nb5-Zi-1Zr" firstAttribute="trailing" secondItem="W6g-6J-zfi" secondAttribute="trailing" id="XQE-p9-7ro"/>
                            <constraint firstItem="cVt-VZ-hCL" firstAttribute="top" secondItem="gb9-7l-6YY" secondAttribute="top" id="fFh-dE-Hxh"/>
                            <constraint firstItem="Nb5-Zi-1Zr" firstAttribute="top" secondItem="W6g-6J-zfi" secondAttribute="centerY" id="gsv-Pu-rDY"/>
                        </constraints>
                        <viewLayoutGuide key="safeArea" id="W6g-6J-zfi"/>
                    </view>
                    <connections>
                        <outlet property="tableView" destination="cVt-VZ-hCL" id="v5b-bv-9fg"/>
                    </connections>
                </viewController>
                <placeholder placeholderIdentifier="IBFirstResponder" id="9UT-pg-c2u" userLabel="First Responder" sceneMemberID="firstResponder"/>
            </objects>
            <point key="canvasLocation" x="-2166" y="51"/>
        </scene>
    </scenes>
    <resources>
        <image name="onepassword-button" width="27" height="27"/>
    </resources>
    <inferredMetricsTieBreakers>
<<<<<<< HEAD
        <segue reference="jTW-Lr-0L3"/>
=======
        <segue reference="S9b-Nx-mWW"/>
>>>>>>> e37adf19
    </inferredMetricsTieBreakers>
</document><|MERGE_RESOLUTION|>--- conflicted
+++ resolved
@@ -783,10 +783,6 @@
         <image name="onepassword-button" width="27" height="27"/>
     </resources>
     <inferredMetricsTieBreakers>
-<<<<<<< HEAD
-        <segue reference="jTW-Lr-0L3"/>
-=======
         <segue reference="S9b-Nx-mWW"/>
->>>>>>> e37adf19
     </inferredMetricsTieBreakers>
 </document>