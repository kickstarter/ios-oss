--- conflicted
+++ resolved
@@ -1,6 +1,10 @@
 <?xml version="1.0" encoding="UTF-8"?>
 <document type="com.apple.InterfaceBuilder3.CocoaTouch.Storyboard.XIB" version="3.0" toolsVersion="14313.18" targetRuntime="iOS.CocoaTouch" propertyAccessControl="none" useAutolayout="YES" useTraitCollections="YES" useSafeAreas="YES" colorMatched="YES">
+    <device id="retina4_7" orientation="portrait">
+        <adaptation id="fullscreen"/>
+    </device>
     <dependencies>
+        <deployment identifier="iOS"/>
         <plugIn identifier="com.apple.InterfaceBuilder.IBCocoaTouchPlugin" version="14283.14"/>
         <capability name="Safe area layout guides" minToolsVersion="9.0"/>
         <capability name="documents saved in the Xcode 8 format" minToolsVersion="8.0"/>
@@ -11,11 +15,11 @@
             <objects>
                 <viewController storyboardIdentifier="SettingsViewController" useStoryboardIdentifierAsRestorationIdentifier="YES" id="5Ib-AN-92b" userLabel="SettingsViewController" customClass="SettingsViewController" customModule="Kickstarter_Framework" customModuleProvider="target" sceneMemberID="viewController">
                     <view key="view" contentMode="scaleToFill" id="c36-74-gmz">
-                        <rect key="frame" x="0.0" y="0.0" width="600" height="600"/>
+                        <rect key="frame" x="0.0" y="0.0" width="375" height="667"/>
                         <autoresizingMask key="autoresizingMask" widthSizable="YES" heightSizable="YES"/>
                         <subviews>
                             <tableView clipsSubviews="YES" contentMode="scaleToFill" alwaysBounceVertical="YES" dataMode="prototypes" style="grouped" separatorStyle="none" rowHeight="-1" estimatedRowHeight="-1" sectionHeaderHeight="18" sectionFooterHeight="18" translatesAutoresizingMaskIntoConstraints="NO" id="h0t-jz-Pe9">
-                                <rect key="frame" x="0.0" y="20" width="600" height="580"/>
+                                <rect key="frame" x="0.0" y="20" width="375" height="647"/>
                                 <color key="backgroundColor" cocoaTouchSystemColor="groupTableViewBackgroundColor"/>
                             </tableView>
                         </subviews>
@@ -41,11 +45,11 @@
             <objects>
                 <viewController storyboardIdentifier="HelpViewController" title="HelpViewController" useStoryboardIdentifierAsRestorationIdentifier="YES" id="0bf-LD-kqJ" customClass="HelpViewController" customModule="Kickstarter_Framework" sceneMemberID="viewController">
                     <view key="view" contentMode="scaleToFill" id="Qv7-Qt-Vb5">
-                        <rect key="frame" x="0.0" y="0.0" width="600" height="600"/>
+                        <rect key="frame" x="0.0" y="0.0" width="375" height="667"/>
                         <autoresizingMask key="autoresizingMask" widthSizable="YES" heightSizable="YES"/>
                         <subviews>
                             <tableView clipsSubviews="YES" contentMode="scaleToFill" alwaysBounceVertical="YES" dataMode="prototypes" style="grouped" separatorStyle="none" rowHeight="-1" estimatedRowHeight="-1" sectionHeaderHeight="18" sectionFooterHeight="18" translatesAutoresizingMaskIntoConstraints="NO" id="Xy4-mc-nWC">
-                                <rect key="frame" x="0.0" y="20" width="600" height="580"/>
+                                <rect key="frame" x="0.0" y="20" width="375" height="647"/>
                                 <color key="backgroundColor" cocoaTouchSystemColor="groupTableViewBackgroundColor"/>
                             </tableView>
                         </subviews>
@@ -71,28 +75,28 @@
             <objects>
                 <tableViewController storyboardIdentifier="ProjectNotificationsViewController" title="Notifications" id="LkZ-DQ-HYB" customClass="ProjectNotificationsViewController" customModule="Kickstarter_Framework" customModuleProvider="target" sceneMemberID="viewController">
                     <tableView key="view" clipsSubviews="YES" contentMode="scaleToFill" alwaysBounceVertical="YES" dataMode="prototypes" style="plain" separatorStyle="none" rowHeight="60" estimatedRowHeight="-1" sectionHeaderHeight="28" sectionFooterHeight="28" id="3cQ-hI-xV0">
-                        <rect key="frame" x="0.0" y="0.0" width="600" height="600"/>
+                        <rect key="frame" x="0.0" y="0.0" width="375" height="667"/>
                         <autoresizingMask key="autoresizingMask" widthSizable="YES" heightSizable="YES"/>
                         <color key="backgroundColor" red="1" green="1" blue="1" alpha="1" colorSpace="custom" customColorSpace="sRGB"/>
                         <prototypes>
                             <tableViewCell clipsSubviews="YES" contentMode="scaleToFill" selectionStyle="none" indentationWidth="10" reuseIdentifier="ProjectNotificationCell" rowHeight="60" id="bg3-lx-3Wh" userLabel="Project notification cell" customClass="ProjectNotificationCell" customModule="Kickstarter_Framework" customModuleProvider="target">
-                                <rect key="frame" x="0.0" y="28" width="600" height="60"/>
+                                <rect key="frame" x="0.0" y="28" width="375" height="60"/>
                                 <autoresizingMask key="autoresizingMask"/>
                                 <tableViewCellContentView key="contentView" opaque="NO" clipsSubviews="YES" multipleTouchEnabled="YES" contentMode="center" preservesSuperviewLayoutMargins="YES" tableViewCell="bg3-lx-3Wh" id="MOi-qU-feU">
-                                    <rect key="frame" x="0.0" y="0.0" width="600" height="60"/>
+                                    <rect key="frame" x="0.0" y="0.0" width="375" height="60"/>
                                     <autoresizingMask key="autoresizingMask"/>
                                     <subviews>
                                         <stackView opaque="NO" contentMode="scaleToFill" alignment="center" spacing="6" translatesAutoresizingMaskIntoConstraints="NO" id="OgD-X8-NPf">
-                                            <rect key="frame" x="12" y="6" width="576" height="48"/>
+                                            <rect key="frame" x="12" y="6" width="351" height="48"/>
                                             <subviews>
                                                 <label opaque="NO" userInteractionEnabled="NO" contentMode="left" text=" " textAlignment="natural" lineBreakMode="tailTruncation" baselineAdjustment="alignBaselines" adjustsFontSizeToFit="NO" translatesAutoresizingMaskIntoConstraints="NO" id="8ub-Uo-2u8">
-                                                    <rect key="frame" x="0.0" y="14" width="521" height="20.5"/>
+                                                    <rect key="frame" x="0.0" y="14" width="296" height="20.5"/>
                                                     <fontDescription key="fontDescription" type="system" pointSize="17"/>
                                                     <color key="textColor" red="0.0" green="0.0" blue="0.0" alpha="1" colorSpace="custom" customColorSpace="sRGB"/>
                                                     <nil key="highlightedColor"/>
                                                 </label>
                                                 <switch opaque="NO" contentMode="scaleToFill" horizontalHuggingPriority="751" verticalHuggingPriority="751" horizontalCompressionResistancePriority="751" verticalCompressionResistancePriority="751" contentHorizontalAlignment="center" contentVerticalAlignment="center" on="YES" translatesAutoresizingMaskIntoConstraints="NO" id="ybY-lT-ThH">
-                                                    <rect key="frame" x="527" y="8.5" width="51" height="31"/>
+                                                    <rect key="frame" x="302" y="8.5" width="51" height="31"/>
                                                 </switch>
                                             </subviews>
                                             <constraints>
@@ -100,7 +104,7 @@
                                             </constraints>
                                         </stackView>
                                         <view contentMode="scaleToFill" translatesAutoresizingMaskIntoConstraints="NO" id="o6I-ks-6x0" userLabel="Separator View">
-                                            <rect key="frame" x="0.0" y="59" width="600" height="1"/>
+                                            <rect key="frame" x="0.0" y="59" width="375" height="1"/>
                                             <color key="backgroundColor" red="0.94999998809999997" green="0.94999998809999997" blue="0.94999998809999997" alpha="1" colorSpace="custom" customColorSpace="sRGB"/>
                                             <constraints>
                                                 <constraint firstAttribute="height" constant="1" id="1M6-qd-DaY"/>
@@ -139,42 +143,37 @@
         <scene sceneID="sW7-08-TIc">
             <objects>
                 <viewController storyboardIdentifier="ChangeEmailViewController" title="Change Email" id="JTR-kW-WZp" customClass="ChangeEmailViewController" customModule="Kickstarter_Framework" sceneMemberID="viewController">
-                    <view key="view" contentMode="scaleToFill" id="Sro-rn-6F2">
-                        <rect key="frame" x="0.0" y="0.0" width="600" height="600"/>
+                    <view key="view" contentMode="scaleToFill" ambiguous="YES" id="Sro-rn-6F2">
+                        <rect key="frame" x="0.0" y="0.0" width="375" height="667"/>
                         <autoresizingMask key="autoresizingMask" widthSizable="YES" heightSizable="YES"/>
                         <subviews>
-                            <view contentMode="scaleToFill" translatesAutoresizingMaskIntoConstraints="NO" id="XfD-wg-Nx4" customClass="UIScrollView">
-                                <rect key="frame" x="0.0" y="20" width="600" height="600"/>
+                            <view contentMode="scaleToFill" ambiguous="YES" translatesAutoresizingMaskIntoConstraints="NO" id="XfD-wg-Nx4" customClass="UIScrollView">
+                                <rect key="frame" x="0.0" y="20" width="375" height="667"/>
                                 <subviews>
-<<<<<<< HEAD
-                                    <stackView opaque="NO" contentMode="scaleToFill" axis="vertical" translatesAutoresizingMaskIntoConstraints="NO" id="VyE-lE-aLQ">
-                                        <rect key="frame" x="0.0" y="0.0" width="600" height="600"/>
-=======
                                     <stackView opaque="NO" contentMode="scaleToFill" ambiguous="YES" axis="vertical" translatesAutoresizingMaskIntoConstraints="NO" id="VyE-lE-aLQ">
                                         <rect key="frame" x="0.0" y="0.0" width="375" height="667"/>
->>>>>>> 2edd512d
                                         <subviews>
                                             <view contentMode="scaleToFill" translatesAutoresizingMaskIntoConstraints="NO" id="eOl-CY-t3g">
-                                                <rect key="frame" x="0.0" y="0.0" width="600" height="36"/>
+                                                <rect key="frame" x="0.0" y="0.0" width="375" height="36"/>
                                                 <color key="backgroundColor" red="0.96862745100000003" green="0.96862745100000003" blue="0.96470588239999999" alpha="1" colorSpace="custom" customColorSpace="sRGB"/>
                                                 <constraints>
                                                     <constraint firstAttribute="height" constant="36" id="VGm-iy-aai"/>
                                                 </constraints>
                                             </view>
                                             <view contentMode="scaleToFill" translatesAutoresizingMaskIntoConstraints="NO" id="gKy-91-KIN" userLabel="Change email">
-                                                <rect key="frame" x="0.0" y="36" width="600" height="52"/>
+                                                <rect key="frame" x="0.0" y="36" width="375" height="52"/>
                                                 <subviews>
                                                     <stackView opaque="NO" contentMode="scaleToFill" horizontalHuggingPriority="255" verticalHuggingPriority="255" horizontalCompressionResistancePriority="755" verticalCompressionResistancePriority="755" spacing="12" translatesAutoresizingMaskIntoConstraints="NO" id="44i-Jb-zGG" userLabel="Current Email View">
-                                                        <rect key="frame" x="12" y="6" width="576" height="40"/>
+                                                        <rect key="frame" x="12" y="6" width="351" height="40"/>
                                                         <subviews>
                                                             <label opaque="NO" userInteractionEnabled="NO" contentMode="left" text="Change email" textAlignment="natural" lineBreakMode="tailTruncation" baselineAdjustment="alignBaselines" adjustsFontSizeToFit="NO" translatesAutoresizingMaskIntoConstraints="NO" id="hbC-wV-1kr">
-                                                                <rect key="frame" x="0.0" y="0.0" width="424" height="40"/>
+                                                                <rect key="frame" x="0.0" y="0.0" width="199" height="40"/>
                                                                 <fontDescription key="fontDescription" type="system" pointSize="17"/>
                                                                 <nil key="textColor"/>
                                                                 <nil key="highlightedColor"/>
                                                             </label>
                                                             <label opaque="NO" userInteractionEnabled="NO" contentMode="left" horizontalHuggingPriority="251" verticalHuggingPriority="251" horizontalCompressionResistancePriority="751" verticalCompressionResistancePriority="751" text="native@gmail.com" textAlignment="natural" lineBreakMode="tailTruncation" baselineAdjustment="alignBaselines" adjustsFontSizeToFit="NO" translatesAutoresizingMaskIntoConstraints="NO" id="dhC-lf-MHP">
-                                                                <rect key="frame" x="436" y="0.0" width="140" height="40"/>
+                                                                <rect key="frame" x="211" y="0.0" width="140" height="40"/>
                                                                 <fontDescription key="fontDescription" type="system" pointSize="17"/>
                                                                 <nil key="textColor"/>
                                                                 <nil key="highlightedColor"/>
@@ -185,7 +184,7 @@
                                                         </constraints>
                                                     </stackView>
                                                     <view contentMode="scaleToFill" translatesAutoresizingMaskIntoConstraints="NO" id="lCC-JM-jdT" userLabel="Separator">
-                                                        <rect key="frame" x="0.0" y="51.5" width="600" height="0.5"/>
+                                                        <rect key="frame" x="0.0" y="51.5" width="375" height="0.5"/>
                                                         <color key="backgroundColor" red="0.86274509803921573" green="0.87058823529411766" blue="0.8666666666666667" alpha="1" colorSpace="custom" customColorSpace="sRGB"/>
                                                         <constraints>
                                                             <constraint firstAttribute="height" constant="0.5" id="Yzg-vt-vSm"/>
@@ -204,10 +203,10 @@
                                                 </constraints>
                                             </view>
                                             <view contentMode="scaleToFill" horizontalHuggingPriority="255" verticalHuggingPriority="255" translatesAutoresizingMaskIntoConstraints="NO" id="Cdr-bL-P2W" userLabel="Error view">
-                                                <rect key="frame" x="0.0" y="88" width="600" height="50"/>
+                                                <rect key="frame" x="0.0" y="88" width="375" height="50"/>
                                                 <subviews>
                                                     <label opaque="NO" userInteractionEnabled="NO" contentMode="left" horizontalHuggingPriority="255" verticalHuggingPriority="255" text="Label" textAlignment="natural" lineBreakMode="tailTruncation" baselineAdjustment="alignBaselines" adjustsFontSizeToFit="NO" translatesAutoresizingMaskIntoConstraints="NO" id="lz0-3G-6S5">
-                                                        <rect key="frame" x="12" y="0.0" width="576" height="38"/>
+                                                        <rect key="frame" x="12" y="0.0" width="351" height="38"/>
                                                         <fontDescription key="fontDescription" type="system" pointSize="17"/>
                                                         <nil key="textColor"/>
                                                         <nil key="highlightedColor"/>
@@ -223,17 +222,17 @@
                                                 </constraints>
                                             </view>
                                             <view contentMode="scaleToFill" translatesAutoresizingMaskIntoConstraints="NO" id="ioz-I8-SoZ" userLabel="Resend Verification Email Button View">
-                                                <rect key="frame" x="0.0" y="138" width="600" height="52"/>
+                                                <rect key="frame" x="0.0" y="138" width="375" height="52"/>
                                                 <subviews>
                                                     <button opaque="NO" contentMode="scaleToFill" contentHorizontalAlignment="leading" contentVerticalAlignment="center" buttonType="roundedRect" lineBreakMode="middleTruncation" translatesAutoresizingMaskIntoConstraints="NO" id="bpy-Ch-0sb" userLabel="Resend verification email">
-                                                        <rect key="frame" x="12" y="6" width="576" height="40"/>
+                                                        <rect key="frame" x="12" y="6" width="351" height="40"/>
                                                         <constraints>
                                                             <constraint firstAttribute="height" constant="40" id="19c-2j-WX5"/>
                                                         </constraints>
                                                         <state key="normal" title="Button"/>
                                                     </button>
                                                     <view contentMode="scaleToFill" translatesAutoresizingMaskIntoConstraints="NO" id="Awm-aQ-s2g" userLabel="Separator">
-                                                        <rect key="frame" x="0.0" y="51.5" width="600" height="0.5"/>
+                                                        <rect key="frame" x="0.0" y="51.5" width="375" height="0.5"/>
                                                         <color key="backgroundColor" red="0.86274509799999999" green="0.87058823529999996" blue="0.86666666670000003" alpha="1" colorSpace="custom" customColorSpace="sRGB"/>
                                                         <constraints>
                                                             <constraint firstAttribute="height" constant="0.5" id="yL7-4J-tV8"/>
@@ -252,17 +251,17 @@
                                                 </constraints>
                                             </view>
                                             <view contentMode="scaleToFill" translatesAutoresizingMaskIntoConstraints="NO" id="Cld-2o-zvE">
-                                                <rect key="frame" x="0.0" y="190" width="600" height="30"/>
+                                                <rect key="frame" x="0.0" y="190" width="375" height="30"/>
                                                 <color key="backgroundColor" red="0.96862745100000003" green="0.96862745100000003" blue="0.96470588239999999" alpha="1" colorSpace="custom" customColorSpace="sRGB"/>
                                                 <constraints>
                                                     <constraint firstAttribute="height" constant="30" id="IxN-w9-UTF"/>
                                                 </constraints>
                                             </view>
                                             <view contentMode="scaleToFill" translatesAutoresizingMaskIntoConstraints="NO" id="9Ny-Zh-npT" userLabel="New email">
-                                                <rect key="frame" x="0.0" y="220" width="600" height="52"/>
+                                                <rect key="frame" x="0.0" y="220" width="375" height="52"/>
                                                 <subviews>
                                                     <stackView opaque="NO" contentMode="scaleToFill" spacing="12" translatesAutoresizingMaskIntoConstraints="NO" id="9eu-AW-ocS">
-                                                        <rect key="frame" x="12" y="6" width="576" height="40"/>
+                                                        <rect key="frame" x="12" y="6" width="351" height="40"/>
                                                         <subviews>
                                                             <label opaque="NO" userInteractionEnabled="NO" contentMode="left" horizontalHuggingPriority="251" verticalHuggingPriority="251" text="New Email" textAlignment="natural" lineBreakMode="tailTruncation" baselineAdjustment="alignBaselines" adjustsFontSizeToFit="NO" translatesAutoresizingMaskIntoConstraints="NO" id="shM-z1-cjb">
                                                                 <rect key="frame" x="0.0" y="0.0" width="80" height="40"/>
@@ -271,7 +270,7 @@
                                                                 <nil key="highlightedColor"/>
                                                             </label>
                                                             <textField opaque="NO" contentMode="scaleToFill" contentHorizontalAlignment="left" contentVerticalAlignment="center" borderStyle="roundedRect" textAlignment="natural" minimumFontSize="17" translatesAutoresizingMaskIntoConstraints="NO" id="uEZ-83-bce">
-                                                                <rect key="frame" x="92" y="0.0" width="484" height="40"/>
+                                                                <rect key="frame" x="92" y="0.0" width="259" height="40"/>
                                                                 <nil key="textColor"/>
                                                                 <fontDescription key="fontDescription" type="system" pointSize="14"/>
                                                                 <textInputTraits key="textInputTraits"/>
@@ -294,16 +293,11 @@
                                                     <constraint firstItem="9eu-AW-ocS" firstAttribute="leading" secondItem="9Ny-Zh-npT" secondAttribute="leading" constant="12" id="mMW-w3-7Dw"/>
                                                 </constraints>
                                             </view>
-<<<<<<< HEAD
-                                            <view contentMode="scaleToFill" translatesAutoresizingMaskIntoConstraints="NO" id="9uR-ng-0BU" userLabel="Password">
-                                                <rect key="frame" x="0.0" y="272" width="600" height="328"/>
-=======
                                             <view contentMode="scaleToFill" ambiguous="YES" translatesAutoresizingMaskIntoConstraints="NO" id="9uR-ng-0BU" userLabel="Password">
                                                 <rect key="frame" x="0.0" y="272" width="375" height="395"/>
->>>>>>> 2edd512d
                                                 <subviews>
                                                     <stackView opaque="NO" contentMode="scaleToFill" spacing="12" translatesAutoresizingMaskIntoConstraints="NO" id="lrH-yX-xHX">
-                                                        <rect key="frame" x="12" y="6" width="576" height="40"/>
+                                                        <rect key="frame" x="12" y="6" width="351" height="40"/>
                                                         <subviews>
                                                             <label opaque="NO" userInteractionEnabled="NO" contentMode="left" horizontalHuggingPriority="251" verticalHuggingPriority="251" text="Current Password" textAlignment="natural" lineBreakMode="tailTruncation" baselineAdjustment="alignBaselines" adjustsFontSizeToFit="NO" translatesAutoresizingMaskIntoConstraints="NO" id="zt7-F9-bX6">
                                                                 <rect key="frame" x="0.0" y="0.0" width="136.5" height="40"/>
@@ -312,7 +306,7 @@
                                                                 <nil key="highlightedColor"/>
                                                             </label>
                                                             <textField opaque="NO" contentMode="scaleToFill" contentHorizontalAlignment="left" contentVerticalAlignment="center" borderStyle="roundedRect" textAlignment="natural" minimumFontSize="17" translatesAutoresizingMaskIntoConstraints="NO" id="Aeh-uW-FDy">
-                                                                <rect key="frame" x="148.5" y="0.0" width="388.5" height="40"/>
+                                                                <rect key="frame" x="148.5" y="0.0" width="163.5" height="40"/>
                                                                 <nil key="textColor"/>
                                                                 <fontDescription key="fontDescription" type="system" pointSize="14"/>
                                                                 <textInputTraits key="textInputTraits"/>
@@ -322,7 +316,7 @@
                                                                 </connections>
                                                             </textField>
                                                             <button opaque="NO" contentMode="scaleToFill" horizontalHuggingPriority="255" verticalHuggingPriority="255" contentHorizontalAlignment="center" contentVerticalAlignment="center" buttonType="roundedRect" lineBreakMode="middleTruncation" translatesAutoresizingMaskIntoConstraints="NO" id="TiS-uY-zEM">
-                                                                <rect key="frame" x="549" y="0.0" width="27" height="40"/>
+                                                                <rect key="frame" x="324" y="0.0" width="27" height="40"/>
                                                                 <state key="normal" image="onepassword-button"/>
                                                                 <connections>
                                                                     <action selector="onePasswordButtonTapped:" destination="JTR-kW-WZp" eventType="touchUpInside" id="EUY-Hr-eV2"/>
@@ -333,13 +327,8 @@
                                                             <constraint firstAttribute="height" constant="40" id="Hjo-Lt-1DM"/>
                                                         </constraints>
                                                     </stackView>
-<<<<<<< HEAD
-                                                    <view contentMode="scaleToFill" translatesAutoresizingMaskIntoConstraints="NO" id="PLh-cR-QEi" userLabel="Separator">
-                                                        <rect key="frame" x="0.0" y="327.5" width="600" height="0.5"/>
-=======
                                                     <view contentMode="scaleToFill" ambiguous="YES" translatesAutoresizingMaskIntoConstraints="NO" id="PLh-cR-QEi" userLabel="Separator">
                                                         <rect key="frame" x="0.0" y="394.5" width="375" height="0.5"/>
->>>>>>> 2edd512d
                                                         <color key="backgroundColor" red="0.86274509799999999" green="0.87058823529999996" blue="0.86666666670000003" alpha="1" colorSpace="custom" customColorSpace="sRGB"/>
                                                         <constraints>
                                                             <constraint firstAttribute="height" constant="0.5" id="GaB-uM-BIX"/>
@@ -369,11 +358,7 @@
                                 </constraints>
                             </view>
                             <containerView opaque="NO" contentMode="scaleToFill" ambiguous="YES" translatesAutoresizingMaskIntoConstraints="NO" id="Z5v-98-lpx">
-<<<<<<< HEAD
-                                <rect key="frame" x="6" y="533" width="588" height="128"/>
-=======
                                 <rect key="frame" x="6" y="533" width="363" height="128"/>
->>>>>>> 2edd512d
                                 <connections>
                                     <segue destination="zRn-GV-so4" kind="embed" id="npK-7h-4nS"/>
                                 </connections>
@@ -425,27 +410,27 @@
             <objects>
                 <viewController storyboardIdentifier="ChangePasswordViewController" title="Change Password" id="uOz-em-9Ir" customClass="ChangePasswordViewController" customModule="Kickstarter_Framework" customModuleProvider="target" sceneMemberID="viewController">
                     <view key="view" contentMode="scaleToFill" id="f1S-Pd-a0n">
-                        <rect key="frame" x="0.0" y="0.0" width="600" height="600"/>
+                        <rect key="frame" x="0.0" y="0.0" width="375" height="667"/>
                         <autoresizingMask key="autoresizingMask" widthSizable="YES" heightSizable="YES"/>
                         <subviews>
                             <scrollView clipsSubviews="YES" multipleTouchEnabled="YES" contentMode="scaleToFill" keyboardDismissMode="interactive" translatesAutoresizingMaskIntoConstraints="NO" id="yhb-RA-0m0">
-                                <rect key="frame" x="0.0" y="20" width="600" height="600"/>
+                                <rect key="frame" x="0.0" y="20" width="375" height="667"/>
                                 <subviews>
                                     <stackView opaque="NO" contentMode="scaleToFill" axis="vertical" translatesAutoresizingMaskIntoConstraints="NO" id="Jfc-kg-fPd">
-                                        <rect key="frame" x="0.0" y="0.0" width="600" height="265.5"/>
+                                        <rect key="frame" x="0.0" y="0.0" width="375" height="265.5"/>
                                         <subviews>
                                             <view contentMode="scaleToFill" translatesAutoresizingMaskIntoConstraints="NO" id="soY-C8-Wfq">
-                                                <rect key="frame" x="0.0" y="0.0" width="600" height="24"/>
+                                                <rect key="frame" x="0.0" y="0.0" width="375" height="24"/>
                                                 <color key="backgroundColor" red="0.96862745100000003" green="0.96862745100000003" blue="0.96470588239999999" alpha="1" colorSpace="custom" customColorSpace="sRGB"/>
                                                 <constraints>
                                                     <constraint firstAttribute="height" constant="24" id="QQj-uz-dZ2"/>
                                                 </constraints>
                                             </view>
                                             <view contentMode="scaleToFill" translatesAutoresizingMaskIntoConstraints="NO" id="r4d-fw-15Q">
-                                                <rect key="frame" x="0.0" y="24" width="600" height="52"/>
+                                                <rect key="frame" x="0.0" y="24" width="375" height="52"/>
                                                 <subviews>
                                                     <stackView opaque="NO" contentMode="scaleToFill" spacing="6" translatesAutoresizingMaskIntoConstraints="NO" id="MkN-5P-smZ">
-                                                        <rect key="frame" x="12" y="6" width="576" height="40"/>
+                                                        <rect key="frame" x="12" y="6" width="351" height="40"/>
                                                         <subviews>
                                                             <label opaque="NO" userInteractionEnabled="NO" contentMode="left" horizontalHuggingPriority="255" verticalHuggingPriority="255" horizontalCompressionResistancePriority="755" verticalCompressionResistancePriority="755" text="Current Password" textAlignment="natural" lineBreakMode="tailTruncation" baselineAdjustment="alignBaselines" adjustsFontSizeToFit="NO" translatesAutoresizingMaskIntoConstraints="NO" id="RKC-vo-zm6">
                                                                 <rect key="frame" x="0.0" y="0.0" width="136.5" height="40"/>
@@ -454,7 +439,7 @@
                                                                 <nil key="highlightedColor"/>
                                                             </label>
                                                             <textField opaque="NO" contentMode="scaleToFill" horizontalHuggingPriority="251" verticalHuggingPriority="251" contentHorizontalAlignment="left" contentVerticalAlignment="center" borderStyle="roundedRect" textAlignment="natural" minimumFontSize="17" translatesAutoresizingMaskIntoConstraints="NO" id="l9b-mM-SUG">
-                                                                <rect key="frame" x="142.5" y="0.0" width="400.5" height="40"/>
+                                                                <rect key="frame" x="142.5" y="0.0" width="175.5" height="40"/>
                                                                 <nil key="textColor"/>
                                                                 <fontDescription key="fontDescription" type="system" pointSize="14"/>
                                                                 <textInputTraits key="textInputTraits" returnKeyType="next" enablesReturnKeyAutomatically="YES"/>
@@ -465,7 +450,7 @@
                                                                 </connections>
                                                             </textField>
                                                             <button opaque="NO" contentMode="scaleToFill" horizontalHuggingPriority="255" verticalHuggingPriority="255" horizontalCompressionResistancePriority="755" verticalCompressionResistancePriority="755" contentHorizontalAlignment="center" contentVerticalAlignment="center" buttonType="roundedRect" lineBreakMode="middleTruncation" translatesAutoresizingMaskIntoConstraints="NO" id="Ml8-qx-02m">
-                                                                <rect key="frame" x="549" y="0.0" width="27" height="40"/>
+                                                                <rect key="frame" x="324" y="0.0" width="27" height="40"/>
                                                                 <state key="normal" image="onepassword-button"/>
                                                                 <connections>
                                                                     <action selector="onePasswordButtonTapped:" destination="uOz-em-9Ir" eventType="touchUpInside" id="rKN-6F-Ybw"/>
@@ -486,24 +471,24 @@
                                                 </constraints>
                                             </view>
                                             <view contentMode="scaleToFill" translatesAutoresizingMaskIntoConstraints="NO" id="pgq-sT-pEy">
-                                                <rect key="frame" x="0.0" y="76" width="600" height="0.5"/>
+                                                <rect key="frame" x="0.0" y="76" width="375" height="0.5"/>
                                                 <color key="backgroundColor" red="0.86274509799999999" green="0.87058823529999996" blue="0.86666666670000003" alpha="1" colorSpace="custom" customColorSpace="sRGB"/>
                                                 <constraints>
                                                     <constraint firstAttribute="height" constant="0.5" id="yf3-GY-n3m"/>
                                                 </constraints>
                                             </view>
                                             <view contentMode="scaleToFill" translatesAutoresizingMaskIntoConstraints="NO" id="ror-dg-Lfy">
-                                                <rect key="frame" x="0.0" y="76.5" width="600" height="24"/>
+                                                <rect key="frame" x="0.0" y="76.5" width="375" height="24"/>
                                                 <color key="backgroundColor" red="0.96862745100000003" green="0.96862745100000003" blue="0.96470588239999999" alpha="1" colorSpace="custom" customColorSpace="sRGB"/>
                                                 <constraints>
                                                     <constraint firstAttribute="height" constant="24" id="IsN-wq-RGM"/>
                                                 </constraints>
                                             </view>
                                             <view contentMode="scaleToFill" translatesAutoresizingMaskIntoConstraints="NO" id="8It-K2-aET">
-                                                <rect key="frame" x="0.0" y="100.5" width="600" height="52"/>
+                                                <rect key="frame" x="0.0" y="100.5" width="375" height="52"/>
                                                 <subviews>
                                                     <stackView opaque="NO" contentMode="scaleToFill" alignment="center" spacing="6" translatesAutoresizingMaskIntoConstraints="NO" id="1kc-F1-TQ5">
-                                                        <rect key="frame" x="12" y="6" width="576" height="40"/>
+                                                        <rect key="frame" x="12" y="6" width="351" height="40"/>
                                                         <subviews>
                                                             <label opaque="NO" userInteractionEnabled="NO" contentMode="left" horizontalHuggingPriority="251" verticalHuggingPriority="251" text="New password" textAlignment="natural" lineBreakMode="tailTruncation" baselineAdjustment="alignBaselines" adjustsFontSizeToFit="NO" translatesAutoresizingMaskIntoConstraints="NO" id="K1u-LI-jmm">
                                                                 <rect key="frame" x="0.0" y="10" width="112.5" height="20.5"/>
@@ -512,7 +497,7 @@
                                                                 <nil key="highlightedColor"/>
                                                             </label>
                                                             <textField opaque="NO" contentMode="scaleToFill" contentHorizontalAlignment="left" contentVerticalAlignment="center" borderStyle="roundedRect" textAlignment="natural" minimumFontSize="17" translatesAutoresizingMaskIntoConstraints="NO" id="tPP-5U-zGh">
-                                                                <rect key="frame" x="118.5" y="5" width="457.5" height="30"/>
+                                                                <rect key="frame" x="118.5" y="5" width="232.5" height="30"/>
                                                                 <nil key="textColor"/>
                                                                 <fontDescription key="fontDescription" type="system" pointSize="14"/>
                                                                 <textInputTraits key="textInputTraits" returnKeyType="next" enablesReturnKeyAutomatically="YES"/>
@@ -537,10 +522,10 @@
                                                 </constraints>
                                             </view>
                                             <view contentMode="scaleToFill" translatesAutoresizingMaskIntoConstraints="NO" id="fPo-fp-cOT">
-                                                <rect key="frame" x="0.0" y="152.5" width="600" height="52"/>
+                                                <rect key="frame" x="0.0" y="152.5" width="375" height="52"/>
                                                 <subviews>
                                                     <stackView opaque="NO" contentMode="scaleToFill" spacing="6" translatesAutoresizingMaskIntoConstraints="NO" id="v3N-6B-yIT">
-                                                        <rect key="frame" x="12" y="6" width="576" height="40"/>
+                                                        <rect key="frame" x="12" y="6" width="351" height="40"/>
                                                         <subviews>
                                                             <label opaque="NO" userInteractionEnabled="NO" contentMode="left" horizontalHuggingPriority="251" verticalHuggingPriority="251" text="Confirm new password" textAlignment="natural" lineBreakMode="tailTruncation" baselineAdjustment="alignBaselines" adjustsFontSizeToFit="NO" translatesAutoresizingMaskIntoConstraints="NO" id="w7Q-d1-hG0">
                                                                 <rect key="frame" x="0.0" y="0.0" width="175.5" height="40"/>
@@ -549,7 +534,7 @@
                                                                 <nil key="highlightedColor"/>
                                                             </label>
                                                             <textField opaque="NO" contentMode="scaleToFill" contentHorizontalAlignment="left" contentVerticalAlignment="center" borderStyle="roundedRect" textAlignment="natural" minimumFontSize="17" translatesAutoresizingMaskIntoConstraints="NO" id="nrx-gx-3DV">
-                                                                <rect key="frame" x="181.5" y="0.0" width="394.5" height="40"/>
+                                                                <rect key="frame" x="181.5" y="0.0" width="169.5" height="40"/>
                                                                 <nil key="textColor"/>
                                                                 <fontDescription key="fontDescription" type="system" pointSize="14"/>
                                                                 <textInputTraits key="textInputTraits" returnKeyType="done" enablesReturnKeyAutomatically="YES"/>
@@ -574,17 +559,17 @@
                                                 </constraints>
                                             </view>
                                             <view contentMode="scaleToFill" translatesAutoresizingMaskIntoConstraints="NO" id="Bxa-O6-tyW">
-                                                <rect key="frame" x="0.0" y="204.5" width="600" height="0.5"/>
+                                                <rect key="frame" x="0.0" y="204.5" width="375" height="0.5"/>
                                                 <color key="backgroundColor" red="0.86274509799999999" green="0.87058823529999996" blue="0.86666666670000003" alpha="1" colorSpace="custom" customColorSpace="sRGB"/>
                                                 <constraints>
                                                     <constraint firstAttribute="height" constant="0.5" id="NMk-vN-vrA"/>
                                                 </constraints>
                                             </view>
                                             <view contentMode="scaleToFill" translatesAutoresizingMaskIntoConstraints="NO" id="bsu-oQ-MCm">
-                                                <rect key="frame" x="0.0" y="205" width="600" height="60.5"/>
+                                                <rect key="frame" x="0.0" y="205" width="375" height="60.5"/>
                                                 <subviews>
                                                     <label hidden="YES" opaque="NO" userInteractionEnabled="NO" contentMode="left" horizontalHuggingPriority="251" verticalHuggingPriority="251" text="Label" textAlignment="natural" lineBreakMode="tailTruncation" baselineAdjustment="alignBaselines" adjustsFontSizeToFit="NO" translatesAutoresizingMaskIntoConstraints="NO" id="UTN-At-uAd">
-                                                        <rect key="frame" x="12" y="6" width="576" height="42.5"/>
+                                                        <rect key="frame" x="12" y="6" width="351" height="42.5"/>
                                                         <fontDescription key="fontDescription" type="system" pointSize="17"/>
                                                         <nil key="textColor"/>
                                                         <nil key="highlightedColor"/>
@@ -611,11 +596,7 @@
                                 </constraints>
                             </scrollView>
                             <containerView opaque="NO" contentMode="scaleToFill" translatesAutoresizingMaskIntoConstraints="NO" id="Orx-BR-Kot">
-<<<<<<< HEAD
-                                <rect key="frame" x="6" y="466" width="588" height="128"/>
-=======
                                 <rect key="frame" x="6" y="533" width="363" height="128"/>
->>>>>>> 2edd512d
                                 <constraints>
                                     <constraint firstAttribute="height" constant="128" id="czY-l0-0k9"/>
                                 </constraints>
@@ -637,8 +618,6 @@
                         </constraints>
                         <viewLayoutGuide key="safeArea" id="AHX-Zg-JlP"/>
                     </view>
-<<<<<<< HEAD
-=======
                     <navigationItem key="navigationItem" title="Title" id="YYT-as-fcL" userLabel="Save Button">
                         <barButtonItem key="rightBarButtonItem" enabled="NO" title="Save" id="TJK-bo-wDP">
                             <connections>
@@ -646,17 +625,17 @@
                             </connections>
                         </barButtonItem>
                     </navigationItem>
->>>>>>> 2edd512d
                     <connections>
                         <outlet property="confirmNewPassword" destination="nrx-gx-3DV" id="7ne-sN-e2c"/>
                         <outlet property="confirmNewPasswordLabel" destination="w7Q-d1-hG0" id="vYo-9u-isR"/>
                         <outlet property="currentPassword" destination="l9b-mM-SUG" id="efL-Fe-Rqn"/>
                         <outlet property="currentPasswordLabel" destination="RKC-vo-zm6" id="aSc-hB-eXt"/>
+                        <outlet property="errorMessageLabel" destination="UTN-At-uAd" id="KX0-vH-TeD"/>
                         <outlet property="newPassword" destination="tPP-5U-zGh" id="ejC-0t-96q"/>
                         <outlet property="newPasswordLabel" destination="K1u-LI-jmm" id="RP0-n7-kMJ"/>
                         <outlet property="onePasswordButton" destination="Ml8-qx-02m" id="OXX-ho-87N"/>
+                        <outlet property="saveButton" destination="TJK-bo-wDP" id="SqC-Q0-qOL"/>
                         <outlet property="scrollView" destination="yhb-RA-0m0" id="46F-0F-DoG"/>
-                        <outlet property="validationErrorMessageLabel" destination="UTN-At-uAd" id="KX0-vH-TeD"/>
                     </connections>
                 </viewController>
                 <placeholder placeholderIdentifier="IBFirstResponder" id="dfT-kQ-IJc" userLabel="First Responder" sceneMemberID="firstResponder"/>
@@ -745,11 +724,7 @@
             <objects>
                 <viewController id="x6I-vC-YEC" sceneMemberID="viewController">
                     <view key="view" contentMode="scaleToFill" id="YT3-jR-gw6">
-<<<<<<< HEAD
-                        <rect key="frame" x="0.0" y="0.0" width="600" height="600"/>
-=======
                         <rect key="frame" x="0.0" y="0.0" width="375" height="667"/>
->>>>>>> 2edd512d
                         <autoresizingMask key="autoresizingMask" widthSizable="YES" heightSizable="YES"/>
                         <color key="backgroundColor" white="1" alpha="1" colorSpace="custom" customColorSpace="genericGamma22GrayColorSpace"/>
                         <viewLayoutGuide key="safeArea" id="1CW-RA-xOi"/>
@@ -763,10 +738,6 @@
         <image name="onepassword-button" width="27" height="27"/>
     </resources>
     <inferredMetricsTieBreakers>
-<<<<<<< HEAD
-        <segue reference="S9b-Nx-mWW"/>
-=======
         <segue reference="npK-7h-4nS"/>
->>>>>>> 2edd512d
     </inferredMetricsTieBreakers>
 </document>