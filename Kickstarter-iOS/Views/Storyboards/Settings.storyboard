<?xml version="1.0" encoding="UTF-8"?>
<document type="com.apple.InterfaceBuilder3.CocoaTouch.Storyboard.XIB" version="3.0" toolsVersion="14313.18" targetRuntime="iOS.CocoaTouch" propertyAccessControl="none" useAutolayout="YES" useTraitCollections="YES" useSafeAreas="YES" colorMatched="YES">
    <device id="retina4_7" orientation="portrait">
        <adaptation id="fullscreen"/>
    </device>
    <dependencies>
        <deployment identifier="iOS"/>
        <plugIn identifier="com.apple.InterfaceBuilder.IBCocoaTouchPlugin" version="14283.14"/>
        <capability name="Safe area layout guides" minToolsVersion="9.0"/>
        <capability name="documents saved in the Xcode 8 format" minToolsVersion="8.0"/>
    </dependencies>
    <scenes>
        <!--SettingsViewController-->
        <scene sceneID="KuD-Ui-DHw">
            <objects>
                <viewController storyboardIdentifier="SettingsViewController" useStoryboardIdentifierAsRestorationIdentifier="YES" id="5Ib-AN-92b" userLabel="SettingsViewController" customClass="SettingsViewController" customModule="Kickstarter_Framework" customModuleProvider="target" sceneMemberID="viewController">
                    <view key="view" contentMode="scaleToFill" id="c36-74-gmz">
                        <rect key="frame" x="0.0" y="0.0" width="375" height="667"/>
                        <autoresizingMask key="autoresizingMask" widthSizable="YES" heightSizable="YES"/>
                        <subviews>
                            <tableView clipsSubviews="YES" contentMode="scaleToFill" alwaysBounceVertical="YES" dataMode="prototypes" style="grouped" separatorStyle="none" rowHeight="-1" estimatedRowHeight="-1" sectionHeaderHeight="18" sectionFooterHeight="18" translatesAutoresizingMaskIntoConstraints="NO" id="h0t-jz-Pe9">
                                <rect key="frame" x="0.0" y="20" width="375" height="647"/>
                                <color key="backgroundColor" cocoaTouchSystemColor="groupTableViewBackgroundColor"/>
                            </tableView>
                        </subviews>
                        <color key="backgroundColor" red="0.92143100499999997" green="0.92145264149999995" blue="0.92144101860000005" alpha="1" colorSpace="custom" customColorSpace="sRGB"/>
                        <constraints>
                            <constraint firstItem="h0t-jz-Pe9" firstAttribute="top" secondItem="fMd-Dt-Wm1" secondAttribute="top" id="Ddm-W3-4Dd"/>
                            <constraint firstItem="h0t-jz-Pe9" firstAttribute="leading" secondItem="fMd-Dt-Wm1" secondAttribute="leading" id="ICV-me-Uif"/>
                            <constraint firstItem="fMd-Dt-Wm1" firstAttribute="trailing" secondItem="h0t-jz-Pe9" secondAttribute="trailing" id="Okj-Ww-VxB"/>
                            <constraint firstItem="fMd-Dt-Wm1" firstAttribute="bottom" secondItem="h0t-jz-Pe9" secondAttribute="bottom" id="U0M-Ld-FEg"/>
                        </constraints>
                        <viewLayoutGuide key="safeArea" id="fMd-Dt-Wm1"/>
                    </view>
                    <connections>
                        <outlet property="tableView" destination="h0t-jz-Pe9" id="fKf-q9-m2m"/>
                    </connections>
                </viewController>
                <placeholder placeholderIdentifier="IBFirstResponder" id="lYP-2e-Lmy" userLabel="First Responder" sceneMemberID="firstResponder"/>
            </objects>
            <point key="canvasLocation" x="-2860" y="51"/>
        </scene>
        <!--HelpViewController-->
        <scene sceneID="gLr-Hi-uhd">
            <objects>
                <viewController storyboardIdentifier="HelpViewController" title="HelpViewController" useStoryboardIdentifierAsRestorationIdentifier="YES" id="0bf-LD-kqJ" customClass="HelpViewController" customModule="Kickstarter_Framework" sceneMemberID="viewController">
                    <view key="view" contentMode="scaleToFill" id="Qv7-Qt-Vb5">
                        <rect key="frame" x="0.0" y="0.0" width="375" height="667"/>
                        <autoresizingMask key="autoresizingMask" widthSizable="YES" heightSizable="YES"/>
                        <subviews>
                            <tableView clipsSubviews="YES" contentMode="scaleToFill" alwaysBounceVertical="YES" dataMode="prototypes" style="grouped" separatorStyle="none" rowHeight="-1" estimatedRowHeight="-1" sectionHeaderHeight="18" sectionFooterHeight="18" translatesAutoresizingMaskIntoConstraints="NO" id="Xy4-mc-nWC">
                                <rect key="frame" x="0.0" y="20" width="375" height="647"/>
                                <color key="backgroundColor" cocoaTouchSystemColor="groupTableViewBackgroundColor"/>
                            </tableView>
                        </subviews>
                        <color key="backgroundColor" white="1" alpha="1" colorSpace="custom" customColorSpace="genericGamma22GrayColorSpace"/>
                        <constraints>
                            <constraint firstItem="q38-TC-wFh" firstAttribute="trailing" secondItem="Xy4-mc-nWC" secondAttribute="trailing" id="DSv-1m-Iyv"/>
                            <constraint firstItem="q38-TC-wFh" firstAttribute="bottom" secondItem="Xy4-mc-nWC" secondAttribute="bottom" id="NBc-HI-ls1"/>
                            <constraint firstItem="Xy4-mc-nWC" firstAttribute="leading" secondItem="q38-TC-wFh" secondAttribute="leading" id="Q5h-9D-kOU"/>
                            <constraint firstItem="Xy4-mc-nWC" firstAttribute="top" secondItem="q38-TC-wFh" secondAttribute="top" id="sms-yf-toC"/>
                        </constraints>
                        <viewLayoutGuide key="safeArea" id="q38-TC-wFh"/>
                    </view>
                    <connections>
                        <outlet property="tableView" destination="Xy4-mc-nWC" id="PLa-PU-WVP"/>
                    </connections>
                </viewController>
                <placeholder placeholderIdentifier="IBFirstResponder" id="xfj-3T-WxF" userLabel="First Responder" sceneMemberID="firstResponder"/>
            </objects>
            <point key="canvasLocation" x="-2841" y="-664"/>
        </scene>
        <!--Notifications-->
        <scene sceneID="BdK-W3-Wt4">
            <objects>
                <tableViewController storyboardIdentifier="ProjectNotificationsViewController" title="Notifications" id="LkZ-DQ-HYB" customClass="ProjectNotificationsViewController" customModule="Kickstarter_Framework" customModuleProvider="target" sceneMemberID="viewController">
                    <tableView key="view" clipsSubviews="YES" contentMode="scaleToFill" alwaysBounceVertical="YES" dataMode="prototypes" style="plain" separatorStyle="none" rowHeight="60" estimatedRowHeight="-1" sectionHeaderHeight="28" sectionFooterHeight="28" id="3cQ-hI-xV0">
                        <rect key="frame" x="0.0" y="0.0" width="375" height="667"/>
                        <autoresizingMask key="autoresizingMask" widthSizable="YES" heightSizable="YES"/>
                        <color key="backgroundColor" red="1" green="1" blue="1" alpha="1" colorSpace="custom" customColorSpace="sRGB"/>
                        <prototypes>
                            <tableViewCell clipsSubviews="YES" contentMode="scaleToFill" selectionStyle="none" indentationWidth="10" reuseIdentifier="ProjectNotificationCell" rowHeight="60" id="bg3-lx-3Wh" userLabel="Project notification cell" customClass="ProjectNotificationCell" customModule="Kickstarter_Framework" customModuleProvider="target">
                                <rect key="frame" x="0.0" y="28" width="375" height="60"/>
                                <autoresizingMask key="autoresizingMask"/>
                                <tableViewCellContentView key="contentView" opaque="NO" clipsSubviews="YES" multipleTouchEnabled="YES" contentMode="center" preservesSuperviewLayoutMargins="YES" tableViewCell="bg3-lx-3Wh" id="MOi-qU-feU">
                                    <rect key="frame" x="0.0" y="0.0" width="375" height="60"/>
                                    <autoresizingMask key="autoresizingMask"/>
                                    <subviews>
                                        <stackView opaque="NO" contentMode="scaleToFill" alignment="center" spacing="6" translatesAutoresizingMaskIntoConstraints="NO" id="OgD-X8-NPf">
                                            <rect key="frame" x="12" y="6" width="351" height="48"/>
                                            <subviews>
                                                <label opaque="NO" userInteractionEnabled="NO" contentMode="left" text=" " textAlignment="natural" lineBreakMode="tailTruncation" baselineAdjustment="alignBaselines" adjustsFontSizeToFit="NO" translatesAutoresizingMaskIntoConstraints="NO" id="8ub-Uo-2u8">
                                                    <rect key="frame" x="0.0" y="14" width="296" height="20.5"/>
                                                    <fontDescription key="fontDescription" type="system" pointSize="17"/>
                                                    <color key="textColor" red="0.0" green="0.0" blue="0.0" alpha="1" colorSpace="custom" customColorSpace="sRGB"/>
                                                    <nil key="highlightedColor"/>
                                                </label>
                                                <switch opaque="NO" contentMode="scaleToFill" horizontalHuggingPriority="751" verticalHuggingPriority="751" horizontalCompressionResistancePriority="751" verticalCompressionResistancePriority="751" contentHorizontalAlignment="center" contentVerticalAlignment="center" on="YES" translatesAutoresizingMaskIntoConstraints="NO" id="ybY-lT-ThH">
                                                    <rect key="frame" x="302" y="8.5" width="51" height="31"/>
                                                </switch>
                                            </subviews>
                                            <constraints>
                                                <constraint firstAttribute="height" relation="greaterThanOrEqual" constant="40" id="SZz-M6-Seo"/>
                                            </constraints>
                                        </stackView>
                                        <view contentMode="scaleToFill" translatesAutoresizingMaskIntoConstraints="NO" id="o6I-ks-6x0" userLabel="Separator View">
                                            <rect key="frame" x="0.0" y="59" width="375" height="1"/>
                                            <color key="backgroundColor" red="0.94999998809999997" green="0.94999998809999997" blue="0.94999998809999997" alpha="1" colorSpace="custom" customColorSpace="sRGB"/>
                                            <constraints>
                                                <constraint firstAttribute="height" constant="1" id="1M6-qd-DaY"/>
                                            </constraints>
                                        </view>
                                    </subviews>
                                    <constraints>
                                        <constraint firstItem="OgD-X8-NPf" firstAttribute="trailing" secondItem="MOi-qU-feU" secondAttribute="trailing" constant="-12" id="2rN-4p-ZJd"/>
                                        <constraint firstItem="OgD-X8-NPf" firstAttribute="bottom" secondItem="MOi-qU-feU" secondAttribute="bottom" constant="-6" id="AQ5-OL-f39"/>
                                        <constraint firstItem="o6I-ks-6x0" firstAttribute="trailing" secondItem="MOi-qU-feU" secondAttribute="trailing" id="Fd9-cr-PMS"/>
                                        <constraint firstItem="o6I-ks-6x0" firstAttribute="leading" secondItem="MOi-qU-feU" secondAttribute="leading" id="cM2-32-bxd"/>
                                        <constraint firstItem="o6I-ks-6x0" firstAttribute="bottom" secondItem="MOi-qU-feU" secondAttribute="bottom" id="huf-Dx-lwG"/>
                                        <constraint firstItem="OgD-X8-NPf" firstAttribute="top" secondItem="MOi-qU-feU" secondAttribute="top" constant="6" id="j6c-Df-QkH"/>
                                        <constraint firstItem="OgD-X8-NPf" firstAttribute="leading" secondItem="MOi-qU-feU" secondAttribute="leading" constant="12" id="mKK-uT-ibA"/>
                                    </constraints>
                                </tableViewCellContentView>
                                <connections>
                                    <outlet property="nameLabel" destination="8ub-Uo-2u8" id="fxe-cO-T0T"/>
                                    <outlet property="notificationSwitch" destination="ybY-lT-ThH" id="ubN-FK-fCw"/>
                                    <outlet property="separatorView" destination="o6I-ks-6x0" id="l71-xr-5z5"/>
                                </connections>
                            </tableViewCell>
                        </prototypes>
                        <connections>
                            <outlet property="dataSource" destination="LkZ-DQ-HYB" id="Gl3-aM-7He"/>
                            <outlet property="delegate" destination="LkZ-DQ-HYB" id="r2T-D0-Th9"/>
                        </connections>
                    </tableView>
                    <simulatedNavigationBarMetrics key="simulatedTopBarMetrics" prompted="NO"/>
                </tableViewController>
                <placeholder placeholderIdentifier="IBFirstResponder" id="CnK-9U-Okv" userLabel="First Responder" sceneMemberID="firstResponder"/>
            </objects>
            <point key="canvasLocation" x="-2860" y="760"/>
        </scene>
        <!--Change Email-->
        <scene sceneID="sW7-08-TIc">
            <objects>
                <viewController storyboardIdentifier="ChangeEmailViewController" title="Change Email" id="JTR-kW-WZp" customClass="ChangeEmailViewController" customModule="Kickstarter_Framework" sceneMemberID="viewController">
                    <view key="view" contentMode="scaleToFill" ambiguous="YES" id="Sro-rn-6F2">
                        <rect key="frame" x="0.0" y="0.0" width="375" height="667"/>
                        <autoresizingMask key="autoresizingMask" widthSizable="YES" heightSizable="YES"/>
                        <subviews>
                            <view contentMode="scaleToFill" ambiguous="YES" translatesAutoresizingMaskIntoConstraints="NO" id="XfD-wg-Nx4" customClass="UIScrollView">
                                <rect key="frame" x="0.0" y="20" width="375" height="647"/>
                                <subviews>
                                    <stackView opaque="NO" contentMode="scaleToFill" ambiguous="YES" axis="vertical" translatesAutoresizingMaskIntoConstraints="NO" id="VyE-lE-aLQ">
                                        <rect key="frame" x="0.0" y="0.0" width="375" height="647"/>
                                        <subviews>
                                            <view contentMode="scaleToFill" translatesAutoresizingMaskIntoConstraints="NO" id="eOl-CY-t3g">
                                                <rect key="frame" x="0.0" y="0.0" width="375" height="36"/>
                                                <color key="backgroundColor" red="0.96862745100000003" green="0.96862745100000003" blue="0.96470588239999999" alpha="1" colorSpace="custom" customColorSpace="sRGB"/>
                                                <constraints>
                                                    <constraint firstAttribute="height" constant="36" id="VGm-iy-aai"/>
                                                </constraints>
                                            </view>
                                            <view contentMode="scaleToFill" translatesAutoresizingMaskIntoConstraints="NO" id="gKy-91-KIN" userLabel="Change email">
                                                <rect key="frame" x="0.0" y="36" width="375" height="52"/>
                                                <subviews>
                                                    <stackView opaque="NO" contentMode="scaleToFill" horizontalHuggingPriority="255" verticalHuggingPriority="255" horizontalCompressionResistancePriority="755" verticalCompressionResistancePriority="755" spacing="12" translatesAutoresizingMaskIntoConstraints="NO" id="44i-Jb-zGG" userLabel="Current Email View">
                                                        <rect key="frame" x="12" y="6" width="351" height="40"/>
                                                        <subviews>
                                                            <label opaque="NO" userInteractionEnabled="NO" contentMode="left" horizontalCompressionResistancePriority="751" text="Current email" textAlignment="natural" lineBreakMode="tailTruncation" baselineAdjustment="alignBaselines" adjustsFontSizeToFit="NO" translatesAutoresizingMaskIntoConstraints="NO" id="hbC-wV-1kr">
                                                                <rect key="frame" x="0.0" y="0.0" width="103" height="40"/>
                                                                <fontDescription key="fontDescription" type="system" pointSize="17"/>
                                                                <nil key="textColor"/>
                                                                <nil key="highlightedColor"/>
                                                            </label>
                                                            <label opaque="NO" userInteractionEnabled="NO" contentMode="left" horizontalHuggingPriority="249" verticalHuggingPriority="251" verticalCompressionResistancePriority="751" text="" textAlignment="right" lineBreakMode="tailTruncation" baselineAdjustment="alignBaselines" adjustsFontSizeToFit="NO" translatesAutoresizingMaskIntoConstraints="NO" id="dhC-lf-MHP">
                                                                <rect key="frame" x="115" y="0.0" width="236" height="40"/>
                                                                <fontDescription key="fontDescription" type="system" pointSize="17"/>
                                                                <nil key="textColor"/>
                                                                <nil key="highlightedColor"/>
                                                            </label>
                                                        </subviews>
                                                        <constraints>
                                                            <constraint firstAttribute="height" constant="40" id="zw2-RQ-h1z"/>
                                                        </constraints>
                                                    </stackView>
                                                    <view contentMode="scaleToFill" translatesAutoresizingMaskIntoConstraints="NO" id="lCC-JM-jdT" userLabel="Separator">
                                                        <rect key="frame" x="0.0" y="51" width="375" height="1"/>
                                                        <color key="backgroundColor" red="0.86274509803921573" green="0.87058823529411766" blue="0.8666666666666667" alpha="1" colorSpace="custom" customColorSpace="sRGB"/>
                                                        <constraints>
                                                            <constraint firstAttribute="height" constant="1" id="Yzg-vt-vSm"/>
                                                        </constraints>
                                                    </view>
                                                </subviews>
                                                <color key="backgroundColor" white="1" alpha="1" colorSpace="custom" customColorSpace="genericGamma22GrayColorSpace"/>
                                                <constraints>
                                                    <constraint firstAttribute="trailing" secondItem="lCC-JM-jdT" secondAttribute="trailing" id="6z2-At-LmT"/>
                                                    <constraint firstAttribute="bottom" secondItem="lCC-JM-jdT" secondAttribute="bottom" id="B7b-o2-HgP"/>
                                                    <constraint firstAttribute="bottom" secondItem="44i-Jb-zGG" secondAttribute="bottom" constant="6" id="GBl-bF-69Q"/>
                                                    <constraint firstItem="44i-Jb-zGG" firstAttribute="top" secondItem="gKy-91-KIN" secondAttribute="top" constant="6" id="Iw3-fn-7Pa"/>
                                                    <constraint firstItem="lCC-JM-jdT" firstAttribute="leading" secondItem="gKy-91-KIN" secondAttribute="leading" id="OVJ-9D-1dG"/>
                                                    <constraint firstItem="44i-Jb-zGG" firstAttribute="leading" secondItem="gKy-91-KIN" secondAttribute="leading" constant="12" id="SvO-fh-Ogd"/>
                                                    <constraint firstAttribute="trailing" secondItem="44i-Jb-zGG" secondAttribute="trailing" constant="12" id="tgZ-SK-b5u"/>
                                                </constraints>
                                            </view>
                                            <view hidden="YES" contentMode="scaleToFill" translatesAutoresizingMaskIntoConstraints="NO" id="Cdr-bL-P2W" userLabel="Message Label View">
                                                <rect key="frame" x="0.0" y="88" width="375" height="24"/>
                                                <subviews>
                                                    <stackView opaque="NO" contentMode="scaleToFill" axis="vertical" alignment="top" translatesAutoresizingMaskIntoConstraints="NO" id="IjC-cR-RB2">
                                                        <rect key="frame" x="12" y="6" width="351" height="0.0"/>
                                                        <subviews>
                                                            <label opaque="NO" userInteractionEnabled="NO" contentMode="left" horizontalHuggingPriority="255" verticalHuggingPriority="255" text="Label" textAlignment="natural" lineBreakMode="tailTruncation" baselineAdjustment="alignBaselines" adjustsFontSizeToFit="NO" translatesAutoresizingMaskIntoConstraints="NO" id="lz0-3G-6S5">
                                                                <rect key="frame" x="0.0" y="0.0" width="42" height="0.0"/>
                                                                <fontDescription key="fontDescription" type="system" pointSize="17"/>
                                                                <nil key="textColor"/>
                                                                <nil key="highlightedColor"/>
                                                            </label>
                                                            <label opaque="NO" userInteractionEnabled="NO" contentMode="left" horizontalHuggingPriority="251" verticalHuggingPriority="251" text="Label" textAlignment="natural" lineBreakMode="tailTruncation" baselineAdjustment="alignBaselines" adjustsFontSizeToFit="NO" translatesAutoresizingMaskIntoConstraints="NO" id="8vV-UG-owa">
                                                                <rect key="frame" x="0.0" y="0.0" width="42" height="0.0"/>
                                                                <fontDescription key="fontDescription" type="system" pointSize="17"/>
                                                                <nil key="textColor"/>
                                                                <nil key="highlightedColor"/>
                                                            </label>
                                                        </subviews>
                                                    </stackView>
                                                </subviews>
                                                <color key="backgroundColor" red="0.96862745098039216" green="0.96862745098039216" blue="0.96470588235294119" alpha="1" colorSpace="custom" customColorSpace="sRGB"/>
                                                <constraints>
                                                    <constraint firstAttribute="trailing" secondItem="IjC-cR-RB2" secondAttribute="trailing" constant="12" id="1U9-Tf-dMw"/>
                                                    <constraint firstAttribute="bottom" secondItem="IjC-cR-RB2" secondAttribute="bottom" constant="18" id="7IG-eC-1Nw"/>
                                                    <constraint firstItem="IjC-cR-RB2" firstAttribute="leading" secondItem="Cdr-bL-P2W" secondAttribute="leading" constant="12" id="RcF-Rf-Ixj"/>
                                                    <constraint firstItem="IjC-cR-RB2" firstAttribute="top" secondItem="Cdr-bL-P2W" secondAttribute="top" constant="6" id="lg9-uS-DXy"/>
                                                </constraints>
                                            </view>
                                            <view contentMode="scaleToFill" translatesAutoresizingMaskIntoConstraints="NO" id="ioz-I8-SoZ" userLabel="Resend Verification Email Button View">
                                                <rect key="frame" x="0.0" y="88" width="375" height="52"/>
                                                <subviews>
                                                    <button opaque="NO" contentMode="scaleToFill" horizontalHuggingPriority="249" verticalHuggingPriority="249" contentHorizontalAlignment="leading" contentVerticalAlignment="center" buttonType="roundedRect" lineBreakMode="middleTruncation" translatesAutoresizingMaskIntoConstraints="NO" id="bpy-Ch-0sb" userLabel="Resend verification email">
                                                        <rect key="frame" x="12" y="6" width="351" height="40"/>
                                                        <constraints>
                                                            <constraint firstAttribute="height" constant="40" id="19c-2j-WX5"/>
                                                        </constraints>
                                                        <state key="normal" title="Button"/>
                                                        <connections>
                                                            <action selector="resendVerificationEmailButtonTapped:" destination="JTR-kW-WZp" eventType="touchUpInside" id="Cv0-nn-TY9"/>
                                                        </connections>
                                                    </button>
                                                    <view contentMode="scaleToFill" translatesAutoresizingMaskIntoConstraints="NO" id="Awm-aQ-s2g" userLabel="Separator">
                                                        <rect key="frame" x="0.0" y="51" width="375" height="1"/>
                                                        <color key="backgroundColor" red="0.86274509799999999" green="0.87058823529999996" blue="0.86666666670000003" alpha="1" colorSpace="custom" customColorSpace="sRGB"/>
                                                        <constraints>
                                                            <constraint firstAttribute="height" constant="1" id="yL7-4J-tV8"/>
                                                        </constraints>
                                                    </view>
                                                </subviews>
                                                <color key="backgroundColor" white="1" alpha="1" colorSpace="custom" customColorSpace="genericGamma22GrayColorSpace"/>
                                                <constraints>
                                                    <constraint firstItem="Awm-aQ-s2g" firstAttribute="leading" secondItem="ioz-I8-SoZ" secondAttribute="leading" id="Ejr-OT-MZg"/>
                                                    <constraint firstItem="bpy-Ch-0sb" firstAttribute="top" secondItem="ioz-I8-SoZ" secondAttribute="top" constant="6" id="Gr0-dH-Zpr"/>
                                                    <constraint firstAttribute="bottom" secondItem="bpy-Ch-0sb" secondAttribute="bottom" constant="6" id="OcI-oP-MJd"/>
                                                    <constraint firstAttribute="trailing" secondItem="Awm-aQ-s2g" secondAttribute="trailing" id="OyU-OW-mSq"/>
                                                    <constraint firstAttribute="trailing" secondItem="bpy-Ch-0sb" secondAttribute="trailing" constant="12" id="ieE-P1-SSO"/>
                                                    <constraint firstAttribute="bottom" secondItem="Awm-aQ-s2g" secondAttribute="bottom" id="mQ1-pN-WRi"/>
                                                    <constraint firstItem="bpy-Ch-0sb" firstAttribute="leading" secondItem="ioz-I8-SoZ" secondAttribute="leading" constant="12" id="xEr-Gk-kjX"/>
                                                </constraints>
                                            </view>
                                            <view contentMode="scaleToFill" translatesAutoresizingMaskIntoConstraints="NO" id="Cld-2o-zvE">
                                                <rect key="frame" x="0.0" y="140" width="375" height="30"/>
                                                <color key="backgroundColor" red="0.96862745100000003" green="0.96862745100000003" blue="0.96470588239999999" alpha="1" colorSpace="custom" customColorSpace="sRGB"/>
                                                <constraints>
                                                    <constraint firstAttribute="height" constant="30" id="IxN-w9-UTF"/>
                                                </constraints>
                                            </view>
                                            <view contentMode="scaleToFill" translatesAutoresizingMaskIntoConstraints="NO" id="9Ny-Zh-npT" userLabel="New email">
                                                <rect key="frame" x="0.0" y="170" width="375" height="52"/>
                                                <subviews>
                                                    <stackView opaque="NO" contentMode="scaleToFill" spacing="12" translatesAutoresizingMaskIntoConstraints="NO" id="9eu-AW-ocS">
                                                        <rect key="frame" x="12" y="6" width="351" height="40"/>
                                                        <subviews>
                                                            <label opaque="NO" userInteractionEnabled="NO" contentMode="left" horizontalHuggingPriority="251" verticalHuggingPriority="251" horizontalCompressionResistancePriority="752" text="New Email" textAlignment="natural" lineBreakMode="tailTruncation" baselineAdjustment="alignBaselines" adjustsFontSizeToFit="NO" translatesAutoresizingMaskIntoConstraints="NO" id="shM-z1-cjb">
                                                                <rect key="frame" x="0.0" y="0.0" width="80" height="40"/>
                                                                <fontDescription key="fontDescription" type="system" pointSize="17"/>
                                                                <nil key="textColor"/>
                                                                <nil key="highlightedColor"/>
                                                            </label>
                                                            <textField opaque="NO" contentMode="scaleToFill" contentHorizontalAlignment="left" contentVerticalAlignment="center" borderStyle="roundedRect" textAlignment="natural" minimumFontSize="17" translatesAutoresizingMaskIntoConstraints="NO" id="uEZ-83-bce">
                                                                <rect key="frame" x="92" y="0.0" width="259" height="40"/>
                                                                <nil key="textColor"/>
                                                                <fontDescription key="fontDescription" type="system" pointSize="14"/>
                                                                <textInputTraits key="textInputTraits"/>
                                                                <connections>
                                                                    <action selector="emailFieldTextDidChange:" destination="JTR-kW-WZp" eventType="editingChanged" id="QaX-nV-5wW"/>
                                                                </connections>
                                                            </textField>
                                                        </subviews>
                                                        <constraints>
                                                            <constraint firstAttribute="height" constant="40" id="0X6-LG-lX0"/>
                                                        </constraints>
                                                    </stackView>
                                                </subviews>
                                                <color key="backgroundColor" white="1" alpha="1" colorSpace="custom" customColorSpace="genericGamma22GrayColorSpace"/>
                                                <constraints>
                                                    <constraint firstItem="9eu-AW-ocS" firstAttribute="top" secondItem="9Ny-Zh-npT" secondAttribute="top" constant="6" id="AQZ-Ey-JcL"/>
                                                    <constraint firstAttribute="bottom" secondItem="9eu-AW-ocS" secondAttribute="bottom" constant="6" id="C96-Xg-BOp"/>
                                                    <constraint firstAttribute="trailing" secondItem="9eu-AW-ocS" secondAttribute="trailing" constant="12" id="DdR-eZ-OaY"/>
                                                    <constraint firstItem="9eu-AW-ocS" firstAttribute="leading" secondItem="9Ny-Zh-npT" secondAttribute="leading" constant="12" id="mMW-w3-7Dw"/>
                                                </constraints>
                                            </view>
                                            <view contentMode="scaleToFill" ambiguous="YES" translatesAutoresizingMaskIntoConstraints="NO" id="9uR-ng-0BU" userLabel="Password">
                                                <rect key="frame" x="0.0" y="222" width="375" height="425"/>
                                                <subviews>
                                                    <stackView opaque="NO" contentMode="scaleToFill" spacing="12" translatesAutoresizingMaskIntoConstraints="NO" id="lrH-yX-xHX">
                                                        <rect key="frame" x="12" y="6" width="351" height="40"/>
                                                        <subviews>
                                                            <label opaque="NO" userInteractionEnabled="NO" contentMode="left" horizontalHuggingPriority="251" verticalHuggingPriority="251" horizontalCompressionResistancePriority="752" text="Current Password" textAlignment="natural" lineBreakMode="tailTruncation" baselineAdjustment="alignBaselines" adjustsFontSizeToFit="NO" translatesAutoresizingMaskIntoConstraints="NO" id="zt7-F9-bX6">
                                                                <rect key="frame" x="0.0" y="0.0" width="136.5" height="40"/>
                                                                <fontDescription key="fontDescription" type="system" pointSize="17"/>
                                                                <nil key="textColor"/>
                                                                <nil key="highlightedColor"/>
                                                            </label>
                                                            <textField opaque="NO" contentMode="scaleToFill" contentHorizontalAlignment="left" contentVerticalAlignment="center" borderStyle="roundedRect" textAlignment="natural" minimumFontSize="17" translatesAutoresizingMaskIntoConstraints="NO" id="Aeh-uW-FDy">
                                                                <rect key="frame" x="148.5" y="0.0" width="163.5" height="40"/>
                                                                <nil key="textColor"/>
                                                                <fontDescription key="fontDescription" type="system" pointSize="14"/>
                                                                <textInputTraits key="textInputTraits"/>
                                                                <connections>
                                                                    <action selector="passwordFieldTextDidChange:" destination="JTR-kW-WZp" eventType="editingChanged" id="bQa-yr-gMu"/>
                                                                </connections>
                                                            </textField>
                                                            <button opaque="NO" contentMode="scaleToFill" horizontalHuggingPriority="255" verticalHuggingPriority="255" contentHorizontalAlignment="center" contentVerticalAlignment="center" buttonType="roundedRect" lineBreakMode="middleTruncation" translatesAutoresizingMaskIntoConstraints="NO" id="TiS-uY-zEM">
                                                                <rect key="frame" x="324" y="0.0" width="27" height="40"/>
                                                                <state key="normal" image="onepassword-button"/>
                                                                <connections>
                                                                    <action selector="onePasswordButtonTapped:" destination="JTR-kW-WZp" eventType="touchUpInside" id="EUY-Hr-eV2"/>
                                                                </connections>
                                                            </button>
                                                        </subviews>
                                                        <constraints>
                                                            <constraint firstAttribute="height" constant="40" id="QpO-Lf-gR6"/>
                                                        </constraints>
                                                    </stackView>
                                                    <view contentMode="scaleToFill" ambiguous="YES" translatesAutoresizingMaskIntoConstraints="NO" id="PLh-cR-QEi" userLabel="Separator">
                                                        <rect key="frame" x="0.0" y="424" width="375" height="1"/>
                                                        <color key="backgroundColor" red="0.86274509799999999" green="0.87058823529999996" blue="0.86666666670000003" alpha="1" colorSpace="custom" customColorSpace="sRGB"/>
                                                        <constraints>
                                                            <constraint firstAttribute="height" constant="1" id="GaB-uM-BIX"/>
                                                        </constraints>
                                                    </view>
                                                </subviews>
                                                <color key="backgroundColor" white="1" alpha="1" colorSpace="custom" customColorSpace="genericGamma22GrayColorSpace"/>
                                                <constraints>
                                                    <constraint firstItem="lrH-yX-xHX" firstAttribute="top" secondItem="9uR-ng-0BU" secondAttribute="top" constant="6" id="2iZ-8y-HZY"/>
                                                    <constraint firstItem="PLh-cR-QEi" firstAttribute="leading" secondItem="9uR-ng-0BU" secondAttribute="leading" id="C7e-KB-nkL"/>
                                                    <constraint firstItem="lrH-yX-xHX" firstAttribute="leading" secondItem="9uR-ng-0BU" secondAttribute="leading" constant="12" id="Vgh-Cw-dSO"/>
                                                    <constraint firstAttribute="bottom" secondItem="PLh-cR-QEi" secondAttribute="bottom" id="agg-Hc-Um9"/>
                                                    <constraint firstAttribute="trailing" secondItem="PLh-cR-QEi" secondAttribute="trailing" id="fq9-cj-Nhv"/>
                                                    <constraint firstAttribute="bottom" secondItem="lrH-yX-xHX" secondAttribute="bottom" constant="6" id="kNc-OA-gmh"/>
                                                    <constraint firstAttribute="trailing" secondItem="lrH-yX-xHX" secondAttribute="trailing" constant="12" id="w2L-Ky-Mxj"/>
                                                </constraints>
                                            </view>
                                        </subviews>
                                    </stackView>
                                </subviews>
                                <color key="backgroundColor" red="0.96862745100000003" green="0.96862745100000003" blue="0.96470588239999999" alpha="1" colorSpace="custom" customColorSpace="sRGB"/>
                                <constraints>
                                    <constraint firstAttribute="trailing" secondItem="VyE-lE-aLQ" secondAttribute="trailing" id="FVO-56-UEz"/>
                                    <constraint firstItem="VyE-lE-aLQ" firstAttribute="top" secondItem="XfD-wg-Nx4" secondAttribute="top" id="KYN-9M-Vlq"/>
                                    <constraint firstAttribute="bottom" secondItem="VyE-lE-aLQ" secondAttribute="bottom" id="VeG-zb-4ko"/>
                                    <constraint firstItem="VyE-lE-aLQ" firstAttribute="leading" secondItem="XfD-wg-Nx4" secondAttribute="leading" id="pUW-P0-AFT"/>
                                </constraints>
                            </view>
<<<<<<< HEAD
                            <containerView opaque="NO" contentMode="scaleToFill" ambiguous="YES" translatesAutoresizingMaskIntoConstraints="NO" id="Z5v-98-lpx">
                                <rect key="frame" x="6" y="533" width="363" height="128"/>
                                <constraints>
                                    <constraint firstAttribute="height" constant="128" id="KQp-mG-igY"/>
                                </constraints>
                                <connections>
                                    <segue destination="zRn-GV-so4" kind="embed" id="npK-7h-4nS"/>
                                </connections>
                            </containerView>
=======
>>>>>>> fbd0bb4a
                        </subviews>
                        <color key="backgroundColor" red="0.96862745100000003" green="0.96862745100000003" blue="0.96470588239999999" alpha="1" colorSpace="custom" customColorSpace="sRGB"/>
                        <constraints>
                            <constraint firstItem="XfD-wg-Nx4" firstAttribute="leading" secondItem="4qM-at-87e" secondAttribute="leading" id="EF4-IL-1QB"/>
                            <constraint firstItem="XfD-wg-Nx4" firstAttribute="top" secondItem="4qM-at-87e" secondAttribute="top" id="HdT-3D-AqF"/>
                            <constraint firstItem="4qM-at-87e" firstAttribute="trailing" secondItem="XfD-wg-Nx4" secondAttribute="trailing" id="LBI-gu-u2V"/>
                            <constraint firstItem="XfD-wg-Nx4" firstAttribute="bottom" secondItem="4qM-at-87e" secondAttribute="bottom" id="b4i-G2-Yn2"/>
                            <constraint firstItem="VyE-lE-aLQ" firstAttribute="width" secondItem="4qM-at-87e" secondAttribute="width" id="b9c-5d-zON"/>
                        </constraints>
                        <viewLayoutGuide key="safeArea" id="4qM-at-87e"/>
                    </view>
                    <navigationItem key="navigationItem" id="D5S-1d-4ef">
                        <barButtonItem key="rightBarButtonItem" title="Save" style="plain" id="nsl-ak-3bO">
                            <connections>
                                <action selector="saveButtonTapped:" destination="JTR-kW-WZp" id="JO3-Cq-3Tu"/>
                            </connections>
                        </barButtonItem>
                    </navigationItem>
                    <connections>
                        <outlet property="currentEmail" destination="dhC-lf-MHP" id="W6i-3P-BKo"/>
                        <outlet property="currentEmailLabel" destination="hbC-wV-1kr" id="hSG-qw-h93"/>
                        <outlet property="messageLabelView" destination="Cdr-bL-P2W" id="gSf-t3-n3p"/>
                        <outlet property="newEmailLabel" destination="shM-z1-cjb" id="tnq-XP-h0n"/>
                        <outlet property="newEmailTextField" destination="uEZ-83-bce" id="IEP-yb-Kq6"/>
                        <outlet property="onePasswordButton" destination="TiS-uY-zEM" id="vTU-O5-Id8"/>
                        <outlet property="passwordLabel" destination="zt7-F9-bX6" id="vpc-Or-Xdx"/>
                        <outlet property="passwordTextField" destination="Aeh-uW-FDy" id="2FS-bt-XQ8"/>
                        <outlet property="resendVerificationEmailButton" destination="bpy-Ch-0sb" id="8m9-Ij-LOb"/>
                        <outlet property="resendVerificationEmailView" destination="ioz-I8-SoZ" id="DzQ-AN-Ark"/>
                        <outlet property="scrollView" destination="XfD-wg-Nx4" id="Hhx-4c-F1h"/>
                        <outlet property="unverifiedEmailLabel" destination="lz0-3G-6S5" id="4RQ-8u-fFe"/>
                        <outlet property="warningMessageLabel" destination="8vV-UG-owa" id="X3i-Hd-YKC"/>
                    </connections>
                </viewController>
                <placeholder placeholderIdentifier="IBFirstResponder" id="GqB-W2-mTS" userLabel="First Responder" sceneMemberID="firstResponder"/>
            </objects>
            <point key="canvasLocation" x="-1446" y="51"/>
        </scene>
        <!--Change Password-->
        <scene sceneID="2z0-Uq-at4">
            <objects>
                <viewController storyboardIdentifier="ChangePasswordViewController" title="Change Password" id="uOz-em-9Ir" customClass="ChangePasswordViewController" customModule="Kickstarter_Framework" customModuleProvider="target" sceneMemberID="viewController">
                    <view key="view" contentMode="scaleToFill" id="f1S-Pd-a0n">
                        <rect key="frame" x="0.0" y="0.0" width="375" height="667"/>
                        <autoresizingMask key="autoresizingMask" widthSizable="YES" heightSizable="YES"/>
                        <subviews>
                            <scrollView clipsSubviews="YES" multipleTouchEnabled="YES" contentMode="scaleToFill" keyboardDismissMode="interactive" translatesAutoresizingMaskIntoConstraints="NO" id="yhb-RA-0m0">
                                <rect key="frame" x="0.0" y="20" width="375" height="667"/>
                                <subviews>
                                    <stackView opaque="NO" contentMode="scaleToFill" axis="vertical" translatesAutoresizingMaskIntoConstraints="NO" id="Jfc-kg-fPd">
                                        <rect key="frame" x="0.0" y="0.0" width="375" height="336"/>
                                        <subviews>
                                            <view contentMode="scaleToFill" translatesAutoresizingMaskIntoConstraints="NO" id="soY-C8-Wfq">
                                                <rect key="frame" x="0.0" y="0.0" width="375" height="95"/>
                                                <subviews>
                                                    <label opaque="NO" userInteractionEnabled="NO" contentMode="left" horizontalHuggingPriority="255" verticalHuggingPriority="255" horizontalCompressionResistancePriority="755" verticalCompressionResistancePriority="755" text="Label" textAlignment="natural" lineBreakMode="tailTruncation" baselineAdjustment="alignBaselines" adjustsFontSizeToFit="NO" translatesAutoresizingMaskIntoConstraints="NO" id="TjX-ih-iDc">
                                                        <rect key="frame" x="12" y="12" width="351" height="59"/>
                                                        <fontDescription key="fontDescription" type="system" pointSize="17"/>
                                                        <nil key="textColor"/>
                                                        <nil key="highlightedColor"/>
                                                    </label>
                                                </subviews>
                                                <color key="backgroundColor" red="0.96862745100000003" green="0.96862745100000003" blue="0.96470588239999999" alpha="1" colorSpace="custom" customColorSpace="sRGB"/>
                                                <constraints>
                                                    <constraint firstItem="TjX-ih-iDc" firstAttribute="top" secondItem="soY-C8-Wfq" secondAttribute="top" constant="12" id="8iT-XL-4nB"/>
                                                    <constraint firstAttribute="trailing" secondItem="TjX-ih-iDc" secondAttribute="trailing" constant="12" id="M8A-Xb-Smt"/>
                                                    <constraint firstAttribute="bottom" secondItem="TjX-ih-iDc" secondAttribute="bottom" constant="24" id="l4m-m4-iz6"/>
                                                    <constraint firstItem="TjX-ih-iDc" firstAttribute="leading" secondItem="soY-C8-Wfq" secondAttribute="leading" constant="12" id="puC-uJ-JSh"/>
                                                </constraints>
                                            </view>
                                            <view contentMode="scaleToFill" translatesAutoresizingMaskIntoConstraints="NO" id="r4d-fw-15Q">
                                                <rect key="frame" x="0.0" y="95" width="375" height="52"/>
                                                <subviews>
                                                    <stackView opaque="NO" contentMode="scaleToFill" spacing="6" translatesAutoresizingMaskIntoConstraints="NO" id="MkN-5P-smZ">
                                                        <rect key="frame" x="12" y="6" width="351" height="40"/>
                                                        <subviews>
                                                            <label opaque="NO" userInteractionEnabled="NO" contentMode="left" horizontalHuggingPriority="255" verticalHuggingPriority="255" horizontalCompressionResistancePriority="755" verticalCompressionResistancePriority="755" text="Current Password" textAlignment="natural" lineBreakMode="tailTruncation" baselineAdjustment="alignBaselines" adjustsFontSizeToFit="NO" translatesAutoresizingMaskIntoConstraints="NO" id="RKC-vo-zm6">
                                                                <rect key="frame" x="0.0" y="0.0" width="136.5" height="40"/>
                                                                <fontDescription key="fontDescription" type="system" pointSize="17"/>
                                                                <nil key="textColor"/>
                                                                <nil key="highlightedColor"/>
                                                            </label>
                                                            <textField opaque="NO" contentMode="scaleToFill" horizontalHuggingPriority="251" verticalHuggingPriority="251" contentHorizontalAlignment="left" contentVerticalAlignment="center" borderStyle="roundedRect" textAlignment="natural" minimumFontSize="17" translatesAutoresizingMaskIntoConstraints="NO" id="l9b-mM-SUG">
                                                                <rect key="frame" x="142.5" y="0.0" width="175.5" height="40"/>
                                                                <nil key="textColor"/>
                                                                <fontDescription key="fontDescription" type="system" pointSize="14"/>
                                                                <textInputTraits key="textInputTraits" returnKeyType="next" enablesReturnKeyAutomatically="YES"/>
                                                                <connections>
                                                                    <action selector="currentPasswordDidEndEditing:" destination="uOz-em-9Ir" eventType="editingDidEnd" id="22G-20-2Le"/>
                                                                    <action selector="currentPasswordDidReturn:" destination="uOz-em-9Ir" eventType="primaryActionTriggered" id="9rH-ej-rb2"/>
                                                                    <action selector="currentPasswordTextDidChange:" destination="uOz-em-9Ir" eventType="editingChanged" id="wW0-w7-CJD"/>
                                                                </connections>
                                                            </textField>
                                                            <button opaque="NO" contentMode="scaleToFill" horizontalHuggingPriority="255" verticalHuggingPriority="255" horizontalCompressionResistancePriority="755" verticalCompressionResistancePriority="755" contentHorizontalAlignment="center" contentVerticalAlignment="center" buttonType="roundedRect" lineBreakMode="middleTruncation" translatesAutoresizingMaskIntoConstraints="NO" id="Ml8-qx-02m">
                                                                <rect key="frame" x="324" y="0.0" width="27" height="40"/>
                                                                <state key="normal" image="onepassword-button"/>
                                                                <connections>
                                                                    <action selector="onePasswordButtonTapped:" destination="uOz-em-9Ir" eventType="touchUpInside" id="rKN-6F-Ybw"/>
                                                                </connections>
                                                            </button>
                                                        </subviews>
                                                        <constraints>
                                                            <constraint firstAttribute="height" constant="40" id="rpz-X0-uAZ"/>
                                                        </constraints>
                                                    </stackView>
                                                </subviews>
                                                <color key="backgroundColor" white="1" alpha="1" colorSpace="custom" customColorSpace="genericGamma22GrayColorSpace"/>
                                                <constraints>
                                                    <constraint firstAttribute="trailing" secondItem="MkN-5P-smZ" secondAttribute="trailing" constant="12" id="6FS-Zc-GER"/>
                                                    <constraint firstItem="MkN-5P-smZ" firstAttribute="leading" secondItem="r4d-fw-15Q" secondAttribute="leading" constant="12" id="AMD-8I-Dam"/>
                                                    <constraint firstItem="MkN-5P-smZ" firstAttribute="top" secondItem="r4d-fw-15Q" secondAttribute="top" constant="6" id="CL3-bd-eFh"/>
                                                    <constraint firstAttribute="bottom" secondItem="MkN-5P-smZ" secondAttribute="bottom" constant="6" id="Hwl-hM-ZnK"/>
                                                </constraints>
                                            </view>
                                            <view contentMode="scaleToFill" translatesAutoresizingMaskIntoConstraints="NO" id="pgq-sT-pEy">
                                                <rect key="frame" x="0.0" y="147" width="375" height="0.5"/>
                                                <color key="backgroundColor" red="0.86274509799999999" green="0.87058823529999996" blue="0.86666666670000003" alpha="1" colorSpace="custom" customColorSpace="sRGB"/>
                                                <constraints>
                                                    <constraint firstAttribute="height" constant="0.5" id="yf3-GY-n3m"/>
                                                </constraints>
                                            </view>
                                            <view contentMode="scaleToFill" translatesAutoresizingMaskIntoConstraints="NO" id="ror-dg-Lfy">
                                                <rect key="frame" x="0.0" y="147.5" width="375" height="24"/>
                                                <color key="backgroundColor" red="0.96862745100000003" green="0.96862745100000003" blue="0.96470588239999999" alpha="1" colorSpace="custom" customColorSpace="sRGB"/>
                                                <constraints>
                                                    <constraint firstAttribute="height" constant="24" id="IsN-wq-RGM"/>
                                                </constraints>
                                            </view>
                                            <view contentMode="scaleToFill" translatesAutoresizingMaskIntoConstraints="NO" id="8It-K2-aET">
                                                <rect key="frame" x="0.0" y="171.5" width="375" height="52"/>
                                                <subviews>
                                                    <stackView opaque="NO" contentMode="scaleToFill" alignment="center" spacing="6" translatesAutoresizingMaskIntoConstraints="NO" id="1kc-F1-TQ5">
                                                        <rect key="frame" x="12" y="6" width="351" height="40"/>
                                                        <subviews>
                                                            <label opaque="NO" userInteractionEnabled="NO" contentMode="left" horizontalHuggingPriority="251" verticalHuggingPriority="251" text="New password" textAlignment="natural" lineBreakMode="tailTruncation" baselineAdjustment="alignBaselines" adjustsFontSizeToFit="NO" translatesAutoresizingMaskIntoConstraints="NO" id="K1u-LI-jmm">
                                                                <rect key="frame" x="0.0" y="10" width="112.5" height="20.5"/>
                                                                <fontDescription key="fontDescription" type="system" pointSize="17"/>
                                                                <nil key="textColor"/>
                                                                <nil key="highlightedColor"/>
                                                            </label>
                                                            <textField opaque="NO" contentMode="scaleToFill" contentHorizontalAlignment="left" contentVerticalAlignment="center" borderStyle="roundedRect" textAlignment="natural" minimumFontSize="17" translatesAutoresizingMaskIntoConstraints="NO" id="tPP-5U-zGh">
                                                                <rect key="frame" x="118.5" y="5" width="232.5" height="30"/>
                                                                <nil key="textColor"/>
                                                                <fontDescription key="fontDescription" type="system" pointSize="14"/>
                                                                <textInputTraits key="textInputTraits" returnKeyType="next" enablesReturnKeyAutomatically="YES"/>
                                                                <connections>
                                                                    <action selector="newPasswordDidEndEditing:" destination="uOz-em-9Ir" eventType="editingDidEnd" id="AvC-VB-ybW"/>
                                                                    <action selector="newPasswordDidReturn:" destination="uOz-em-9Ir" eventType="primaryActionTriggered" id="pGa-ro-1Uk"/>
                                                                    <action selector="newPasswordTextDidChange:" destination="uOz-em-9Ir" eventType="editingChanged" id="Cxf-Qq-GcZ"/>
                                                                </connections>
                                                            </textField>
                                                        </subviews>
                                                        <constraints>
                                                            <constraint firstAttribute="height" constant="40" id="5RW-qf-ueW"/>
                                                        </constraints>
                                                    </stackView>
                                                </subviews>
                                                <color key="backgroundColor" white="1" alpha="1" colorSpace="custom" customColorSpace="genericGamma22GrayColorSpace"/>
                                                <constraints>
                                                    <constraint firstAttribute="trailing" secondItem="1kc-F1-TQ5" secondAttribute="trailing" constant="12" id="JOh-dg-V8j"/>
                                                    <constraint firstAttribute="bottom" secondItem="1kc-F1-TQ5" secondAttribute="bottom" constant="6" id="YzX-PJ-hJ5"/>
                                                    <constraint firstItem="1kc-F1-TQ5" firstAttribute="leading" secondItem="8It-K2-aET" secondAttribute="leading" constant="12" id="oa8-lC-Jbb"/>
                                                    <constraint firstItem="1kc-F1-TQ5" firstAttribute="top" secondItem="8It-K2-aET" secondAttribute="top" constant="6" id="rvu-qB-Geh"/>
                                                </constraints>
                                            </view>
                                            <view contentMode="scaleToFill" translatesAutoresizingMaskIntoConstraints="NO" id="fPo-fp-cOT">
                                                <rect key="frame" x="0.0" y="223.5" width="375" height="52"/>
                                                <subviews>
                                                    <stackView opaque="NO" contentMode="scaleToFill" spacing="6" translatesAutoresizingMaskIntoConstraints="NO" id="v3N-6B-yIT">
                                                        <rect key="frame" x="12" y="6" width="351" height="40"/>
                                                        <subviews>
                                                            <label opaque="NO" userInteractionEnabled="NO" contentMode="left" horizontalHuggingPriority="251" verticalHuggingPriority="251" text="Confirm new password" textAlignment="natural" lineBreakMode="tailTruncation" baselineAdjustment="alignBaselines" adjustsFontSizeToFit="NO" translatesAutoresizingMaskIntoConstraints="NO" id="w7Q-d1-hG0">
                                                                <rect key="frame" x="0.0" y="0.0" width="175.5" height="40"/>
                                                                <fontDescription key="fontDescription" type="system" pointSize="17"/>
                                                                <nil key="textColor"/>
                                                                <nil key="highlightedColor"/>
                                                            </label>
                                                            <textField opaque="NO" contentMode="scaleToFill" contentHorizontalAlignment="left" contentVerticalAlignment="center" borderStyle="roundedRect" textAlignment="natural" minimumFontSize="17" translatesAutoresizingMaskIntoConstraints="NO" id="nrx-gx-3DV">
                                                                <rect key="frame" x="181.5" y="0.0" width="169.5" height="40"/>
                                                                <nil key="textColor"/>
                                                                <fontDescription key="fontDescription" type="system" pointSize="14"/>
                                                                <textInputTraits key="textInputTraits" returnKeyType="done" enablesReturnKeyAutomatically="YES"/>
                                                                <connections>
                                                                    <action selector="confirmNewPasswordDidEndEditing:" destination="uOz-em-9Ir" eventType="editingDidEnd" id="zUT-ay-ofn"/>
                                                                    <action selector="confirmNewPasswordDidReturn:" destination="uOz-em-9Ir" eventType="primaryActionTriggered" id="MtL-fR-hFU"/>
                                                                    <action selector="confirmNewPasswordTextDidChange:" destination="uOz-em-9Ir" eventType="editingChanged" id="ouR-Rd-QUn"/>
                                                                </connections>
                                                            </textField>
                                                        </subviews>
                                                        <constraints>
                                                            <constraint firstAttribute="height" constant="40" id="MA9-g4-ZOJ"/>
                                                        </constraints>
                                                    </stackView>
                                                </subviews>
                                                <color key="backgroundColor" white="1" alpha="1" colorSpace="custom" customColorSpace="genericGamma22GrayColorSpace"/>
                                                <constraints>
                                                    <constraint firstItem="v3N-6B-yIT" firstAttribute="leading" secondItem="fPo-fp-cOT" secondAttribute="leading" constant="12" id="XEe-W2-0uQ"/>
                                                    <constraint firstAttribute="trailing" secondItem="v3N-6B-yIT" secondAttribute="trailing" constant="12" id="cMe-ER-S15"/>
                                                    <constraint firstItem="v3N-6B-yIT" firstAttribute="top" secondItem="fPo-fp-cOT" secondAttribute="top" constant="6" id="fH9-8e-ByB"/>
                                                    <constraint firstAttribute="bottom" secondItem="v3N-6B-yIT" secondAttribute="bottom" constant="6" id="jVq-Vb-y52"/>
                                                </constraints>
                                            </view>
                                            <view contentMode="scaleToFill" translatesAutoresizingMaskIntoConstraints="NO" id="Bxa-O6-tyW">
                                                <rect key="frame" x="0.0" y="275.5" width="375" height="0.5"/>
                                                <color key="backgroundColor" red="0.86274509799999999" green="0.87058823529999996" blue="0.86666666670000003" alpha="1" colorSpace="custom" customColorSpace="sRGB"/>
                                                <constraints>
                                                    <constraint firstAttribute="height" constant="0.5" id="NMk-vN-vrA"/>
                                                </constraints>
                                            </view>
                                            <view contentMode="scaleToFill" translatesAutoresizingMaskIntoConstraints="NO" id="bsu-oQ-MCm">
                                                <rect key="frame" x="0.0" y="276" width="375" height="60"/>
                                                <subviews>
                                                    <label hidden="YES" opaque="NO" userInteractionEnabled="NO" contentMode="left" horizontalHuggingPriority="251" verticalHuggingPriority="251" text="Label" textAlignment="natural" lineBreakMode="tailTruncation" baselineAdjustment="alignBaselines" adjustsFontSizeToFit="NO" translatesAutoresizingMaskIntoConstraints="NO" id="UTN-At-uAd">
                                                        <rect key="frame" x="12" y="6" width="351" height="42"/>
                                                        <fontDescription key="fontDescription" type="system" pointSize="17"/>
                                                        <nil key="textColor"/>
                                                        <nil key="highlightedColor"/>
                                                    </label>
                                                </subviews>
                                                <color key="backgroundColor" red="0.96862745100000003" green="0.96862745100000003" blue="0.96470588239999999" alpha="1" colorSpace="custom" customColorSpace="sRGB"/>
                                                <constraints>
                                                    <constraint firstAttribute="trailing" secondItem="UTN-At-uAd" secondAttribute="trailing" constant="12" id="6SQ-D4-Mnj"/>
                                                    <constraint firstItem="UTN-At-uAd" firstAttribute="top" secondItem="bsu-oQ-MCm" secondAttribute="top" constant="6" id="WPS-pW-8Zw"/>
                                                    <constraint firstAttribute="bottom" secondItem="UTN-At-uAd" secondAttribute="bottom" constant="12" id="guF-kB-UfI"/>
                                                    <constraint firstItem="UTN-At-uAd" firstAttribute="leading" secondItem="bsu-oQ-MCm" secondAttribute="leading" constant="12" id="jcD-XA-f8x"/>
                                                </constraints>
                                            </view>
                                        </subviews>
                                        <color key="backgroundColor" red="0.96862745100000003" green="0.96862745100000003" blue="0.96470588239999999" alpha="1" colorSpace="custom" customColorSpace="sRGB"/>
                                    </stackView>
                                </subviews>
                                <color key="backgroundColor" red="0.96862745100000003" green="0.96862745100000003" blue="0.96470588239999999" alpha="1" colorSpace="custom" customColorSpace="sRGB"/>
                                <constraints>
                                    <constraint firstItem="Jfc-kg-fPd" firstAttribute="leading" secondItem="yhb-RA-0m0" secondAttribute="leading" id="Bb3-Bd-Q4a"/>
                                    <constraint firstItem="Jfc-kg-fPd" firstAttribute="top" secondItem="yhb-RA-0m0" secondAttribute="top" id="JwS-Dw-hmR"/>
                                    <constraint firstAttribute="bottom" secondItem="Jfc-kg-fPd" secondAttribute="bottom" id="T48-Qg-vfX"/>
                                    <constraint firstAttribute="trailing" secondItem="Jfc-kg-fPd" secondAttribute="trailing" id="ydu-rL-nNN"/>
                                </constraints>
                            </scrollView>
                        </subviews>
                        <color key="backgroundColor" red="0.96862745100000003" green="0.96862745100000003" blue="0.96470588239999999" alpha="1" colorSpace="custom" customColorSpace="sRGB"/>
                        <constraints>
                            <constraint firstItem="yhb-RA-0m0" firstAttribute="bottom" secondItem="AHX-Zg-JlP" secondAttribute="bottom" constant="20" id="SgM-CE-CL3"/>
                            <constraint firstItem="yhb-RA-0m0" firstAttribute="leading" secondItem="AHX-Zg-JlP" secondAttribute="leading" id="T2g-pb-Itw"/>
                            <constraint firstItem="Jfc-kg-fPd" firstAttribute="width" secondItem="f1S-Pd-a0n" secondAttribute="width" id="dwu-J3-ewU"/>
                            <constraint firstItem="AHX-Zg-JlP" firstAttribute="trailing" secondItem="yhb-RA-0m0" secondAttribute="trailing" id="gWB-Dc-GOU"/>
                            <constraint firstItem="yhb-RA-0m0" firstAttribute="top" secondItem="AHX-Zg-JlP" secondAttribute="top" id="okS-Lw-Qw3"/>
                        </constraints>
                        <viewLayoutGuide key="safeArea" id="AHX-Zg-JlP"/>
                    </view>
                    <connections>
                        <outlet property="changePasswordLabel" destination="TjX-ih-iDc" id="gU1-BL-tty"/>
                        <outlet property="confirmNewPasswordLabel" destination="w7Q-d1-hG0" id="vYo-9u-isR"/>
                        <outlet property="confirmNewPasswordTextField" destination="nrx-gx-3DV" id="7ne-sN-e2c"/>
                        <outlet property="currentPasswordLabel" destination="RKC-vo-zm6" id="aSc-hB-eXt"/>
                        <outlet property="currentPasswordTextField" destination="l9b-mM-SUG" id="efL-Fe-Rqn"/>
                        <outlet property="newPasswordLabel" destination="K1u-LI-jmm" id="RP0-n7-kMJ"/>
                        <outlet property="newPasswordTextField" destination="tPP-5U-zGh" id="ejC-0t-96q"/>
                        <outlet property="onePasswordButton" destination="Ml8-qx-02m" id="OXX-ho-87N"/>
                        <outlet property="scrollView" destination="yhb-RA-0m0" id="46F-0F-DoG"/>
                        <outlet property="validationErrorMessageLabel" destination="UTN-At-uAd" id="ZhJ-O8-YzH"/>
                    </connections>
                </viewController>
                <placeholder placeholderIdentifier="IBFirstResponder" id="dfT-kQ-IJc" userLabel="First Responder" sceneMemberID="firstResponder"/>
            </objects>
            <point key="canvasLocation" x="-711" y="51"/>
        </scene>
<<<<<<< HEAD
        <!--Message Banner View Controller-->
        <scene sceneID="fet-Ta-VOh">
            <objects>
                <viewController storyboardIdentifier="MessageBannerViewController" id="zRn-GV-so4" customClass="MessageBannerViewController" customModule="Kickstarter_Framework" sceneMemberID="viewController">
                    <view key="view" contentMode="scaleToFill" id="RZ3-dL-aaS">
                        <rect key="frame" x="0.0" y="0.0" width="375" height="323.5"/>
                        <autoresizingMask key="autoresizingMask" widthSizable="YES" heightSizable="YES"/>
                        <subviews>
                            <view contentMode="scaleToFill" translatesAutoresizingMaskIntoConstraints="NO" id="7uY-xq-yHM">
                                <rect key="frame" x="6" y="365.5" width="363" height="78"/>
                                <subviews>
                                    <stackView opaque="NO" contentMode="scaleToFill" alignment="center" spacing="12" translatesAutoresizingMaskIntoConstraints="NO" id="rH8-fu-Itm">
                                        <rect key="frame" x="12" y="12" width="339" height="54"/>
                                        <subviews>
                                            <imageView userInteractionEnabled="NO" contentMode="scaleToFill" horizontalHuggingPriority="251" verticalHuggingPriority="251" translatesAutoresizingMaskIntoConstraints="NO" id="JgN-WB-ctq">
                                                <rect key="frame" x="0.0" y="14.5" width="25" height="25"/>
                                                <constraints>
                                                    <constraint firstAttribute="width" constant="25" id="c3H-Wo-vRR"/>
                                                    <constraint firstAttribute="height" constant="25" id="teg-Jz-cRa"/>
                                                </constraints>
                                            </imageView>
                                            <label opaque="NO" contentMode="left" horizontalHuggingPriority="251" verticalHuggingPriority="251" text="Label" textAlignment="center" lineBreakMode="tailTruncation" numberOfLines="3" baselineAdjustment="alignBaselines" adjustsFontSizeToFit="NO" translatesAutoresizingMaskIntoConstraints="NO" id="6fW-rv-LMw">
                                                <rect key="frame" x="37" y="17" width="302" height="20.5"/>
                                                <fontDescription key="fontDescription" type="system" pointSize="17"/>
                                                <color key="textColor" red="0.98431372549999996" green="0.98431372549999996" blue="0.98039215690000003" alpha="1" colorSpace="calibratedRGB"/>
                                                <nil key="highlightedColor"/>
                                            </label>
                                        </subviews>
                                    </stackView>
                                </subviews>
                                <color key="backgroundColor" red="0.0" green="0.47843137250000001" blue="1" alpha="1" colorSpace="custom" customColorSpace="sRGB"/>
                                <gestureRecognizers/>
                                <constraints>
                                    <constraint firstAttribute="bottom" secondItem="rH8-fu-Itm" secondAttribute="bottom" constant="12" id="3In-N7-bjx"/>
                                    <constraint firstItem="rH8-fu-Itm" firstAttribute="leading" secondItem="7uY-xq-yHM" secondAttribute="leading" constant="12" id="7hO-uu-74M"/>
                                    <constraint firstItem="rH8-fu-Itm" firstAttribute="top" secondItem="7uY-xq-yHM" secondAttribute="top" constant="12" id="KVL-us-H3W"/>
                                    <constraint firstAttribute="height" relation="greaterThanOrEqual" constant="78" id="O7P-Ia-kE8"/>
                                    <constraint firstAttribute="trailing" secondItem="rH8-fu-Itm" secondAttribute="trailing" constant="12" id="hED-A0-5Qi"/>
                                </constraints>
                                <connections>
                                    <outletCollection property="gestureRecognizers" destination="dBT-44-UWs" appends="YES" id="c4v-xi-KDY"/>
                                    <outletCollection property="gestureRecognizers" destination="Rvo-tH-f7d" appends="YES" id="WOU-Ox-q9u"/>
                                </connections>
                            </view>
                        </subviews>
                        <gestureRecognizers/>
                        <constraints>
                            <constraint firstItem="hnu-dC-hff" firstAttribute="trailing" secondItem="7uY-xq-yHM" secondAttribute="trailing" constant="6" id="GnJ-ay-NXT"/>
                            <constraint firstItem="7uY-xq-yHM" firstAttribute="leading" secondItem="hnu-dC-hff" secondAttribute="leading" constant="6" id="dMJ-lZ-wFa"/>
                            <constraint firstItem="7uY-xq-yHM" firstAttribute="bottom" secondItem="hnu-dC-hff" secondAttribute="bottom" constant="120" id="nXz-cb-N4B"/>
                        </constraints>
                        <viewLayoutGuide key="safeArea" id="hnu-dC-hff"/>
                        <connections>
                            <outletCollection property="gestureRecognizers" destination="Rvo-tH-f7d" appends="YES" id="4Es-FU-TcA"/>
                        </connections>
                    </view>
                    <connections>
                        <outlet property="backgroundView" destination="7uY-xq-yHM" id="qEd-NC-rMB"/>
                        <outlet property="backgroundViewBottomConstraint" destination="nXz-cb-N4B" id="XkT-Km-ym0"/>
                        <outlet property="iconImageView" destination="JgN-WB-ctq" id="tg4-E0-e0Y"/>
                        <outlet property="messageLabel" destination="6fW-rv-LMw" id="bx2-GF-6cN"/>
                    </connections>
                </viewController>
                <placeholder placeholderIdentifier="IBFirstResponder" id="Ou5-W8-rqV" userLabel="First Responder" sceneMemberID="firstResponder"/>
                <panGestureRecognizer minimumNumberOfTouches="1" id="dBT-44-UWs">
                    <connections>
                        <action selector="bannerViewPanned:" destination="zRn-GV-so4" id="fts-Gd-iFY"/>
                    </connections>
                </panGestureRecognizer>
                <tapGestureRecognizer id="Rvo-tH-f7d">
                    <connections>
                        <action selector="bannerViewTapped:" destination="zRn-GV-so4" id="2m2-uq-39J"/>
                    </connections>
                </tapGestureRecognizer>
            </objects>
            <point key="canvasLocation" x="-1073" y="683"/>
        </scene>
=======
>>>>>>> fbd0bb4a
        <!--Settings Account View Controller-->
        <scene sceneID="esx-V5-ysP">
            <objects>
                <viewController storyboardIdentifier="SettingsAccountViewController" id="ufb-AJ-pop" customClass="SettingsAccountViewController" customModule="Kickstarter_Framework" customModuleProvider="target" sceneMemberID="viewController">
                    <view key="view" contentMode="scaleToFill" id="gb9-7l-6YY">
                        <rect key="frame" x="0.0" y="0.0" width="375" height="667"/>
                        <autoresizingMask key="autoresizingMask" widthSizable="YES" heightSizable="YES"/>
                        <subviews>
                            <tableView clipsSubviews="YES" contentMode="scaleToFill" alwaysBounceVertical="YES" dataMode="prototypes" style="grouped" separatorStyle="default" rowHeight="-1" estimatedRowHeight="-1" sectionHeaderHeight="18" sectionFooterHeight="18" translatesAutoresizingMaskIntoConstraints="NO" id="cVt-VZ-hCL">
                                <rect key="frame" x="0.0" y="0.0" width="375" height="667"/>
                                <color key="backgroundColor" cocoaTouchSystemColor="groupTableViewBackgroundColor"/>
                            </tableView>
                        </subviews>
                        <color key="backgroundColor" white="1" alpha="1" colorSpace="custom" customColorSpace="genericGamma22GrayColorSpace"/>
                        <constraints>
                            <constraint firstItem="cVt-VZ-hCL" firstAttribute="trailing" secondItem="W6g-6J-zfi" secondAttribute="trailing" id="FEF-jd-Tth"/>
                            <constraint firstItem="cVt-VZ-hCL" firstAttribute="leading" secondItem="W6g-6J-zfi" secondAttribute="leading" id="QbU-TT-1SW"/>
                            <constraint firstItem="cVt-VZ-hCL" firstAttribute="bottom" secondItem="W6g-6J-zfi" secondAttribute="bottom" id="TQm-6g-n66"/>
                            <constraint firstItem="cVt-VZ-hCL" firstAttribute="top" secondItem="gb9-7l-6YY" secondAttribute="top" id="fFh-dE-Hxh"/>
                        </constraints>
                        <viewLayoutGuide key="safeArea" id="W6g-6J-zfi"/>
                    </view>
                    <connections>
                        <outlet property="tableView" destination="cVt-VZ-hCL" id="v5b-bv-9fg"/>
<<<<<<< HEAD
                        <outlet property="tableViewTopConstraint" destination="fFh-dE-Hxh" id="kCy-x3-gev"/>
=======
                        <outlet property="view" destination="gb9-7l-6YY" id="YgD-q4-vS5"/>
>>>>>>> fbd0bb4a
                    </connections>
                </viewController>
                <placeholder placeholderIdentifier="IBFirstResponder" id="9UT-pg-c2u" userLabel="First Responder" sceneMemberID="firstResponder"/>
            </objects>
            <point key="canvasLocation" x="-2166" y="51"/>
        </scene>
    </scenes>
    <resources>
        <image name="onepassword-button" width="27" height="27"/>
    </resources>
<<<<<<< HEAD
    <inferredMetricsTieBreakers>
        <segue reference="jTW-Lr-0L3"/>
    </inferredMetricsTieBreakers>
=======
>>>>>>> fbd0bb4a
</document><|MERGE_RESOLUTION|>--- conflicted
+++ resolved
@@ -368,18 +368,6 @@
                                     <constraint firstItem="VyE-lE-aLQ" firstAttribute="leading" secondItem="XfD-wg-Nx4" secondAttribute="leading" id="pUW-P0-AFT"/>
                                 </constraints>
                             </view>
-<<<<<<< HEAD
-                            <containerView opaque="NO" contentMode="scaleToFill" ambiguous="YES" translatesAutoresizingMaskIntoConstraints="NO" id="Z5v-98-lpx">
-                                <rect key="frame" x="6" y="533" width="363" height="128"/>
-                                <constraints>
-                                    <constraint firstAttribute="height" constant="128" id="KQp-mG-igY"/>
-                                </constraints>
-                                <connections>
-                                    <segue destination="zRn-GV-so4" kind="embed" id="npK-7h-4nS"/>
-                                </connections>
-                            </containerView>
-=======
->>>>>>> fbd0bb4a
                         </subviews>
                         <color key="backgroundColor" red="0.96862745100000003" green="0.96862745100000003" blue="0.96470588239999999" alpha="1" colorSpace="custom" customColorSpace="sRGB"/>
                         <constraints>
@@ -647,86 +635,6 @@
             </objects>
             <point key="canvasLocation" x="-711" y="51"/>
         </scene>
-<<<<<<< HEAD
-        <!--Message Banner View Controller-->
-        <scene sceneID="fet-Ta-VOh">
-            <objects>
-                <viewController storyboardIdentifier="MessageBannerViewController" id="zRn-GV-so4" customClass="MessageBannerViewController" customModule="Kickstarter_Framework" sceneMemberID="viewController">
-                    <view key="view" contentMode="scaleToFill" id="RZ3-dL-aaS">
-                        <rect key="frame" x="0.0" y="0.0" width="375" height="323.5"/>
-                        <autoresizingMask key="autoresizingMask" widthSizable="YES" heightSizable="YES"/>
-                        <subviews>
-                            <view contentMode="scaleToFill" translatesAutoresizingMaskIntoConstraints="NO" id="7uY-xq-yHM">
-                                <rect key="frame" x="6" y="365.5" width="363" height="78"/>
-                                <subviews>
-                                    <stackView opaque="NO" contentMode="scaleToFill" alignment="center" spacing="12" translatesAutoresizingMaskIntoConstraints="NO" id="rH8-fu-Itm">
-                                        <rect key="frame" x="12" y="12" width="339" height="54"/>
-                                        <subviews>
-                                            <imageView userInteractionEnabled="NO" contentMode="scaleToFill" horizontalHuggingPriority="251" verticalHuggingPriority="251" translatesAutoresizingMaskIntoConstraints="NO" id="JgN-WB-ctq">
-                                                <rect key="frame" x="0.0" y="14.5" width="25" height="25"/>
-                                                <constraints>
-                                                    <constraint firstAttribute="width" constant="25" id="c3H-Wo-vRR"/>
-                                                    <constraint firstAttribute="height" constant="25" id="teg-Jz-cRa"/>
-                                                </constraints>
-                                            </imageView>
-                                            <label opaque="NO" contentMode="left" horizontalHuggingPriority="251" verticalHuggingPriority="251" text="Label" textAlignment="center" lineBreakMode="tailTruncation" numberOfLines="3" baselineAdjustment="alignBaselines" adjustsFontSizeToFit="NO" translatesAutoresizingMaskIntoConstraints="NO" id="6fW-rv-LMw">
-                                                <rect key="frame" x="37" y="17" width="302" height="20.5"/>
-                                                <fontDescription key="fontDescription" type="system" pointSize="17"/>
-                                                <color key="textColor" red="0.98431372549999996" green="0.98431372549999996" blue="0.98039215690000003" alpha="1" colorSpace="calibratedRGB"/>
-                                                <nil key="highlightedColor"/>
-                                            </label>
-                                        </subviews>
-                                    </stackView>
-                                </subviews>
-                                <color key="backgroundColor" red="0.0" green="0.47843137250000001" blue="1" alpha="1" colorSpace="custom" customColorSpace="sRGB"/>
-                                <gestureRecognizers/>
-                                <constraints>
-                                    <constraint firstAttribute="bottom" secondItem="rH8-fu-Itm" secondAttribute="bottom" constant="12" id="3In-N7-bjx"/>
-                                    <constraint firstItem="rH8-fu-Itm" firstAttribute="leading" secondItem="7uY-xq-yHM" secondAttribute="leading" constant="12" id="7hO-uu-74M"/>
-                                    <constraint firstItem="rH8-fu-Itm" firstAttribute="top" secondItem="7uY-xq-yHM" secondAttribute="top" constant="12" id="KVL-us-H3W"/>
-                                    <constraint firstAttribute="height" relation="greaterThanOrEqual" constant="78" id="O7P-Ia-kE8"/>
-                                    <constraint firstAttribute="trailing" secondItem="rH8-fu-Itm" secondAttribute="trailing" constant="12" id="hED-A0-5Qi"/>
-                                </constraints>
-                                <connections>
-                                    <outletCollection property="gestureRecognizers" destination="dBT-44-UWs" appends="YES" id="c4v-xi-KDY"/>
-                                    <outletCollection property="gestureRecognizers" destination="Rvo-tH-f7d" appends="YES" id="WOU-Ox-q9u"/>
-                                </connections>
-                            </view>
-                        </subviews>
-                        <gestureRecognizers/>
-                        <constraints>
-                            <constraint firstItem="hnu-dC-hff" firstAttribute="trailing" secondItem="7uY-xq-yHM" secondAttribute="trailing" constant="6" id="GnJ-ay-NXT"/>
-                            <constraint firstItem="7uY-xq-yHM" firstAttribute="leading" secondItem="hnu-dC-hff" secondAttribute="leading" constant="6" id="dMJ-lZ-wFa"/>
-                            <constraint firstItem="7uY-xq-yHM" firstAttribute="bottom" secondItem="hnu-dC-hff" secondAttribute="bottom" constant="120" id="nXz-cb-N4B"/>
-                        </constraints>
-                        <viewLayoutGuide key="safeArea" id="hnu-dC-hff"/>
-                        <connections>
-                            <outletCollection property="gestureRecognizers" destination="Rvo-tH-f7d" appends="YES" id="4Es-FU-TcA"/>
-                        </connections>
-                    </view>
-                    <connections>
-                        <outlet property="backgroundView" destination="7uY-xq-yHM" id="qEd-NC-rMB"/>
-                        <outlet property="backgroundViewBottomConstraint" destination="nXz-cb-N4B" id="XkT-Km-ym0"/>
-                        <outlet property="iconImageView" destination="JgN-WB-ctq" id="tg4-E0-e0Y"/>
-                        <outlet property="messageLabel" destination="6fW-rv-LMw" id="bx2-GF-6cN"/>
-                    </connections>
-                </viewController>
-                <placeholder placeholderIdentifier="IBFirstResponder" id="Ou5-W8-rqV" userLabel="First Responder" sceneMemberID="firstResponder"/>
-                <panGestureRecognizer minimumNumberOfTouches="1" id="dBT-44-UWs">
-                    <connections>
-                        <action selector="bannerViewPanned:" destination="zRn-GV-so4" id="fts-Gd-iFY"/>
-                    </connections>
-                </panGestureRecognizer>
-                <tapGestureRecognizer id="Rvo-tH-f7d">
-                    <connections>
-                        <action selector="bannerViewTapped:" destination="zRn-GV-so4" id="2m2-uq-39J"/>
-                    </connections>
-                </tapGestureRecognizer>
-            </objects>
-            <point key="canvasLocation" x="-1073" y="683"/>
-        </scene>
-=======
->>>>>>> fbd0bb4a
         <!--Settings Account View Controller-->
         <scene sceneID="esx-V5-ysP">
             <objects>
@@ -751,11 +659,7 @@
                     </view>
                     <connections>
                         <outlet property="tableView" destination="cVt-VZ-hCL" id="v5b-bv-9fg"/>
-<<<<<<< HEAD
                         <outlet property="tableViewTopConstraint" destination="fFh-dE-Hxh" id="kCy-x3-gev"/>
-=======
-                        <outlet property="view" destination="gb9-7l-6YY" id="YgD-q4-vS5"/>
->>>>>>> fbd0bb4a
                     </connections>
                 </viewController>
                 <placeholder placeholderIdentifier="IBFirstResponder" id="9UT-pg-c2u" userLabel="First Responder" sceneMemberID="firstResponder"/>
@@ -766,10 +670,4 @@
     <resources>
         <image name="onepassword-button" width="27" height="27"/>
     </resources>
-<<<<<<< HEAD
-    <inferredMetricsTieBreakers>
-        <segue reference="jTW-Lr-0L3"/>
-    </inferredMetricsTieBreakers>
-=======
->>>>>>> fbd0bb4a
 </document>