--- conflicted
+++ resolved
@@ -661,152 +661,6 @@
             </objects>
             <point key="canvasLocation" x="924.79999999999995" y="421.88905547226392"/>
         </scene>
-<<<<<<< HEAD
-        <!--Notifications-->
-        <scene sceneID="XQ6-2I-ZHP">
-            <objects>
-                <tableViewController storyboardIdentifier="ProjectNotificationsViewController" title="Notifications" id="8ud-wS-IEX" customClass="ProjectNotificationsViewController" customModule="Kickstarter_Framework" customModuleProvider="target" sceneMemberID="viewController">
-                    <tableView key="view" clipsSubviews="YES" contentMode="scaleToFill" alwaysBounceVertical="YES" dataMode="prototypes" style="plain" separatorStyle="none" rowHeight="60" sectionHeaderHeight="28" sectionFooterHeight="28" id="7CL-Np-i1g">
-                        <rect key="frame" x="0.0" y="0.0" width="375" height="667"/>
-                        <autoresizingMask key="autoresizingMask" widthSizable="YES" heightSizable="YES"/>
-                        <color key="backgroundColor" red="1" green="1" blue="1" alpha="1" colorSpace="custom" customColorSpace="sRGB"/>
-                        <prototypes>
-                            <tableViewCell clipsSubviews="YES" contentMode="scaleToFill" selectionStyle="none" indentationWidth="10" reuseIdentifier="ProjectNotificationCell" rowHeight="60" id="N7u-ef-OqS" userLabel="Project notification cell" customClass="ProjectNotificationCell" customModule="Kickstarter_Framework" customModuleProvider="target">
-                                <rect key="frame" x="0.0" y="28" width="375" height="60"/>
-                                <autoresizingMask key="autoresizingMask"/>
-                                <tableViewCellContentView key="contentView" opaque="NO" clipsSubviews="YES" multipleTouchEnabled="YES" contentMode="center" preservesSuperviewLayoutMargins="YES" tableViewCell="N7u-ef-OqS" id="Kyl-Nb-IPc">
-                                    <rect key="frame" x="0.0" y="0.0" width="375" height="60"/>
-                                    <autoresizingMask key="autoresizingMask"/>
-                                    <subviews>
-                                        <view contentMode="scaleToFill" translatesAutoresizingMaskIntoConstraints="NO" id="C6w-ZC-AH7" userLabel="Separator View">
-                                            <rect key="frame" x="18" y="59" width="339" height="1"/>
-                                            <color key="backgroundColor" red="0.94999998807907104" green="0.94999998807907104" blue="0.94999998807907104" alpha="1" colorSpace="custom" customColorSpace="sRGB"/>
-                                            <constraints>
-                                                <constraint firstAttribute="height" constant="1" id="jiO-gd-I4J"/>
-                                            </constraints>
-                                        </view>
-                                        <label opaque="NO" userInteractionEnabled="NO" contentMode="left" horizontalHuggingPriority="251" verticalHuggingPriority="251" text=" " textAlignment="natural" lineBreakMode="tailTruncation" baselineAdjustment="alignBaselines" adjustsFontSizeToFit="NO" translatesAutoresizingMaskIntoConstraints="NO" id="hcl-Dh-5gE">
-                                            <rect key="frame" x="26" y="19" width="323" height="21"/>
-                                            <fontDescription key="fontDescription" type="system" pointSize="17"/>
-                                            <color key="textColor" red="0.0" green="0.0" blue="0.0" alpha="1" colorSpace="custom" customColorSpace="sRGB"/>
-                                            <nil key="highlightedColor"/>
-                                        </label>
-                                    </subviews>
-                                    <constraints>
-                                        <constraint firstAttribute="trailing" secondItem="C6w-ZC-AH7" secondAttribute="trailing" constant="18" id="CpW-sC-dc7"/>
-                                        <constraint firstItem="hcl-Dh-5gE" firstAttribute="centerY" secondItem="Kyl-Nb-IPc" secondAttribute="centerY" id="HRP-ua-s2k"/>
-                                        <constraint firstAttribute="trailingMargin" secondItem="hcl-Dh-5gE" secondAttribute="trailing" constant="10" id="IpR-wI-Ugh"/>
-                                        <constraint firstItem="hcl-Dh-5gE" firstAttribute="leading" secondItem="Kyl-Nb-IPc" secondAttribute="leadingMargin" constant="10" id="XHa-7P-Tph"/>
-                                        <constraint firstAttribute="bottom" secondItem="C6w-ZC-AH7" secondAttribute="bottom" id="cq3-9G-bGd"/>
-                                        <constraint firstItem="C6w-ZC-AH7" firstAttribute="leading" secondItem="Kyl-Nb-IPc" secondAttribute="leading" constant="18" id="oSF-9K-K8p"/>
-                                    </constraints>
-                                </tableViewCellContentView>
-                                <connections>
-                                    <outlet property="nameLabel" destination="hcl-Dh-5gE" id="pSY-Pb-fHH"/>
-                                    <outlet property="separatorView" destination="C6w-ZC-AH7" id="NEb-vm-g8J"/>
-                                </connections>
-                            </tableViewCell>
-                        </prototypes>
-                        <connections>
-                            <outlet property="dataSource" destination="8ud-wS-IEX" id="C5p-oF-tdq"/>
-                            <outlet property="delegate" destination="8ud-wS-IEX" id="IwL-3u-z7l"/>
-                        </connections>
-                    </tableView>
-                    <simulatedNavigationBarMetrics key="simulatedTopBarMetrics" prompted="NO"/>
-                </tableViewController>
-                <placeholder placeholderIdentifier="IBFirstResponder" id="6wQ-wp-ExX" userLabel="First Responder" sceneMemberID="firstResponder"/>
-            </objects>
-            <point key="canvasLocation" x="1730" y="124"/>
-=======
-        <!--Creator Digest Settings View Controller-->
-        <scene sceneID="EeA-WU-KtY">
-            <objects>
-                <viewController storyboardIdentifier="CreatorDigestSettingsViewController" id="E20-X5-whU" customClass="CreatorDigestSettingsViewController" customModule="Kickstarter_Framework" customModuleProvider="target" sceneMemberID="viewController">
-                    <layoutGuides>
-                        <viewControllerLayoutGuide type="top" id="2MY-4b-R9N"/>
-                        <viewControllerLayoutGuide type="bottom" id="BXD-wf-Lva"/>
-                    </layoutGuides>
-                    <view key="view" contentMode="scaleToFill" id="LYx-rk-b0z">
-                        <rect key="frame" x="0.0" y="0.0" width="375" height="667"/>
-                        <autoresizingMask key="autoresizingMask" widthSizable="YES" heightSizable="YES"/>
-                        <subviews>
-                            <stackView opaque="NO" contentMode="scaleToFill" axis="vertical" spacing="12" translatesAutoresizingMaskIntoConstraints="NO" id="03R-4P-YmX">
-                                <rect key="frame" x="10" y="40" width="355" height="100"/>
-                                <subviews>
-                                    <stackView opaque="NO" contentMode="scaleToFill" spacing="18" translatesAutoresizingMaskIntoConstraints="NO" id="bnT-U6-tLR">
-                                        <rect key="frame" x="0.0" y="0.0" width="355" height="31"/>
-                                        <subviews>
-                                            <label opaque="NO" userInteractionEnabled="NO" contentMode="left" horizontalHuggingPriority="251" verticalHuggingPriority="251" text="Individual Emails" textAlignment="natural" lineBreakMode="tailTruncation" baselineAdjustment="alignBaselines" adjustsFontSizeToFit="NO" translatesAutoresizingMaskIntoConstraints="NO" id="R9X-Qo-Dk0">
-                                                <rect key="frame" x="0.0" y="0.0" width="288" height="31"/>
-                                                <fontDescription key="fontDescription" type="system" pointSize="17"/>
-                                                <color key="textColor" red="0.0" green="0.0" blue="0.0" alpha="1" colorSpace="custom" customColorSpace="sRGB"/>
-                                                <nil key="highlightedColor"/>
-                                            </label>
-                                            <switch opaque="NO" contentMode="scaleToFill" horizontalHuggingPriority="1000" verticalHuggingPriority="750" horizontalCompressionResistancePriority="1000" contentHorizontalAlignment="center" contentVerticalAlignment="center" on="YES" translatesAutoresizingMaskIntoConstraints="NO" id="CsX-4i-yj1">
-                                                <rect key="frame" x="306" y="0.0" width="51" height="31"/>
-                                                <color key="onTintColor" red="0.01176470588" green="0.45098039220000002" blue="0.38431372549999998" alpha="1" colorSpace="custom" customColorSpace="sRGB"/>
-                                                <connections>
-                                                    <action selector="individualEmailsTapped:" destination="E20-X5-whU" eventType="valueChanged" id="Mkl-3p-GV2"/>
-                                                </connections>
-                                            </switch>
-                                        </subviews>
-                                    </stackView>
-                                    <view contentMode="scaleToFill" translatesAutoresizingMaskIntoConstraints="NO" id="WU2-bd-7hN">
-                                        <rect key="frame" x="0.0" y="43" width="355" height="1"/>
-                                        <color key="backgroundColor" red="0.89563578369999997" green="0.89563578369999997" blue="0.89563578369999997" alpha="1" colorSpace="custom" customColorSpace="sRGB"/>
-                                        <constraints>
-                                            <constraint firstAttribute="height" constant="1" id="AQH-y8-PfI"/>
-                                        </constraints>
-                                    </view>
-                                    <stackView opaque="NO" contentMode="scaleToFill" spacing="18" translatesAutoresizingMaskIntoConstraints="NO" id="bQQ-Ab-b6p">
-                                        <rect key="frame" x="0.0" y="56" width="355" height="31"/>
-                                        <subviews>
-                                            <label opaque="NO" userInteractionEnabled="NO" contentMode="left" horizontalHuggingPriority="251" verticalHuggingPriority="251" text="Daily digest" textAlignment="natural" lineBreakMode="tailTruncation" baselineAdjustment="alignBaselines" adjustsFontSizeToFit="NO" translatesAutoresizingMaskIntoConstraints="NO" id="3H7-0r-3Gs">
-                                                <rect key="frame" x="0.0" y="0.0" width="288" height="31"/>
-                                                <fontDescription key="fontDescription" type="system" pointSize="17"/>
-                                                <color key="textColor" red="0.0" green="0.0" blue="0.0" alpha="1" colorSpace="custom" customColorSpace="sRGB"/>
-                                                <nil key="highlightedColor"/>
-                                            </label>
-                                            <switch opaque="NO" contentMode="scaleToFill" horizontalHuggingPriority="1000" verticalHuggingPriority="750" horizontalCompressionResistancePriority="1000" contentHorizontalAlignment="center" contentVerticalAlignment="center" on="YES" translatesAutoresizingMaskIntoConstraints="NO" id="kmP-wj-nZa">
-                                                <rect key="frame" x="306" y="0.0" width="51" height="31"/>
-                                                <color key="onTintColor" red="0.01176470588" green="0.45098039220000002" blue="0.38431372549999998" alpha="1" colorSpace="custom" customColorSpace="sRGB"/>
-                                                <connections>
-                                                    <action selector="dailyDigestTapped:" destination="E20-X5-whU" eventType="valueChanged" id="LP9-1i-GCo"/>
-                                                </connections>
-                                            </switch>
-                                        </subviews>
-                                    </stackView>
-                                    <view contentMode="scaleToFill" translatesAutoresizingMaskIntoConstraints="NO" id="ve6-g0-f6b">
-                                        <rect key="frame" x="0.0" y="99" width="355" height="1"/>
-                                        <color key="backgroundColor" red="0.89563578369999997" green="0.89563578369999997" blue="0.89563578369999997" alpha="1" colorSpace="custom" customColorSpace="sRGB"/>
-                                        <constraints>
-                                            <constraint firstAttribute="height" constant="1" id="BmR-St-PWb"/>
-                                        </constraints>
-                                    </view>
-                                </subviews>
-                            </stackView>
-                        </subviews>
-                        <color key="backgroundColor" white="1" alpha="1" colorSpace="calibratedWhite"/>
-                        <constraints>
-                            <constraint firstAttribute="trailing" secondItem="03R-4P-YmX" secondAttribute="trailing" constant="10" id="35a-LC-x2s"/>
-                            <constraint firstItem="03R-4P-YmX" firstAttribute="leading" secondItem="LYx-rk-b0z" secondAttribute="leading" constant="10" id="OjG-Hl-kvm"/>
-                            <constraint firstItem="03R-4P-YmX" firstAttribute="top" secondItem="2MY-4b-R9N" secondAttribute="bottom" constant="20" id="rd0-za-3S3"/>
-                        </constraints>
-                    </view>
-                    <connections>
-                        <outlet property="dailyDigestLabel" destination="3H7-0r-3Gs" id="F6d-sO-SxX"/>
-                        <outlet property="dailyDigestSwitch" destination="kmP-wj-nZa" id="Hho-To-cta"/>
-                        <outlet property="individualEmailsLabel" destination="R9X-Qo-Dk0" id="WaD-Md-CwK"/>
-                        <outlet property="individualEmailsSwitch" destination="CsX-4i-yj1" id="Bpa-Ac-If6"/>
-                        <outletCollection property="separatorViews" destination="WU2-bd-7hN" collectionClass="NSMutableArray" id="e7v-2R-kwN"/>
-                        <outletCollection property="separatorViews" destination="ve6-g0-f6b" collectionClass="NSMutableArray" id="LV4-6D-v9I"/>
-                    </connections>
-                </viewController>
-                <placeholder placeholderIdentifier="IBFirstResponder" id="ylZ-Ni-vgD" userLabel="First Responder" sceneMemberID="firstResponder"/>
-            </objects>
-            <point key="canvasLocation" x="1733" y="823"/>
->>>>>>> 67dced39
-        </scene>
     </scenes>
     <resources>
         <image name="chevron-right" width="9" height="15"/>
