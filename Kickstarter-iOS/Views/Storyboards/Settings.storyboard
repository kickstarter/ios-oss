<?xml version="1.0" encoding="UTF-8"?>
<document type="com.apple.InterfaceBuilder3.CocoaTouch.Storyboard.XIB" version="3.0" toolsVersion="14109" targetRuntime="iOS.CocoaTouch" propertyAccessControl="none" useAutolayout="YES" useTraitCollections="YES" colorMatched="YES" initialViewController="wCS-h4-p7K">
    <device id="retina4_7" orientation="portrait">
        <adaptation id="fullscreen"/>
    </device>
    <dependencies>
        <deployment identifier="iOS"/>
        <plugIn identifier="com.apple.InterfaceBuilder.IBCocoaTouchPlugin" version="14088"/>
        <capability name="Constraints to layout margins" minToolsVersion="6.0"/>
        <capability name="documents saved in the Xcode 8 format" minToolsVersion="8.0"/>
    </dependencies>
    <scenes>
        <!--Settings-->
        <scene sceneID="0oC-V8-CAf">
            <objects>
                <viewController storyboardIdentifier="SettingsViewController" id="wCS-h4-p7K" customClass="SettingsViewController" customModule="Kickstarter_Framework" customModuleProvider="target" sceneMemberID="viewController">
                    <layoutGuides>
                        <viewControllerLayoutGuide type="top" id="cAj-fL-7j8"/>
                        <viewControllerLayoutGuide type="bottom" id="lbG-lz-Ra0"/>
                    </layoutGuides>
                    <view key="view" contentMode="scaleToFill" id="xfb-yE-w3U">
                        <rect key="frame" x="0.0" y="0.0" width="400" height="2000"/>
                        <autoresizingMask key="autoresizingMask" widthSizable="YES" heightSizable="YES"/>
                        <subviews>
                            <scrollView clipsSubviews="YES" multipleTouchEnabled="YES" contentMode="scaleToFill" showsVerticalScrollIndicator="NO" translatesAutoresizingMaskIntoConstraints="NO" id="oV4-s7-Cee">
                                <rect key="frame" x="0.0" y="64" width="400" height="1892"/>
                                <subviews>
                                    <stackView opaque="NO" contentMode="scaleToFill" misplaced="YES" axis="vertical" spacing="36" translatesAutoresizingMaskIntoConstraints="NO" id="8mW-y4-spg" userLabel="Root stack view">
<<<<<<< HEAD
                                        <rect key="frame" x="16" y="0.0" width="368" height="2176"/>
=======
                                        <rect key="frame" x="16" y="0.0" width="368" height="2096.5"/>
>>>>>>> f6c81b8f
                                        <subviews>
                                            <view contentMode="scaleToFill" translatesAutoresizingMaskIntoConstraints="NO" id="BKe-u1-jse">
                                                <rect key="frame" x="0.0" y="0.0" width="368" height="1"/>
                                                <color key="backgroundColor" red="0.0" green="0.0" blue="0.0" alpha="0.0" colorSpace="custom" customColorSpace="sRGB"/>
                                                <constraints>
                                                    <constraint firstAttribute="height" constant="1" id="OmJ-mY-XzZ"/>
                                                </constraints>
                                            </view>
                                            <stackView opaque="NO" contentMode="scaleToFill" axis="vertical" spacing="12" translatesAutoresizingMaskIntoConstraints="NO" id="8TA-Jj-lRV">
                                                <rect key="frame" x="0.0" y="37" width="368" height="184.5"/>
                                                <subviews>
                                                    <label opaque="NO" userInteractionEnabled="NO" contentMode="left" horizontalHuggingPriority="251" verticalHuggingPriority="251" text=" " textAlignment="natural" lineBreakMode="tailTruncation" baselineAdjustment="alignBaselines" adjustsFontSizeToFit="NO" translatesAutoresizingMaskIntoConstraints="NO" id="aeH-og-UPD">
                                                        <rect key="frame" x="0.0" y="0.0" width="368" height="20.5"/>
                                                        <fontDescription key="fontDescription" type="system" pointSize="17"/>
                                                        <color key="textColor" red="0.0" green="0.0" blue="0.0" alpha="1" colorSpace="custom" customColorSpace="sRGB"/>
                                                        <nil key="highlightedColor"/>
                                                    </label>
                                                    <view contentMode="scaleToFill" translatesAutoresizingMaskIntoConstraints="NO" id="cPB-Ze-LrW">
                                                        <rect key="frame" x="0.0" y="32.5" width="368" height="1"/>
                                                        <color key="backgroundColor" red="0.89563578367233276" green="0.89563578367233276" blue="0.89563578367233276" alpha="1" colorSpace="custom" customColorSpace="sRGB"/>
                                                        <constraints>
                                                            <constraint firstAttribute="height" constant="1" id="pdA-y2-6cl"/>
                                                        </constraints>
                                                    </view>
                                                    <stackView opaque="NO" contentMode="scaleToFill" alignment="center" translatesAutoresizingMaskIntoConstraints="NO" id="6X1-zQ-it8">
                                                        <rect key="frame" x="0.0" y="45.5" width="368" height="34"/>
                                                        <subviews>
                                                            <button opaque="NO" contentMode="scaleToFill" contentHorizontalAlignment="left" contentVerticalAlignment="center" lineBreakMode="middleTruncation" translatesAutoresizingMaskIntoConstraints="NO" id="g7w-le-BZc">
                                                                <rect key="frame" x="0.0" y="0.0" width="359" height="34"/>
                                                                <state key="normal">
                                                                    <color key="titleColor" red="0.0" green="0.0" blue="0.0" alpha="1" colorSpace="custom" customColorSpace="sRGB"/>
                                                                </state>
                                                            </button>
                                                            <imageView userInteractionEnabled="NO" contentMode="scaleToFill" horizontalHuggingPriority="1000" verticalHuggingPriority="251" horizontalCompressionResistancePriority="1000" image="chevron-right" translatesAutoresizingMaskIntoConstraints="NO" id="OYW-jp-cac">
                                                                <rect key="frame" x="359" y="9.5" width="9" height="15"/>
                                                            </imageView>
                                                        </subviews>
                                                    </stackView>
                                                    <view contentMode="scaleToFill" translatesAutoresizingMaskIntoConstraints="NO" id="i85-oa-tsu">
                                                        <rect key="frame" x="0.0" y="91.5" width="368" height="1"/>
                                                        <color key="backgroundColor" red="0.89563578367233276" green="0.89563578367233276" blue="0.89563578367233276" alpha="1" colorSpace="custom" customColorSpace="sRGB"/>
                                                        <constraints>
                                                            <constraint firstAttribute="height" constant="1" id="AOA-aO-qkY"/>
                                                        </constraints>
                                                    </view>
                                                    <button opaque="NO" contentMode="scaleToFill" contentHorizontalAlignment="center" contentVerticalAlignment="center" lineBreakMode="middleTruncation" translatesAutoresizingMaskIntoConstraints="NO" id="y2t-gL-FzK" userLabel="Environment Switcher">
                                                        <rect key="frame" x="0.0" y="104.5" width="368" height="34"/>
                                                        <state key="normal">
                                                            <color key="titleColor" red="0.0" green="0.0" blue="0.0" alpha="1" colorSpace="custom" customColorSpace="sRGB"/>
                                                        </state>
                                                    </button>
                                                    <button opaque="NO" contentMode="scaleToFill" contentHorizontalAlignment="center" contentVerticalAlignment="center" lineBreakMode="middleTruncation" translatesAutoresizingMaskIntoConstraints="NO" id="CeQ-LQ-cjX">
                                                        <rect key="frame" x="0.0" y="150.5" width="368" height="34"/>
                                                        <state key="normal">
                                                            <color key="titleColor" red="0.0" green="0.0" blue="0.0" alpha="1" colorSpace="custom" customColorSpace="sRGB"/>
                                                        </state>
                                                    </button>
                                                </subviews>
                                            </stackView>
                                            <stackView opaque="NO" contentMode="scaleToFill" axis="vertical" spacing="12" translatesAutoresizingMaskIntoConstraints="NO" id="HEu-B6-yqB" userLabel="Projects you back stack view">
                                                <rect key="frame" x="0.0" y="257.5" width="368" height="167.5"/>
                                                <subviews>
                                                    <label opaque="NO" userInteractionEnabled="NO" contentMode="left" horizontalHuggingPriority="251" verticalHuggingPriority="251" text=" " textAlignment="natural" lineBreakMode="tailTruncation" baselineAdjustment="alignBaselines" adjustsFontSizeToFit="NO" translatesAutoresizingMaskIntoConstraints="NO" id="P8S-3I-ZH2" userLabel="Projects you back label">
                                                        <rect key="frame" x="0.0" y="0.0" width="368" height="20.5"/>
                                                        <fontDescription key="fontDescription" type="system" pointSize="17"/>
                                                        <color key="textColor" red="0.0" green="0.0" blue="0.0" alpha="1" colorSpace="custom" customColorSpace="sRGB"/>
                                                        <nil key="highlightedColor"/>
                                                    </label>
                                                    <view contentMode="scaleToFill" translatesAutoresizingMaskIntoConstraints="NO" id="cR0-14-F6u">
                                                        <rect key="frame" x="0.0" y="32.5" width="368" height="1"/>
                                                        <color key="backgroundColor" red="0.89563578367233276" green="0.89563578367233276" blue="0.89563578367233276" alpha="1" colorSpace="custom" customColorSpace="sRGB"/>
                                                        <constraints>
                                                            <constraint firstAttribute="height" constant="1" id="tUS-hU-h0Y"/>
                                                        </constraints>
                                                    </view>
                                                    <stackView opaque="NO" contentMode="scaleToFill" spacing="12" translatesAutoresizingMaskIntoConstraints="NO" id="R2o-td-ax1" userLabel="Project Updates Stack View">
                                                        <rect key="frame" x="0.0" y="45.5" width="368" height="34"/>
                                                        <subviews>
                                                            <label opaque="NO" userInteractionEnabled="NO" contentMode="left" horizontalHuggingPriority="251" verticalHuggingPriority="251" text=" " textAlignment="natural" lineBreakMode="tailTruncation" baselineAdjustment="alignBaselines" adjustsFontSizeToFit="NO" translatesAutoresizingMaskIntoConstraints="NO" id="y75-ct-zca">
                                                                <rect key="frame" x="0.0" y="0.0" width="256" height="34"/>
                                                                <fontDescription key="fontDescription" type="system" pointSize="17"/>
                                                                <color key="textColor" red="0.0" green="0.0" blue="0.0" alpha="1" colorSpace="custom" customColorSpace="sRGB"/>
                                                                <nil key="highlightedColor"/>
                                                            </label>
                                                            <button opaque="NO" contentMode="scaleToFill" horizontalHuggingPriority="1000" horizontalCompressionResistancePriority="1000" contentHorizontalAlignment="center" contentVerticalAlignment="center" lineBreakMode="middleTruncation" translatesAutoresizingMaskIntoConstraints="NO" id="dEX-h3-GKc">
                                                                <rect key="frame" x="268" y="0.0" width="44" height="34"/>
                                                                <constraints>
                                                                    <constraint firstAttribute="width" constant="44" id="DXp-Ci-LbS"/>
                                                                </constraints>
                                                                <connections>
                                                                    <action selector="updatesTapped:" destination="wCS-h4-p7K" eventType="touchUpInside" id="WwO-9W-kBf"/>
                                                                </connections>
                                                            </button>
                                                            <button opaque="NO" contentMode="scaleToFill" horizontalHuggingPriority="1000" horizontalCompressionResistancePriority="1000" contentHorizontalAlignment="center" contentVerticalAlignment="center" lineBreakMode="middleTruncation" translatesAutoresizingMaskIntoConstraints="NO" id="G0d-xB-7Ql">
                                                                <rect key="frame" x="324" y="0.0" width="44" height="34"/>
                                                                <constraints>
                                                                    <constraint firstAttribute="width" constant="44" id="crI-9J-jg4"/>
                                                                </constraints>
                                                                <connections>
                                                                    <action selector="mobileUpdatesTapped:" destination="wCS-h4-p7K" eventType="touchUpInside" id="sUv-MA-GJ0"/>
                                                                </connections>
                                                            </button>
                                                        </subviews>
                                                    </stackView>
                                                    <view contentMode="scaleToFill" translatesAutoresizingMaskIntoConstraints="NO" id="4NG-oQ-3TT">
                                                        <rect key="frame" x="0.0" y="91.5" width="368" height="1"/>
                                                        <color key="backgroundColor" red="0.89563578367233276" green="0.89563578367233276" blue="0.89563578367233276" alpha="1" colorSpace="custom" customColorSpace="sRGB"/>
                                                        <constraints>
                                                            <constraint firstAttribute="height" constant="1" id="pEO-hj-edg"/>
                                                        </constraints>
                                                    </view>
                                                    <stackView opaque="NO" contentMode="scaleToFill" alignment="center" spacing="18" translatesAutoresizingMaskIntoConstraints="NO" id="dDN-ET-a8u" userLabel="Manage Project Notifications Stack View">
                                                        <rect key="frame" x="0.0" y="104.5" width="368" height="50"/>
                                                        <subviews>
                                                            <label opaque="NO" userInteractionEnabled="NO" contentMode="left" horizontalHuggingPriority="251" verticalHuggingPriority="251" text=" " textAlignment="natural" lineBreakMode="tailTruncation" baselineAdjustment="alignBaselines" adjustsFontSizeToFit="NO" translatesAutoresizingMaskIntoConstraints="NO" id="hX8-cX-McX">
                                                                <rect key="frame" x="0.0" y="15" width="218" height="20.5"/>
                                                                <fontDescription key="fontDescription" type="system" pointSize="17"/>
                                                                <color key="textColor" red="0.0" green="0.0" blue="0.0" alpha="1" colorSpace="custom" customColorSpace="sRGB"/>
                                                                <nil key="highlightedColor"/>
                                                            </label>
                                                            <view contentMode="scaleToFill" horizontalHuggingPriority="1000" horizontalCompressionResistancePriority="1000" translatesAutoresizingMaskIntoConstraints="NO" id="GqC-eQ-lh5" customClass="CountBadgeView" customModule="Library">
                                                                <rect key="frame" x="236" y="0.0" width="105" height="50"/>
                                                                <color key="backgroundColor" red="0.66666666666666663" green="0.66666666666666663" blue="0.66666666666666663" alpha="1" colorSpace="custom" customColorSpace="sRGB"/>
                                                            </view>
                                                            <imageView userInteractionEnabled="NO" contentMode="scaleToFill" horizontalHuggingPriority="1000" verticalHuggingPriority="251" horizontalCompressionResistancePriority="1000" image="chevron-right" translatesAutoresizingMaskIntoConstraints="NO" id="e1w-nO-odx">
                                                                <rect key="frame" x="359" y="17.5" width="9" height="15"/>
                                                            </imageView>
                                                        </subviews>
                                                    </stackView>
                                                    <view contentMode="scaleToFill" translatesAutoresizingMaskIntoConstraints="NO" id="gug-vR-B6Q">
                                                        <rect key="frame" x="0.0" y="166.5" width="368" height="1"/>
                                                        <color key="backgroundColor" red="0.89563578367233276" green="0.89563578367233276" blue="0.89563578367233276" alpha="1" colorSpace="custom" customColorSpace="sRGB"/>
                                                        <constraints>
                                                            <constraint firstAttribute="height" constant="1" id="aMk-Zn-Tan"/>
                                                        </constraints>
                                                    </view>
                                                </subviews>
                                            </stackView>
                                            <stackView opaque="NO" contentMode="scaleToFill" axis="vertical" spacing="12" translatesAutoresizingMaskIntoConstraints="NO" id="1ZC-gw-NRT" userLabel="Creator notifications stack view">
                                                <rect key="frame" x="0.0" y="461" width="368" height="344.5"/>
                                                <subviews>
                                                    <label opaque="NO" userInteractionEnabled="NO" contentMode="left" horizontalHuggingPriority="251" verticalHuggingPriority="251" text=" " textAlignment="natural" lineBreakMode="tailTruncation" baselineAdjustment="alignBaselines" adjustsFontSizeToFit="NO" translatesAutoresizingMaskIntoConstraints="NO" id="It8-HK-urg" userLabel="Creator notifications label">
                                                        <rect key="frame" x="0.0" y="0.0" width="368" height="20.5"/>
                                                        <fontDescription key="fontDescription" type="system" pointSize="17"/>
                                                        <color key="textColor" red="0.0" green="0.0" blue="0.0" alpha="1" colorSpace="custom" customColorSpace="sRGB"/>
                                                        <nil key="highlightedColor"/>
                                                    </label>
                                                    <view contentMode="scaleToFill" translatesAutoresizingMaskIntoConstraints="NO" id="mWf-qY-SRb">
                                                        <rect key="frame" x="0.0" y="32.5" width="368" height="1"/>
                                                        <color key="backgroundColor" red="0.89563578367233276" green="0.89563578367233276" blue="0.89563578367233276" alpha="1" colorSpace="custom" customColorSpace="sRGB"/>
                                                        <constraints>
                                                            <constraint firstAttribute="height" constant="1" id="dKD-ut-4IG"/>
                                                        </constraints>
                                                    </view>
                                                    <stackView opaque="NO" contentMode="scaleToFill" spacing="12" translatesAutoresizingMaskIntoConstraints="NO" id="aBE-X0-gum">
                                                        <rect key="frame" x="0.0" y="45.5" width="368" height="34"/>
                                                        <subviews>
                                                            <label opaque="NO" userInteractionEnabled="NO" contentMode="left" horizontalHuggingPriority="251" verticalHuggingPriority="251" text=" " textAlignment="natural" lineBreakMode="tailTruncation" baselineAdjustment="alignBaselines" adjustsFontSizeToFit="NO" translatesAutoresizingMaskIntoConstraints="NO" id="Ix6-MD-pGZ">
                                                                <rect key="frame" x="0.0" y="0.0" width="256" height="34"/>
                                                                <fontDescription key="fontDescription" type="system" pointSize="17"/>
                                                                <color key="textColor" red="0.0" green="0.0" blue="0.0" alpha="1" colorSpace="custom" customColorSpace="sRGB"/>
                                                                <nil key="highlightedColor"/>
                                                            </label>
                                                            <button opaque="NO" contentMode="scaleToFill" horizontalHuggingPriority="1000" horizontalCompressionResistancePriority="1000" contentHorizontalAlignment="center" contentVerticalAlignment="center" lineBreakMode="middleTruncation" translatesAutoresizingMaskIntoConstraints="NO" id="bdr-cN-Jni">
                                                                <rect key="frame" x="268" y="0.0" width="44" height="34"/>
                                                                <constraints>
                                                                    <constraint firstAttribute="width" constant="44" id="SCI-va-MTb"/>
                                                                </constraints>
                                                                <connections>
                                                                    <action selector="backingsTapped:" destination="wCS-h4-p7K" eventType="touchUpInside" id="GCi-1o-94A"/>
                                                                </connections>
                                                            </button>
                                                            <button opaque="NO" contentMode="scaleToFill" horizontalHuggingPriority="1000" horizontalCompressionResistancePriority="1000" contentHorizontalAlignment="center" contentVerticalAlignment="center" lineBreakMode="middleTruncation" translatesAutoresizingMaskIntoConstraints="NO" id="MNV-cv-hSI">
                                                                <rect key="frame" x="324" y="0.0" width="44" height="34"/>
                                                                <constraints>
                                                                    <constraint firstAttribute="width" constant="44" id="3m8-nh-Wvm"/>
                                                                </constraints>
                                                                <connections>
                                                                    <action selector="mobileBackingsTapped:" destination="wCS-h4-p7K" eventType="touchUpInside" id="s6z-yD-iSw"/>
                                                                </connections>
                                                            </button>
                                                        </subviews>
                                                    </stackView>
                                                    <view contentMode="scaleToFill" translatesAutoresizingMaskIntoConstraints="NO" id="kKE-we-YLG">
                                                        <rect key="frame" x="0.0" y="91.5" width="368" height="1"/>
                                                        <color key="backgroundColor" red="0.89563578367233276" green="0.89563578367233276" blue="0.89563578367233276" alpha="1" colorSpace="custom" customColorSpace="sRGB"/>
                                                        <constraints>
                                                            <constraint firstAttribute="height" constant="1" id="Hwu-rO-RdK"/>
                                                        </constraints>
                                                    </view>
                                                    <stackView opaque="NO" contentMode="scaleToFill" alignment="center" spacing="18" translatesAutoresizingMaskIntoConstraints="NO" id="FL9-0f-Ucn" userLabel="Email Frequency Stack View">
                                                        <rect key="frame" x="0.0" y="104.5" width="368" height="50"/>
                                                        <subviews>
                                                            <label opaque="NO" userInteractionEnabled="NO" contentMode="left" horizontalHuggingPriority="251" verticalHuggingPriority="251" text="" textAlignment="natural" lineBreakMode="tailTruncation" baselineAdjustment="alignBaselines" adjustsFontSizeToFit="NO" translatesAutoresizingMaskIntoConstraints="NO" id="Ahi-Hx-9ab">
                                                                <rect key="frame" x="0.0" y="0.0" width="341" height="50"/>
                                                                <fontDescription key="fontDescription" type="system" pointSize="17"/>
                                                                <color key="textColor" red="0.0" green="0.0" blue="0.0" alpha="1" colorSpace="custom" customColorSpace="sRGB"/>
                                                                <nil key="highlightedColor"/>
                                                            </label>
                                                            <imageView userInteractionEnabled="NO" contentMode="scaleToFill" horizontalHuggingPriority="1000" verticalHuggingPriority="251" horizontalCompressionResistancePriority="1000" image="chevron-right" translatesAutoresizingMaskIntoConstraints="NO" id="sHL-Gt-Phv">
                                                                <rect key="frame" x="359" y="17.5" width="9" height="15"/>
                                                            </imageView>
                                                        </subviews>
                                                    </stackView>
                                                    <view contentMode="scaleToFill" translatesAutoresizingMaskIntoConstraints="NO" id="tNN-fH-Hm2">
                                                        <rect key="frame" x="0.0" y="166.5" width="368" height="1"/>
                                                        <color key="backgroundColor" red="0.89563578369999997" green="0.89563578369999997" blue="0.89563578369999997" alpha="1" colorSpace="custom" customColorSpace="sRGB"/>
                                                        <constraints>
                                                            <constraint firstAttribute="height" constant="1" id="1OH-iU-YWL"/>
                                                        </constraints>
                                                    </view>
                                                    <stackView opaque="NO" contentMode="scaleToFill" spacing="12" translatesAutoresizingMaskIntoConstraints="NO" id="OAB-16-V3F">
                                                        <rect key="frame" x="0.0" y="179.5" width="368" height="34"/>
                                                        <subviews>
                                                            <label opaque="NO" userInteractionEnabled="NO" contentMode="left" horizontalHuggingPriority="251" verticalHuggingPriority="251" text=" " textAlignment="natural" lineBreakMode="tailTruncation" baselineAdjustment="alignBaselines" adjustsFontSizeToFit="NO" translatesAutoresizingMaskIntoConstraints="NO" id="eYd-da-BHg">
                                                                <rect key="frame" x="0.0" y="0.0" width="256" height="34"/>
                                                                <fontDescription key="fontDescription" type="system" pointSize="17"/>
                                                                <color key="textColor" red="0.0" green="0.0" blue="0.0" alpha="1" colorSpace="custom" customColorSpace="sRGB"/>
                                                                <nil key="highlightedColor"/>
                                                            </label>
                                                            <button opaque="NO" contentMode="scaleToFill" horizontalHuggingPriority="1000" horizontalCompressionResistancePriority="1000" contentHorizontalAlignment="center" contentVerticalAlignment="center" lineBreakMode="middleTruncation" translatesAutoresizingMaskIntoConstraints="NO" id="JjR-gY-rjY">
                                                                <rect key="frame" x="268" y="0.0" width="44" height="34"/>
                                                                <constraints>
                                                                    <constraint firstAttribute="width" constant="44" id="AQ3-oD-OQu"/>
                                                                </constraints>
                                                                <connections>
                                                                    <action selector="commentsTapped:" destination="wCS-h4-p7K" eventType="touchUpInside" id="Td2-Hs-FLB"/>
                                                                </connections>
                                                            </button>
                                                            <button opaque="NO" contentMode="scaleToFill" horizontalHuggingPriority="1000" horizontalCompressionResistancePriority="1000" contentHorizontalAlignment="center" contentVerticalAlignment="center" lineBreakMode="middleTruncation" translatesAutoresizingMaskIntoConstraints="NO" id="ObJ-mj-f7Z">
                                                                <rect key="frame" x="324" y="0.0" width="44" height="34"/>
                                                                <constraints>
                                                                    <constraint firstAttribute="width" constant="44" id="ICs-5P-lKS"/>
                                                                </constraints>
                                                                <connections>
                                                                    <action selector="mobileCommentsTapped:" destination="wCS-h4-p7K" eventType="touchUpInside" id="s6K-vK-jRP"/>
                                                                </connections>
                                                            </button>
                                                        </subviews>
                                                    </stackView>
                                                    <view contentMode="scaleToFill" translatesAutoresizingMaskIntoConstraints="NO" id="SzL-xP-K4w">
                                                        <rect key="frame" x="0.0" y="225.5" width="368" height="1"/>
                                                        <color key="backgroundColor" red="0.89563578367233276" green="0.89563578367233276" blue="0.89563578367233276" alpha="1" colorSpace="custom" customColorSpace="sRGB"/>
                                                        <constraints>
                                                            <constraint firstAttribute="height" constant="1" id="Yzb-sC-xSa"/>
                                                        </constraints>
                                                    </view>
                                                    <stackView opaque="NO" contentMode="scaleToFill" spacing="12" translatesAutoresizingMaskIntoConstraints="NO" id="kZF-HL-AY6">
                                                        <rect key="frame" x="0.0" y="238.5" width="368" height="34"/>
                                                        <subviews>
                                                            <label opaque="NO" userInteractionEnabled="NO" contentMode="left" horizontalHuggingPriority="251" verticalHuggingPriority="251" text=" " textAlignment="natural" lineBreakMode="tailTruncation" baselineAdjustment="alignBaselines" adjustsFontSizeToFit="NO" translatesAutoresizingMaskIntoConstraints="NO" id="4vX-r8-BVH">
                                                                <rect key="frame" x="0.0" y="0.0" width="256" height="34"/>
                                                                <fontDescription key="fontDescription" type="system" pointSize="17"/>
                                                                <color key="textColor" red="0.0" green="0.0" blue="0.0" alpha="1" colorSpace="custom" customColorSpace="sRGB"/>
                                                                <nil key="highlightedColor"/>
                                                            </label>
                                                            <button opaque="NO" contentMode="scaleToFill" horizontalHuggingPriority="1000" horizontalCompressionResistancePriority="1000" contentHorizontalAlignment="center" contentVerticalAlignment="center" lineBreakMode="middleTruncation" translatesAutoresizingMaskIntoConstraints="NO" id="s4P-SQ-jQE">
                                                                <rect key="frame" x="268" y="0.0" width="44" height="34"/>
                                                                <constraints>
                                                                    <constraint firstAttribute="width" constant="44" id="uJB-Su-Mxj"/>
                                                                </constraints>
                                                                <connections>
                                                                    <action selector="postLikesTapped:" destination="wCS-h4-p7K" eventType="touchUpInside" id="iql-By-GzW"/>
                                                                </connections>
                                                            </button>
                                                            <button opaque="NO" contentMode="scaleToFill" horizontalHuggingPriority="1000" horizontalCompressionResistancePriority="1000" contentHorizontalAlignment="center" contentVerticalAlignment="center" lineBreakMode="middleTruncation" translatesAutoresizingMaskIntoConstraints="NO" id="8Zn-NR-WTd">
                                                                <rect key="frame" x="324" y="0.0" width="44" height="34"/>
                                                                <constraints>
                                                                    <constraint firstAttribute="width" constant="44" id="ekA-2C-aE2"/>
                                                                </constraints>
                                                                <connections>
                                                                    <action selector="mobilePostLikesTapped:" destination="wCS-h4-p7K" eventType="touchUpInside" id="xKj-9S-dHV"/>
                                                                </connections>
                                                            </button>
                                                        </subviews>
                                                    </stackView>
                                                    <view contentMode="scaleToFill" translatesAutoresizingMaskIntoConstraints="NO" id="23Y-Al-Il9">
                                                        <rect key="frame" x="0.0" y="284.5" width="368" height="1"/>
                                                        <color key="backgroundColor" red="0.89563578367233276" green="0.89563578367233276" blue="0.89563578367233276" alpha="1" colorSpace="custom" customColorSpace="sRGB"/>
                                                        <constraints>
                                                            <constraint firstAttribute="height" constant="1" id="Dz0-a6-09Q"/>
                                                        </constraints>
                                                    </view>
                                                    <stackView opaque="NO" contentMode="scaleToFill" spacing="12" translatesAutoresizingMaskIntoConstraints="NO" id="6SZ-bY-WD4">
                                                        <rect key="frame" x="0.0" y="297.5" width="368" height="34"/>
                                                        <subviews>
                                                            <label opaque="NO" userInteractionEnabled="NO" contentMode="left" horizontalHuggingPriority="251" verticalHuggingPriority="251" text=" " textAlignment="natural" lineBreakMode="tailTruncation" baselineAdjustment="alignBaselines" adjustsFontSizeToFit="NO" translatesAutoresizingMaskIntoConstraints="NO" id="kaU-yH-KeR">
                                                                <rect key="frame" x="0.0" y="0.0" width="256" height="34"/>
                                                                <fontDescription key="fontDescription" type="system" pointSize="17"/>
                                                                <color key="textColor" red="0.0" green="0.0" blue="0.0" alpha="1" colorSpace="custom" customColorSpace="sRGB"/>
                                                                <nil key="highlightedColor"/>
                                                            </label>
                                                            <button opaque="NO" contentMode="scaleToFill" horizontalHuggingPriority="1000" horizontalCompressionResistancePriority="1000" contentHorizontalAlignment="center" contentVerticalAlignment="center" lineBreakMode="middleTruncation" translatesAutoresizingMaskIntoConstraints="NO" id="qLl-B8-n0r">
                                                                <rect key="frame" x="268" y="0.0" width="44" height="34"/>
                                                                <constraints>
                                                                    <constraint firstAttribute="width" constant="44" id="ECd-bg-IL7"/>
                                                                </constraints>
                                                                <connections>
                                                                    <action selector="creatorTipsTapped:" destination="wCS-h4-p7K" eventType="touchUpInside" id="lc9-Gf-3ou"/>
                                                                </connections>
                                                            </button>
                                                            <button opaque="NO" contentMode="scaleToFill" horizontalHuggingPriority="1000" horizontalCompressionResistancePriority="1000" contentHorizontalAlignment="center" contentVerticalAlignment="center" lineBreakMode="middleTruncation" translatesAutoresizingMaskIntoConstraints="NO" id="BqD-b0-u3a">
                                                                <rect key="frame" x="324" y="0.0" width="44" height="34"/>
                                                                <constraints>
                                                                    <constraint firstAttribute="width" constant="44" id="fhw-5K-CTN"/>
                                                                </constraints>
                                                                <connections>
                                                                    <action selector="mobilePostLikesTapped:" destination="wCS-h4-p7K" eventType="touchUpInside" id="0Sj-kR-kfT"/>
                                                                </connections>
                                                            </button>
                                                        </subviews>
                                                    </stackView>
                                                    <view contentMode="scaleToFill" translatesAutoresizingMaskIntoConstraints="NO" id="XsB-80-0ae">
                                                        <rect key="frame" x="0.0" y="343.5" width="368" height="1"/>
                                                        <color key="backgroundColor" red="0.89563578369999997" green="0.89563578369999997" blue="0.89563578369999997" alpha="1" colorSpace="custom" customColorSpace="sRGB"/>
                                                        <constraints>
                                                            <constraint firstAttribute="height" constant="1" id="8m9-uw-s6O"/>
                                                        </constraints>
                                                    </view>
                                                </subviews>
                                            </stackView>
                                            <stackView opaque="NO" contentMode="scaleToFill" axis="vertical" spacing="12" translatesAutoresizingMaskIntoConstraints="NO" id="5Ox-jp-RH4" userLabel="Social notifications stack view">
                                                <rect key="frame" x="0.0" y="841.5" width="368" height="209.5"/>
                                                <subviews>
                                                    <label opaque="NO" userInteractionEnabled="NO" contentMode="left" horizontalHuggingPriority="251" verticalHuggingPriority="251" text=" " textAlignment="natural" lineBreakMode="tailTruncation" baselineAdjustment="alignBaselines" adjustsFontSizeToFit="NO" translatesAutoresizingMaskIntoConstraints="NO" id="uNC-qv-Q2T" userLabel="Social notifications label">
                                                        <rect key="frame" x="0.0" y="0.0" width="368" height="20.5"/>
                                                        <fontDescription key="fontDescription" type="system" pointSize="17"/>
                                                        <color key="textColor" red="0.0" green="0.0" blue="0.0" alpha="1" colorSpace="custom" customColorSpace="sRGB"/>
                                                        <nil key="highlightedColor"/>
                                                    </label>
                                                    <view contentMode="scaleToFill" translatesAutoresizingMaskIntoConstraints="NO" id="n9I-D5-tHe">
                                                        <rect key="frame" x="0.0" y="32.5" width="368" height="1"/>
                                                        <color key="backgroundColor" red="0.89563578367233276" green="0.89563578367233276" blue="0.89563578367233276" alpha="1" colorSpace="custom" customColorSpace="sRGB"/>
                                                        <constraints>
                                                            <constraint firstAttribute="height" constant="1" id="be6-Vz-yp2"/>
                                                        </constraints>
                                                    </view>
                                                    <stackView opaque="NO" contentMode="scaleToFill" spacing="12" translatesAutoresizingMaskIntoConstraints="NO" id="QXG-ES-7T9">
                                                        <rect key="frame" x="0.0" y="45.5" width="368" height="34"/>
                                                        <subviews>
                                                            <label opaque="NO" userInteractionEnabled="NO" contentMode="left" horizontalHuggingPriority="251" verticalHuggingPriority="251" text=" " textAlignment="natural" lineBreakMode="tailTruncation" baselineAdjustment="alignBaselines" adjustsFontSizeToFit="NO" translatesAutoresizingMaskIntoConstraints="NO" id="xgp-Jm-t5f">
                                                                <rect key="frame" x="0.0" y="0.0" width="256" height="34"/>
                                                                <fontDescription key="fontDescription" type="system" pointSize="17"/>
                                                                <color key="textColor" red="0.0" green="0.0" blue="0.0" alpha="1" colorSpace="custom" customColorSpace="sRGB"/>
                                                                <nil key="highlightedColor"/>
                                                            </label>
                                                            <button opaque="NO" contentMode="scaleToFill" horizontalHuggingPriority="1000" horizontalCompressionResistancePriority="1000" contentHorizontalAlignment="center" contentVerticalAlignment="center" lineBreakMode="middleTruncation" translatesAutoresizingMaskIntoConstraints="NO" id="uwd-RZ-59n">
                                                                <rect key="frame" x="268" y="0.0" width="44" height="34"/>
                                                                <constraints>
                                                                    <constraint firstAttribute="width" constant="44" id="OBW-6g-NnT"/>
                                                                </constraints>
                                                                <connections>
                                                                    <action selector="followerTapped:" destination="wCS-h4-p7K" eventType="touchUpInside" id="9b5-5W-cH4"/>
                                                                </connections>
                                                            </button>
                                                            <button opaque="NO" contentMode="scaleToFill" horizontalHuggingPriority="1000" horizontalCompressionResistancePriority="1000" contentHorizontalAlignment="center" contentVerticalAlignment="center" lineBreakMode="middleTruncation" translatesAutoresizingMaskIntoConstraints="NO" id="5RA-91-rJW">
                                                                <rect key="frame" x="324" y="0.0" width="44" height="34"/>
                                                                <constraints>
                                                                    <constraint firstAttribute="width" constant="44" id="LdY-rZ-TDe"/>
                                                                </constraints>
                                                                <connections>
                                                                    <action selector="mobileFollowerTapped:" destination="wCS-h4-p7K" eventType="touchUpInside" id="cBW-3u-rn7"/>
                                                                </connections>
                                                            </button>
                                                        </subviews>
                                                    </stackView>
                                                    <view contentMode="scaleToFill" translatesAutoresizingMaskIntoConstraints="NO" id="yfj-Cm-bFf">
                                                        <rect key="frame" x="0.0" y="91.5" width="368" height="1"/>
                                                        <color key="backgroundColor" red="0.89563578367233276" green="0.89563578367233276" blue="0.89563578367233276" alpha="1" colorSpace="custom" customColorSpace="sRGB"/>
                                                        <constraints>
                                                            <constraint firstAttribute="height" constant="1" id="6G4-fl-t79"/>
                                                        </constraints>
                                                    </view>
                                                    <stackView opaque="NO" contentMode="scaleToFill" spacing="12" translatesAutoresizingMaskIntoConstraints="NO" id="TAw-2K-nOa">
                                                        <rect key="frame" x="0.0" y="104.5" width="368" height="34"/>
                                                        <subviews>
                                                            <label opaque="NO" userInteractionEnabled="NO" contentMode="left" horizontalHuggingPriority="251" verticalHuggingPriority="251" text=" " textAlignment="natural" lineBreakMode="tailTruncation" baselineAdjustment="alignBaselines" adjustsFontSizeToFit="NO" translatesAutoresizingMaskIntoConstraints="NO" id="mYT-BL-Tse">
                                                                <rect key="frame" x="0.0" y="0.0" width="256" height="34"/>
                                                                <fontDescription key="fontDescription" type="system" pointSize="17"/>
                                                                <color key="textColor" red="0.0" green="0.0" blue="0.0" alpha="1" colorSpace="custom" customColorSpace="sRGB"/>
                                                                <nil key="highlightedColor"/>
                                                            </label>
                                                            <button opaque="NO" contentMode="scaleToFill" horizontalHuggingPriority="1000" horizontalCompressionResistancePriority="1000" contentHorizontalAlignment="center" contentVerticalAlignment="center" lineBreakMode="middleTruncation" translatesAutoresizingMaskIntoConstraints="NO" id="kDv-XA-XmH">
                                                                <rect key="frame" x="268" y="0.0" width="44" height="34"/>
                                                                <constraints>
                                                                    <constraint firstAttribute="width" constant="44" id="Izf-Mj-uK1"/>
                                                                </constraints>
                                                                <connections>
                                                                    <action selector="friendActivityTapped:" destination="wCS-h4-p7K" eventType="touchUpInside" id="Q0q-tH-QRC"/>
                                                                </connections>
                                                            </button>
                                                            <button opaque="NO" contentMode="scaleToFill" horizontalHuggingPriority="1000" horizontalCompressionResistancePriority="1000" contentHorizontalAlignment="center" contentVerticalAlignment="center" lineBreakMode="middleTruncation" translatesAutoresizingMaskIntoConstraints="NO" id="V2W-jh-eyw">
                                                                <rect key="frame" x="324" y="0.0" width="44" height="34"/>
                                                                <constraints>
                                                                    <constraint firstAttribute="width" constant="44" id="Hij-3p-Tgt"/>
                                                                </constraints>
                                                                <connections>
                                                                    <action selector="mobileFriendActivityTapped:" destination="wCS-h4-p7K" eventType="touchUpInside" id="nfl-Id-Gno"/>
                                                                </connections>
                                                            </button>
                                                        </subviews>
                                                    </stackView>
                                                    <view contentMode="scaleToFill" translatesAutoresizingMaskIntoConstraints="NO" id="sdr-VR-x5a">
                                                        <rect key="frame" x="0.0" y="150.5" width="368" height="1"/>
                                                        <color key="backgroundColor" red="0.89563578367233276" green="0.89563578367233276" blue="0.89563578367233276" alpha="1" colorSpace="custom" customColorSpace="sRGB"/>
                                                        <constraints>
                                                            <constraint firstAttribute="height" constant="1" id="sdK-MV-Ddj"/>
                                                        </constraints>
                                                    </view>
                                                    <stackView opaque="NO" contentMode="scaleToFill" alignment="center" spacing="18" translatesAutoresizingMaskIntoConstraints="NO" id="KtF-ri-KrJ" userLabel="Find Friends Stack View">
                                                        <rect key="frame" x="0.0" y="163.5" width="368" height="33"/>
                                                        <subviews>
                                                            <label opaque="NO" userInteractionEnabled="NO" contentMode="left" horizontalHuggingPriority="251" verticalHuggingPriority="251" text=" " textAlignment="natural" lineBreakMode="tailTruncation" baselineAdjustment="alignBaselines" adjustsFontSizeToFit="NO" translatesAutoresizingMaskIntoConstraints="NO" id="03Y-07-t4n">
                                                                <rect key="frame" x="0.0" y="6.5" width="341" height="20.5"/>
                                                                <fontDescription key="fontDescription" type="system" pointSize="17"/>
                                                                <color key="textColor" red="0.0" green="0.0" blue="0.0" alpha="1" colorSpace="custom" customColorSpace="sRGB"/>
                                                                <nil key="highlightedColor"/>
                                                            </label>
                                                            <imageView userInteractionEnabled="NO" contentMode="scaleToFill" horizontalHuggingPriority="1000" verticalHuggingPriority="251" horizontalCompressionResistancePriority="1000" image="chevron-right" translatesAutoresizingMaskIntoConstraints="NO" id="qmB-3x-PnL">
                                                                <rect key="frame" x="359" y="9" width="9" height="15"/>
                                                            </imageView>
                                                        </subviews>
                                                    </stackView>
                                                    <view contentMode="scaleToFill" translatesAutoresizingMaskIntoConstraints="NO" id="gcC-H1-dVy">
                                                        <rect key="frame" x="0.0" y="208.5" width="368" height="1"/>
                                                        <color key="backgroundColor" red="0.89563578367233276" green="0.89563578367233276" blue="0.89563578367233276" alpha="1" colorSpace="custom" customColorSpace="sRGB"/>
                                                        <constraints>
                                                            <constraint firstAttribute="height" constant="1" id="iog-td-K0o"/>
                                                        </constraints>
                                                    </view>
                                                </subviews>
                                            </stackView>
                                            <stackView opaque="NO" contentMode="scaleToFill" axis="vertical" spacing="12" translatesAutoresizingMaskIntoConstraints="NO" id="nZ7-PD-Y4S" userLabel="Newsletters stack view">
                                                <rect key="frame" x="0.0" y="1087" width="368" height="369.5"/>
                                                <subviews>
                                                    <label opaque="NO" userInteractionEnabled="NO" contentMode="left" horizontalHuggingPriority="251" verticalHuggingPriority="251" text=" " textAlignment="natural" lineBreakMode="tailTruncation" baselineAdjustment="alignBaselines" adjustsFontSizeToFit="NO" translatesAutoresizingMaskIntoConstraints="NO" id="NV2-hf-Obd" userLabel="Newsletters label">
                                                        <rect key="frame" x="0.0" y="0.0" width="368" height="20.5"/>
                                                        <fontDescription key="fontDescription" type="system" pointSize="17"/>
                                                        <color key="textColor" red="0.0" green="0.0" blue="0.0" alpha="1" colorSpace="custom" customColorSpace="sRGB"/>
                                                        <nil key="highlightedColor"/>
                                                    </label>
                                                    <view contentMode="scaleToFill" translatesAutoresizingMaskIntoConstraints="NO" id="9Dg-YY-7Tu">
                                                        <rect key="frame" x="0.0" y="32.5" width="368" height="1"/>
                                                        <color key="backgroundColor" red="0.89563578367233276" green="0.89563578367233276" blue="0.89563578367233276" alpha="1" colorSpace="custom" customColorSpace="sRGB"/>
                                                        <constraints>
                                                            <constraint firstAttribute="height" constant="1" id="ee4-iS-X2o"/>
                                                        </constraints>
                                                    </view>
                                                    <stackView opaque="NO" contentMode="scaleToFill" spacing="18" translatesAutoresizingMaskIntoConstraints="NO" id="2wO-ha-bau">
                                                        <rect key="frame" x="0.0" y="45.5" width="368" height="31"/>
                                                        <subviews>
                                                            <label opaque="NO" userInteractionEnabled="NO" contentMode="left" horizontalHuggingPriority="251" verticalHuggingPriority="251" text=" " textAlignment="natural" lineBreakMode="tailTruncation" baselineAdjustment="alignBaselines" adjustsFontSizeToFit="NO" translatesAutoresizingMaskIntoConstraints="NO" id="qCy-Gq-IYU">
                                                                <rect key="frame" x="0.0" y="0.0" width="301" height="31"/>
                                                                <fontDescription key="fontDescription" type="system" pointSize="17"/>
                                                                <color key="textColor" red="0.0" green="0.0" blue="0.0" alpha="1" colorSpace="custom" customColorSpace="sRGB"/>
                                                                <nil key="highlightedColor"/>
                                                            </label>
                                                            <switch opaque="NO" contentMode="scaleToFill" horizontalHuggingPriority="1000" verticalHuggingPriority="750" horizontalCompressionResistancePriority="1000" contentHorizontalAlignment="center" contentVerticalAlignment="center" on="YES" translatesAutoresizingMaskIntoConstraints="NO" id="DpA-YT-iID">
                                                                <rect key="frame" x="319" y="0.0" width="51" height="31"/>
                                                                <color key="onTintColor" red="0.01176470588" green="0.45098039220000002" blue="0.38431372549999998" alpha="1" colorSpace="custom" customColorSpace="sRGB"/>
                                                                <connections>
                                                                    <action selector="weeklyNewsletterTapped:" destination="wCS-h4-p7K" eventType="valueChanged" id="6C7-vB-FC0"/>
                                                                </connections>
                                                            </switch>
                                                        </subviews>
                                                    </stackView>
                                                    <view contentMode="scaleToFill" translatesAutoresizingMaskIntoConstraints="NO" id="diT-8O-D04">
                                                        <rect key="frame" x="0.0" y="88.5" width="368" height="1"/>
                                                        <color key="backgroundColor" red="0.89563578367233276" green="0.89563578367233276" blue="0.89563578367233276" alpha="1" colorSpace="custom" customColorSpace="sRGB"/>
                                                        <constraints>
                                                            <constraint firstAttribute="height" constant="1" id="VUH-1K-heF"/>
                                                        </constraints>
                                                    </view>
                                                    <stackView opaque="NO" contentMode="scaleToFill" spacing="18" translatesAutoresizingMaskIntoConstraints="NO" id="Thy-sJ-j1k">
                                                        <rect key="frame" x="0.0" y="101.5" width="368" height="31"/>
                                                        <subviews>
                                                            <label opaque="NO" userInteractionEnabled="NO" contentMode="left" horizontalHuggingPriority="251" verticalHuggingPriority="251" text=" " textAlignment="natural" lineBreakMode="tailTruncation" baselineAdjustment="alignBaselines" adjustsFontSizeToFit="NO" translatesAutoresizingMaskIntoConstraints="NO" id="lWY-TN-wVz">
                                                                <rect key="frame" x="0.0" y="0.0" width="301" height="31"/>
                                                                <fontDescription key="fontDescription" type="system" pointSize="17"/>
                                                                <color key="textColor" red="0.0" green="0.0" blue="0.0" alpha="1" colorSpace="custom" customColorSpace="sRGB"/>
                                                                <nil key="highlightedColor"/>
                                                            </label>
                                                            <switch opaque="NO" contentMode="scaleToFill" horizontalHuggingPriority="1000" verticalHuggingPriority="750" horizontalCompressionResistancePriority="1000" contentHorizontalAlignment="center" contentVerticalAlignment="center" on="YES" translatesAutoresizingMaskIntoConstraints="NO" id="hEJ-DK-xvp">
                                                                <rect key="frame" x="319" y="0.0" width="51" height="31"/>
                                                                <color key="onTintColor" red="0.01176470588" green="0.45098039220000002" blue="0.38431372549999998" alpha="1" colorSpace="custom" customColorSpace="sRGB"/>
                                                                <connections>
                                                                    <action selector="promoNewsletterTapped:" destination="wCS-h4-p7K" eventType="valueChanged" id="OyL-kF-Sdu"/>
                                                                </connections>
                                                            </switch>
                                                        </subviews>
                                                    </stackView>
                                                    <view contentMode="scaleToFill" translatesAutoresizingMaskIntoConstraints="NO" id="u8k-E2-Pzz">
                                                        <rect key="frame" x="0.0" y="144.5" width="368" height="1"/>
                                                        <color key="backgroundColor" red="0.89563578367233276" green="0.89563578367233276" blue="0.89563578367233276" alpha="1" colorSpace="custom" customColorSpace="sRGB"/>
                                                        <constraints>
                                                            <constraint firstAttribute="height" constant="1" id="EAp-J9-OcN"/>
                                                        </constraints>
                                                    </view>
                                                    <stackView opaque="NO" contentMode="scaleToFill" spacing="18" translatesAutoresizingMaskIntoConstraints="NO" id="lzP-Mg-LcC">
                                                        <rect key="frame" x="0.0" y="157.5" width="368" height="31"/>
                                                        <subviews>
                                                            <label opaque="NO" userInteractionEnabled="NO" contentMode="left" horizontalHuggingPriority="251" verticalHuggingPriority="251" text=" " textAlignment="natural" lineBreakMode="tailTruncation" baselineAdjustment="alignBaselines" adjustsFontSizeToFit="NO" translatesAutoresizingMaskIntoConstraints="NO" id="8xx-yq-J5V">
                                                                <rect key="frame" x="0.0" y="0.0" width="301" height="31"/>
                                                                <fontDescription key="fontDescription" type="system" pointSize="17"/>
                                                                <color key="textColor" red="0.0" green="0.0" blue="0.0" alpha="1" colorSpace="custom" customColorSpace="sRGB"/>
                                                                <nil key="highlightedColor"/>
                                                            </label>
                                                            <switch opaque="NO" contentMode="scaleToFill" horizontalHuggingPriority="1000" verticalHuggingPriority="750" horizontalCompressionResistancePriority="1000" contentHorizontalAlignment="center" contentVerticalAlignment="center" on="YES" translatesAutoresizingMaskIntoConstraints="NO" id="ibP-Ow-QOL">
                                                                <rect key="frame" x="319" y="0.0" width="51" height="31"/>
                                                                <color key="onTintColor" red="0.01176470588" green="0.45098039220000002" blue="0.38431372549999998" alpha="1" colorSpace="custom" customColorSpace="sRGB"/>
                                                                <connections>
                                                                    <action selector="happeningNewsletterTapped:" destination="wCS-h4-p7K" eventType="valueChanged" id="4nc-nw-Jxk"/>
                                                                </connections>
                                                            </switch>
                                                        </subviews>
                                                    </stackView>
                                                    <view contentMode="scaleToFill" translatesAutoresizingMaskIntoConstraints="NO" id="1AI-rV-nu7">
                                                        <rect key="frame" x="0.0" y="200.5" width="368" height="1"/>
                                                        <color key="backgroundColor" red="0.89563578367233276" green="0.89563578367233276" blue="0.89563578367233276" alpha="1" colorSpace="custom" customColorSpace="sRGB"/>
                                                        <constraints>
                                                            <constraint firstAttribute="height" constant="1" id="9Od-qD-rRB"/>
                                                        </constraints>
                                                    </view>
                                                    <stackView opaque="NO" contentMode="scaleToFill" spacing="18" translatesAutoresizingMaskIntoConstraints="NO" id="qkr-xk-doi">
                                                        <rect key="frame" x="0.0" y="213.5" width="368" height="31"/>
                                                        <subviews>
                                                            <label opaque="NO" userInteractionEnabled="NO" contentMode="left" horizontalHuggingPriority="251" verticalHuggingPriority="251" text=" " textAlignment="natural" lineBreakMode="tailTruncation" baselineAdjustment="alignBaselines" adjustsFontSizeToFit="NO" translatesAutoresizingMaskIntoConstraints="NO" id="QnO-BN-lK4">
                                                                <rect key="frame" x="0.0" y="0.0" width="301" height="31"/>
                                                                <fontDescription key="fontDescription" type="system" pointSize="17"/>
                                                                <color key="textColor" red="0.0" green="0.0" blue="0.0" alpha="1" colorSpace="custom" customColorSpace="sRGB"/>
                                                                <nil key="highlightedColor"/>
                                                            </label>
                                                            <switch opaque="NO" contentMode="scaleToFill" horizontalHuggingPriority="1000" verticalHuggingPriority="750" horizontalCompressionResistancePriority="1000" contentHorizontalAlignment="center" contentVerticalAlignment="center" on="YES" translatesAutoresizingMaskIntoConstraints="NO" id="DvH-64-jw9">
                                                                <rect key="frame" x="319" y="0.0" width="51" height="31"/>
                                                                <color key="onTintColor" red="0.01176470588" green="0.45098039220000002" blue="0.38431372549999998" alpha="1" colorSpace="custom" customColorSpace="sRGB"/>
                                                                <connections>
                                                                    <action selector="gamesNewsletterTapped:" destination="wCS-h4-p7K" eventType="valueChanged" id="2Wp-ZG-S3J"/>
                                                                </connections>
                                                            </switch>
                                                        </subviews>
                                                    </stackView>
                                                    <view contentMode="scaleToFill" translatesAutoresizingMaskIntoConstraints="NO" id="cKH-57-4AR">
                                                        <rect key="frame" x="0.0" y="256.5" width="368" height="1"/>
                                                        <color key="backgroundColor" red="0.89563578367233276" green="0.89563578367233276" blue="0.89563578367233276" alpha="1" colorSpace="custom" customColorSpace="sRGB"/>
                                                        <constraints>
                                                            <constraint firstAttribute="height" constant="1" id="NBn-9S-sh3"/>
                                                        </constraints>
                                                    </view>
                                                    <stackView opaque="NO" contentMode="scaleToFill" spacing="18" translatesAutoresizingMaskIntoConstraints="NO" id="brY-oS-tWe">
                                                        <rect key="frame" x="0.0" y="269.5" width="368" height="31"/>
                                                        <subviews>
                                                            <label opaque="NO" userInteractionEnabled="NO" contentMode="left" horizontalHuggingPriority="251" verticalHuggingPriority="251" text=" Invent" textAlignment="natural" lineBreakMode="tailTruncation" baselineAdjustment="alignBaselines" adjustsFontSizeToFit="NO" translatesAutoresizingMaskIntoConstraints="NO" id="BsS-rb-TDR">
                                                                <rect key="frame" x="0.0" y="0.0" width="301" height="31"/>
                                                                <fontDescription key="fontDescription" type="system" pointSize="17"/>
                                                                <color key="textColor" red="0.0" green="0.0" blue="0.0" alpha="1" colorSpace="custom" customColorSpace="sRGB"/>
                                                                <nil key="highlightedColor"/>
                                                            </label>
                                                            <switch opaque="NO" contentMode="scaleToFill" horizontalHuggingPriority="1000" verticalHuggingPriority="750" horizontalCompressionResistancePriority="1000" contentHorizontalAlignment="center" contentVerticalAlignment="center" on="YES" translatesAutoresizingMaskIntoConstraints="NO" id="ucH-28-3Ce">
                                                                <rect key="frame" x="319" y="0.0" width="51" height="31"/>
                                                                <color key="onTintColor" red="0.01176470588" green="0.45098039220000002" blue="0.38431372549999998" alpha="1" colorSpace="custom" customColorSpace="sRGB"/>
                                                                <connections>
                                                                    <action selector="inventNewsletterTapped:" destination="wCS-h4-p7K" eventType="valueChanged" id="t4S-V2-nRQ"/>
                                                                </connections>
                                                            </switch>
                                                        </subviews>
                                                    </stackView>
                                                    <view contentMode="scaleToFill" translatesAutoresizingMaskIntoConstraints="NO" id="RzC-B3-QoB">
                                                        <rect key="frame" x="0.0" y="312.5" width="368" height="1"/>
                                                        <color key="backgroundColor" red="0.89563578369999997" green="0.89563578369999997" blue="0.89563578369999997" alpha="1" colorSpace="custom" customColorSpace="sRGB"/>
                                                        <constraints>
                                                            <constraint firstAttribute="height" constant="1" id="TOJ-Ox-ihU"/>
                                                        </constraints>
                                                    </view>
                                                    <stackView opaque="NO" contentMode="scaleToFill" spacing="18" translatesAutoresizingMaskIntoConstraints="NO" id="I4e-tv-kC1">
                                                        <rect key="frame" x="0.0" y="325.5" width="368" height="31"/>
                                                        <subviews>
                                                            <label opaque="NO" userInteractionEnabled="NO" contentMode="left" horizontalHuggingPriority="251" verticalHuggingPriority="251" text="Arts &amp; Culture News" textAlignment="natural" lineBreakMode="tailTruncation" baselineAdjustment="alignBaselines" adjustsFontSizeToFit="NO" translatesAutoresizingMaskIntoConstraints="NO" id="dh4-6i-avI">
                                                                <rect key="frame" x="0.0" y="0.0" width="301" height="31"/>
                                                                <fontDescription key="fontDescription" type="system" pointSize="17"/>
                                                                <color key="textColor" red="0.0" green="0.0" blue="0.0" alpha="1" colorSpace="custom" customColorSpace="sRGB"/>
                                                                <nil key="highlightedColor"/>
                                                            </label>
                                                            <switch opaque="NO" contentMode="scaleToFill" horizontalHuggingPriority="1000" verticalHuggingPriority="750" horizontalCompressionResistancePriority="1000" contentHorizontalAlignment="center" contentVerticalAlignment="center" on="YES" translatesAutoresizingMaskIntoConstraints="NO" id="z08-QD-7Rx">
                                                                <rect key="frame" x="319" y="0.0" width="51" height="31"/>
                                                                <color key="onTintColor" red="0.01176470588" green="0.45098039220000002" blue="0.38431372549999998" alpha="1" colorSpace="custom" customColorSpace="sRGB"/>
                                                                <connections>
                                                                    <action selector="artsAndCultureNewsletterTapped:" destination="wCS-h4-p7K" eventType="valueChanged" id="uiT-Pw-qlP"/>
                                                                </connections>
                                                            </switch>
                                                        </subviews>
                                                    </stackView>
                                                    <view contentMode="scaleToFill" translatesAutoresizingMaskIntoConstraints="NO" id="6qx-PT-KvK">
                                                        <rect key="frame" x="0.0" y="368.5" width="368" height="1"/>
                                                        <color key="backgroundColor" red="0.89563578369999997" green="0.89563578369999997" blue="0.89563578369999997" alpha="1" colorSpace="custom" customColorSpace="sRGB"/>
                                                        <constraints>
                                                            <constraint firstAttribute="height" constant="1" id="blc-BO-zjw"/>
                                                        </constraints>
                                                    </view>
                                                </subviews>
                                            </stackView>
                                            <stackView opaque="NO" contentMode="scaleToFill" axis="vertical" spacing="12" translatesAutoresizingMaskIntoConstraints="NO" id="GWS-aD-fwG" userLabel="Help stack view">
                                                <rect key="frame" x="0.0" y="1492.5" width="368" height="363.5"/>
                                                <subviews>
                                                    <label opaque="NO" userInteractionEnabled="NO" contentMode="left" horizontalHuggingPriority="251" verticalHuggingPriority="251" text=" " textAlignment="natural" lineBreakMode="tailTruncation" baselineAdjustment="alignBaselines" adjustsFontSizeToFit="NO" translatesAutoresizingMaskIntoConstraints="NO" id="k1a-uu-6d9" userLabel="Help label">
                                                        <rect key="frame" x="0.0" y="0.0" width="368" height="20.5"/>
                                                        <fontDescription key="fontDescription" type="system" pointSize="17"/>
                                                        <color key="textColor" red="0.0" green="0.0" blue="0.0" alpha="1" colorSpace="custom" customColorSpace="sRGB"/>
                                                        <nil key="highlightedColor"/>
                                                    </label>
                                                    <view contentMode="scaleToFill" translatesAutoresizingMaskIntoConstraints="NO" id="dI2-Nc-byd">
                                                        <rect key="frame" x="0.0" y="32.5" width="368" height="1"/>
                                                        <color key="backgroundColor" red="0.89563578367233276" green="0.89563578367233276" blue="0.89563578367233276" alpha="1" colorSpace="custom" customColorSpace="sRGB"/>
                                                        <constraints>
                                                            <constraint firstAttribute="height" constant="1" id="EFi-jd-qNV"/>
                                                        </constraints>
                                                    </view>
                                                    <stackView opaque="NO" contentMode="scaleToFill" alignment="center" spacing="18" translatesAutoresizingMaskIntoConstraints="NO" id="pTc-FU-Lz5" userLabel="HelpCenter Stack View">
                                                        <rect key="frame" x="0.0" y="45.5" width="368" height="30"/>
                                                        <subviews>
                                                            <label opaque="NO" userInteractionEnabled="NO" contentMode="left" horizontalHuggingPriority="251" verticalHuggingPriority="251" text=" " textAlignment="natural" lineBreakMode="tailTruncation" baselineAdjustment="alignBaselines" adjustsFontSizeToFit="NO" translatesAutoresizingMaskIntoConstraints="NO" id="iaG-Jw-zJo" userLabel="Help center">
                                                                <rect key="frame" x="0.0" y="5" width="341" height="20.5"/>
                                                                <fontDescription key="fontDescription" type="system" pointSize="17"/>
                                                                <color key="textColor" red="0.0" green="0.0" blue="0.0" alpha="1" colorSpace="custom" customColorSpace="sRGB"/>
                                                                <nil key="highlightedColor"/>
                                                            </label>
                                                            <imageView userInteractionEnabled="NO" contentMode="scaleToFill" horizontalHuggingPriority="1000" verticalHuggingPriority="251" horizontalCompressionResistancePriority="1000" image="chevron-right" translatesAutoresizingMaskIntoConstraints="NO" id="58h-a2-TlP">
                                                                <rect key="frame" x="359" y="7.5" width="9" height="15"/>
                                                            </imageView>
                                                        </subviews>
                                                    </stackView>
                                                    <view contentMode="scaleToFill" translatesAutoresizingMaskIntoConstraints="NO" id="llr-b5-pAY">
                                                        <rect key="frame" x="0.0" y="87.5" width="368" height="1"/>
                                                        <color key="backgroundColor" red="0.89563578367233276" green="0.89563578367233276" blue="0.89563578367233276" alpha="1" colorSpace="custom" customColorSpace="sRGB"/>
                                                        <constraints>
                                                            <constraint firstAttribute="height" constant="1" id="C9a-c2-yuy"/>
                                                        </constraints>
                                                    </view>
                                                    <stackView opaque="NO" contentMode="scaleToFill" alignment="center" spacing="18" translatesAutoresizingMaskIntoConstraints="NO" id="NZx-LR-2PE" userLabel="Contact Stack View">
                                                        <rect key="frame" x="0.0" y="100.5" width="368" height="30"/>
                                                        <subviews>
                                                            <label opaque="NO" userInteractionEnabled="NO" contentMode="left" horizontalHuggingPriority="251" verticalHuggingPriority="251" text=" " textAlignment="natural" lineBreakMode="tailTruncation" baselineAdjustment="alignBaselines" adjustsFontSizeToFit="NO" translatesAutoresizingMaskIntoConstraints="NO" id="rzh-y6-qTi">
                                                                <rect key="frame" x="0.0" y="5" width="341" height="20.5"/>
                                                                <fontDescription key="fontDescription" type="system" pointSize="17"/>
                                                                <color key="textColor" red="0.0" green="0.0" blue="0.0" alpha="1" colorSpace="custom" customColorSpace="sRGB"/>
                                                                <nil key="highlightedColor"/>
                                                            </label>
                                                            <imageView userInteractionEnabled="NO" contentMode="scaleToFill" horizontalHuggingPriority="1000" verticalHuggingPriority="251" horizontalCompressionResistancePriority="1000" image="chevron-right" translatesAutoresizingMaskIntoConstraints="NO" id="7zE-8h-x4a">
                                                                <rect key="frame" x="359" y="7.5" width="9" height="15"/>
                                                            </imageView>
                                                        </subviews>
                                                    </stackView>
                                                    <view contentMode="scaleToFill" translatesAutoresizingMaskIntoConstraints="NO" id="y5X-oX-nKU">
                                                        <rect key="frame" x="0.0" y="142.5" width="368" height="1"/>
                                                        <color key="backgroundColor" red="0.89563578367233276" green="0.89563578367233276" blue="0.89563578367233276" alpha="1" colorSpace="custom" customColorSpace="sRGB"/>
                                                        <constraints>
                                                            <constraint firstAttribute="height" constant="1" id="I1w-Ki-mw9"/>
                                                        </constraints>
                                                    </view>
                                                    <stackView opaque="NO" contentMode="scaleToFill" alignment="center" spacing="18" translatesAutoresizingMaskIntoConstraints="NO" id="QTS-ZY-L8m" userLabel="How Ksr Works Stack View">
                                                        <rect key="frame" x="0.0" y="155.5" width="368" height="30"/>
                                                        <subviews>
                                                            <label opaque="NO" userInteractionEnabled="NO" contentMode="left" horizontalHuggingPriority="251" verticalHuggingPriority="251" text=" " textAlignment="natural" lineBreakMode="tailTruncation" baselineAdjustment="alignBaselines" adjustsFontSizeToFit="NO" translatesAutoresizingMaskIntoConstraints="NO" id="OUh-9X-yx3">
                                                                <rect key="frame" x="0.0" y="5" width="341" height="20.5"/>
                                                                <fontDescription key="fontDescription" type="system" pointSize="17"/>
                                                                <color key="textColor" red="0.0" green="0.0" blue="0.0" alpha="1" colorSpace="custom" customColorSpace="sRGB"/>
                                                                <nil key="highlightedColor"/>
                                                            </label>
                                                            <imageView userInteractionEnabled="NO" contentMode="scaleToFill" horizontalHuggingPriority="1000" verticalHuggingPriority="251" horizontalCompressionResistancePriority="1000" image="chevron-right" translatesAutoresizingMaskIntoConstraints="NO" id="Sme-qD-in7">
                                                                <rect key="frame" x="359" y="7.5" width="9" height="15"/>
                                                            </imageView>
                                                        </subviews>
                                                    </stackView>
                                                    <view contentMode="scaleToFill" translatesAutoresizingMaskIntoConstraints="NO" id="cuq-gA-k63">
                                                        <rect key="frame" x="0.0" y="197.5" width="368" height="1"/>
                                                        <color key="backgroundColor" red="0.89563578367233276" green="0.89563578367233276" blue="0.89563578367233276" alpha="1" colorSpace="custom" customColorSpace="sRGB"/>
                                                        <constraints>
                                                            <constraint firstAttribute="height" constant="1" id="FQk-9M-b10"/>
                                                        </constraints>
                                                    </view>
                                                    <stackView opaque="NO" contentMode="scaleToFill" alignment="center" spacing="18" translatesAutoresizingMaskIntoConstraints="NO" id="mbZ-w2-HJH" userLabel="TOU Stack View">
                                                        <rect key="frame" x="0.0" y="210.5" width="368" height="30"/>
                                                        <subviews>
                                                            <label opaque="NO" userInteractionEnabled="NO" contentMode="left" horizontalHuggingPriority="251" verticalHuggingPriority="251" text=" " textAlignment="natural" lineBreakMode="tailTruncation" baselineAdjustment="alignBaselines" adjustsFontSizeToFit="NO" translatesAutoresizingMaskIntoConstraints="NO" id="LTv-UD-Rp3">
                                                                <rect key="frame" x="0.0" y="5" width="341" height="20.5"/>
                                                                <fontDescription key="fontDescription" type="system" pointSize="17"/>
                                                                <color key="textColor" red="0.0" green="0.0" blue="0.0" alpha="1" colorSpace="custom" customColorSpace="sRGB"/>
                                                                <nil key="highlightedColor"/>
                                                            </label>
                                                            <imageView userInteractionEnabled="NO" contentMode="scaleToFill" horizontalHuggingPriority="1000" verticalHuggingPriority="251" horizontalCompressionResistancePriority="1000" image="chevron-right" translatesAutoresizingMaskIntoConstraints="NO" id="qxT-1g-96j">
                                                                <rect key="frame" x="359" y="7.5" width="9" height="15"/>
                                                            </imageView>
                                                        </subviews>
                                                    </stackView>
                                                    <view contentMode="scaleToFill" translatesAutoresizingMaskIntoConstraints="NO" id="MyR-Wc-AMN">
                                                        <rect key="frame" x="0.0" y="252.5" width="368" height="1"/>
                                                        <color key="backgroundColor" red="0.89563578367233276" green="0.89563578367233276" blue="0.89563578367233276" alpha="1" colorSpace="custom" customColorSpace="sRGB"/>
                                                        <constraints>
                                                            <constraint firstAttribute="height" constant="1" id="lBp-9I-SnN"/>
                                                        </constraints>
                                                    </view>
                                                    <stackView opaque="NO" contentMode="scaleToFill" alignment="center" spacing="18" translatesAutoresizingMaskIntoConstraints="NO" id="qF7-ep-9oK" userLabel="Privacy Policy Stack View">
                                                        <rect key="frame" x="0.0" y="265.5" width="368" height="30"/>
                                                        <subviews>
                                                            <label opaque="NO" userInteractionEnabled="NO" contentMode="left" horizontalHuggingPriority="251" verticalHuggingPriority="251" text=" " textAlignment="natural" lineBreakMode="tailTruncation" baselineAdjustment="alignBaselines" adjustsFontSizeToFit="NO" translatesAutoresizingMaskIntoConstraints="NO" id="iSe-s3-Db0">
                                                                <rect key="frame" x="0.0" y="5" width="341" height="20.5"/>
                                                                <fontDescription key="fontDescription" type="system" pointSize="17"/>
                                                                <color key="textColor" red="0.0" green="0.0" blue="0.0" alpha="1" colorSpace="custom" customColorSpace="sRGB"/>
                                                                <nil key="highlightedColor"/>
                                                            </label>
                                                            <imageView userInteractionEnabled="NO" contentMode="scaleToFill" horizontalHuggingPriority="1000" verticalHuggingPriority="251" horizontalCompressionResistancePriority="1000" image="chevron-right" translatesAutoresizingMaskIntoConstraints="NO" id="Lub-hM-hls">
                                                                <rect key="frame" x="359" y="7.5" width="9" height="15"/>
                                                            </imageView>
                                                        </subviews>
                                                    </stackView>
                                                    <view contentMode="scaleToFill" translatesAutoresizingMaskIntoConstraints="NO" id="68g-Su-DRN">
                                                        <rect key="frame" x="0.0" y="307.5" width="368" height="1"/>
                                                        <color key="backgroundColor" red="0.89563578367233276" green="0.89563578367233276" blue="0.89563578367233276" alpha="1" colorSpace="custom" customColorSpace="sRGB"/>
                                                        <constraints>
                                                            <constraint firstAttribute="height" constant="1" id="IX8-wM-RJ6"/>
                                                        </constraints>
                                                    </view>
                                                    <stackView opaque="NO" contentMode="scaleToFill" alignment="center" spacing="18" translatesAutoresizingMaskIntoConstraints="NO" id="mMG-T2-iZt" userLabel="Cookie Policy Stack View">
                                                        <rect key="frame" x="0.0" y="320.5" width="368" height="30"/>
                                                        <subviews>
                                                            <label opaque="NO" userInteractionEnabled="NO" contentMode="left" horizontalHuggingPriority="251" verticalHuggingPriority="251" text=" " textAlignment="natural" lineBreakMode="tailTruncation" baselineAdjustment="alignBaselines" adjustsFontSizeToFit="NO" translatesAutoresizingMaskIntoConstraints="NO" id="fsw-gm-Gpv">
                                                                <rect key="frame" x="0.0" y="5" width="341" height="20.5"/>
                                                                <fontDescription key="fontDescription" type="system" pointSize="17"/>
                                                                <color key="textColor" red="0.0" green="0.0" blue="0.0" alpha="1" colorSpace="custom" customColorSpace="sRGB"/>
                                                                <nil key="highlightedColor"/>
                                                            </label>
                                                            <imageView userInteractionEnabled="NO" contentMode="scaleToFill" horizontalHuggingPriority="1000" verticalHuggingPriority="251" horizontalCompressionResistancePriority="1000" image="chevron-right" translatesAutoresizingMaskIntoConstraints="NO" id="o95-Kq-3g7">
                                                                <rect key="frame" x="359" y="7.5" width="9" height="15"/>
                                                            </imageView>
                                                        </subviews>
                                                    </stackView>
                                                    <view contentMode="scaleToFill" translatesAutoresizingMaskIntoConstraints="NO" id="O5p-T5-i7c">
                                                        <rect key="frame" x="0.0" y="362.5" width="368" height="1"/>
                                                        <color key="backgroundColor" red="0.89563578367233276" green="0.89563578367233276" blue="0.89563578367233276" alpha="1" colorSpace="custom" customColorSpace="sRGB"/>
                                                        <constraints>
                                                            <constraint firstAttribute="height" constant="1" id="qfQ-A6-Yxb"/>
                                                        </constraints>
                                                    </view>
                                                </subviews>
                                            </stackView>
                                            <stackView opaque="NO" contentMode="scaleToFill" axis="vertical" spacing="12" translatesAutoresizingMaskIntoConstraints="NO" id="ar1-S2-Cvy" userLabel="Privacy stack view">
                                                <rect key="frame" x="0.0" y="1846" width="368" height="89.5"/>
                                                <subviews>
                                                    <label opaque="NO" userInteractionEnabled="NO" contentMode="left" horizontalHuggingPriority="251" verticalHuggingPriority="251" text=" Privacy" textAlignment="natural" lineBreakMode="tailTruncation" baselineAdjustment="alignBaselines" adjustsFontSizeToFit="NO" translatesAutoresizingMaskIntoConstraints="NO" id="Urg-Aa-oLZ" userLabel="Privacy label">
                                                        <rect key="frame" x="0.0" y="0.0" width="368" height="20.5"/>
                                                        <fontDescription key="fontDescription" type="system" pointSize="17"/>
                                                        <color key="textColor" red="0.0" green="0.0" blue="0.0" alpha="1" colorSpace="custom" customColorSpace="sRGB"/>
                                                        <nil key="highlightedColor"/>
                                                    </label>
                                                    <view contentMode="scaleToFill" translatesAutoresizingMaskIntoConstraints="NO" id="M9L-Sh-SQd">
                                                        <rect key="frame" x="0.0" y="32.5" width="368" height="1"/>
                                                        <color key="backgroundColor" red="0.89563578369999997" green="0.89563578369999997" blue="0.89563578369999997" alpha="1" colorSpace="custom" customColorSpace="sRGB"/>
                                                        <constraints>
                                                            <constraint firstAttribute="height" constant="1" id="oaO-Gv-Z9o"/>
                                                        </constraints>
                                                    </view>
                                                    <stackView opaque="NO" contentMode="scaleToFill" spacing="24" translatesAutoresizingMaskIntoConstraints="NO" id="xRP-YC-Dgw">
                                                        <rect key="frame" x="0.0" y="45.5" width="368" height="31"/>
                                                        <subviews>
                                                            <label opaque="NO" userInteractionEnabled="NO" contentMode="left" horizontalHuggingPriority="251" verticalHuggingPriority="251" text="Arts &amp; Culture News" textAlignment="natural" lineBreakMode="tailTruncation" baselineAdjustment="alignBaselines" adjustsFontSizeToFit="NO" translatesAutoresizingMaskIntoConstraints="NO" id="WyP-Yu-qTY" userLabel="Recommendations">
                                                                <rect key="frame" x="0.0" y="0.0" width="227" height="31"/>
                                                                <fontDescription key="fontDescription" type="system" pointSize="17"/>
                                                                <color key="textColor" red="0.0" green="0.0" blue="0.0" alpha="1" colorSpace="custom" customColorSpace="sRGB"/>
                                                                <nil key="highlightedColor"/>
                                                            </label>
                                                            <button opaque="NO" contentMode="scaleToFill" contentHorizontalAlignment="center" contentVerticalAlignment="center" lineBreakMode="middleTruncation" translatesAutoresizingMaskIntoConstraints="NO" id="9Dl-Hh-OoE">
                                                                <rect key="frame" x="251" y="0.0" width="44" height="31"/>
                                                                <constraints>
                                                                    <constraint firstAttribute="width" constant="44" id="OHv-SL-UTF"/>
                                                                </constraints>
                                                            </button>
                                                            <switch opaque="NO" contentMode="scaleToFill" horizontalHuggingPriority="1000" verticalHuggingPriority="750" horizontalCompressionResistancePriority="1000" contentHorizontalAlignment="center" contentVerticalAlignment="center" on="YES" translatesAutoresizingMaskIntoConstraints="NO" id="m5w-Tk-Ina">
                                                                <rect key="frame" x="319" y="0.0" width="51" height="31"/>
                                                                <color key="onTintColor" red="0.01176470588" green="0.45098039220000002" blue="0.38431372549999998" alpha="1" colorSpace="custom" customColorSpace="sRGB"/>
                                                                <connections>
                                                                    <action selector="artsAndCultureNewsletterTapped:" destination="wCS-h4-p7K" eventType="valueChanged" id="GjW-cB-RuR"/>
                                                                    <action selector="recommendationsTapped:" destination="wCS-h4-p7K" eventType="valueChanged" id="Qg2-sY-paM"/>
                                                                </connections>
                                                            </switch>
                                                        </subviews>
                                                    </stackView>
                                                    <view contentMode="scaleToFill" translatesAutoresizingMaskIntoConstraints="NO" id="cLr-F5-g29">
                                                        <rect key="frame" x="0.0" y="88.5" width="368" height="1"/>
                                                        <color key="backgroundColor" red="0.89563578369999997" green="0.89563578369999997" blue="0.89563578369999997" alpha="1" colorSpace="custom" customColorSpace="sRGB"/>
                                                        <constraints>
                                                            <constraint firstAttribute="height" constant="1" id="yCj-WG-dP2"/>
                                                        </constraints>
                                                    </view>
                                                </subviews>
                                            </stackView>
                                            <stackView opaque="NO" contentMode="scaleToFill" axis="vertical" spacing="12" translatesAutoresizingMaskIntoConstraints="NO" id="SlO-en-sfv" userLabel="Rating stack view">
<<<<<<< HEAD
                                                <rect key="frame" x="0.0" y="1971.5" width="368" height="56"/>
=======
                                                <rect key="frame" x="0.0" y="1892" width="368" height="56"/>
>>>>>>> f6c81b8f
                                                <subviews>
                                                    <view contentMode="scaleToFill" translatesAutoresizingMaskIntoConstraints="NO" id="BVZ-o5-coE">
                                                        <rect key="frame" x="0.0" y="0.0" width="368" height="1"/>
                                                        <color key="backgroundColor" red="0.89563578367233276" green="0.89563578367233276" blue="0.89563578367233276" alpha="1" colorSpace="custom" customColorSpace="sRGB"/>
                                                        <constraints>
                                                            <constraint firstAttribute="height" constant="1" id="Z6X-tv-171"/>
                                                        </constraints>
                                                    </view>
                                                    <stackView opaque="NO" contentMode="scaleToFill" alignment="center" spacing="18" translatesAutoresizingMaskIntoConstraints="NO" id="INh-qu-Avy">
                                                        <rect key="frame" x="0.0" y="13" width="368" height="30"/>
                                                        <subviews>
                                                            <label opaque="NO" userInteractionEnabled="NO" contentMode="left" horizontalHuggingPriority="251" verticalHuggingPriority="251" text=" " textAlignment="natural" lineBreakMode="tailTruncation" baselineAdjustment="alignBaselines" adjustsFontSizeToFit="NO" translatesAutoresizingMaskIntoConstraints="NO" id="9lG-r8-s3c">
                                                                <rect key="frame" x="0.0" y="5" width="341" height="20.5"/>
                                                                <fontDescription key="fontDescription" type="system" pointSize="17"/>
                                                                <color key="textColor" red="0.0" green="0.0" blue="0.0" alpha="1" colorSpace="custom" customColorSpace="sRGB"/>
                                                                <nil key="highlightedColor"/>
                                                            </label>
                                                            <imageView userInteractionEnabled="NO" contentMode="scaleToFill" horizontalHuggingPriority="1000" verticalHuggingPriority="251" horizontalCompressionResistancePriority="1000" image="chevron-right" translatesAutoresizingMaskIntoConstraints="NO" id="UtU-sK-tAe">
                                                                <rect key="frame" x="359" y="7.5" width="9" height="15"/>
                                                            </imageView>
                                                        </subviews>
                                                    </stackView>
                                                    <view contentMode="scaleToFill" translatesAutoresizingMaskIntoConstraints="NO" id="NfI-AO-bpI">
                                                        <rect key="frame" x="0.0" y="55" width="368" height="1"/>
                                                        <color key="backgroundColor" red="0.89563578367233276" green="0.89563578367233276" blue="0.89563578367233276" alpha="1" colorSpace="custom" customColorSpace="sRGB"/>
                                                        <constraints>
                                                            <constraint firstAttribute="height" constant="1" id="S8b-ya-l3g"/>
                                                        </constraints>
                                                    </view>
                                                </subviews>
                                            </stackView>
                                            <stackView opaque="NO" contentMode="scaleToFill" axis="vertical" spacing="12" translatesAutoresizingMaskIntoConstraints="NO" id="IQM-bL-GaS">
<<<<<<< HEAD
                                                <rect key="frame" x="0.0" y="2063.5" width="368" height="76.5"/>
=======
                                                <rect key="frame" x="0.0" y="1984" width="368" height="76.5"/>
>>>>>>> f6c81b8f
                                                <subviews>
                                                    <button opaque="NO" contentMode="scaleToFill" contentHorizontalAlignment="center" contentVerticalAlignment="center" buttonType="roundedRect" lineBreakMode="middleTruncation" translatesAutoresizingMaskIntoConstraints="NO" id="kM8-GB-tee">
                                                        <rect key="frame" x="0.0" y="0.0" width="368" height="44"/>
                                                        <constraints>
                                                            <constraint firstAttribute="height" constant="44" id="amT-H9-Eob"/>
                                                        </constraints>
                                                    </button>
                                                    <label opaque="NO" userInteractionEnabled="NO" contentMode="left" horizontalHuggingPriority="251" verticalHuggingPriority="251" text=" " textAlignment="center" lineBreakMode="tailTruncation" baselineAdjustment="alignBaselines" adjustsFontSizeToFit="NO" translatesAutoresizingMaskIntoConstraints="NO" id="c3R-D7-4ud">
                                                        <rect key="frame" x="0.0" y="56" width="368" height="20.5"/>
                                                        <fontDescription key="fontDescription" type="system" pointSize="17"/>
                                                        <color key="textColor" red="0.0" green="0.0" blue="0.0" alpha="1" colorSpace="custom" customColorSpace="sRGB"/>
                                                        <nil key="highlightedColor"/>
                                                    </label>
                                                </subviews>
                                            </stackView>
                                            <view contentMode="scaleToFill" translatesAutoresizingMaskIntoConstraints="NO" id="VLB-0D-JqX">
<<<<<<< HEAD
                                                <rect key="frame" x="0.0" y="2176" width="368" height="0.0"/>
=======
                                                <rect key="frame" x="0.0" y="2096.5" width="368" height="0.0"/>
>>>>>>> f6c81b8f
                                                <color key="backgroundColor" red="1" green="1" blue="1" alpha="1" colorSpace="custom" customColorSpace="sRGB"/>
                                                <constraints>
                                                    <constraint firstAttribute="height" id="uSU-eO-Qy1"/>
                                                </constraints>
                                            </view>
                                        </subviews>
                                    </stackView>
                                    <button opaque="NO" contentMode="scaleToFill" misplaced="YES" contentHorizontalAlignment="left" contentVerticalAlignment="center" buttonType="roundedRect" lineBreakMode="middleTruncation" translatesAutoresizingMaskIntoConstraints="NO" id="8aU-vJ-x8w">
                                        <rect key="frame" x="16" y="317" width="368" height="33"/>
                                        <fontDescription key="fontDescription" type="system" pointSize="17"/>
                                        <state key="normal">
                                            <color key="titleColor" red="0.0" green="0.0" blue="0.0" alpha="1" colorSpace="custom" customColorSpace="sRGB"/>
                                        </state>
                                    </button>
                                    <button opaque="NO" contentMode="scaleToFill" misplaced="YES" contentHorizontalAlignment="fill" contentVerticalAlignment="center" buttonType="roundedRect" lineBreakMode="middleTruncation" translatesAutoresizingMaskIntoConstraints="NO" id="Jfz-QX-Izu">
                                        <rect key="frame" x="200" y="946" width="0.0" height="0.0"/>
                                    </button>
                                    <button opaque="NO" contentMode="scaleToFill" misplaced="YES" contentHorizontalAlignment="left" contentVerticalAlignment="center" buttonType="roundedRect" lineBreakMode="middleTruncation" translatesAutoresizingMaskIntoConstraints="NO" id="hEp-CW-Yrn">
                                        <rect key="frame" x="16" y="810" width="368" height="33"/>
                                        <fontDescription key="fontDescription" type="system" pointSize="17"/>
                                        <state key="normal">
                                            <color key="titleColor" red="0.0" green="0.0" blue="0.0" alpha="1" colorSpace="custom" customColorSpace="sRGB"/>
                                        </state>
                                    </button>
                                    <button opaque="NO" contentMode="scaleToFill" misplaced="YES" contentHorizontalAlignment="left" contentVerticalAlignment="center" buttonType="roundedRect" lineBreakMode="middleTruncation" translatesAutoresizingMaskIntoConstraints="NO" id="Jjr-6S-aZV" userLabel="Help Center Button">
                                        <rect key="frame" x="16" y="1232" width="368" height="30"/>
                                        <state key="normal">
                                            <color key="titleColor" red="0.0" green="0.0" blue="0.0" alpha="1" colorSpace="custom" customColorSpace="sRGB"/>
                                        </state>
                                    </button>
                                    <button opaque="NO" contentMode="scaleToFill" misplaced="YES" contentHorizontalAlignment="left" contentVerticalAlignment="center" buttonType="roundedRect" lineBreakMode="middleTruncation" translatesAutoresizingMaskIntoConstraints="NO" id="zG7-vO-CqI">
                                        <rect key="frame" x="16" y="1287" width="368" height="30"/>
                                        <state key="normal">
                                            <color key="titleColor" red="0.0" green="0.0" blue="0.0" alpha="1" colorSpace="custom" customColorSpace="sRGB"/>
                                        </state>
                                    </button>
                                    <button opaque="NO" contentMode="scaleToFill" misplaced="YES" contentHorizontalAlignment="left" contentVerticalAlignment="center" buttonType="roundedRect" lineBreakMode="middleTruncation" translatesAutoresizingMaskIntoConstraints="NO" id="0ni-He-iMI">
                                        <rect key="frame" x="16" y="1342" width="368" height="30"/>
                                        <state key="normal">
                                            <color key="titleColor" red="0.0" green="0.0" blue="0.0" alpha="1" colorSpace="custom" customColorSpace="sRGB"/>
                                        </state>
                                    </button>
                                    <button opaque="NO" contentMode="scaleToFill" misplaced="YES" contentHorizontalAlignment="left" contentVerticalAlignment="center" buttonType="roundedRect" lineBreakMode="middleTruncation" translatesAutoresizingMaskIntoConstraints="NO" id="MAD-Xh-sN1">
                                        <rect key="frame" x="16" y="1397" width="368" height="30"/>
                                        <state key="normal">
                                            <color key="titleColor" red="0.0" green="0.0" blue="0.0" alpha="1" colorSpace="custom" customColorSpace="sRGB"/>
                                        </state>
                                    </button>
                                    <button opaque="NO" contentMode="scaleToFill" misplaced="YES" contentHorizontalAlignment="left" contentVerticalAlignment="center" buttonType="roundedRect" lineBreakMode="middleTruncation" translatesAutoresizingMaskIntoConstraints="NO" id="125-dK-sKR">
                                        <rect key="frame" x="16" y="1452" width="368" height="30"/>
                                        <state key="normal">
                                            <color key="titleColor" red="0.0" green="0.0" blue="0.0" alpha="1" colorSpace="custom" customColorSpace="sRGB"/>
                                        </state>
                                    </button>
                                    <button opaque="NO" contentMode="scaleToFill" misplaced="YES" contentHorizontalAlignment="left" contentVerticalAlignment="center" buttonType="roundedRect" lineBreakMode="middleTruncation" translatesAutoresizingMaskIntoConstraints="NO" id="27X-XZ-cQ5">
                                        <rect key="frame" x="16" y="1507" width="368" height="30"/>
                                        <state key="normal">
                                            <color key="titleColor" red="0.0" green="0.0" blue="0.0" alpha="1" colorSpace="custom" customColorSpace="sRGB"/>
                                        </state>
                                    </button>
                                    <button opaque="NO" contentMode="scaleToFill" misplaced="YES" contentHorizontalAlignment="left" contentVerticalAlignment="center" buttonType="roundedRect" lineBreakMode="middleTruncation" translatesAutoresizingMaskIntoConstraints="NO" id="uhM-6M-CXD">
                                        <rect key="frame" x="16" y="1632" width="368" height="30"/>
                                        <state key="normal">
                                            <color key="titleColor" red="0.0" green="0.0" blue="0.0" alpha="1" colorSpace="custom" customColorSpace="sRGB"/>
                                        </state>
                                    </button>
                                </subviews>
                                <constraints>
                                    <constraint firstItem="27X-XZ-cQ5" firstAttribute="leading" secondItem="mMG-T2-iZt" secondAttribute="leading" id="3iA-ZO-eLx"/>
                                    <constraint firstItem="Jfz-QX-Izu" firstAttribute="leading" secondItem="FL9-0f-Ucn" secondAttribute="leading" id="7kA-lI-slq"/>
                                    <constraint firstItem="8mW-y4-spg" firstAttribute="top" secondItem="oV4-s7-Cee" secondAttribute="top" id="AAq-4K-89q"/>
                                    <constraint firstItem="Jjr-6S-aZV" firstAttribute="trailing" secondItem="pTc-FU-Lz5" secondAttribute="trailing" id="DcE-I9-IpF"/>
                                    <constraint firstItem="Jjr-6S-aZV" firstAttribute="top" secondItem="pTc-FU-Lz5" secondAttribute="top" id="E6w-Nm-dIX"/>
                                    <constraint firstItem="hEp-CW-Yrn" firstAttribute="top" secondItem="KtF-ri-KrJ" secondAttribute="top" id="F9K-dd-apq"/>
                                    <constraint firstAttribute="trailing" secondItem="8mW-y4-spg" secondAttribute="trailingMargin" constant="16" id="GLI-hH-Q6n"/>
                                    <constraint firstItem="uhM-6M-CXD" firstAttribute="leading" secondItem="INh-qu-Avy" secondAttribute="leading" id="IW0-9U-gbL"/>
                                    <constraint firstItem="125-dK-sKR" firstAttribute="leading" secondItem="qF7-ep-9oK" secondAttribute="leading" id="JZL-0l-y7P"/>
                                    <constraint firstItem="0ni-He-iMI" firstAttribute="top" secondItem="QTS-ZY-L8m" secondAttribute="top" id="Kq3-Ld-prv"/>
                                    <constraint firstItem="8aU-vJ-x8w" firstAttribute="top" secondItem="dDN-ET-a8u" secondAttribute="top" id="MxK-Am-BRi"/>
                                    <constraint firstItem="uhM-6M-CXD" firstAttribute="trailing" secondItem="INh-qu-Avy" secondAttribute="trailing" id="Mz4-QO-Vq7"/>
                                    <constraint firstItem="0ni-He-iMI" firstAttribute="leading" secondItem="QTS-ZY-L8m" secondAttribute="leading" id="SEt-8w-jZi"/>
                                    <constraint firstItem="zG7-vO-CqI" firstAttribute="trailing" secondItem="NZx-LR-2PE" secondAttribute="trailing" id="SIN-h3-v4S"/>
                                    <constraint firstItem="hEp-CW-Yrn" firstAttribute="bottom" secondItem="KtF-ri-KrJ" secondAttribute="bottom" id="TOm-f3-hB2"/>
                                    <constraint firstItem="8aU-vJ-x8w" firstAttribute="trailing" secondItem="dDN-ET-a8u" secondAttribute="trailing" id="TS7-Nf-hod"/>
                                    <constraint firstItem="zG7-vO-CqI" firstAttribute="bottom" secondItem="NZx-LR-2PE" secondAttribute="bottom" id="VCP-KX-7KA"/>
                                    <constraint firstItem="MAD-Xh-sN1" firstAttribute="leading" secondItem="mbZ-w2-HJH" secondAttribute="leading" id="Vio-x2-JEJ"/>
                                    <constraint firstItem="27X-XZ-cQ5" firstAttribute="trailing" secondItem="mMG-T2-iZt" secondAttribute="trailing" id="WFM-ZP-mcz"/>
                                    <constraint firstItem="uhM-6M-CXD" firstAttribute="bottom" secondItem="INh-qu-Avy" secondAttribute="bottom" id="WOp-XI-ty2"/>
                                    <constraint firstItem="Jjr-6S-aZV" firstAttribute="bottom" secondItem="pTc-FU-Lz5" secondAttribute="bottom" id="XIk-XG-kge"/>
                                    <constraint firstItem="zG7-vO-CqI" firstAttribute="leading" secondItem="NZx-LR-2PE" secondAttribute="leading" id="YuE-xv-SRi"/>
                                    <constraint firstItem="MAD-Xh-sN1" firstAttribute="bottom" secondItem="mbZ-w2-HJH" secondAttribute="bottom" id="dtR-WY-cTB"/>
                                    <constraint firstItem="125-dK-sKR" firstAttribute="bottom" secondItem="qF7-ep-9oK" secondAttribute="bottom" id="eII-e5-6qg"/>
                                    <constraint firstItem="Jfz-QX-Izu" firstAttribute="bottom" secondItem="FL9-0f-Ucn" secondAttribute="bottom" id="eNB-W3-p42"/>
                                    <constraint firstItem="8mW-y4-spg" firstAttribute="leading" secondItem="oV4-s7-Cee" secondAttribute="leadingMargin" id="efg-h5-Dyf"/>
                                    <constraint firstItem="Jfz-QX-Izu" firstAttribute="top" secondItem="FL9-0f-Ucn" secondAttribute="top" id="f8U-9v-AFW"/>
                                    <constraint firstItem="MAD-Xh-sN1" firstAttribute="top" secondItem="mbZ-w2-HJH" secondAttribute="top" id="fIy-YQ-FDB"/>
                                    <constraint firstItem="0ni-He-iMI" firstAttribute="trailing" secondItem="QTS-ZY-L8m" secondAttribute="trailing" id="fNI-x1-wwV"/>
                                    <constraint firstItem="8mW-y4-spg" firstAttribute="width" secondItem="oV4-s7-Cee" secondAttribute="width" constant="-32" id="hgI-RB-eNw"/>
                                    <constraint firstItem="125-dK-sKR" firstAttribute="top" secondItem="qF7-ep-9oK" secondAttribute="top" id="ieo-Pw-sLC"/>
                                    <constraint firstAttribute="bottom" secondItem="8mW-y4-spg" secondAttribute="bottom" id="jva-qJ-WqR"/>
                                    <constraint firstItem="Jfz-QX-Izu" firstAttribute="trailing" secondItem="FL9-0f-Ucn" secondAttribute="trailing" id="jyr-PA-JXx"/>
                                    <constraint firstItem="hEp-CW-Yrn" firstAttribute="leading" secondItem="KtF-ri-KrJ" secondAttribute="leading" id="kah-N3-zrg"/>
                                    <constraint firstItem="zG7-vO-CqI" firstAttribute="top" secondItem="NZx-LR-2PE" secondAttribute="top" id="krA-cM-lRH"/>
                                    <constraint firstItem="0ni-He-iMI" firstAttribute="bottom" secondItem="QTS-ZY-L8m" secondAttribute="bottom" id="mMX-3U-hHO"/>
                                    <constraint firstItem="27X-XZ-cQ5" firstAttribute="top" secondItem="mMG-T2-iZt" secondAttribute="top" id="n2S-xU-ILy"/>
                                    <constraint firstItem="27X-XZ-cQ5" firstAttribute="bottom" secondItem="mMG-T2-iZt" secondAttribute="bottom" id="pWF-Iu-O3e"/>
                                    <constraint firstItem="125-dK-sKR" firstAttribute="trailing" secondItem="qF7-ep-9oK" secondAttribute="trailing" id="pwL-NV-lCK"/>
                                    <constraint firstItem="uhM-6M-CXD" firstAttribute="top" secondItem="INh-qu-Avy" secondAttribute="top" id="qbv-Yg-fVg"/>
                                    <constraint firstItem="hEp-CW-Yrn" firstAttribute="trailing" secondItem="KtF-ri-KrJ" secondAttribute="trailing" id="rfx-vI-8Xl"/>
                                    <constraint firstItem="Jjr-6S-aZV" firstAttribute="leading" secondItem="pTc-FU-Lz5" secondAttribute="leading" id="uPY-zf-pCH"/>
                                    <constraint firstItem="8aU-vJ-x8w" firstAttribute="leading" secondItem="dDN-ET-a8u" secondAttribute="leading" id="vlc-9F-jSr"/>
                                    <constraint firstItem="MAD-Xh-sN1" firstAttribute="trailing" secondItem="mbZ-w2-HJH" secondAttribute="trailing" id="wXZ-ve-wIl"/>
                                    <constraint firstItem="8aU-vJ-x8w" firstAttribute="bottom" secondItem="dDN-ET-a8u" secondAttribute="bottom" id="yXL-xe-gOV"/>
                                </constraints>
                                <edgeInsets key="layoutMargins" top="8" left="16" bottom="8" right="16"/>
                            </scrollView>
                        </subviews>
                        <color key="backgroundColor" red="1" green="1" blue="1" alpha="1" colorSpace="custom" customColorSpace="sRGB"/>
                        <constraints>
                            <constraint firstItem="oV4-s7-Cee" firstAttribute="top" secondItem="xfb-yE-w3U" secondAttribute="topMargin" id="EVF-RU-mrD"/>
                            <constraint firstItem="oV4-s7-Cee" firstAttribute="leading" secondItem="xfb-yE-w3U" secondAttribute="leading" id="TYP-tY-wlD"/>
                            <constraint firstAttribute="bottomMargin" secondItem="oV4-s7-Cee" secondAttribute="bottom" id="aOS-Ut-iBc"/>
                            <constraint firstAttribute="trailing" secondItem="oV4-s7-Cee" secondAttribute="trailing" id="hPH-yR-0Mh"/>
                        </constraints>
                    </view>
                    <toolbarItems/>
                    <navigationItem key="navigationItem" title="Settings" id="Fuf-rR-Z5a"/>
                    <simulatedNavigationBarMetrics key="simulatedTopBarMetrics" prompted="NO"/>
                    <simulatedToolbarMetrics key="simulatedBottomBarMetrics"/>
                    <freeformSimulatedSizeMetrics key="simulatedDestinationMetrics"/>
                    <size key="freeformSize" width="400" height="2000"/>
                    <connections>
                        <outlet property="artsAndCultureNewsLabel" destination="dh4-6i-avI" id="Gk5-Ol-YuM"/>
                        <outlet property="artsAndCultureNewsletterSwitch" destination="z08-QD-7Rx" id="Qal-2s-PhG"/>
                        <outlet property="backingsButton" destination="bdr-cN-Jni" id="OA7-ej-nR6"/>
                        <outlet property="betaDebugPushNotificationsButton" destination="g7w-le-BZc" id="77M-NT-976"/>
                        <outlet property="betaFeedbackButton" destination="CeQ-LQ-cjX" id="N23-22-nWA"/>
                        <outlet property="betaTitleLabel" destination="aeH-og-UPD" id="6Y1-6m-Aix"/>
                        <outlet property="betaToolsStackView" destination="8TA-Jj-lRV" id="oVw-L9-eRV"/>
                        <outlet property="commentsButton" destination="JjR-gY-rjY" id="pHR-pS-cJf"/>
                        <outlet property="contactButton" destination="zG7-vO-CqI" id="sAQ-qu-Eay"/>
                        <outlet property="contactLabel" destination="rzh-y6-qTi" id="4dD-fo-aHJ"/>
                        <outlet property="cookiePolicyButton" destination="27X-XZ-cQ5" id="3r7-MX-tYP"/>
                        <outlet property="cookiePolicyLabel" destination="fsw-gm-Gpv" id="7Cw-fH-brn"/>
                        <outlet property="creatorNotificationsTitleLabel" destination="It8-HK-urg" id="hj1-T8-QNj"/>
                        <outlet property="creatorStackView" destination="1ZC-gw-NRT" id="WyE-tY-Y8U"/>
                        <outlet property="creatorTips" destination="kaU-yH-KeR" id="yav-HG-e9W"/>
                        <outlet property="creatorTipsButton" destination="qLl-B8-n0r" id="WCV-pv-Zgd"/>
                        <outlet property="emailFrequencyArrow" destination="sHL-Gt-Phv" id="hbc-NJ-nTq"/>
                        <outlet property="emailFrequencyButton" destination="Jfz-QX-Izu" id="7jq-ko-iPf"/>
                        <outlet property="emailFrequencyLabel" destination="Ahi-Hx-9ab" id="blc-ri-ih6"/>
                        <outlet property="environmentSwitcher" destination="y2t-gL-FzK" id="NMI-BR-K1l"/>
                        <outlet property="findFriendsButton" destination="hEp-CW-Yrn" id="Jx3-uc-1Ke"/>
                        <outlet property="findFriendsLabel" destination="03Y-07-t4n" id="AGb-OR-2kh"/>
                        <outlet property="followerButton" destination="uwd-RZ-59n" id="3fo-NK-ARN"/>
                        <outlet property="friendActivityButton" destination="kDv-XA-XmH" id="thg-96-hzy"/>
                        <outlet property="friendActivityLabel" destination="mYT-BL-Tse" id="ntP-od-VwS"/>
                        <outlet property="gamesNewsletterSwitch" destination="DvH-64-jw9" id="iCW-zV-FEP"/>
                        <outlet property="happeningNewsletterSwitch" destination="ibP-Ow-QOL" id="TQI-Xn-j6n"/>
                        <outlet property="happeningNowLabel" destination="8xx-yq-J5V" id="zTs-2y-z1V"/>
                        <outlet property="helpCenterButton" destination="Jjr-6S-aZV" id="CqU-oc-H76"/>
                        <outlet property="helpCenterLabel" destination="iaG-Jw-zJo" id="FAV-qI-CPe"/>
                        <outlet property="helpTitleLabel" destination="k1a-uu-6d9" id="eeV-Aw-6QH"/>
                        <outlet property="howKsrWorksButton" destination="0ni-He-iMI" id="v0O-5l-ocI"/>
                        <outlet property="howKsrWorksLabel" destination="OUh-9X-yx3" id="5Sx-Tn-tDf"/>
                        <outlet property="inventLabel" destination="BsS-rb-TDR" id="NTo-gY-dkp"/>
                        <outlet property="inventNewsletterSwitch" destination="ucH-28-3Ce" id="Luk-D0-5aH"/>
                        <outlet property="ksrLovesGamesLabel" destination="QnO-BN-lK4" id="6VF-wN-zau"/>
                        <outlet property="ksrNewsAndEventsLabel" destination="lWY-TN-wVz" id="nCE-ZG-hpo"/>
                        <outlet property="logoutButton" destination="kM8-GB-tee" id="pf7-dH-tJZ"/>
                        <outlet property="manageProjectNotificationsButton" destination="8aU-vJ-x8w" id="e51-o2-xZD"/>
                        <outlet property="manageProjectNotificationsLabel" destination="hX8-cX-McX" id="poD-zw-O2m"/>
                        <outlet property="mobileBackingsButton" destination="MNV-cv-hSI" id="M2d-gZ-0I4"/>
                        <outlet property="mobileCommentsButton" destination="ObJ-mj-f7Z" id="8Hf-k6-oWZ"/>
                        <outlet property="mobileFollowerButton" destination="5RA-91-rJW" id="3QD-2I-MSd"/>
                        <outlet property="mobileFriendActivityButton" destination="V2W-jh-eyw" id="Gec-4C-hk1"/>
                        <outlet property="mobilePostLikesButton" destination="8Zn-NR-WTd" id="xQW-Lq-y1g"/>
                        <outlet property="mobileUpdatesButton" destination="G0d-xB-7Ql" id="w8F-RR-qC4"/>
                        <outlet property="newCommentsLabel" destination="eYd-da-BHg" id="Wds-G9-XHc"/>
                        <outlet property="newFollowersLabel" destination="xgp-Jm-t5f" id="JqY-Z6-bVg"/>
                        <outlet property="newLikesLabel" destination="4vX-r8-BVH" id="p9x-E8-VRL"/>
                        <outlet property="newPledgesLabel" destination="Ix6-MD-pGZ" id="wxZ-dh-T0u"/>
                        <outlet property="newslettersTitleLabel" destination="NV2-hf-Obd" id="Nqt-KV-oDy"/>
                        <outlet property="postLikesButton" destination="s4P-SQ-jQE" id="N4l-wm-Owz"/>
                        <outlet property="privacyPolicyButton" destination="125-dK-sKR" id="tq0-l6-Hec"/>
                        <outlet property="privacyPolicyLabel" destination="iSe-s3-Db0" id="UxI-kI-L4m"/>
                        <outlet property="privacyTitleLabel" destination="Urg-Aa-oLZ" id="IBh-Hb-OOi"/>
                        <outlet property="projectNotificationsCountView" destination="GqC-eQ-lh5" id="ib8-YQ-8UU"/>
                        <outlet property="projectUpdatesLabel" destination="y75-ct-zca" id="G1a-Fz-KLf"/>
                        <outlet property="projectsWeLoveLabel" destination="qCy-Gq-IYU" id="3Xq-4Q-sdi"/>
                        <outlet property="projectsYouBackTitleLabel" destination="P8S-3I-ZH2" id="hpu-cT-FJR"/>
                        <outlet property="promoNewsletterSwitch" destination="hEJ-DK-xvp" id="KJl-wF-1tr"/>
                        <outlet property="rateUsButton" destination="uhM-6M-CXD" id="Ozw-pY-qJO"/>
                        <outlet property="rateUsLabel" destination="9lG-r8-s3c" id="u7j-KM-blN"/>
                        <outlet property="recommendationsInfoButton" destination="9Dl-Hh-OoE" id="PT9-mQ-HJ4"/>
                        <outlet property="recommendationsLabel" destination="WyP-Yu-qTY" id="dJy-OV-kUM"/>
                        <outlet property="recommendationsSwitch" destination="m5w-Tk-Ina" id="X9h-aU-xna"/>
                        <outlet property="socialNotificationsTitleLabel" destination="uNC-qv-Q2T" id="blM-mc-ybz"/>
                        <outlet property="termsOfUseButton" destination="MAD-Xh-sN1" id="9Cv-77-xPG"/>
                        <outlet property="termsOfUseLabel" destination="LTv-UD-Rp3" id="VGc-gP-m38"/>
                        <outlet property="updatesButton" destination="dEX-h3-GKc" id="R4m-CG-8Cd"/>
                        <outlet property="versionLabel" destination="c3R-D7-4ud" id="KDW-Kf-N2d"/>
                        <outlet property="weeklyNewsletterSwitch" destination="DpA-YT-iID" id="BCB-Lj-sNN"/>
                        <outletCollection property="emailNotificationButtons" destination="bdr-cN-Jni" collectionClass="NSMutableArray" id="gAi-5l-vSW"/>
                        <outletCollection property="emailNotificationButtons" destination="JjR-gY-rjY" collectionClass="NSMutableArray" id="PfW-MY-c10"/>
                        <outletCollection property="emailNotificationButtons" destination="s4P-SQ-jQE" collectionClass="NSMutableArray" id="cFP-K4-kLw"/>
                        <outletCollection property="emailNotificationButtons" destination="dEX-h3-GKc" collectionClass="NSMutableArray" id="IfP-QS-dfS"/>
                        <outletCollection property="emailNotificationButtons" destination="uwd-RZ-59n" collectionClass="NSMutableArray" id="Vbq-aH-mj9"/>
                        <outletCollection property="emailNotificationButtons" destination="kDv-XA-XmH" collectionClass="NSMutableArray" id="Ewg-rg-0gV"/>
                        <outletCollection property="pushNotificationButtons" destination="G0d-xB-7Ql" collectionClass="NSMutableArray" id="Qc7-9N-I2i"/>
                        <outletCollection property="pushNotificationButtons" destination="MNV-cv-hSI" collectionClass="NSMutableArray" id="ROE-LY-Xej"/>
                        <outletCollection property="pushNotificationButtons" destination="ObJ-mj-f7Z" collectionClass="NSMutableArray" id="SVw-Zj-crk"/>
                        <outletCollection property="pushNotificationButtons" destination="8Zn-NR-WTd" collectionClass="NSMutableArray" id="CGp-Lq-eqQ"/>
                        <outletCollection property="separatorViews" destination="4NG-oQ-3TT" collectionClass="NSMutableArray" id="EBY-wD-H8N"/>
                        <outletCollection property="separatorViews" destination="cR0-14-F6u" collectionClass="NSMutableArray" id="CzB-PL-civ"/>
                        <outletCollection property="separatorViews" destination="gug-vR-B6Q" collectionClass="NSMutableArray" id="pgs-Ep-4dh"/>
                        <outletCollection property="separatorViews" destination="kKE-we-YLG" collectionClass="NSMutableArray" id="Kma-Nq-LDw"/>
                        <outletCollection property="separatorViews" destination="mWf-qY-SRb" collectionClass="NSMutableArray" id="XWO-1H-fpk"/>
                        <outletCollection property="separatorViews" destination="SzL-xP-K4w" collectionClass="NSMutableArray" id="fKi-8y-xsc"/>
                        <outletCollection property="separatorViews" destination="23Y-Al-Il9" collectionClass="NSMutableArray" id="pQA-Es-xRf"/>
                        <outletCollection property="separatorViews" destination="n9I-D5-tHe" collectionClass="NSMutableArray" id="IJO-Uf-nmk"/>
                        <outletCollection property="separatorViews" destination="yfj-Cm-bFf" collectionClass="NSMutableArray" id="kes-0A-xH9"/>
                        <outletCollection property="separatorViews" destination="sdr-VR-x5a" collectionClass="NSMutableArray" id="XJD-kn-0JA"/>
                        <outletCollection property="separatorViews" destination="gcC-H1-dVy" collectionClass="NSMutableArray" id="yzi-cO-yj8"/>
                        <outletCollection property="separatorViews" destination="9Dg-YY-7Tu" collectionClass="NSMutableArray" id="K8z-F8-26I"/>
                        <outletCollection property="separatorViews" destination="diT-8O-D04" collectionClass="NSMutableArray" id="MSU-A5-EAN"/>
                        <outletCollection property="separatorViews" destination="u8k-E2-Pzz" collectionClass="NSMutableArray" id="d1C-fB-Ito"/>
                        <outletCollection property="separatorViews" destination="1AI-rV-nu7" collectionClass="NSMutableArray" id="VjZ-gk-Vul"/>
                        <outletCollection property="separatorViews" destination="cKH-57-4AR" collectionClass="NSMutableArray" id="pQ2-tJ-MQe"/>
                        <outletCollection property="separatorViews" destination="dI2-Nc-byd" collectionClass="NSMutableArray" id="gsQ-gd-FKz"/>
                        <outletCollection property="separatorViews" destination="llr-b5-pAY" collectionClass="NSMutableArray" id="FA6-dl-7iP"/>
                        <outletCollection property="separatorViews" destination="y5X-oX-nKU" collectionClass="NSMutableArray" id="2fN-t0-2RY"/>
                        <outletCollection property="separatorViews" destination="cuq-gA-k63" collectionClass="NSMutableArray" id="yOc-eA-G3b"/>
                        <outletCollection property="separatorViews" destination="MyR-Wc-AMN" collectionClass="NSMutableArray" id="lwn-V5-rgt"/>
                        <outletCollection property="separatorViews" destination="68g-Su-DRN" collectionClass="NSMutableArray" id="EKl-MW-bSi"/>
                        <outletCollection property="separatorViews" destination="O5p-T5-i7c" collectionClass="NSMutableArray" id="ZQS-Bb-Kff"/>
                        <outletCollection property="separatorViews" destination="BVZ-o5-coE" collectionClass="NSMutableArray" id="UTe-fF-O6p"/>
                        <outletCollection property="separatorViews" destination="NfI-AO-bpI" collectionClass="NSMutableArray" id="iE6-nn-fjc"/>
                        <outletCollection property="pushNotificationButtons" destination="5RA-91-rJW" collectionClass="NSMutableArray" id="qeZ-ct-tYH"/>
                        <outletCollection property="pushNotificationButtons" destination="V2W-jh-eyw" collectionClass="NSMutableArray" id="8av-fS-4oi"/>
                        <outletCollection property="separatorViews" destination="cPB-Ze-LrW" collectionClass="NSMutableArray" id="yVe-OM-bNU"/>
                        <outletCollection property="separatorViews" destination="i85-oa-tsu" collectionClass="NSMutableArray" id="qjc-E1-meE"/>
                        <outletCollection property="emailNotificationButtons" destination="qLl-B8-n0r" collectionClass="NSMutableArray" id="nOn-cp-yFI"/>
                    </connections>
                </viewController>
                <placeholder placeholderIdentifier="IBFirstResponder" id="ICk-2i-mbJ" userLabel="First Responder" sceneMemberID="firstResponder"/>
            </objects>
            <point key="canvasLocation" x="925" y="422"/>
        </scene>
        <!--Notifications-->
        <scene sceneID="XQ6-2I-ZHP">
            <objects>
                <tableViewController storyboardIdentifier="ProjectNotificationsViewController" title="Notifications" id="8ud-wS-IEX" customClass="ProjectNotificationsViewController" customModule="Kickstarter_Framework" customModuleProvider="target" sceneMemberID="viewController">
                    <tableView key="view" clipsSubviews="YES" contentMode="scaleToFill" alwaysBounceVertical="YES" dataMode="prototypes" style="plain" separatorStyle="none" rowHeight="60" sectionHeaderHeight="28" sectionFooterHeight="28" id="7CL-Np-i1g">
                        <rect key="frame" x="0.0" y="0.0" width="375" height="667"/>
                        <autoresizingMask key="autoresizingMask" widthSizable="YES" heightSizable="YES"/>
                        <color key="backgroundColor" red="1" green="1" blue="1" alpha="1" colorSpace="custom" customColorSpace="sRGB"/>
                        <prototypes>
                            <tableViewCell clipsSubviews="YES" contentMode="scaleToFill" selectionStyle="none" indentationWidth="10" reuseIdentifier="ProjectNotificationCell" rowHeight="60" id="N7u-ef-OqS" userLabel="Project notification cell" customClass="ProjectNotificationCell" customModule="Kickstarter_Framework" customModuleProvider="target">
                                <rect key="frame" x="0.0" y="28" width="375" height="60"/>
                                <autoresizingMask key="autoresizingMask"/>
                                <tableViewCellContentView key="contentView" opaque="NO" clipsSubviews="YES" multipleTouchEnabled="YES" contentMode="center" preservesSuperviewLayoutMargins="YES" tableViewCell="N7u-ef-OqS" id="Kyl-Nb-IPc">
                                    <rect key="frame" x="0.0" y="0.0" width="375" height="60"/>
                                    <autoresizingMask key="autoresizingMask"/>
                                    <subviews>
                                        <view contentMode="scaleToFill" translatesAutoresizingMaskIntoConstraints="NO" id="C6w-ZC-AH7" userLabel="Separator View">
                                            <rect key="frame" x="18" y="59" width="339" height="1"/>
                                            <color key="backgroundColor" red="0.94999998807907104" green="0.94999998807907104" blue="0.94999998807907104" alpha="1" colorSpace="custom" customColorSpace="sRGB"/>
                                            <constraints>
                                                <constraint firstAttribute="height" constant="1" id="jiO-gd-I4J"/>
                                            </constraints>
                                        </view>
                                        <label opaque="NO" userInteractionEnabled="NO" contentMode="left" horizontalHuggingPriority="251" verticalHuggingPriority="251" text=" " textAlignment="natural" lineBreakMode="tailTruncation" baselineAdjustment="alignBaselines" adjustsFontSizeToFit="NO" translatesAutoresizingMaskIntoConstraints="NO" id="hcl-Dh-5gE">
                                            <rect key="frame" x="26" y="19" width="323" height="21"/>
                                            <fontDescription key="fontDescription" type="system" pointSize="17"/>
                                            <color key="textColor" red="0.0" green="0.0" blue="0.0" alpha="1" colorSpace="custom" customColorSpace="sRGB"/>
                                            <nil key="highlightedColor"/>
                                        </label>
                                    </subviews>
                                    <constraints>
                                        <constraint firstAttribute="trailing" secondItem="C6w-ZC-AH7" secondAttribute="trailing" constant="18" id="CpW-sC-dc7"/>
                                        <constraint firstItem="hcl-Dh-5gE" firstAttribute="centerY" secondItem="Kyl-Nb-IPc" secondAttribute="centerY" id="HRP-ua-s2k"/>
                                        <constraint firstAttribute="trailingMargin" secondItem="hcl-Dh-5gE" secondAttribute="trailing" constant="10" id="IpR-wI-Ugh"/>
                                        <constraint firstItem="hcl-Dh-5gE" firstAttribute="leading" secondItem="Kyl-Nb-IPc" secondAttribute="leadingMargin" constant="10" id="XHa-7P-Tph"/>
                                        <constraint firstAttribute="bottom" secondItem="C6w-ZC-AH7" secondAttribute="bottom" id="cq3-9G-bGd"/>
                                        <constraint firstItem="C6w-ZC-AH7" firstAttribute="leading" secondItem="Kyl-Nb-IPc" secondAttribute="leading" constant="18" id="oSF-9K-K8p"/>
                                    </constraints>
                                </tableViewCellContentView>
                                <connections>
                                    <outlet property="nameLabel" destination="hcl-Dh-5gE" id="pSY-Pb-fHH"/>
                                    <outlet property="separatorView" destination="C6w-ZC-AH7" id="NEb-vm-g8J"/>
                                </connections>
                            </tableViewCell>
                        </prototypes>
                        <connections>
                            <outlet property="dataSource" destination="8ud-wS-IEX" id="C5p-oF-tdq"/>
                            <outlet property="delegate" destination="8ud-wS-IEX" id="IwL-3u-z7l"/>
                        </connections>
                    </tableView>
                    <simulatedNavigationBarMetrics key="simulatedTopBarMetrics" prompted="NO"/>
                </tableViewController>
                <placeholder placeholderIdentifier="IBFirstResponder" id="6wQ-wp-ExX" userLabel="First Responder" sceneMemberID="firstResponder"/>
            </objects>
            <point key="canvasLocation" x="1730" y="124"/>
        </scene>
        <!--Creator Digest Settings View Controller-->
        <scene sceneID="EeA-WU-KtY">
            <objects>
                <viewController storyboardIdentifier="CreatorDigestSettingsViewController" id="E20-X5-whU" customClass="CreatorDigestSettingsViewController" customModule="Kickstarter_Framework" customModuleProvider="target" sceneMemberID="viewController">
                    <layoutGuides>
                        <viewControllerLayoutGuide type="top" id="2MY-4b-R9N"/>
                        <viewControllerLayoutGuide type="bottom" id="BXD-wf-Lva"/>
                    </layoutGuides>
                    <view key="view" contentMode="scaleToFill" id="LYx-rk-b0z">
                        <rect key="frame" x="0.0" y="0.0" width="375" height="667"/>
                        <autoresizingMask key="autoresizingMask" widthSizable="YES" heightSizable="YES"/>
                        <subviews>
                            <stackView opaque="NO" contentMode="scaleToFill" axis="vertical" spacing="12" translatesAutoresizingMaskIntoConstraints="NO" id="03R-4P-YmX">
                                <rect key="frame" x="10" y="40" width="355" height="100"/>
                                <subviews>
                                    <stackView opaque="NO" contentMode="scaleToFill" spacing="18" translatesAutoresizingMaskIntoConstraints="NO" id="bnT-U6-tLR">
                                        <rect key="frame" x="0.0" y="0.0" width="355" height="31"/>
                                        <subviews>
                                            <label opaque="NO" userInteractionEnabled="NO" contentMode="left" horizontalHuggingPriority="251" verticalHuggingPriority="251" text="Individual Emails" textAlignment="natural" lineBreakMode="tailTruncation" baselineAdjustment="alignBaselines" adjustsFontSizeToFit="NO" translatesAutoresizingMaskIntoConstraints="NO" id="R9X-Qo-Dk0">
                                                <rect key="frame" x="0.0" y="0.0" width="288" height="31"/>
                                                <fontDescription key="fontDescription" type="system" pointSize="17"/>
                                                <color key="textColor" red="0.0" green="0.0" blue="0.0" alpha="1" colorSpace="custom" customColorSpace="sRGB"/>
                                                <nil key="highlightedColor"/>
                                            </label>
                                            <switch opaque="NO" contentMode="scaleToFill" horizontalHuggingPriority="1000" verticalHuggingPriority="750" horizontalCompressionResistancePriority="1000" contentHorizontalAlignment="center" contentVerticalAlignment="center" on="YES" translatesAutoresizingMaskIntoConstraints="NO" id="CsX-4i-yj1">
                                                <rect key="frame" x="306" y="0.0" width="51" height="31"/>
                                                <color key="onTintColor" red="0.01176470588" green="0.45098039220000002" blue="0.38431372549999998" alpha="1" colorSpace="custom" customColorSpace="sRGB"/>
                                                <connections>
                                                    <action selector="individualEmailsTapped:" destination="E20-X5-whU" eventType="valueChanged" id="Mkl-3p-GV2"/>
                                                </connections>
                                            </switch>
                                        </subviews>
                                    </stackView>
                                    <view contentMode="scaleToFill" translatesAutoresizingMaskIntoConstraints="NO" id="WU2-bd-7hN">
                                        <rect key="frame" x="0.0" y="43" width="355" height="1"/>
                                        <color key="backgroundColor" red="0.89563578369999997" green="0.89563578369999997" blue="0.89563578369999997" alpha="1" colorSpace="custom" customColorSpace="sRGB"/>
                                        <constraints>
                                            <constraint firstAttribute="height" constant="1" id="AQH-y8-PfI"/>
                                        </constraints>
                                    </view>
                                    <stackView opaque="NO" contentMode="scaleToFill" spacing="18" translatesAutoresizingMaskIntoConstraints="NO" id="bQQ-Ab-b6p">
                                        <rect key="frame" x="0.0" y="56" width="355" height="31"/>
                                        <subviews>
                                            <label opaque="NO" userInteractionEnabled="NO" contentMode="left" horizontalHuggingPriority="251" verticalHuggingPriority="251" text="Daily digest" textAlignment="natural" lineBreakMode="tailTruncation" baselineAdjustment="alignBaselines" adjustsFontSizeToFit="NO" translatesAutoresizingMaskIntoConstraints="NO" id="3H7-0r-3Gs">
                                                <rect key="frame" x="0.0" y="0.0" width="288" height="31"/>
                                                <fontDescription key="fontDescription" type="system" pointSize="17"/>
                                                <color key="textColor" red="0.0" green="0.0" blue="0.0" alpha="1" colorSpace="custom" customColorSpace="sRGB"/>
                                                <nil key="highlightedColor"/>
                                            </label>
                                            <switch opaque="NO" contentMode="scaleToFill" horizontalHuggingPriority="1000" verticalHuggingPriority="750" horizontalCompressionResistancePriority="1000" contentHorizontalAlignment="center" contentVerticalAlignment="center" on="YES" translatesAutoresizingMaskIntoConstraints="NO" id="kmP-wj-nZa">
                                                <rect key="frame" x="306" y="0.0" width="51" height="31"/>
                                                <color key="onTintColor" red="0.01176470588" green="0.45098039220000002" blue="0.38431372549999998" alpha="1" colorSpace="custom" customColorSpace="sRGB"/>
                                                <connections>
                                                    <action selector="dailyDigestTapped:" destination="E20-X5-whU" eventType="valueChanged" id="LP9-1i-GCo"/>
                                                </connections>
                                            </switch>
                                        </subviews>
                                    </stackView>
                                    <view contentMode="scaleToFill" translatesAutoresizingMaskIntoConstraints="NO" id="ve6-g0-f6b">
                                        <rect key="frame" x="0.0" y="99" width="355" height="1"/>
                                        <color key="backgroundColor" red="0.89563578369999997" green="0.89563578369999997" blue="0.89563578369999997" alpha="1" colorSpace="custom" customColorSpace="sRGB"/>
                                        <constraints>
                                            <constraint firstAttribute="height" constant="1" id="BmR-St-PWb"/>
                                        </constraints>
                                    </view>
                                </subviews>
                            </stackView>
                        </subviews>
                        <color key="backgroundColor" white="1" alpha="1" colorSpace="calibratedWhite"/>
                        <constraints>
                            <constraint firstAttribute="trailing" secondItem="03R-4P-YmX" secondAttribute="trailing" constant="10" id="35a-LC-x2s"/>
                            <constraint firstItem="03R-4P-YmX" firstAttribute="leading" secondItem="LYx-rk-b0z" secondAttribute="leading" constant="10" id="OjG-Hl-kvm"/>
                            <constraint firstItem="03R-4P-YmX" firstAttribute="top" secondItem="2MY-4b-R9N" secondAttribute="bottom" constant="20" id="rd0-za-3S3"/>
                        </constraints>
                    </view>
                    <connections>
                        <outlet property="dailyDigestLabel" destination="3H7-0r-3Gs" id="F6d-sO-SxX"/>
                        <outlet property="dailyDigestSwitch" destination="kmP-wj-nZa" id="Hho-To-cta"/>
                        <outlet property="individualEmailsLabel" destination="R9X-Qo-Dk0" id="WaD-Md-CwK"/>
                        <outlet property="individualEmailsSwitch" destination="CsX-4i-yj1" id="Bpa-Ac-If6"/>
                        <outletCollection property="separatorViews" destination="WU2-bd-7hN" collectionClass="NSMutableArray" id="e7v-2R-kwN"/>
                        <outletCollection property="separatorViews" destination="ve6-g0-f6b" collectionClass="NSMutableArray" id="LV4-6D-v9I"/>
                    </connections>
                </viewController>
                <placeholder placeholderIdentifier="IBFirstResponder" id="ylZ-Ni-vgD" userLabel="First Responder" sceneMemberID="firstResponder"/>
            </objects>
            <point key="canvasLocation" x="1733" y="823"/>
        </scene>
    </scenes>
    <resources>
        <image name="chevron-right" width="9" height="15"/>
    </resources>
</document><|MERGE_RESOLUTION|>--- conflicted
+++ resolved
@@ -26,11 +26,7 @@
                                 <rect key="frame" x="0.0" y="64" width="400" height="1892"/>
                                 <subviews>
                                     <stackView opaque="NO" contentMode="scaleToFill" misplaced="YES" axis="vertical" spacing="36" translatesAutoresizingMaskIntoConstraints="NO" id="8mW-y4-spg" userLabel="Root stack view">
-<<<<<<< HEAD
-                                        <rect key="frame" x="16" y="0.0" width="368" height="2176"/>
-=======
                                         <rect key="frame" x="16" y="0.0" width="368" height="2096.5"/>
->>>>>>> f6c81b8f
                                         <subviews>
                                             <view contentMode="scaleToFill" translatesAutoresizingMaskIntoConstraints="NO" id="BKe-u1-jse">
                                                 <rect key="frame" x="0.0" y="0.0" width="368" height="1"/>
@@ -826,11 +822,7 @@
                                                 </subviews>
                                             </stackView>
                                             <stackView opaque="NO" contentMode="scaleToFill" axis="vertical" spacing="12" translatesAutoresizingMaskIntoConstraints="NO" id="SlO-en-sfv" userLabel="Rating stack view">
-<<<<<<< HEAD
-                                                <rect key="frame" x="0.0" y="1971.5" width="368" height="56"/>
-=======
                                                 <rect key="frame" x="0.0" y="1892" width="368" height="56"/>
->>>>>>> f6c81b8f
                                                 <subviews>
                                                     <view contentMode="scaleToFill" translatesAutoresizingMaskIntoConstraints="NO" id="BVZ-o5-coE">
                                                         <rect key="frame" x="0.0" y="0.0" width="368" height="1"/>
@@ -863,11 +855,7 @@
                                                 </subviews>
                                             </stackView>
                                             <stackView opaque="NO" contentMode="scaleToFill" axis="vertical" spacing="12" translatesAutoresizingMaskIntoConstraints="NO" id="IQM-bL-GaS">
-<<<<<<< HEAD
-                                                <rect key="frame" x="0.0" y="2063.5" width="368" height="76.5"/>
-=======
                                                 <rect key="frame" x="0.0" y="1984" width="368" height="76.5"/>
->>>>>>> f6c81b8f
                                                 <subviews>
                                                     <button opaque="NO" contentMode="scaleToFill" contentHorizontalAlignment="center" contentVerticalAlignment="center" buttonType="roundedRect" lineBreakMode="middleTruncation" translatesAutoresizingMaskIntoConstraints="NO" id="kM8-GB-tee">
                                                         <rect key="frame" x="0.0" y="0.0" width="368" height="44"/>
@@ -884,11 +872,7 @@
                                                 </subviews>
                                             </stackView>
                                             <view contentMode="scaleToFill" translatesAutoresizingMaskIntoConstraints="NO" id="VLB-0D-JqX">
-<<<<<<< HEAD
-                                                <rect key="frame" x="0.0" y="2176" width="368" height="0.0"/>
-=======
                                                 <rect key="frame" x="0.0" y="2096.5" width="368" height="0.0"/>
->>>>>>> f6c81b8f
                                                 <color key="backgroundColor" red="1" green="1" blue="1" alpha="1" colorSpace="custom" customColorSpace="sRGB"/>
                                                 <constraints>
                                                     <constraint firstAttribute="height" id="uSU-eO-Qy1"/>
