<?xml version="1.0" encoding="UTF-8"?>
<document type="com.apple.InterfaceBuilder3.CocoaTouch.Storyboard.XIB" version="3.0" toolsVersion="14460.31" targetRuntime="iOS.CocoaTouch" propertyAccessControl="none" useAutolayout="YES" useTraitCollections="YES" useSafeAreas="YES" colorMatched="YES">
    <device id="retina4_7" orientation="portrait">
        <adaptation id="fullscreen"/>
    </device>
    <dependencies>
        <deployment identifier="iOS"/>
        <plugIn identifier="com.apple.InterfaceBuilder.IBCocoaTouchPlugin" version="14460.20"/>
        <capability name="Safe area layout guides" minToolsVersion="9.0"/>
        <capability name="documents saved in the Xcode 8 format" minToolsVersion="8.0"/>
    </dependencies>
    <scenes>
        <!--SettingsViewController-->
        <scene sceneID="KuD-Ui-DHw">
            <objects>
                <viewController storyboardIdentifier="SettingsViewController" useStoryboardIdentifierAsRestorationIdentifier="YES" id="5Ib-AN-92b" userLabel="SettingsViewController" customClass="SettingsViewController" customModule="Kickstarter_Framework" customModuleProvider="target" sceneMemberID="viewController">
                    <view key="view" contentMode="scaleToFill" id="c36-74-gmz">
                        <rect key="frame" x="0.0" y="0.0" width="375" height="667"/>
                        <autoresizingMask key="autoresizingMask" widthSizable="YES" heightSizable="YES"/>
                        <subviews>
                            <tableView clipsSubviews="YES" contentMode="scaleToFill" alwaysBounceVertical="YES" dataMode="prototypes" style="grouped" separatorStyle="none" rowHeight="-1" estimatedRowHeight="-1" sectionHeaderHeight="18" sectionFooterHeight="18" translatesAutoresizingMaskIntoConstraints="NO" id="h0t-jz-Pe9">
                                <rect key="frame" x="0.0" y="20" width="375" height="647"/>
                                <color key="backgroundColor" cocoaTouchSystemColor="groupTableViewBackgroundColor"/>
                            </tableView>
                        </subviews>
                        <color key="backgroundColor" red="0.92143100499999997" green="0.92145264149999995" blue="0.92144101860000005" alpha="1" colorSpace="custom" customColorSpace="sRGB"/>
                        <constraints>
                            <constraint firstItem="h0t-jz-Pe9" firstAttribute="top" secondItem="fMd-Dt-Wm1" secondAttribute="top" id="Ddm-W3-4Dd"/>
                            <constraint firstItem="h0t-jz-Pe9" firstAttribute="leading" secondItem="fMd-Dt-Wm1" secondAttribute="leading" id="ICV-me-Uif"/>
                            <constraint firstItem="fMd-Dt-Wm1" firstAttribute="trailing" secondItem="h0t-jz-Pe9" secondAttribute="trailing" id="Okj-Ww-VxB"/>
                            <constraint firstItem="fMd-Dt-Wm1" firstAttribute="bottom" secondItem="h0t-jz-Pe9" secondAttribute="bottom" id="U0M-Ld-FEg"/>
                        </constraints>
                        <viewLayoutGuide key="safeArea" id="fMd-Dt-Wm1"/>
                    </view>
                    <connections>
                        <outlet property="tableView" destination="h0t-jz-Pe9" id="fKf-q9-m2m"/>
                    </connections>
                </viewController>
                <placeholder placeholderIdentifier="IBFirstResponder" id="lYP-2e-Lmy" userLabel="First Responder" sceneMemberID="firstResponder"/>
            </objects>
<<<<<<< HEAD
            <point key="canvasLocation" x="-2278" y="139"/>
=======
            <point key="canvasLocation" x="-2860" y="51"/>
>>>>>>> 82b03742
        </scene>
        <!--HelpViewController-->
        <scene sceneID="gLr-Hi-uhd">
            <objects>
                <viewController storyboardIdentifier="HelpViewController" title="HelpViewController" useStoryboardIdentifierAsRestorationIdentifier="YES" id="0bf-LD-kqJ" customClass="HelpViewController" customModule="Kickstarter_Framework" sceneMemberID="viewController">
                    <view key="view" contentMode="scaleToFill" id="Qv7-Qt-Vb5">
                        <rect key="frame" x="0.0" y="0.0" width="375" height="667"/>
                        <autoresizingMask key="autoresizingMask" widthSizable="YES" heightSizable="YES"/>
                        <subviews>
                            <tableView clipsSubviews="YES" contentMode="scaleToFill" alwaysBounceVertical="YES" dataMode="prototypes" style="grouped" separatorStyle="none" rowHeight="-1" estimatedRowHeight="-1" sectionHeaderHeight="18" sectionFooterHeight="18" translatesAutoresizingMaskIntoConstraints="NO" id="Xy4-mc-nWC">
                                <rect key="frame" x="0.0" y="20" width="375" height="647"/>
                                <color key="backgroundColor" cocoaTouchSystemColor="groupTableViewBackgroundColor"/>
                            </tableView>
                        </subviews>
                        <color key="backgroundColor" white="1" alpha="1" colorSpace="custom" customColorSpace="genericGamma22GrayColorSpace"/>
                        <constraints>
                            <constraint firstItem="q38-TC-wFh" firstAttribute="trailing" secondItem="Xy4-mc-nWC" secondAttribute="trailing" id="DSv-1m-Iyv"/>
                            <constraint firstItem="q38-TC-wFh" firstAttribute="bottom" secondItem="Xy4-mc-nWC" secondAttribute="bottom" id="NBc-HI-ls1"/>
                            <constraint firstItem="Xy4-mc-nWC" firstAttribute="leading" secondItem="q38-TC-wFh" secondAttribute="leading" id="Q5h-9D-kOU"/>
                            <constraint firstItem="Xy4-mc-nWC" firstAttribute="top" secondItem="q38-TC-wFh" secondAttribute="top" id="sms-yf-toC"/>
                        </constraints>
                        <viewLayoutGuide key="safeArea" id="q38-TC-wFh"/>
                    </view>
                    <connections>
                        <outlet property="tableView" destination="Xy4-mc-nWC" id="PLa-PU-WVP"/>
                    </connections>
                </viewController>
                <placeholder placeholderIdentifier="IBFirstResponder" id="xfj-3T-WxF" userLabel="First Responder" sceneMemberID="firstResponder"/>
            </objects>
            <point key="canvasLocation" x="-2841" y="-664"/>
        </scene>
        <!--Notifications-->
        <scene sceneID="BdK-W3-Wt4">
            <objects>
                <tableViewController storyboardIdentifier="ProjectNotificationsViewController" title="Notifications" id="LkZ-DQ-HYB" customClass="ProjectNotificationsViewController" customModule="Kickstarter_Framework" customModuleProvider="target" sceneMemberID="viewController">
                    <tableView key="view" clipsSubviews="YES" contentMode="scaleToFill" alwaysBounceVertical="YES" dataMode="prototypes" style="plain" separatorStyle="none" rowHeight="60" estimatedRowHeight="-1" sectionHeaderHeight="28" sectionFooterHeight="28" id="3cQ-hI-xV0">
                        <rect key="frame" x="0.0" y="0.0" width="375" height="667"/>
                        <autoresizingMask key="autoresizingMask" widthSizable="YES" heightSizable="YES"/>
                        <color key="backgroundColor" red="1" green="1" blue="1" alpha="1" colorSpace="custom" customColorSpace="sRGB"/>
                        <prototypes>
                            <tableViewCell clipsSubviews="YES" contentMode="scaleToFill" selectionStyle="none" indentationWidth="10" reuseIdentifier="ProjectNotificationCell" rowHeight="60" id="bg3-lx-3Wh" userLabel="Project notification cell" customClass="ProjectNotificationCell" customModule="Kickstarter_Framework" customModuleProvider="target">
                                <rect key="frame" x="0.0" y="28" width="375" height="60"/>
                                <autoresizingMask key="autoresizingMask"/>
                                <tableViewCellContentView key="contentView" opaque="NO" clipsSubviews="YES" multipleTouchEnabled="YES" contentMode="center" preservesSuperviewLayoutMargins="YES" tableViewCell="bg3-lx-3Wh" id="MOi-qU-feU">
                                    <rect key="frame" x="0.0" y="0.0" width="375" height="60"/>
                                    <autoresizingMask key="autoresizingMask"/>
                                    <subviews>
                                        <stackView opaque="NO" contentMode="scaleToFill" alignment="center" spacing="6" translatesAutoresizingMaskIntoConstraints="NO" id="OgD-X8-NPf">
                                            <rect key="frame" x="12" y="6" width="351" height="48"/>
                                            <subviews>
                                                <label opaque="NO" userInteractionEnabled="NO" contentMode="left" text=" " textAlignment="natural" lineBreakMode="tailTruncation" baselineAdjustment="alignBaselines" adjustsFontSizeToFit="NO" translatesAutoresizingMaskIntoConstraints="NO" id="8ub-Uo-2u8">
                                                    <rect key="frame" x="0.0" y="14" width="296" height="20.5"/>
                                                    <fontDescription key="fontDescription" type="system" pointSize="17"/>
                                                    <color key="textColor" red="0.0" green="0.0" blue="0.0" alpha="1" colorSpace="custom" customColorSpace="sRGB"/>
                                                    <nil key="highlightedColor"/>
                                                </label>
                                                <switch opaque="NO" contentMode="scaleToFill" horizontalHuggingPriority="751" verticalHuggingPriority="751" horizontalCompressionResistancePriority="751" verticalCompressionResistancePriority="751" contentHorizontalAlignment="center" contentVerticalAlignment="center" on="YES" translatesAutoresizingMaskIntoConstraints="NO" id="ybY-lT-ThH">
                                                    <rect key="frame" x="302" y="8.5" width="51" height="31"/>
                                                </switch>
                                            </subviews>
                                            <constraints>
                                                <constraint firstAttribute="height" relation="greaterThanOrEqual" constant="40" id="SZz-M6-Seo"/>
                                            </constraints>
                                        </stackView>
                                        <view contentMode="scaleToFill" translatesAutoresizingMaskIntoConstraints="NO" id="o6I-ks-6x0" userLabel="Separator View">
                                            <rect key="frame" x="0.0" y="59" width="375" height="1"/>
                                            <color key="backgroundColor" red="0.94999998809999997" green="0.94999998809999997" blue="0.94999998809999997" alpha="1" colorSpace="custom" customColorSpace="sRGB"/>
                                            <constraints>
                                                <constraint firstAttribute="height" constant="1" id="1M6-qd-DaY"/>
                                            </constraints>
                                        </view>
                                    </subviews>
                                    <constraints>
                                        <constraint firstItem="OgD-X8-NPf" firstAttribute="trailing" secondItem="MOi-qU-feU" secondAttribute="trailing" constant="-12" id="2rN-4p-ZJd"/>
                                        <constraint firstItem="OgD-X8-NPf" firstAttribute="bottom" secondItem="MOi-qU-feU" secondAttribute="bottom" constant="-6" id="AQ5-OL-f39"/>
                                        <constraint firstItem="o6I-ks-6x0" firstAttribute="trailing" secondItem="MOi-qU-feU" secondAttribute="trailing" id="Fd9-cr-PMS"/>
                                        <constraint firstItem="o6I-ks-6x0" firstAttribute="leading" secondItem="MOi-qU-feU" secondAttribute="leading" id="cM2-32-bxd"/>
                                        <constraint firstItem="o6I-ks-6x0" firstAttribute="bottom" secondItem="MOi-qU-feU" secondAttribute="bottom" id="huf-Dx-lwG"/>
                                        <constraint firstItem="OgD-X8-NPf" firstAttribute="top" secondItem="MOi-qU-feU" secondAttribute="top" constant="6" id="j6c-Df-QkH"/>
                                        <constraint firstItem="OgD-X8-NPf" firstAttribute="leading" secondItem="MOi-qU-feU" secondAttribute="leading" constant="12" id="mKK-uT-ibA"/>
                                    </constraints>
                                </tableViewCellContentView>
                                <connections>
                                    <outlet property="nameLabel" destination="8ub-Uo-2u8" id="fxe-cO-T0T"/>
                                    <outlet property="notificationSwitch" destination="ybY-lT-ThH" id="ubN-FK-fCw"/>
                                    <outlet property="separatorView" destination="o6I-ks-6x0" id="l71-xr-5z5"/>
                                </connections>
                            </tableViewCell>
                        </prototypes>
                        <connections>
                            <outlet property="dataSource" destination="LkZ-DQ-HYB" id="Gl3-aM-7He"/>
                            <outlet property="delegate" destination="LkZ-DQ-HYB" id="r2T-D0-Th9"/>
                        </connections>
                    </tableView>
                    <simulatedNavigationBarMetrics key="simulatedTopBarMetrics" prompted="NO"/>
                </tableViewController>
                <placeholder placeholderIdentifier="IBFirstResponder" id="CnK-9U-Okv" userLabel="First Responder" sceneMemberID="firstResponder"/>
            </objects>
            <point key="canvasLocation" x="-2860" y="760"/>
        </scene>
        <!--Change Email-->
        <scene sceneID="sW7-08-TIc">
            <objects>
                <viewController storyboardIdentifier="ChangeEmailViewController" title="Change Email" id="JTR-kW-WZp" customClass="ChangeEmailViewController" customModule="Kickstarter_Framework" sceneMemberID="viewController">
                    <view key="view" contentMode="scaleToFill" id="Sro-rn-6F2">
                        <rect key="frame" x="0.0" y="0.0" width="375" height="667"/>
                        <autoresizingMask key="autoresizingMask" widthSizable="YES" heightSizable="YES"/>
                        <subviews>
                            <view contentMode="scaleToFill" translatesAutoresizingMaskIntoConstraints="NO" id="XfD-wg-Nx4" customClass="UIScrollView">
                                <rect key="frame" x="0.0" y="20" width="375" height="647"/>
                                <subviews>
                                    <stackView opaque="NO" contentMode="scaleToFill" axis="vertical" translatesAutoresizingMaskIntoConstraints="NO" id="VyE-lE-aLQ">
<<<<<<< HEAD
                                        <rect key="frame" x="0.0" y="0.0" width="375" height="274"/>
=======
                                        <rect key="frame" x="0.0" y="0.0" width="375" height="647"/>
>>>>>>> 82b03742
                                        <subviews>
                                            <view contentMode="scaleToFill" translatesAutoresizingMaskIntoConstraints="NO" id="eOl-CY-t3g">
                                                <rect key="frame" x="0.0" y="0.0" width="375" height="36"/>
                                                <color key="backgroundColor" red="0.96862745100000003" green="0.96862745100000003" blue="0.96470588239999999" alpha="1" colorSpace="custom" customColorSpace="sRGB"/>
                                                <constraints>
                                                    <constraint firstAttribute="height" constant="36" id="VGm-iy-aai"/>
                                                </constraints>
                                            </view>
                                            <view contentMode="scaleToFill" translatesAutoresizingMaskIntoConstraints="NO" id="gKy-91-KIN" userLabel="Change email">
                                                <rect key="frame" x="0.0" y="36" width="375" height="52"/>
                                                <subviews>
                                                    <stackView opaque="NO" contentMode="scaleToFill" horizontalHuggingPriority="255" verticalHuggingPriority="255" horizontalCompressionResistancePriority="755" verticalCompressionResistancePriority="755" spacing="12" translatesAutoresizingMaskIntoConstraints="NO" id="44i-Jb-zGG" userLabel="Current Email View">
                                                        <rect key="frame" x="12" y="6" width="351" height="40"/>
                                                        <subviews>
                                                            <label opaque="NO" userInteractionEnabled="NO" contentMode="left" horizontalCompressionResistancePriority="751" text="Current email" textAlignment="natural" lineBreakMode="tailTruncation" baselineAdjustment="alignBaselines" adjustsFontSizeToFit="NO" translatesAutoresizingMaskIntoConstraints="NO" id="hbC-wV-1kr">
                                                                <rect key="frame" x="0.0" y="0.0" width="103" height="40"/>
                                                                <fontDescription key="fontDescription" type="system" pointSize="17"/>
                                                                <nil key="textColor"/>
                                                                <nil key="highlightedColor"/>
                                                            </label>
                                                            <label opaque="NO" userInteractionEnabled="NO" contentMode="left" horizontalHuggingPriority="249" verticalHuggingPriority="251" verticalCompressionResistancePriority="751" text="" textAlignment="right" lineBreakMode="tailTruncation" baselineAdjustment="alignBaselines" adjustsFontSizeToFit="NO" translatesAutoresizingMaskIntoConstraints="NO" id="dhC-lf-MHP">
                                                                <rect key="frame" x="115" y="0.0" width="236" height="40"/>
                                                                <fontDescription key="fontDescription" type="system" pointSize="17"/>
                                                                <nil key="textColor"/>
                                                                <nil key="highlightedColor"/>
                                                            </label>
                                                        </subviews>
                                                        <constraints>
                                                            <constraint firstAttribute="height" constant="40" id="zw2-RQ-h1z"/>
                                                        </constraints>
                                                    </stackView>
                                                    <view contentMode="scaleToFill" translatesAutoresizingMaskIntoConstraints="NO" id="lCC-JM-jdT" userLabel="Separator">
                                                        <rect key="frame" x="0.0" y="51" width="375" height="1"/>
                                                        <color key="backgroundColor" red="0.86274509803921573" green="0.87058823529411766" blue="0.8666666666666667" alpha="1" colorSpace="custom" customColorSpace="sRGB"/>
                                                        <constraints>
                                                            <constraint firstAttribute="height" constant="1" id="Yzg-vt-vSm"/>
                                                        </constraints>
                                                    </view>
                                                </subviews>
                                                <color key="backgroundColor" white="1" alpha="1" colorSpace="custom" customColorSpace="genericGamma22GrayColorSpace"/>
                                                <constraints>
                                                    <constraint firstAttribute="trailing" secondItem="lCC-JM-jdT" secondAttribute="trailing" id="6z2-At-LmT"/>
                                                    <constraint firstAttribute="bottom" secondItem="lCC-JM-jdT" secondAttribute="bottom" id="B7b-o2-HgP"/>
                                                    <constraint firstAttribute="bottom" secondItem="44i-Jb-zGG" secondAttribute="bottom" constant="6" id="GBl-bF-69Q"/>
                                                    <constraint firstItem="44i-Jb-zGG" firstAttribute="top" secondItem="gKy-91-KIN" secondAttribute="top" constant="6" id="Iw3-fn-7Pa"/>
                                                    <constraint firstItem="lCC-JM-jdT" firstAttribute="leading" secondItem="gKy-91-KIN" secondAttribute="leading" id="OVJ-9D-1dG"/>
                                                    <constraint firstItem="44i-Jb-zGG" firstAttribute="leading" secondItem="gKy-91-KIN" secondAttribute="leading" constant="12" id="SvO-fh-Ogd"/>
                                                    <constraint firstAttribute="trailing" secondItem="44i-Jb-zGG" secondAttribute="trailing" constant="12" id="tgZ-SK-b5u"/>
                                                </constraints>
                                            </view>
<<<<<<< HEAD
                                            <view hidden="YES" contentMode="scaleToFill" horizontalHuggingPriority="255" verticalHuggingPriority="255" translatesAutoresizingMaskIntoConstraints="NO" id="Cdr-bL-P2W" userLabel="Message Label View">
=======
                                            <view hidden="YES" contentMode="scaleToFill" translatesAutoresizingMaskIntoConstraints="NO" id="Cdr-bL-P2W" userLabel="Message Label View">
>>>>>>> 82b03742
                                                <rect key="frame" x="0.0" y="88" width="375" height="24"/>
                                                <subviews>
                                                    <stackView opaque="NO" contentMode="scaleToFill" axis="vertical" alignment="top" translatesAutoresizingMaskIntoConstraints="NO" id="IjC-cR-RB2">
                                                        <rect key="frame" x="12" y="6" width="351" height="0.0"/>
                                                        <subviews>
                                                            <label opaque="NO" userInteractionEnabled="NO" contentMode="left" horizontalHuggingPriority="255" verticalHuggingPriority="255" text="Label" textAlignment="natural" lineBreakMode="tailTruncation" baselineAdjustment="alignBaselines" adjustsFontSizeToFit="NO" translatesAutoresizingMaskIntoConstraints="NO" id="lz0-3G-6S5">
                                                                <rect key="frame" x="0.0" y="0.0" width="42" height="0.0"/>
                                                                <fontDescription key="fontDescription" type="system" pointSize="17"/>
                                                                <nil key="textColor"/>
                                                                <nil key="highlightedColor"/>
                                                            </label>
                                                            <label opaque="NO" userInteractionEnabled="NO" contentMode="left" horizontalHuggingPriority="251" verticalHuggingPriority="251" text="Label" textAlignment="natural" lineBreakMode="tailTruncation" baselineAdjustment="alignBaselines" adjustsFontSizeToFit="NO" translatesAutoresizingMaskIntoConstraints="NO" id="8vV-UG-owa">
                                                                <rect key="frame" x="0.0" y="0.0" width="42" height="0.0"/>
                                                                <fontDescription key="fontDescription" type="system" pointSize="17"/>
                                                                <nil key="textColor"/>
                                                                <nil key="highlightedColor"/>
                                                            </label>
                                                        </subviews>
                                                    </stackView>
                                                </subviews>
                                                <color key="backgroundColor" red="0.96862745098039216" green="0.96862745098039216" blue="0.96470588235294119" alpha="1" colorSpace="custom" customColorSpace="sRGB"/>
                                                <constraints>
                                                    <constraint firstAttribute="trailing" secondItem="IjC-cR-RB2" secondAttribute="trailing" constant="12" id="1U9-Tf-dMw"/>
                                                    <constraint firstAttribute="bottom" secondItem="IjC-cR-RB2" secondAttribute="bottom" constant="18" id="7IG-eC-1Nw"/>
                                                    <constraint firstItem="IjC-cR-RB2" firstAttribute="leading" secondItem="Cdr-bL-P2W" secondAttribute="leading" constant="12" id="RcF-Rf-Ixj"/>
                                                    <constraint firstItem="IjC-cR-RB2" firstAttribute="top" secondItem="Cdr-bL-P2W" secondAttribute="top" constant="6" id="lg9-uS-DXy"/>
                                                </constraints>
                                            </view>
                                            <view contentMode="scaleToFill" translatesAutoresizingMaskIntoConstraints="NO" id="ioz-I8-SoZ" userLabel="Resend Verification Email Button View">
                                                <rect key="frame" x="0.0" y="88" width="375" height="52"/>
                                                <subviews>
<<<<<<< HEAD
                                                    <button opaque="NO" contentMode="scaleToFill" contentHorizontalAlignment="leading" contentVerticalAlignment="center" buttonType="roundedRect" lineBreakMode="middleTruncation" translatesAutoresizingMaskIntoConstraints="NO" id="bpy-Ch-0sb" userLabel="Resend verification email">
=======
                                                    <button opaque="NO" contentMode="scaleToFill" horizontalHuggingPriority="249" verticalHuggingPriority="249" contentHorizontalAlignment="leading" contentVerticalAlignment="center" buttonType="roundedRect" lineBreakMode="middleTruncation" translatesAutoresizingMaskIntoConstraints="NO" id="bpy-Ch-0sb" userLabel="Resend verification email">
>>>>>>> 82b03742
                                                        <rect key="frame" x="12" y="6" width="351" height="40"/>
                                                        <constraints>
                                                            <constraint firstAttribute="height" constant="40" id="19c-2j-WX5"/>
                                                        </constraints>
                                                        <state key="normal" title="Button"/>
                                                        <connections>
                                                            <action selector="resendVerificationEmailButtonTapped:" destination="JTR-kW-WZp" eventType="touchUpInside" id="Cv0-nn-TY9"/>
                                                        </connections>
                                                    </button>
                                                    <view contentMode="scaleToFill" translatesAutoresizingMaskIntoConstraints="NO" id="Awm-aQ-s2g" userLabel="Separator">
<<<<<<< HEAD
                                                        <rect key="frame" x="0.0" y="51.5" width="375" height="0.5"/>
                                                        <color key="backgroundColor" red="0.86274509799999999" green="0.87058823529999996" blue="0.86666666670000003" alpha="1" colorSpace="custom" customColorSpace="sRGB"/>
                                                        <constraints>
                                                            <constraint firstAttribute="height" constant="0.5" id="yL7-4J-tV8"/>
=======
                                                        <rect key="frame" x="0.0" y="51" width="375" height="1"/>
                                                        <color key="backgroundColor" red="0.86274509799999999" green="0.87058823529999996" blue="0.86666666670000003" alpha="1" colorSpace="custom" customColorSpace="sRGB"/>
                                                        <constraints>
                                                            <constraint firstAttribute="height" constant="1" id="yL7-4J-tV8"/>
>>>>>>> 82b03742
                                                        </constraints>
                                                    </view>
                                                </subviews>
                                                <color key="backgroundColor" white="1" alpha="1" colorSpace="custom" customColorSpace="genericGamma22GrayColorSpace"/>
                                                <constraints>
                                                    <constraint firstItem="Awm-aQ-s2g" firstAttribute="leading" secondItem="ioz-I8-SoZ" secondAttribute="leading" id="Ejr-OT-MZg"/>
                                                    <constraint firstItem="bpy-Ch-0sb" firstAttribute="top" secondItem="ioz-I8-SoZ" secondAttribute="top" constant="6" id="Gr0-dH-Zpr"/>
                                                    <constraint firstAttribute="bottom" secondItem="bpy-Ch-0sb" secondAttribute="bottom" constant="6" id="OcI-oP-MJd"/>
                                                    <constraint firstAttribute="trailing" secondItem="Awm-aQ-s2g" secondAttribute="trailing" id="OyU-OW-mSq"/>
                                                    <constraint firstAttribute="trailing" secondItem="bpy-Ch-0sb" secondAttribute="trailing" constant="12" id="ieE-P1-SSO"/>
                                                    <constraint firstAttribute="bottom" secondItem="Awm-aQ-s2g" secondAttribute="bottom" id="mQ1-pN-WRi"/>
                                                    <constraint firstItem="bpy-Ch-0sb" firstAttribute="leading" secondItem="ioz-I8-SoZ" secondAttribute="leading" constant="12" id="xEr-Gk-kjX"/>
                                                </constraints>
                                            </view>
                                            <view contentMode="scaleToFill" translatesAutoresizingMaskIntoConstraints="NO" id="Cld-2o-zvE">
                                                <rect key="frame" x="0.0" y="140" width="375" height="30"/>
                                                <color key="backgroundColor" red="0.96862745100000003" green="0.96862745100000003" blue="0.96470588239999999" alpha="1" colorSpace="custom" customColorSpace="sRGB"/>
                                                <constraints>
                                                    <constraint firstAttribute="height" constant="30" id="IxN-w9-UTF"/>
                                                </constraints>
                                            </view>
                                            <view contentMode="scaleToFill" translatesAutoresizingMaskIntoConstraints="NO" id="9Ny-Zh-npT" userLabel="New email">
                                                <rect key="frame" x="0.0" y="170" width="375" height="52"/>
                                                <subviews>
                                                    <stackView opaque="NO" contentMode="scaleToFill" spacing="12" translatesAutoresizingMaskIntoConstraints="NO" id="9eu-AW-ocS">
                                                        <rect key="frame" x="12" y="6" width="351" height="40"/>
                                                        <subviews>
                                                            <label opaque="NO" userInteractionEnabled="NO" contentMode="left" horizontalHuggingPriority="251" verticalHuggingPriority="251" horizontalCompressionResistancePriority="752" text="New Email" textAlignment="natural" lineBreakMode="tailTruncation" baselineAdjustment="alignBaselines" adjustsFontSizeToFit="NO" translatesAutoresizingMaskIntoConstraints="NO" id="shM-z1-cjb">
                                                                <rect key="frame" x="0.0" y="0.0" width="80" height="40"/>
                                                                <fontDescription key="fontDescription" type="system" pointSize="17"/>
                                                                <nil key="textColor"/>
                                                                <nil key="highlightedColor"/>
                                                            </label>
                                                            <textField opaque="NO" contentMode="scaleToFill" contentHorizontalAlignment="left" contentVerticalAlignment="center" borderStyle="roundedRect" textAlignment="natural" minimumFontSize="17" translatesAutoresizingMaskIntoConstraints="NO" id="uEZ-83-bce">
                                                                <rect key="frame" x="92" y="0.0" width="259" height="40"/>
                                                                <nil key="textColor"/>
                                                                <fontDescription key="fontDescription" type="system" pointSize="14"/>
                                                                <textInputTraits key="textInputTraits"/>
                                                                <connections>
                                                                    <action selector="emailFieldTextDidChange:" destination="JTR-kW-WZp" eventType="editingChanged" id="QaX-nV-5wW"/>
                                                                </connections>
                                                            </textField>
                                                        </subviews>
                                                        <constraints>
                                                            <constraint firstAttribute="height" constant="40" id="0X6-LG-lX0"/>
                                                        </constraints>
                                                    </stackView>
                                                </subviews>
                                                <color key="backgroundColor" white="1" alpha="1" colorSpace="custom" customColorSpace="genericGamma22GrayColorSpace"/>
                                                <constraints>
                                                    <constraint firstItem="9eu-AW-ocS" firstAttribute="top" secondItem="9Ny-Zh-npT" secondAttribute="top" constant="6" id="AQZ-Ey-JcL"/>
                                                    <constraint firstAttribute="bottom" secondItem="9eu-AW-ocS" secondAttribute="bottom" constant="6" id="C96-Xg-BOp"/>
                                                    <constraint firstAttribute="trailing" secondItem="9eu-AW-ocS" secondAttribute="trailing" constant="12" id="DdR-eZ-OaY"/>
                                                    <constraint firstItem="9eu-AW-ocS" firstAttribute="leading" secondItem="9Ny-Zh-npT" secondAttribute="leading" constant="12" id="mMW-w3-7Dw"/>
                                                </constraints>
                                            </view>
                                            <view contentMode="scaleToFill" translatesAutoresizingMaskIntoConstraints="NO" id="9uR-ng-0BU" userLabel="Password">
<<<<<<< HEAD
                                                <rect key="frame" x="0.0" y="222" width="375" height="52"/>
=======
                                                <rect key="frame" x="0.0" y="222" width="375" height="425"/>
>>>>>>> 82b03742
                                                <subviews>
                                                    <stackView opaque="NO" contentMode="scaleToFill" spacing="12" translatesAutoresizingMaskIntoConstraints="NO" id="lrH-yX-xHX">
                                                        <rect key="frame" x="12" y="6" width="351" height="40"/>
                                                        <subviews>
                                                            <label opaque="NO" userInteractionEnabled="NO" contentMode="left" horizontalHuggingPriority="251" verticalHuggingPriority="251" horizontalCompressionResistancePriority="752" text="Current Password" textAlignment="natural" lineBreakMode="tailTruncation" baselineAdjustment="alignBaselines" adjustsFontSizeToFit="NO" translatesAutoresizingMaskIntoConstraints="NO" id="zt7-F9-bX6">
                                                                <rect key="frame" x="0.0" y="0.0" width="136.5" height="40"/>
                                                                <fontDescription key="fontDescription" type="system" pointSize="17"/>
                                                                <nil key="textColor"/>
                                                                <nil key="highlightedColor"/>
                                                            </label>
                                                            <textField opaque="NO" contentMode="scaleToFill" contentHorizontalAlignment="left" contentVerticalAlignment="center" borderStyle="roundedRect" textAlignment="natural" minimumFontSize="17" translatesAutoresizingMaskIntoConstraints="NO" id="Aeh-uW-FDy">
                                                                <rect key="frame" x="148.5" y="0.0" width="163.5" height="40"/>
                                                                <nil key="textColor"/>
                                                                <fontDescription key="fontDescription" type="system" pointSize="14"/>
                                                                <textInputTraits key="textInputTraits"/>
                                                                <connections>
                                                                    <action selector="passwordFieldTextDidChange:" destination="JTR-kW-WZp" eventType="editingChanged" id="bQa-yr-gMu"/>
                                                                </connections>
                                                            </textField>
                                                            <button opaque="NO" contentMode="scaleToFill" horizontalHuggingPriority="255" verticalHuggingPriority="255" contentHorizontalAlignment="center" contentVerticalAlignment="center" buttonType="roundedRect" lineBreakMode="middleTruncation" translatesAutoresizingMaskIntoConstraints="NO" id="TiS-uY-zEM">
                                                                <rect key="frame" x="324" y="0.0" width="27" height="40"/>
                                                                <state key="normal" image="onepassword-button"/>
                                                                <connections>
                                                                    <action selector="onePasswordButtonTapped:" destination="JTR-kW-WZp" eventType="touchUpInside" id="EUY-Hr-eV2"/>
                                                                </connections>
                                                            </button>
                                                        </subviews>
                                                        <constraints>
                                                            <constraint firstAttribute="height" constant="40" id="QpO-Lf-gR6"/>
                                                        </constraints>
                                                    </stackView>
                                                    <view contentMode="scaleToFill" translatesAutoresizingMaskIntoConstraints="NO" id="PLh-cR-QEi" userLabel="Separator">
                                                        <rect key="frame" x="0.0" y="424" width="375" height="1"/>
                                                        <color key="backgroundColor" red="0.86274509799999999" green="0.87058823529999996" blue="0.86666666670000003" alpha="1" colorSpace="custom" customColorSpace="sRGB"/>
                                                        <constraints>
                                                            <constraint firstAttribute="height" constant="1" id="GaB-uM-BIX"/>
                                                        </constraints>
                                                    </view>
                                                </subviews>
                                                <color key="backgroundColor" white="1" alpha="1" colorSpace="custom" customColorSpace="genericGamma22GrayColorSpace"/>
                                                <constraints>
                                                    <constraint firstItem="lrH-yX-xHX" firstAttribute="top" secondItem="9uR-ng-0BU" secondAttribute="top" constant="6" id="2iZ-8y-HZY"/>
                                                    <constraint firstItem="PLh-cR-QEi" firstAttribute="leading" secondItem="9uR-ng-0BU" secondAttribute="leading" id="C7e-KB-nkL"/>
                                                    <constraint firstItem="lrH-yX-xHX" firstAttribute="leading" secondItem="9uR-ng-0BU" secondAttribute="leading" constant="12" id="Vgh-Cw-dSO"/>
                                                    <constraint firstAttribute="bottom" secondItem="PLh-cR-QEi" secondAttribute="bottom" id="agg-Hc-Um9"/>
                                                    <constraint firstAttribute="trailing" secondItem="PLh-cR-QEi" secondAttribute="trailing" id="fq9-cj-Nhv"/>
                                                    <constraint firstAttribute="bottom" secondItem="lrH-yX-xHX" secondAttribute="bottom" constant="6" id="kNc-OA-gmh"/>
                                                    <constraint firstAttribute="trailing" secondItem="lrH-yX-xHX" secondAttribute="trailing" constant="12" id="w2L-Ky-Mxj"/>
                                                </constraints>
                                            </view>
                                        </subviews>
<<<<<<< HEAD
                                        <constraints>
                                            <constraint firstItem="9uR-ng-0BU" firstAttribute="top" secondItem="9Ny-Zh-npT" secondAttribute="bottom" id="8Xh-sf-Ugs"/>
                                            <constraint firstItem="lrH-yX-xHX" firstAttribute="height" secondItem="9eu-AW-ocS" secondAttribute="height" id="9EM-BK-bqK"/>
                                            <constraint firstItem="9Ny-Zh-npT" firstAttribute="top" secondItem="Cld-2o-zvE" secondAttribute="bottom" id="jDp-9Z-Yxm"/>
                                        </constraints>
=======
>>>>>>> 82b03742
                                    </stackView>
                                </subviews>
                                <color key="backgroundColor" red="0.96862745100000003" green="0.96862745100000003" blue="0.96470588239999999" alpha="1" colorSpace="custom" customColorSpace="sRGB"/>
                                <constraints>
                                    <constraint firstAttribute="trailing" secondItem="VyE-lE-aLQ" secondAttribute="trailing" id="FVO-56-UEz"/>
                                    <constraint firstItem="VyE-lE-aLQ" firstAttribute="top" secondItem="XfD-wg-Nx4" secondAttribute="top" id="KYN-9M-Vlq"/>
                                    <constraint firstAttribute="bottom" secondItem="VyE-lE-aLQ" secondAttribute="bottom" id="VeG-zb-4ko"/>
                                    <constraint firstItem="VyE-lE-aLQ" firstAttribute="leading" secondItem="XfD-wg-Nx4" secondAttribute="leading" id="pUW-P0-AFT"/>
                                </constraints>
                            </view>
                        </subviews>
                        <color key="backgroundColor" red="0.96862745100000003" green="0.96862745100000003" blue="0.96470588239999999" alpha="1" colorSpace="custom" customColorSpace="sRGB"/>
                        <constraints>
                            <constraint firstItem="XfD-wg-Nx4" firstAttribute="leading" secondItem="4qM-at-87e" secondAttribute="leading" id="EF4-IL-1QB"/>
                            <constraint firstItem="XfD-wg-Nx4" firstAttribute="top" secondItem="4qM-at-87e" secondAttribute="top" id="HdT-3D-AqF"/>
                            <constraint firstItem="4qM-at-87e" firstAttribute="trailing" secondItem="XfD-wg-Nx4" secondAttribute="trailing" id="LBI-gu-u2V"/>
                            <constraint firstItem="XfD-wg-Nx4" firstAttribute="bottom" secondItem="4qM-at-87e" secondAttribute="bottom" id="b4i-G2-Yn2"/>
                            <constraint firstItem="VyE-lE-aLQ" firstAttribute="width" secondItem="4qM-at-87e" secondAttribute="width" id="b9c-5d-zON"/>
                        </constraints>
                        <viewLayoutGuide key="safeArea" id="4qM-at-87e"/>
                    </view>
                    <navigationItem key="navigationItem" id="D5S-1d-4ef">
                        <barButtonItem key="rightBarButtonItem" title="Save" style="plain" id="nsl-ak-3bO">
                            <connections>
                                <action selector="saveButtonTapped:" destination="JTR-kW-WZp" id="JO3-Cq-3Tu"/>
                            </connections>
                        </barButtonItem>
                    </navigationItem>
                    <connections>
                        <outlet property="currentEmail" destination="dhC-lf-MHP" id="W6i-3P-BKo"/>
                        <outlet property="currentEmailLabel" destination="hbC-wV-1kr" id="hSG-qw-h93"/>
                        <outlet property="messageLabelView" destination="Cdr-bL-P2W" id="gSf-t3-n3p"/>
                        <outlet property="newEmailLabel" destination="shM-z1-cjb" id="tnq-XP-h0n"/>
                        <outlet property="newEmailTextField" destination="uEZ-83-bce" id="IEP-yb-Kq6"/>
                        <outlet property="onePasswordButton" destination="TiS-uY-zEM" id="vTU-O5-Id8"/>
                        <outlet property="passwordLabel" destination="zt7-F9-bX6" id="vpc-Or-Xdx"/>
                        <outlet property="passwordTextField" destination="Aeh-uW-FDy" id="2FS-bt-XQ8"/>
                        <outlet property="resendVerificationEmailButton" destination="bpy-Ch-0sb" id="8m9-Ij-LOb"/>
                        <outlet property="resendVerificationEmailView" destination="ioz-I8-SoZ" id="DzQ-AN-Ark"/>
                        <outlet property="scrollView" destination="XfD-wg-Nx4" id="Hhx-4c-F1h"/>
                        <outlet property="unverifiedEmailLabel" destination="lz0-3G-6S5" id="4RQ-8u-fFe"/>
                        <outlet property="warningMessageLabel" destination="8vV-UG-owa" id="X3i-Hd-YKC"/>
                    </connections>
                </viewController>
                <placeholder placeholderIdentifier="IBFirstResponder" id="GqB-W2-mTS" userLabel="First Responder" sceneMemberID="firstResponder"/>
            </objects>
            <point key="canvasLocation" x="-1446" y="51"/>
        </scene>
        <!--Change Password-->
        <scene sceneID="2z0-Uq-at4">
            <objects>
                <viewController storyboardIdentifier="ChangePasswordViewController" title="Change Password" id="uOz-em-9Ir" customClass="ChangePasswordViewController" customModule="Kickstarter_Framework" customModuleProvider="target" sceneMemberID="viewController">
                    <view key="view" contentMode="scaleToFill" id="f1S-Pd-a0n">
                        <rect key="frame" x="0.0" y="0.0" width="375" height="667"/>
                        <autoresizingMask key="autoresizingMask" widthSizable="YES" heightSizable="YES"/>
                        <subviews>
                            <scrollView clipsSubviews="YES" multipleTouchEnabled="YES" contentMode="scaleToFill" keyboardDismissMode="interactive" translatesAutoresizingMaskIntoConstraints="NO" id="yhb-RA-0m0">
                                <rect key="frame" x="0.0" y="20" width="375" height="667"/>
                                <subviews>
                                    <stackView opaque="NO" contentMode="scaleToFill" axis="vertical" translatesAutoresizingMaskIntoConstraints="NO" id="Jfc-kg-fPd">
                                        <rect key="frame" x="0.0" y="0.0" width="375" height="336"/>
                                        <subviews>
                                            <view contentMode="scaleToFill" translatesAutoresizingMaskIntoConstraints="NO" id="soY-C8-Wfq">
                                                <rect key="frame" x="0.0" y="0.0" width="375" height="95"/>
                                                <subviews>
                                                    <label opaque="NO" userInteractionEnabled="NO" contentMode="left" horizontalHuggingPriority="255" verticalHuggingPriority="255" horizontalCompressionResistancePriority="755" verticalCompressionResistancePriority="755" text="Label" textAlignment="natural" lineBreakMode="tailTruncation" baselineAdjustment="alignBaselines" adjustsFontSizeToFit="NO" translatesAutoresizingMaskIntoConstraints="NO" id="TjX-ih-iDc">
                                                        <rect key="frame" x="12" y="12" width="351" height="59"/>
                                                        <fontDescription key="fontDescription" type="system" pointSize="17"/>
                                                        <nil key="textColor"/>
                                                        <nil key="highlightedColor"/>
                                                    </label>
                                                </subviews>
                                                <color key="backgroundColor" red="0.96862745100000003" green="0.96862745100000003" blue="0.96470588239999999" alpha="1" colorSpace="custom" customColorSpace="sRGB"/>
                                                <constraints>
                                                    <constraint firstItem="TjX-ih-iDc" firstAttribute="top" secondItem="soY-C8-Wfq" secondAttribute="top" constant="12" id="8iT-XL-4nB"/>
                                                    <constraint firstAttribute="trailing" secondItem="TjX-ih-iDc" secondAttribute="trailing" constant="12" id="M8A-Xb-Smt"/>
                                                    <constraint firstAttribute="bottom" secondItem="TjX-ih-iDc" secondAttribute="bottom" constant="24" id="l4m-m4-iz6"/>
                                                    <constraint firstItem="TjX-ih-iDc" firstAttribute="leading" secondItem="soY-C8-Wfq" secondAttribute="leading" constant="12" id="puC-uJ-JSh"/>
                                                </constraints>
                                            </view>
                                            <view contentMode="scaleToFill" translatesAutoresizingMaskIntoConstraints="NO" id="r4d-fw-15Q">
                                                <rect key="frame" x="0.0" y="95" width="375" height="52"/>
                                                <subviews>
                                                    <stackView opaque="NO" contentMode="scaleToFill" spacing="6" translatesAutoresizingMaskIntoConstraints="NO" id="MkN-5P-smZ">
                                                        <rect key="frame" x="12" y="6" width="351" height="40"/>
                                                        <subviews>
                                                            <label opaque="NO" userInteractionEnabled="NO" contentMode="left" horizontalHuggingPriority="255" verticalHuggingPriority="255" horizontalCompressionResistancePriority="755" verticalCompressionResistancePriority="755" text="Current Password" textAlignment="natural" lineBreakMode="tailTruncation" baselineAdjustment="alignBaselines" adjustsFontSizeToFit="NO" translatesAutoresizingMaskIntoConstraints="NO" id="RKC-vo-zm6">
                                                                <rect key="frame" x="0.0" y="0.0" width="136.5" height="40"/>
                                                                <fontDescription key="fontDescription" type="system" pointSize="17"/>
                                                                <nil key="textColor"/>
                                                                <nil key="highlightedColor"/>
                                                            </label>
                                                            <textField opaque="NO" contentMode="scaleToFill" horizontalHuggingPriority="251" verticalHuggingPriority="251" contentHorizontalAlignment="left" contentVerticalAlignment="center" borderStyle="roundedRect" textAlignment="natural" minimumFontSize="17" translatesAutoresizingMaskIntoConstraints="NO" id="l9b-mM-SUG">
                                                                <rect key="frame" x="142.5" y="0.0" width="175.5" height="40"/>
                                                                <nil key="textColor"/>
                                                                <fontDescription key="fontDescription" type="system" pointSize="14"/>
                                                                <textInputTraits key="textInputTraits" returnKeyType="next" enablesReturnKeyAutomatically="YES"/>
                                                                <connections>
                                                                    <action selector="currentPasswordDidEndEditing:" destination="uOz-em-9Ir" eventType="editingDidEnd" id="22G-20-2Le"/>
                                                                    <action selector="currentPasswordDidReturn:" destination="uOz-em-9Ir" eventType="primaryActionTriggered" id="9rH-ej-rb2"/>
                                                                    <action selector="currentPasswordTextDidChange:" destination="uOz-em-9Ir" eventType="editingChanged" id="wW0-w7-CJD"/>
                                                                </connections>
                                                            </textField>
                                                            <button opaque="NO" contentMode="scaleToFill" horizontalHuggingPriority="255" verticalHuggingPriority="255" horizontalCompressionResistancePriority="755" verticalCompressionResistancePriority="755" contentHorizontalAlignment="center" contentVerticalAlignment="center" buttonType="roundedRect" lineBreakMode="middleTruncation" translatesAutoresizingMaskIntoConstraints="NO" id="Ml8-qx-02m">
                                                                <rect key="frame" x="324" y="0.0" width="27" height="40"/>
                                                                <state key="normal" image="onepassword-button"/>
                                                                <connections>
                                                                    <action selector="onePasswordButtonTapped:" destination="uOz-em-9Ir" eventType="touchUpInside" id="rKN-6F-Ybw"/>
                                                                </connections>
                                                            </button>
                                                        </subviews>
                                                        <constraints>
                                                            <constraint firstAttribute="height" constant="40" id="rpz-X0-uAZ"/>
                                                        </constraints>
                                                    </stackView>
                                                </subviews>
                                                <color key="backgroundColor" white="1" alpha="1" colorSpace="custom" customColorSpace="genericGamma22GrayColorSpace"/>
                                                <constraints>
                                                    <constraint firstAttribute="trailing" secondItem="MkN-5P-smZ" secondAttribute="trailing" constant="12" id="6FS-Zc-GER"/>
                                                    <constraint firstItem="MkN-5P-smZ" firstAttribute="leading" secondItem="r4d-fw-15Q" secondAttribute="leading" constant="12" id="AMD-8I-Dam"/>
                                                    <constraint firstItem="MkN-5P-smZ" firstAttribute="top" secondItem="r4d-fw-15Q" secondAttribute="top" constant="6" id="CL3-bd-eFh"/>
                                                    <constraint firstAttribute="bottom" secondItem="MkN-5P-smZ" secondAttribute="bottom" constant="6" id="Hwl-hM-ZnK"/>
                                                </constraints>
                                            </view>
                                            <view contentMode="scaleToFill" translatesAutoresizingMaskIntoConstraints="NO" id="pgq-sT-pEy">
                                                <rect key="frame" x="0.0" y="147" width="375" height="0.5"/>
                                                <color key="backgroundColor" red="0.86274509799999999" green="0.87058823529999996" blue="0.86666666670000003" alpha="1" colorSpace="custom" customColorSpace="sRGB"/>
                                                <constraints>
                                                    <constraint firstAttribute="height" constant="0.5" id="yf3-GY-n3m"/>
                                                </constraints>
                                            </view>
                                            <view contentMode="scaleToFill" translatesAutoresizingMaskIntoConstraints="NO" id="ror-dg-Lfy">
                                                <rect key="frame" x="0.0" y="147.5" width="375" height="24"/>
                                                <color key="backgroundColor" red="0.96862745100000003" green="0.96862745100000003" blue="0.96470588239999999" alpha="1" colorSpace="custom" customColorSpace="sRGB"/>
                                                <constraints>
                                                    <constraint firstAttribute="height" constant="24" id="IsN-wq-RGM"/>
                                                </constraints>
                                            </view>
                                            <view contentMode="scaleToFill" translatesAutoresizingMaskIntoConstraints="NO" id="8It-K2-aET">
                                                <rect key="frame" x="0.0" y="171.5" width="375" height="52"/>
                                                <subviews>
                                                    <stackView opaque="NO" contentMode="scaleToFill" alignment="center" spacing="6" translatesAutoresizingMaskIntoConstraints="NO" id="1kc-F1-TQ5">
                                                        <rect key="frame" x="12" y="6" width="351" height="40"/>
                                                        <subviews>
                                                            <label opaque="NO" userInteractionEnabled="NO" contentMode="left" horizontalHuggingPriority="251" verticalHuggingPriority="251" text="New password" textAlignment="natural" lineBreakMode="tailTruncation" baselineAdjustment="alignBaselines" adjustsFontSizeToFit="NO" translatesAutoresizingMaskIntoConstraints="NO" id="K1u-LI-jmm">
                                                                <rect key="frame" x="0.0" y="10" width="112.5" height="20.5"/>
                                                                <fontDescription key="fontDescription" type="system" pointSize="17"/>
                                                                <nil key="textColor"/>
                                                                <nil key="highlightedColor"/>
                                                            </label>
                                                            <textField opaque="NO" contentMode="scaleToFill" contentHorizontalAlignment="left" contentVerticalAlignment="center" borderStyle="roundedRect" textAlignment="natural" minimumFontSize="17" translatesAutoresizingMaskIntoConstraints="NO" id="tPP-5U-zGh">
                                                                <rect key="frame" x="118.5" y="5" width="232.5" height="30"/>
                                                                <nil key="textColor"/>
                                                                <fontDescription key="fontDescription" type="system" pointSize="14"/>
                                                                <textInputTraits key="textInputTraits" returnKeyType="next" enablesReturnKeyAutomatically="YES"/>
                                                                <connections>
                                                                    <action selector="newPasswordDidEndEditing:" destination="uOz-em-9Ir" eventType="editingDidEnd" id="AvC-VB-ybW"/>
                                                                    <action selector="newPasswordDidReturn:" destination="uOz-em-9Ir" eventType="primaryActionTriggered" id="pGa-ro-1Uk"/>
                                                                    <action selector="newPasswordTextDidChange:" destination="uOz-em-9Ir" eventType="editingChanged" id="Cxf-Qq-GcZ"/>
                                                                </connections>
                                                            </textField>
                                                        </subviews>
                                                        <constraints>
                                                            <constraint firstAttribute="height" constant="40" id="5RW-qf-ueW"/>
                                                        </constraints>
                                                    </stackView>
                                                </subviews>
                                                <color key="backgroundColor" white="1" alpha="1" colorSpace="custom" customColorSpace="genericGamma22GrayColorSpace"/>
                                                <constraints>
                                                    <constraint firstAttribute="trailing" secondItem="1kc-F1-TQ5" secondAttribute="trailing" constant="12" id="JOh-dg-V8j"/>
                                                    <constraint firstAttribute="bottom" secondItem="1kc-F1-TQ5" secondAttribute="bottom" constant="6" id="YzX-PJ-hJ5"/>
                                                    <constraint firstItem="1kc-F1-TQ5" firstAttribute="leading" secondItem="8It-K2-aET" secondAttribute="leading" constant="12" id="oa8-lC-Jbb"/>
                                                    <constraint firstItem="1kc-F1-TQ5" firstAttribute="top" secondItem="8It-K2-aET" secondAttribute="top" constant="6" id="rvu-qB-Geh"/>
                                                </constraints>
                                            </view>
                                            <view contentMode="scaleToFill" translatesAutoresizingMaskIntoConstraints="NO" id="fPo-fp-cOT">
                                                <rect key="frame" x="0.0" y="223.5" width="375" height="52"/>
                                                <subviews>
                                                    <stackView opaque="NO" contentMode="scaleToFill" spacing="6" translatesAutoresizingMaskIntoConstraints="NO" id="v3N-6B-yIT">
                                                        <rect key="frame" x="12" y="6" width="351" height="40"/>
                                                        <subviews>
                                                            <label opaque="NO" userInteractionEnabled="NO" contentMode="left" horizontalHuggingPriority="251" verticalHuggingPriority="251" text="Confirm new password" textAlignment="natural" lineBreakMode="tailTruncation" baselineAdjustment="alignBaselines" adjustsFontSizeToFit="NO" translatesAutoresizingMaskIntoConstraints="NO" id="w7Q-d1-hG0">
                                                                <rect key="frame" x="0.0" y="0.0" width="175.5" height="40"/>
                                                                <fontDescription key="fontDescription" type="system" pointSize="17"/>
                                                                <nil key="textColor"/>
                                                                <nil key="highlightedColor"/>
                                                            </label>
                                                            <textField opaque="NO" contentMode="scaleToFill" contentHorizontalAlignment="left" contentVerticalAlignment="center" borderStyle="roundedRect" textAlignment="natural" minimumFontSize="17" translatesAutoresizingMaskIntoConstraints="NO" id="nrx-gx-3DV">
                                                                <rect key="frame" x="181.5" y="0.0" width="169.5" height="40"/>
                                                                <nil key="textColor"/>
                                                                <fontDescription key="fontDescription" type="system" pointSize="14"/>
                                                                <textInputTraits key="textInputTraits" returnKeyType="done" enablesReturnKeyAutomatically="YES"/>
                                                                <connections>
                                                                    <action selector="confirmNewPasswordDidEndEditing:" destination="uOz-em-9Ir" eventType="editingDidEnd" id="zUT-ay-ofn"/>
                                                                    <action selector="confirmNewPasswordDidReturn:" destination="uOz-em-9Ir" eventType="primaryActionTriggered" id="MtL-fR-hFU"/>
                                                                    <action selector="confirmNewPasswordTextDidChange:" destination="uOz-em-9Ir" eventType="editingChanged" id="ouR-Rd-QUn"/>
                                                                </connections>
                                                            </textField>
                                                        </subviews>
                                                        <constraints>
                                                            <constraint firstAttribute="height" constant="40" id="MA9-g4-ZOJ"/>
                                                        </constraints>
                                                    </stackView>
                                                </subviews>
                                                <color key="backgroundColor" white="1" alpha="1" colorSpace="custom" customColorSpace="genericGamma22GrayColorSpace"/>
                                                <constraints>
                                                    <constraint firstItem="v3N-6B-yIT" firstAttribute="leading" secondItem="fPo-fp-cOT" secondAttribute="leading" constant="12" id="XEe-W2-0uQ"/>
                                                    <constraint firstAttribute="trailing" secondItem="v3N-6B-yIT" secondAttribute="trailing" constant="12" id="cMe-ER-S15"/>
                                                    <constraint firstItem="v3N-6B-yIT" firstAttribute="top" secondItem="fPo-fp-cOT" secondAttribute="top" constant="6" id="fH9-8e-ByB"/>
                                                    <constraint firstAttribute="bottom" secondItem="v3N-6B-yIT" secondAttribute="bottom" constant="6" id="jVq-Vb-y52"/>
                                                </constraints>
                                            </view>
                                            <view contentMode="scaleToFill" translatesAutoresizingMaskIntoConstraints="NO" id="Bxa-O6-tyW">
                                                <rect key="frame" x="0.0" y="275.5" width="375" height="0.5"/>
                                                <color key="backgroundColor" red="0.86274509799999999" green="0.87058823529999996" blue="0.86666666670000003" alpha="1" colorSpace="custom" customColorSpace="sRGB"/>
                                                <constraints>
                                                    <constraint firstAttribute="height" constant="0.5" id="NMk-vN-vrA"/>
                                                </constraints>
                                            </view>
                                            <view contentMode="scaleToFill" translatesAutoresizingMaskIntoConstraints="NO" id="bsu-oQ-MCm">
                                                <rect key="frame" x="0.0" y="276" width="375" height="60"/>
                                                <subviews>
                                                    <label hidden="YES" opaque="NO" userInteractionEnabled="NO" contentMode="left" horizontalHuggingPriority="251" verticalHuggingPriority="251" text="Label" textAlignment="natural" lineBreakMode="tailTruncation" baselineAdjustment="alignBaselines" adjustsFontSizeToFit="NO" translatesAutoresizingMaskIntoConstraints="NO" id="UTN-At-uAd">
                                                        <rect key="frame" x="12" y="6" width="351" height="42"/>
                                                        <fontDescription key="fontDescription" type="system" pointSize="17"/>
                                                        <nil key="textColor"/>
                                                        <nil key="highlightedColor"/>
                                                    </label>
                                                </subviews>
                                                <color key="backgroundColor" red="0.96862745100000003" green="0.96862745100000003" blue="0.96470588239999999" alpha="1" colorSpace="custom" customColorSpace="sRGB"/>
                                                <constraints>
                                                    <constraint firstAttribute="trailing" secondItem="UTN-At-uAd" secondAttribute="trailing" constant="12" id="6SQ-D4-Mnj"/>
                                                    <constraint firstItem="UTN-At-uAd" firstAttribute="top" secondItem="bsu-oQ-MCm" secondAttribute="top" constant="6" id="WPS-pW-8Zw"/>
                                                    <constraint firstAttribute="bottom" secondItem="UTN-At-uAd" secondAttribute="bottom" constant="12" id="guF-kB-UfI"/>
                                                    <constraint firstItem="UTN-At-uAd" firstAttribute="leading" secondItem="bsu-oQ-MCm" secondAttribute="leading" constant="12" id="jcD-XA-f8x"/>
                                                </constraints>
                                            </view>
                                        </subviews>
                                        <color key="backgroundColor" red="0.96862745100000003" green="0.96862745100000003" blue="0.96470588239999999" alpha="1" colorSpace="custom" customColorSpace="sRGB"/>
                                    </stackView>
                                </subviews>
                                <color key="backgroundColor" red="0.96862745100000003" green="0.96862745100000003" blue="0.96470588239999999" alpha="1" colorSpace="custom" customColorSpace="sRGB"/>
                                <constraints>
                                    <constraint firstItem="Jfc-kg-fPd" firstAttribute="leading" secondItem="yhb-RA-0m0" secondAttribute="leading" id="Bb3-Bd-Q4a"/>
                                    <constraint firstItem="Jfc-kg-fPd" firstAttribute="top" secondItem="yhb-RA-0m0" secondAttribute="top" id="JwS-Dw-hmR"/>
                                    <constraint firstAttribute="bottom" secondItem="Jfc-kg-fPd" secondAttribute="bottom" id="T48-Qg-vfX"/>
                                    <constraint firstAttribute="trailing" secondItem="Jfc-kg-fPd" secondAttribute="trailing" id="ydu-rL-nNN"/>
                                </constraints>
                            </scrollView>
                        </subviews>
                        <color key="backgroundColor" red="0.96862745100000003" green="0.96862745100000003" blue="0.96470588239999999" alpha="1" colorSpace="custom" customColorSpace="sRGB"/>
                        <constraints>
                            <constraint firstItem="yhb-RA-0m0" firstAttribute="bottom" secondItem="AHX-Zg-JlP" secondAttribute="bottom" constant="20" id="SgM-CE-CL3"/>
                            <constraint firstItem="yhb-RA-0m0" firstAttribute="leading" secondItem="AHX-Zg-JlP" secondAttribute="leading" id="T2g-pb-Itw"/>
                            <constraint firstItem="Jfc-kg-fPd" firstAttribute="width" secondItem="f1S-Pd-a0n" secondAttribute="width" id="dwu-J3-ewU"/>
                            <constraint firstItem="AHX-Zg-JlP" firstAttribute="trailing" secondItem="yhb-RA-0m0" secondAttribute="trailing" id="gWB-Dc-GOU"/>
                            <constraint firstItem="yhb-RA-0m0" firstAttribute="top" secondItem="AHX-Zg-JlP" secondAttribute="top" id="okS-Lw-Qw3"/>
                        </constraints>
                        <viewLayoutGuide key="safeArea" id="AHX-Zg-JlP"/>
                    </view>
                    <connections>
                        <outlet property="changePasswordLabel" destination="TjX-ih-iDc" id="gU1-BL-tty"/>
                        <outlet property="confirmNewPasswordLabel" destination="w7Q-d1-hG0" id="vYo-9u-isR"/>
                        <outlet property="confirmNewPasswordTextField" destination="nrx-gx-3DV" id="7ne-sN-e2c"/>
                        <outlet property="currentPasswordLabel" destination="RKC-vo-zm6" id="aSc-hB-eXt"/>
                        <outlet property="currentPasswordTextField" destination="l9b-mM-SUG" id="efL-Fe-Rqn"/>
                        <outlet property="newPasswordLabel" destination="K1u-LI-jmm" id="RP0-n7-kMJ"/>
                        <outlet property="newPasswordTextField" destination="tPP-5U-zGh" id="ejC-0t-96q"/>
                        <outlet property="onePasswordButton" destination="Ml8-qx-02m" id="OXX-ho-87N"/>
                        <outlet property="scrollView" destination="yhb-RA-0m0" id="46F-0F-DoG"/>
                        <outlet property="validationErrorMessageLabel" destination="UTN-At-uAd" id="ZhJ-O8-YzH"/>
                    </connections>
                </viewController>
                <placeholder placeholderIdentifier="IBFirstResponder" id="dfT-kQ-IJc" userLabel="First Responder" sceneMemberID="firstResponder"/>
            </objects>
            <point key="canvasLocation" x="-711" y="51"/>
        </scene>
        <!--Settings Account View Controller-->
        <scene sceneID="esx-V5-ysP">
            <objects>
                <viewController storyboardIdentifier="SettingsAccountViewController" id="ufb-AJ-pop" customClass="SettingsAccountViewController" customModule="Kickstarter_Framework" customModuleProvider="target" sceneMemberID="viewController">
                    <view key="view" contentMode="scaleToFill" id="gb9-7l-6YY">
                        <rect key="frame" x="0.0" y="0.0" width="375" height="667"/>
                        <autoresizingMask key="autoresizingMask" widthSizable="YES" heightSizable="YES"/>
                        <subviews>
                            <tableView clipsSubviews="YES" contentMode="scaleToFill" alwaysBounceVertical="YES" dataMode="prototypes" style="grouped" separatorStyle="default" rowHeight="-1" estimatedRowHeight="-1" sectionHeaderHeight="18" sectionFooterHeight="18" translatesAutoresizingMaskIntoConstraints="NO" id="cVt-VZ-hCL">
                                <rect key="frame" x="0.0" y="0.0" width="375" height="667"/>
                                <color key="backgroundColor" cocoaTouchSystemColor="groupTableViewBackgroundColor"/>
                            </tableView>
                        </subviews>
                        <color key="backgroundColor" white="1" alpha="1" colorSpace="custom" customColorSpace="genericGamma22GrayColorSpace"/>
                        <constraints>
                            <constraint firstItem="cVt-VZ-hCL" firstAttribute="trailing" secondItem="W6g-6J-zfi" secondAttribute="trailing" id="FEF-jd-Tth"/>
                            <constraint firstItem="cVt-VZ-hCL" firstAttribute="leading" secondItem="W6g-6J-zfi" secondAttribute="leading" id="QbU-TT-1SW"/>
                            <constraint firstItem="cVt-VZ-hCL" firstAttribute="bottom" secondItem="W6g-6J-zfi" secondAttribute="bottom" id="TQm-6g-n66"/>
                            <constraint firstItem="cVt-VZ-hCL" firstAttribute="top" secondItem="gb9-7l-6YY" secondAttribute="top" id="fFh-dE-Hxh"/>
                        </constraints>
                        <viewLayoutGuide key="safeArea" id="W6g-6J-zfi"/>
                    </view>
                    <connections>
                        <outlet property="tableView" destination="cVt-VZ-hCL" id="v5b-bv-9fg"/>
                    </connections>
<<<<<<< HEAD
                </tapGestureRecognizer>
            </objects>
            <point key="canvasLocation" x="-1110" y="766"/>
        </scene>
        <!--Payment Methods View Controller-->
        <scene sceneID="zHg-cw-mrH">
            <objects>
                <viewController storyboardIdentifier="PaymentMethodsViewController" id="x6I-vC-YEC" customClass="PaymentMethodsViewController" customModule="Kickstarter_Framework" customModuleProvider="target" sceneMemberID="viewController">
                    <view key="view" contentMode="scaleToFill" id="YT3-jR-gw6">
                        <rect key="frame" x="0.0" y="0.0" width="375" height="667"/>
                        <autoresizingMask key="autoresizingMask" widthSizable="YES" heightSizable="YES"/>
                        <subviews>
                            <view contentMode="scaleToFill" translatesAutoresizingMaskIntoConstraints="NO" id="xml-QE-znh">
                                <rect key="frame" x="0.0" y="20" width="375" height="30"/>
                                <constraints>
                                    <constraint firstAttribute="height" constant="30" id="jwd-Sk-5Hc"/>
                                </constraints>
                            </view>
                            <label opaque="NO" userInteractionEnabled="NO" contentMode="left" horizontalHuggingPriority="251" verticalHuggingPriority="251" text="Label" textAlignment="natural" lineBreakMode="tailTruncation" baselineAdjustment="alignBaselines" adjustsFontSizeToFit="NO" translatesAutoresizingMaskIntoConstraints="NO" id="jMz-Pn-EqP">
                                <rect key="frame" x="12" y="48" width="351" height="21"/>
                                <fontDescription key="fontDescription" type="system" pointSize="17"/>
                                <nil key="textColor"/>
                                <nil key="highlightedColor"/>
                            </label>
                            <tableView clipsSubviews="YES" contentMode="scaleToFill" alwaysBounceVertical="YES" dataMode="prototypes" style="grouped" separatorStyle="default" rowHeight="77" estimatedRowHeight="77" sectionHeaderHeight="18" sectionFooterHeight="18" translatesAutoresizingMaskIntoConstraints="NO" id="JiT-6r-zd1">
                                <rect key="frame" x="0.0" y="87" width="375" height="580"/>
                                <color key="backgroundColor" cocoaTouchSystemColor="groupTableViewBackgroundColor"/>
                                <connections>
                                    <outlet property="dataSource" destination="x6I-vC-YEC" id="Pql-Bp-jeX"/>
                                    <outlet property="delegate" destination="x6I-vC-YEC" id="wDz-Vt-liF"/>
                                </connections>
                            </tableView>
                            <containerView opaque="NO" contentMode="scaleToFill" translatesAutoresizingMaskIntoConstraints="NO" id="AcZ-lA-bFy">
                                <rect key="frame" x="6" y="533" width="363" height="128"/>
                                <constraints>
                                    <constraint firstAttribute="height" constant="128" id="ZY8-Om-t6M"/>
                                </constraints>
                                <connections>
                                    <segue destination="zRn-GV-so4" kind="embed" id="YKC-QE-bEp"/>
                                </connections>
                            </containerView>
                        </subviews>
                        <color key="backgroundColor" white="1" alpha="1" colorSpace="custom" customColorSpace="genericGamma22GrayColorSpace"/>
                        <constraints>
                            <constraint firstItem="JiT-6r-zd1" firstAttribute="bottom" secondItem="1CW-RA-xOi" secondAttribute="bottom" id="4Nh-0Z-prq"/>
                            <constraint firstItem="jMz-Pn-EqP" firstAttribute="leading" secondItem="1CW-RA-xOi" secondAttribute="leading" constant="12" id="7lh-q4-iIB"/>
                            <constraint firstItem="JiT-6r-zd1" firstAttribute="trailing" secondItem="1CW-RA-xOi" secondAttribute="trailing" id="Cik-RG-ixZ"/>
                            <constraint firstItem="JiT-6r-zd1" firstAttribute="top" secondItem="jMz-Pn-EqP" secondAttribute="bottom" constant="18" id="EIp-Eb-b1X"/>
                            <constraint firstItem="jMz-Pn-EqP" firstAttribute="trailing" secondItem="1CW-RA-xOi" secondAttribute="trailing" constant="-12" id="GRO-wX-XE7"/>
                            <constraint firstItem="JiT-6r-zd1" firstAttribute="leading" secondItem="1CW-RA-xOi" secondAttribute="leading" id="LAA-IF-JdQ"/>
                            <constraint firstItem="xml-QE-znh" firstAttribute="trailing" secondItem="1CW-RA-xOi" secondAttribute="trailing" id="jTT-55-ex7"/>
                            <constraint firstItem="xml-QE-znh" firstAttribute="top" secondItem="1CW-RA-xOi" secondAttribute="top" id="npt-gn-SPf"/>
                            <constraint firstItem="1CW-RA-xOi" firstAttribute="trailing" secondItem="AcZ-lA-bFy" secondAttribute="trailing" constant="6" id="ofW-oI-TfB"/>
                            <constraint firstItem="AcZ-lA-bFy" firstAttribute="leading" secondItem="1CW-RA-xOi" secondAttribute="leading" constant="6" id="pCF-g7-S35"/>
                            <constraint firstItem="xml-QE-znh" firstAttribute="leading" secondItem="1CW-RA-xOi" secondAttribute="leading" id="pKO-tq-7Te"/>
                            <constraint firstItem="jMz-Pn-EqP" firstAttribute="top" secondItem="xml-QE-znh" secondAttribute="bottom" constant="-2" id="sMh-hh-sd0"/>
                            <constraint firstItem="1CW-RA-xOi" firstAttribute="bottom" secondItem="AcZ-lA-bFy" secondAttribute="bottom" constant="6" id="sbO-ft-wk8"/>
                        </constraints>
                        <viewLayoutGuide key="safeArea" id="1CW-RA-xOi"/>
                    </view>
                    <connections>
                        <outlet property="headerLabel" destination="jMz-Pn-EqP" id="Cry-Vr-ZXF"/>
                        <outlet property="tableView" destination="JiT-6r-zd1" id="Xan-Kn-plO"/>
                    </connections>
=======
>>>>>>> 82b03742
                </viewController>
                <placeholder placeholderIdentifier="IBFirstResponder" id="9UT-pg-c2u" userLabel="First Responder" sceneMemberID="firstResponder"/>
            </objects>
<<<<<<< HEAD
            <point key="canvasLocation" x="-2532" y="868"/>
        </scene>
        <!--Add New Card-->
        <scene sceneID="6WC-ed-5CL">
            <objects>
                <viewController storyboardIdentifier="AddNewCardViewController" title="Add New Card" id="jgC-cC-z8A" customClass="AddNewCardViewController" customModule="Kickstarter_Framework" customModuleProvider="target" sceneMemberID="viewController">
                    <view key="view" contentMode="scaleToFill" id="8Z2-wp-VS9">
                        <rect key="frame" x="0.0" y="0.0" width="375" height="667"/>
                        <autoresizingMask key="autoresizingMask" widthSizable="YES" heightSizable="YES"/>
                        <subviews>
                            <scrollView clipsSubviews="YES" multipleTouchEnabled="YES" contentMode="scaleToFill" translatesAutoresizingMaskIntoConstraints="NO" id="WND-4C-aQn">
                                <rect key="frame" x="0.0" y="20" width="375" height="647"/>
                                <subviews>
                                    <stackView opaque="NO" contentMode="scaleToFill" axis="vertical" translatesAutoresizingMaskIntoConstraints="NO" id="lnb-P0-tav">
                                        <rect key="frame" x="0.0" y="0.0" width="375" height="140"/>
                                        <subviews>
                                            <view contentMode="scaleToFill" translatesAutoresizingMaskIntoConstraints="NO" id="oRB-S8-IL5">
                                                <rect key="frame" x="0.0" y="0.0" width="375" height="36"/>
                                                <color key="backgroundColor" red="0.96862745100000003" green="0.96862745100000003" blue="0.96470588239999999" alpha="1" colorSpace="custom" customColorSpace="sRGB"/>
                                                <constraints>
                                                    <constraint firstAttribute="height" constant="36" id="SgZ-ux-4rM"/>
                                                </constraints>
                                            </view>
                                            <view contentMode="scaleToFill" translatesAutoresizingMaskIntoConstraints="NO" id="CrV-4u-w6R" userLabel="Cardholder Section">
                                                <rect key="frame" x="0.0" y="36" width="375" height="52"/>
                                                <subviews>
                                                    <view contentMode="scaleToFill" translatesAutoresizingMaskIntoConstraints="NO" id="1Rl-Tz-d27" userLabel="Separator">
                                                        <rect key="frame" x="0.0" y="0.0" width="375" height="0.5"/>
                                                        <color key="backgroundColor" red="0.86274509799999999" green="0.87058823529999996" blue="0.86666666670000003" alpha="1" colorSpace="custom" customColorSpace="sRGB"/>
                                                        <constraints>
                                                            <constraint firstAttribute="height" constant="0.5" id="oUM-qj-x1T"/>
                                                        </constraints>
                                                    </view>
                                                    <stackView opaque="NO" contentMode="scaleToFill" alignment="center" spacing="12" translatesAutoresizingMaskIntoConstraints="NO" id="lmn-J1-wDV" userLabel="Cardholder StackView">
                                                        <rect key="frame" x="12" y="12" width="351" height="28"/>
                                                        <subviews>
                                                            <label opaque="NO" userInteractionEnabled="NO" contentMode="left" horizontalHuggingPriority="251" verticalHuggingPriority="251" text="Label" textAlignment="natural" lineBreakMode="tailTruncation" baselineAdjustment="alignBaselines" adjustsFontSizeToFit="NO" translatesAutoresizingMaskIntoConstraints="NO" id="6Sc-O3-kKv">
                                                                <rect key="frame" x="0.0" y="4" width="42" height="20.5"/>
                                                                <fontDescription key="fontDescription" type="system" pointSize="17"/>
                                                                <nil key="textColor"/>
                                                                <nil key="highlightedColor"/>
                                                            </label>
                                                            <textField opaque="NO" contentMode="scaleToFill" contentHorizontalAlignment="left" contentVerticalAlignment="center" borderStyle="roundedRect" placeholder="Name" textAlignment="right" minimumFontSize="17" translatesAutoresizingMaskIntoConstraints="NO" id="gOJ-8S-md7">
                                                                <rect key="frame" x="54" y="0.0" width="297" height="28"/>
                                                                <nil key="textColor"/>
                                                                <fontDescription key="fontDescription" type="system" pointSize="14"/>
                                                                <textInputTraits key="textInputTraits"/>
                                                            </textField>
                                                        </subviews>
                                                    </stackView>
                                                    <view contentMode="scaleToFill" translatesAutoresizingMaskIntoConstraints="NO" id="2k1-Wv-9vB" userLabel="Separator">
                                                        <rect key="frame" x="0.0" y="51.5" width="375" height="0.5"/>
                                                        <color key="backgroundColor" red="0.86274509799999999" green="0.87058823529999996" blue="0.86666666670000003" alpha="1" colorSpace="custom" customColorSpace="sRGB"/>
                                                        <constraints>
                                                            <constraint firstAttribute="height" constant="0.5" id="sqz-bf-tUt"/>
                                                        </constraints>
                                                    </view>
                                                </subviews>
                                                <color key="backgroundColor" white="1" alpha="1" colorSpace="custom" customColorSpace="genericGamma22GrayColorSpace"/>
                                                <constraints>
                                                    <constraint firstItem="1Rl-Tz-d27" firstAttribute="leading" secondItem="CrV-4u-w6R" secondAttribute="leading" id="0bT-q6-KkH"/>
                                                    <constraint firstItem="lmn-J1-wDV" firstAttribute="top" secondItem="CrV-4u-w6R" secondAttribute="top" constant="12" id="3zP-dL-OQj"/>
                                                    <constraint firstAttribute="bottom" secondItem="2k1-Wv-9vB" secondAttribute="bottom" id="Dsq-ZU-xjc"/>
                                                    <constraint firstItem="2k1-Wv-9vB" firstAttribute="leading" secondItem="CrV-4u-w6R" secondAttribute="leading" id="QD9-Iu-RTa"/>
                                                    <constraint firstAttribute="bottom" secondItem="lmn-J1-wDV" secondAttribute="bottom" constant="12" id="RNZ-dt-dZF"/>
                                                    <constraint firstAttribute="trailing" secondItem="lmn-J1-wDV" secondAttribute="trailing" constant="12" id="dxS-vb-uUL"/>
                                                    <constraint firstAttribute="height" constant="52" id="fBu-t0-auP"/>
                                                    <constraint firstItem="1Rl-Tz-d27" firstAttribute="top" secondItem="CrV-4u-w6R" secondAttribute="top" id="fPZ-aM-ygc"/>
                                                    <constraint firstAttribute="trailing" secondItem="1Rl-Tz-d27" secondAttribute="trailing" id="law-tX-KFD"/>
                                                    <constraint firstAttribute="trailing" secondItem="2k1-Wv-9vB" secondAttribute="trailing" id="qSL-Xe-CC8"/>
                                                    <constraint firstItem="lmn-J1-wDV" firstAttribute="leading" secondItem="CrV-4u-w6R" secondAttribute="leading" constant="12" id="vMk-NW-Rck"/>
                                                </constraints>
                                            </view>
                                            <view contentMode="scaleToFill" translatesAutoresizingMaskIntoConstraints="NO" id="BMB-LZ-IRH" userLabel="Credit Card Section">
                                                <rect key="frame" x="0.0" y="88" width="375" height="52"/>
                                                <subviews>
                                                    <view contentMode="scaleToFill" translatesAutoresizingMaskIntoConstraints="NO" id="ygp-ig-bdL" userLabel="Separator">
                                                        <rect key="frame" x="0.0" y="0.0" width="375" height="0.5"/>
                                                        <color key="backgroundColor" red="0.86274509799999999" green="0.87058823529999996" blue="0.86666666670000003" alpha="1" colorSpace="custom" customColorSpace="sRGB"/>
                                                        <constraints>
                                                            <constraint firstAttribute="height" constant="0.5" id="7wL-Ak-ADg"/>
                                                        </constraints>
                                                    </view>
                                                    <view contentMode="scaleToFill" translatesAutoresizingMaskIntoConstraints="NO" id="0rS-r2-TWS" customClass="STPPaymentCardTextField">
                                                        <rect key="frame" x="0.0" y="0.5" width="381" height="51"/>
                                                        <color key="backgroundColor" white="1" alpha="1" colorSpace="custom" customColorSpace="genericGamma22GrayColorSpace"/>
                                                    </view>
                                                    <view contentMode="scaleToFill" translatesAutoresizingMaskIntoConstraints="NO" id="gOu-68-PJO" userLabel="Separator">
                                                        <rect key="frame" x="0.0" y="51.5" width="375" height="0.5"/>
                                                        <color key="backgroundColor" red="0.86274509799999999" green="0.87058823529999996" blue="0.86666666670000003" alpha="1" colorSpace="custom" customColorSpace="sRGB"/>
                                                        <constraints>
                                                            <constraint firstAttribute="height" constant="0.5" id="C9K-8j-qEY"/>
                                                        </constraints>
                                                    </view>
                                                </subviews>
                                                <color key="backgroundColor" white="1" alpha="1" colorSpace="custom" customColorSpace="genericGamma22GrayColorSpace"/>
                                                <constraints>
                                                    <constraint firstItem="0rS-r2-TWS" firstAttribute="leading" secondItem="BMB-LZ-IRH" secondAttribute="leading" id="0UU-lj-GUy"/>
                                                    <constraint firstAttribute="height" constant="52" id="Fes-R7-l5F"/>
                                                    <constraint firstAttribute="trailing" secondItem="0rS-r2-TWS" secondAttribute="trailing" constant="-6" id="LKV-u2-d3x"/>
                                                    <constraint firstItem="0rS-r2-TWS" firstAttribute="top" secondItem="ygp-ig-bdL" secondAttribute="bottom" id="ZOi-wY-lfD"/>
                                                    <constraint firstAttribute="trailing" secondItem="ygp-ig-bdL" secondAttribute="trailing" id="aCV-Sr-nws"/>
                                                    <constraint firstAttribute="bottom" secondItem="gOu-68-PJO" secondAttribute="bottom" id="alE-iC-kBe"/>
                                                    <constraint firstItem="gOu-68-PJO" firstAttribute="leading" secondItem="BMB-LZ-IRH" secondAttribute="leading" id="cV8-35-PbT"/>
                                                    <constraint firstItem="gOu-68-PJO" firstAttribute="top" secondItem="0rS-r2-TWS" secondAttribute="bottom" id="jjv-ZY-867"/>
                                                    <constraint firstAttribute="trailing" secondItem="gOu-68-PJO" secondAttribute="trailing" id="lRG-Pt-sFA"/>
                                                    <constraint firstItem="ygp-ig-bdL" firstAttribute="top" secondItem="BMB-LZ-IRH" secondAttribute="top" id="ufK-tN-Ge0"/>
                                                    <constraint firstItem="ygp-ig-bdL" firstAttribute="leading" secondItem="BMB-LZ-IRH" secondAttribute="leading" id="yXd-us-5i8"/>
                                                </constraints>
                                            </view>
                                        </subviews>
                                    </stackView>
                                </subviews>
                                <constraints>
                                    <constraint firstItem="lnb-P0-tav" firstAttribute="top" secondItem="WND-4C-aQn" secondAttribute="top" id="APw-GW-rXx"/>
                                    <constraint firstItem="lnb-P0-tav" firstAttribute="centerX" secondItem="WND-4C-aQn" secondAttribute="centerX" id="Hja-AQ-nIQ"/>
                                    <constraint firstItem="lnb-P0-tav" firstAttribute="leading" secondItem="WND-4C-aQn" secondAttribute="leading" id="OIK-1Z-bRx"/>
                                    <constraint firstAttribute="trailing" secondItem="lnb-P0-tav" secondAttribute="trailing" id="jDZ-V7-z0T"/>
                                    <constraint firstAttribute="bottom" secondItem="lnb-P0-tav" secondAttribute="bottom" id="y9W-Ob-6iH"/>
                                </constraints>
                            </scrollView>
                            <containerView opaque="NO" contentMode="scaleToFill" translatesAutoresizingMaskIntoConstraints="NO" id="hfQ-HH-l45">
                                <rect key="frame" x="6" y="533" width="363" height="128"/>
                                <constraints>
                                    <constraint firstAttribute="height" constant="128" id="mXD-2Y-SI9"/>
                                </constraints>
                                <connections>
                                    <segue destination="zRn-GV-so4" kind="embed" id="2yf-nW-xFt"/>
                                </connections>
                            </containerView>
                        </subviews>
                        <color key="backgroundColor" red="0.96862745100000003" green="0.96862745100000003" blue="0.96470588239999999" alpha="1" colorSpace="custom" customColorSpace="sRGB"/>
                        <constraints>
                            <constraint firstItem="hfQ-HH-l45" firstAttribute="leading" secondItem="uO6-wU-ph7" secondAttribute="leading" constant="6" id="DDG-F8-12m"/>
                            <constraint firstItem="uO6-wU-ph7" firstAttribute="trailing" secondItem="WND-4C-aQn" secondAttribute="trailing" id="EuV-qO-bni"/>
                            <constraint firstItem="uO6-wU-ph7" firstAttribute="bottom" secondItem="hfQ-HH-l45" secondAttribute="bottom" constant="6" id="QwP-gB-dfk"/>
                            <constraint firstItem="WND-4C-aQn" firstAttribute="leading" secondItem="uO6-wU-ph7" secondAttribute="leading" id="bKt-mR-G6r"/>
                            <constraint firstItem="uO6-wU-ph7" firstAttribute="bottom" secondItem="WND-4C-aQn" secondAttribute="bottom" id="s0b-d5-aBB"/>
                            <constraint firstItem="uO6-wU-ph7" firstAttribute="trailing" secondItem="hfQ-HH-l45" secondAttribute="trailing" constant="6" id="yPn-fH-OSw"/>
                            <constraint firstItem="WND-4C-aQn" firstAttribute="top" secondItem="uO6-wU-ph7" secondAttribute="top" id="zEv-LV-hOo"/>
                        </constraints>
                        <viewLayoutGuide key="safeArea" id="uO6-wU-ph7"/>
                    </view>
                    <connections>
                        <outlet property="cardholderNameLabel" destination="6Sc-O3-kKv" id="exe-ri-3u7"/>
                        <outlet property="cardholderNameTextField" destination="gOJ-8S-md7" id="KMQ-hl-wbF"/>
                        <outlet property="creditCardTextField" destination="0rS-r2-TWS" id="Ya1-gS-6aM"/>
                    </connections>
                </viewController>
                <placeholder placeholderIdentifier="IBFirstResponder" id="BRu-8c-SVG" userLabel="First Responder" sceneMemberID="firstResponder"/>
            </objects>
            <point key="canvasLocation" x="-1865" y="1119"/>
=======
            <point key="canvasLocation" x="-2166" y="51"/>
>>>>>>> 82b03742
        </scene>
    </scenes>
    <resources>
        <image name="onepassword-button" width="27" height="27"/>
    </resources>
<<<<<<< HEAD
    <inferredMetricsTieBreakers>
        <segue reference="2yf-nW-xFt"/>
    </inferredMetricsTieBreakers>
=======
>>>>>>> 82b03742
</document><|MERGE_RESOLUTION|>--- conflicted
+++ resolved
@@ -1,11 +1,11 @@
 <?xml version="1.0" encoding="UTF-8"?>
-<document type="com.apple.InterfaceBuilder3.CocoaTouch.Storyboard.XIB" version="3.0" toolsVersion="14460.31" targetRuntime="iOS.CocoaTouch" propertyAccessControl="none" useAutolayout="YES" useTraitCollections="YES" useSafeAreas="YES" colorMatched="YES">
+<document type="com.apple.InterfaceBuilder3.CocoaTouch.Storyboard.XIB" version="3.0" toolsVersion="14313.18" targetRuntime="iOS.CocoaTouch" propertyAccessControl="none" useAutolayout="YES" useTraitCollections="YES" useSafeAreas="YES" colorMatched="YES">
     <device id="retina4_7" orientation="portrait">
         <adaptation id="fullscreen"/>
     </device>
     <dependencies>
         <deployment identifier="iOS"/>
-        <plugIn identifier="com.apple.InterfaceBuilder.IBCocoaTouchPlugin" version="14460.20"/>
+        <plugIn identifier="com.apple.InterfaceBuilder.IBCocoaTouchPlugin" version="14283.14"/>
         <capability name="Safe area layout guides" minToolsVersion="9.0"/>
         <capability name="documents saved in the Xcode 8 format" minToolsVersion="8.0"/>
     </dependencies>
@@ -38,11 +38,7 @@
                 </viewController>
                 <placeholder placeholderIdentifier="IBFirstResponder" id="lYP-2e-Lmy" userLabel="First Responder" sceneMemberID="firstResponder"/>
             </objects>
-<<<<<<< HEAD
             <point key="canvasLocation" x="-2278" y="139"/>
-=======
-            <point key="canvasLocation" x="-2860" y="51"/>
->>>>>>> 82b03742
         </scene>
         <!--HelpViewController-->
         <scene sceneID="gLr-Hi-uhd">
@@ -72,7 +68,7 @@
                 </viewController>
                 <placeholder placeholderIdentifier="IBFirstResponder" id="xfj-3T-WxF" userLabel="First Responder" sceneMemberID="firstResponder"/>
             </objects>
-            <point key="canvasLocation" x="-2841" y="-664"/>
+            <point key="canvasLocation" x="750" y="133"/>
         </scene>
         <!--Notifications-->
         <scene sceneID="BdK-W3-Wt4">
@@ -141,7 +137,7 @@
                 </tableViewController>
                 <placeholder placeholderIdentifier="IBFirstResponder" id="CnK-9U-Okv" userLabel="First Responder" sceneMemberID="firstResponder"/>
             </objects>
-            <point key="canvasLocation" x="-2860" y="760"/>
+            <point key="canvasLocation" x="1730" y="124"/>
         </scene>
         <!--Change Email-->
         <scene sceneID="sW7-08-TIc">
@@ -155,11 +151,7 @@
                                 <rect key="frame" x="0.0" y="20" width="375" height="647"/>
                                 <subviews>
                                     <stackView opaque="NO" contentMode="scaleToFill" axis="vertical" translatesAutoresizingMaskIntoConstraints="NO" id="VyE-lE-aLQ">
-<<<<<<< HEAD
                                         <rect key="frame" x="0.0" y="0.0" width="375" height="274"/>
-=======
-                                        <rect key="frame" x="0.0" y="0.0" width="375" height="647"/>
->>>>>>> 82b03742
                                         <subviews>
                                             <view contentMode="scaleToFill" translatesAutoresizingMaskIntoConstraints="NO" id="eOl-CY-t3g">
                                                 <rect key="frame" x="0.0" y="0.0" width="375" height="36"/>
@@ -174,14 +166,14 @@
                                                     <stackView opaque="NO" contentMode="scaleToFill" horizontalHuggingPriority="255" verticalHuggingPriority="255" horizontalCompressionResistancePriority="755" verticalCompressionResistancePriority="755" spacing="12" translatesAutoresizingMaskIntoConstraints="NO" id="44i-Jb-zGG" userLabel="Current Email View">
                                                         <rect key="frame" x="12" y="6" width="351" height="40"/>
                                                         <subviews>
-                                                            <label opaque="NO" userInteractionEnabled="NO" contentMode="left" horizontalCompressionResistancePriority="751" text="Current email" textAlignment="natural" lineBreakMode="tailTruncation" baselineAdjustment="alignBaselines" adjustsFontSizeToFit="NO" translatesAutoresizingMaskIntoConstraints="NO" id="hbC-wV-1kr">
-                                                                <rect key="frame" x="0.0" y="0.0" width="103" height="40"/>
-                                                                <fontDescription key="fontDescription" type="system" pointSize="17"/>
-                                                                <nil key="textColor"/>
-                                                                <nil key="highlightedColor"/>
-                                                            </label>
-                                                            <label opaque="NO" userInteractionEnabled="NO" contentMode="left" horizontalHuggingPriority="249" verticalHuggingPriority="251" verticalCompressionResistancePriority="751" text="" textAlignment="right" lineBreakMode="tailTruncation" baselineAdjustment="alignBaselines" adjustsFontSizeToFit="NO" translatesAutoresizingMaskIntoConstraints="NO" id="dhC-lf-MHP">
-                                                                <rect key="frame" x="115" y="0.0" width="236" height="40"/>
+                                                            <label opaque="NO" userInteractionEnabled="NO" contentMode="left" text="Change email" textAlignment="natural" lineBreakMode="tailTruncation" baselineAdjustment="alignBaselines" adjustsFontSizeToFit="NO" translatesAutoresizingMaskIntoConstraints="NO" id="hbC-wV-1kr">
+                                                                <rect key="frame" x="0.0" y="0.0" width="199" height="40"/>
+                                                                <fontDescription key="fontDescription" type="system" pointSize="17"/>
+                                                                <nil key="textColor"/>
+                                                                <nil key="highlightedColor"/>
+                                                            </label>
+                                                            <label opaque="NO" userInteractionEnabled="NO" contentMode="left" horizontalHuggingPriority="251" verticalHuggingPriority="251" horizontalCompressionResistancePriority="751" verticalCompressionResistancePriority="751" text="" textAlignment="natural" lineBreakMode="tailTruncation" baselineAdjustment="alignBaselines" adjustsFontSizeToFit="NO" translatesAutoresizingMaskIntoConstraints="NO" id="dhC-lf-MHP">
+                                                                <rect key="frame" x="211" y="0.0" width="140" height="40"/>
                                                                 <fontDescription key="fontDescription" type="system" pointSize="17"/>
                                                                 <nil key="textColor"/>
                                                                 <nil key="highlightedColor"/>
@@ -192,10 +184,10 @@
                                                         </constraints>
                                                     </stackView>
                                                     <view contentMode="scaleToFill" translatesAutoresizingMaskIntoConstraints="NO" id="lCC-JM-jdT" userLabel="Separator">
-                                                        <rect key="frame" x="0.0" y="51" width="375" height="1"/>
+                                                        <rect key="frame" x="0.0" y="51.5" width="375" height="0.5"/>
                                                         <color key="backgroundColor" red="0.86274509803921573" green="0.87058823529411766" blue="0.8666666666666667" alpha="1" colorSpace="custom" customColorSpace="sRGB"/>
                                                         <constraints>
-                                                            <constraint firstAttribute="height" constant="1" id="Yzg-vt-vSm"/>
+                                                            <constraint firstAttribute="height" constant="0.5" id="Yzg-vt-vSm"/>
                                                         </constraints>
                                                     </view>
                                                 </subviews>
@@ -203,6 +195,7 @@
                                                 <constraints>
                                                     <constraint firstAttribute="trailing" secondItem="lCC-JM-jdT" secondAttribute="trailing" id="6z2-At-LmT"/>
                                                     <constraint firstAttribute="bottom" secondItem="lCC-JM-jdT" secondAttribute="bottom" id="B7b-o2-HgP"/>
+                                                    <constraint firstAttribute="height" constant="52" id="DTI-n7-tw8"/>
                                                     <constraint firstAttribute="bottom" secondItem="44i-Jb-zGG" secondAttribute="bottom" constant="6" id="GBl-bF-69Q"/>
                                                     <constraint firstItem="44i-Jb-zGG" firstAttribute="top" secondItem="gKy-91-KIN" secondAttribute="top" constant="6" id="Iw3-fn-7Pa"/>
                                                     <constraint firstItem="lCC-JM-jdT" firstAttribute="leading" secondItem="gKy-91-KIN" secondAttribute="leading" id="OVJ-9D-1dG"/>
@@ -210,11 +203,7 @@
                                                     <constraint firstAttribute="trailing" secondItem="44i-Jb-zGG" secondAttribute="trailing" constant="12" id="tgZ-SK-b5u"/>
                                                 </constraints>
                                             </view>
-<<<<<<< HEAD
                                             <view hidden="YES" contentMode="scaleToFill" horizontalHuggingPriority="255" verticalHuggingPriority="255" translatesAutoresizingMaskIntoConstraints="NO" id="Cdr-bL-P2W" userLabel="Message Label View">
-=======
-                                            <view hidden="YES" contentMode="scaleToFill" translatesAutoresizingMaskIntoConstraints="NO" id="Cdr-bL-P2W" userLabel="Message Label View">
->>>>>>> 82b03742
                                                 <rect key="frame" x="0.0" y="88" width="375" height="24"/>
                                                 <subviews>
                                                     <stackView opaque="NO" contentMode="scaleToFill" axis="vertical" alignment="top" translatesAutoresizingMaskIntoConstraints="NO" id="IjC-cR-RB2">
@@ -246,11 +235,7 @@
                                             <view contentMode="scaleToFill" translatesAutoresizingMaskIntoConstraints="NO" id="ioz-I8-SoZ" userLabel="Resend Verification Email Button View">
                                                 <rect key="frame" x="0.0" y="88" width="375" height="52"/>
                                                 <subviews>
-<<<<<<< HEAD
-                                                    <button opaque="NO" contentMode="scaleToFill" contentHorizontalAlignment="leading" contentVerticalAlignment="center" buttonType="roundedRect" lineBreakMode="middleTruncation" translatesAutoresizingMaskIntoConstraints="NO" id="bpy-Ch-0sb" userLabel="Resend verification email">
-=======
                                                     <button opaque="NO" contentMode="scaleToFill" horizontalHuggingPriority="249" verticalHuggingPriority="249" contentHorizontalAlignment="leading" contentVerticalAlignment="center" buttonType="roundedRect" lineBreakMode="middleTruncation" translatesAutoresizingMaskIntoConstraints="NO" id="bpy-Ch-0sb" userLabel="Resend verification email">
->>>>>>> 82b03742
                                                         <rect key="frame" x="12" y="6" width="351" height="40"/>
                                                         <constraints>
                                                             <constraint firstAttribute="height" constant="40" id="19c-2j-WX5"/>
@@ -261,17 +246,10 @@
                                                         </connections>
                                                     </button>
                                                     <view contentMode="scaleToFill" translatesAutoresizingMaskIntoConstraints="NO" id="Awm-aQ-s2g" userLabel="Separator">
-<<<<<<< HEAD
                                                         <rect key="frame" x="0.0" y="51.5" width="375" height="0.5"/>
                                                         <color key="backgroundColor" red="0.86274509799999999" green="0.87058823529999996" blue="0.86666666670000003" alpha="1" colorSpace="custom" customColorSpace="sRGB"/>
                                                         <constraints>
                                                             <constraint firstAttribute="height" constant="0.5" id="yL7-4J-tV8"/>
-=======
-                                                        <rect key="frame" x="0.0" y="51" width="375" height="1"/>
-                                                        <color key="backgroundColor" red="0.86274509799999999" green="0.87058823529999996" blue="0.86666666670000003" alpha="1" colorSpace="custom" customColorSpace="sRGB"/>
-                                                        <constraints>
-                                                            <constraint firstAttribute="height" constant="1" id="yL7-4J-tV8"/>
->>>>>>> 82b03742
                                                         </constraints>
                                                     </view>
                                                 </subviews>
@@ -323,17 +301,13 @@
                                                 <color key="backgroundColor" white="1" alpha="1" colorSpace="custom" customColorSpace="genericGamma22GrayColorSpace"/>
                                                 <constraints>
                                                     <constraint firstItem="9eu-AW-ocS" firstAttribute="top" secondItem="9Ny-Zh-npT" secondAttribute="top" constant="6" id="AQZ-Ey-JcL"/>
-                                                    <constraint firstAttribute="bottom" secondItem="9eu-AW-ocS" secondAttribute="bottom" constant="6" id="C96-Xg-BOp"/>
                                                     <constraint firstAttribute="trailing" secondItem="9eu-AW-ocS" secondAttribute="trailing" constant="12" id="DdR-eZ-OaY"/>
+                                                    <constraint firstAttribute="height" constant="52" id="lmX-er-lVO"/>
                                                     <constraint firstItem="9eu-AW-ocS" firstAttribute="leading" secondItem="9Ny-Zh-npT" secondAttribute="leading" constant="12" id="mMW-w3-7Dw"/>
                                                 </constraints>
                                             </view>
                                             <view contentMode="scaleToFill" translatesAutoresizingMaskIntoConstraints="NO" id="9uR-ng-0BU" userLabel="Password">
-<<<<<<< HEAD
                                                 <rect key="frame" x="0.0" y="222" width="375" height="52"/>
-=======
-                                                <rect key="frame" x="0.0" y="222" width="375" height="425"/>
->>>>>>> 82b03742
                                                 <subviews>
                                                     <stackView opaque="NO" contentMode="scaleToFill" spacing="12" translatesAutoresizingMaskIntoConstraints="NO" id="lrH-yX-xHX">
                                                         <rect key="frame" x="12" y="6" width="351" height="40"/>
@@ -361,15 +335,12 @@
                                                                 </connections>
                                                             </button>
                                                         </subviews>
-                                                        <constraints>
-                                                            <constraint firstAttribute="height" constant="40" id="QpO-Lf-gR6"/>
-                                                        </constraints>
                                                     </stackView>
                                                     <view contentMode="scaleToFill" translatesAutoresizingMaskIntoConstraints="NO" id="PLh-cR-QEi" userLabel="Separator">
-                                                        <rect key="frame" x="0.0" y="424" width="375" height="1"/>
+                                                        <rect key="frame" x="0.0" y="51.5" width="375" height="0.5"/>
                                                         <color key="backgroundColor" red="0.86274509799999999" green="0.87058823529999996" blue="0.86666666670000003" alpha="1" colorSpace="custom" customColorSpace="sRGB"/>
                                                         <constraints>
-                                                            <constraint firstAttribute="height" constant="1" id="GaB-uM-BIX"/>
+                                                            <constraint firstAttribute="height" constant="0.5" id="GaB-uM-BIX"/>
                                                         </constraints>
                                                     </view>
                                                 </subviews>
@@ -377,6 +348,7 @@
                                                 <constraints>
                                                     <constraint firstItem="lrH-yX-xHX" firstAttribute="top" secondItem="9uR-ng-0BU" secondAttribute="top" constant="6" id="2iZ-8y-HZY"/>
                                                     <constraint firstItem="PLh-cR-QEi" firstAttribute="leading" secondItem="9uR-ng-0BU" secondAttribute="leading" id="C7e-KB-nkL"/>
+                                                    <constraint firstAttribute="height" constant="52" id="EUX-a1-OUy"/>
                                                     <constraint firstItem="lrH-yX-xHX" firstAttribute="leading" secondItem="9uR-ng-0BU" secondAttribute="leading" constant="12" id="Vgh-Cw-dSO"/>
                                                     <constraint firstAttribute="bottom" secondItem="PLh-cR-QEi" secondAttribute="bottom" id="agg-Hc-Um9"/>
                                                     <constraint firstAttribute="trailing" secondItem="PLh-cR-QEi" secondAttribute="trailing" id="fq9-cj-Nhv"/>
@@ -385,21 +357,17 @@
                                                 </constraints>
                                             </view>
                                         </subviews>
-<<<<<<< HEAD
                                         <constraints>
                                             <constraint firstItem="9uR-ng-0BU" firstAttribute="top" secondItem="9Ny-Zh-npT" secondAttribute="bottom" id="8Xh-sf-Ugs"/>
                                             <constraint firstItem="lrH-yX-xHX" firstAttribute="height" secondItem="9eu-AW-ocS" secondAttribute="height" id="9EM-BK-bqK"/>
                                             <constraint firstItem="9Ny-Zh-npT" firstAttribute="top" secondItem="Cld-2o-zvE" secondAttribute="bottom" id="jDp-9Z-Yxm"/>
                                         </constraints>
-=======
->>>>>>> 82b03742
                                     </stackView>
                                 </subviews>
                                 <color key="backgroundColor" red="0.96862745100000003" green="0.96862745100000003" blue="0.96470588239999999" alpha="1" colorSpace="custom" customColorSpace="sRGB"/>
                                 <constraints>
                                     <constraint firstAttribute="trailing" secondItem="VyE-lE-aLQ" secondAttribute="trailing" id="FVO-56-UEz"/>
                                     <constraint firstItem="VyE-lE-aLQ" firstAttribute="top" secondItem="XfD-wg-Nx4" secondAttribute="top" id="KYN-9M-Vlq"/>
-                                    <constraint firstAttribute="bottom" secondItem="VyE-lE-aLQ" secondAttribute="bottom" id="VeG-zb-4ko"/>
                                     <constraint firstItem="VyE-lE-aLQ" firstAttribute="leading" secondItem="XfD-wg-Nx4" secondAttribute="leading" id="pUW-P0-AFT"/>
                                 </constraints>
                             </view>
@@ -439,7 +407,7 @@
                 </viewController>
                 <placeholder placeholderIdentifier="IBFirstResponder" id="GqB-W2-mTS" userLabel="First Responder" sceneMemberID="firstResponder"/>
             </objects>
-            <point key="canvasLocation" x="-1446" y="51"/>
+            <point key="canvasLocation" x="-1532" y="71.514242878560722"/>
         </scene>
         <!--Change Password-->
         <scene sceneID="2z0-Uq-at4">
@@ -459,7 +427,7 @@
                                                 <rect key="frame" x="0.0" y="0.0" width="375" height="95"/>
                                                 <subviews>
                                                     <label opaque="NO" userInteractionEnabled="NO" contentMode="left" horizontalHuggingPriority="255" verticalHuggingPriority="255" horizontalCompressionResistancePriority="755" verticalCompressionResistancePriority="755" text="Label" textAlignment="natural" lineBreakMode="tailTruncation" baselineAdjustment="alignBaselines" adjustsFontSizeToFit="NO" translatesAutoresizingMaskIntoConstraints="NO" id="TjX-ih-iDc">
-                                                        <rect key="frame" x="12" y="12" width="351" height="59"/>
+                                                        <rect key="frame" x="12" y="25" width="351" height="45"/>
                                                         <fontDescription key="fontDescription" type="system" pointSize="17"/>
                                                         <nil key="textColor"/>
                                                         <nil key="highlightedColor"/>
@@ -467,9 +435,9 @@
                                                 </subviews>
                                                 <color key="backgroundColor" red="0.96862745100000003" green="0.96862745100000003" blue="0.96470588239999999" alpha="1" colorSpace="custom" customColorSpace="sRGB"/>
                                                 <constraints>
-                                                    <constraint firstItem="TjX-ih-iDc" firstAttribute="top" secondItem="soY-C8-Wfq" secondAttribute="top" constant="12" id="8iT-XL-4nB"/>
+                                                    <constraint firstItem="TjX-ih-iDc" firstAttribute="top" secondItem="soY-C8-Wfq" secondAttribute="top" constant="25" id="8iT-XL-4nB"/>
                                                     <constraint firstAttribute="trailing" secondItem="TjX-ih-iDc" secondAttribute="trailing" constant="12" id="M8A-Xb-Smt"/>
-                                                    <constraint firstAttribute="bottom" secondItem="TjX-ih-iDc" secondAttribute="bottom" constant="24" id="l4m-m4-iz6"/>
+                                                    <constraint firstAttribute="bottom" secondItem="TjX-ih-iDc" secondAttribute="bottom" constant="25" id="l4m-m4-iz6"/>
                                                     <constraint firstItem="TjX-ih-iDc" firstAttribute="leading" secondItem="soY-C8-Wfq" secondAttribute="leading" constant="12" id="puC-uJ-JSh"/>
                                                 </constraints>
                                             </view>
@@ -632,14 +600,18 @@
                                             </view>
                                         </subviews>
                                         <color key="backgroundColor" red="0.96862745100000003" green="0.96862745100000003" blue="0.96470588239999999" alpha="1" colorSpace="custom" customColorSpace="sRGB"/>
+                                        <constraints>
+                                            <constraint firstAttribute="height" constant="336" id="DZW-bN-gQd"/>
+                                            <constraint firstAttribute="bottom" secondItem="Bxa-O6-tyW" secondAttribute="bottom" constant="60" id="ZAa-9D-O5I"/>
+                                        </constraints>
                                     </stackView>
                                 </subviews>
                                 <color key="backgroundColor" red="0.96862745100000003" green="0.96862745100000003" blue="0.96470588239999999" alpha="1" colorSpace="custom" customColorSpace="sRGB"/>
                                 <constraints>
-                                    <constraint firstItem="Jfc-kg-fPd" firstAttribute="leading" secondItem="yhb-RA-0m0" secondAttribute="leading" id="Bb3-Bd-Q4a"/>
+                                    <constraint firstItem="Jfc-kg-fPd" firstAttribute="bottom" secondItem="yhb-RA-0m0" secondAttribute="bottom" id="2WR-wo-lAK"/>
+                                    <constraint firstItem="Jfc-kg-fPd" firstAttribute="trailing" secondItem="yhb-RA-0m0" secondAttribute="trailing" id="7e3-dA-FAA"/>
                                     <constraint firstItem="Jfc-kg-fPd" firstAttribute="top" secondItem="yhb-RA-0m0" secondAttribute="top" id="JwS-Dw-hmR"/>
-                                    <constraint firstAttribute="bottom" secondItem="Jfc-kg-fPd" secondAttribute="bottom" id="T48-Qg-vfX"/>
-                                    <constraint firstAttribute="trailing" secondItem="Jfc-kg-fPd" secondAttribute="trailing" id="ydu-rL-nNN"/>
+                                    <constraint firstItem="Jfc-kg-fPd" firstAttribute="leading" secondItem="yhb-RA-0m0" secondAttribute="leading" id="LVQ-Yg-hwf"/>
                                 </constraints>
                             </scrollView>
                         </subviews>
@@ -650,6 +622,7 @@
                             <constraint firstItem="Jfc-kg-fPd" firstAttribute="width" secondItem="f1S-Pd-a0n" secondAttribute="width" id="dwu-J3-ewU"/>
                             <constraint firstItem="AHX-Zg-JlP" firstAttribute="trailing" secondItem="yhb-RA-0m0" secondAttribute="trailing" id="gWB-Dc-GOU"/>
                             <constraint firstItem="yhb-RA-0m0" firstAttribute="top" secondItem="AHX-Zg-JlP" secondAttribute="top" id="okS-Lw-Qw3"/>
+                            <constraint firstItem="Jfc-kg-fPd" firstAttribute="width" secondItem="f1S-Pd-a0n" secondAttribute="width" id="t4Z-rI-Vcd"/>
                         </constraints>
                         <viewLayoutGuide key="safeArea" id="AHX-Zg-JlP"/>
                     </view>
@@ -668,7 +641,7 @@
                 </viewController>
                 <placeholder placeholderIdentifier="IBFirstResponder" id="dfT-kQ-IJc" userLabel="First Responder" sceneMemberID="firstResponder"/>
             </objects>
-            <point key="canvasLocation" x="-711" y="51"/>
+            <point key="canvasLocation" x="-719.20000000000005" y="138.98050974512745"/>
         </scene>
         <!--Settings Account View Controller-->
         <scene sceneID="esx-V5-ysP">
@@ -695,10 +668,10 @@
                     <connections>
                         <outlet property="tableView" destination="cVt-VZ-hCL" id="v5b-bv-9fg"/>
                     </connections>
-<<<<<<< HEAD
-                </tapGestureRecognizer>
+                </viewController>
+                <placeholder placeholderIdentifier="IBFirstResponder" id="9UT-pg-c2u" userLabel="First Responder" sceneMemberID="firstResponder"/>
             </objects>
-            <point key="canvasLocation" x="-1110" y="766"/>
+            <point key="canvasLocation" x="-2166" y="51"/>
         </scene>
         <!--Payment Methods View Controller-->
         <scene sceneID="zHg-cw-mrH">
@@ -733,9 +706,6 @@
                                 <constraints>
                                     <constraint firstAttribute="height" constant="128" id="ZY8-Om-t6M"/>
                                 </constraints>
-                                <connections>
-                                    <segue destination="zRn-GV-so4" kind="embed" id="YKC-QE-bEp"/>
-                                </connections>
                             </containerView>
                         </subviews>
                         <color key="backgroundColor" white="1" alpha="1" colorSpace="custom" customColorSpace="genericGamma22GrayColorSpace"/>
@@ -760,12 +730,9 @@
                         <outlet property="headerLabel" destination="jMz-Pn-EqP" id="Cry-Vr-ZXF"/>
                         <outlet property="tableView" destination="JiT-6r-zd1" id="Xan-Kn-plO"/>
                     </connections>
-=======
->>>>>>> 82b03742
                 </viewController>
-                <placeholder placeholderIdentifier="IBFirstResponder" id="9UT-pg-c2u" userLabel="First Responder" sceneMemberID="firstResponder"/>
+                <placeholder placeholderIdentifier="IBFirstResponder" id="o7T-ks-zrI" userLabel="First Responder" sceneMemberID="firstResponder"/>
             </objects>
-<<<<<<< HEAD
             <point key="canvasLocation" x="-2532" y="868"/>
         </scene>
         <!--Add New Card-->
@@ -892,9 +859,6 @@
                                 <constraints>
                                     <constraint firstAttribute="height" constant="128" id="mXD-2Y-SI9"/>
                                 </constraints>
-                                <connections>
-                                    <segue destination="zRn-GV-so4" kind="embed" id="2yf-nW-xFt"/>
-                                </connections>
                             </containerView>
                         </subviews>
                         <color key="backgroundColor" red="0.96862745100000003" green="0.96862745100000003" blue="0.96470588239999999" alpha="1" colorSpace="custom" customColorSpace="sRGB"/>
@@ -918,18 +882,9 @@
                 <placeholder placeholderIdentifier="IBFirstResponder" id="BRu-8c-SVG" userLabel="First Responder" sceneMemberID="firstResponder"/>
             </objects>
             <point key="canvasLocation" x="-1865" y="1119"/>
-=======
-            <point key="canvasLocation" x="-2166" y="51"/>
->>>>>>> 82b03742
         </scene>
     </scenes>
     <resources>
         <image name="onepassword-button" width="27" height="27"/>
     </resources>
-<<<<<<< HEAD
-    <inferredMetricsTieBreakers>
-        <segue reference="2yf-nW-xFt"/>
-    </inferredMetricsTieBreakers>
-=======
->>>>>>> 82b03742
 </document>