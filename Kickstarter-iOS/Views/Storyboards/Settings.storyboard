--- conflicted
+++ resolved
@@ -150,13 +150,8 @@
                             <view contentMode="scaleToFill" ambiguous="YES" translatesAutoresizingMaskIntoConstraints="NO" id="XfD-wg-Nx4" customClass="UIScrollView">
                                 <rect key="frame" x="0.0" y="20" width="375" height="647"/>
                                 <subviews>
-<<<<<<< HEAD
-                                    <stackView opaque="NO" contentMode="scaleToFill" axis="vertical" translatesAutoresizingMaskIntoConstraints="NO" id="VyE-lE-aLQ">
+                                    <stackView opaque="NO" contentMode="scaleToFill" ambiguous="YES" axis="vertical" translatesAutoresizingMaskIntoConstraints="NO" id="VyE-lE-aLQ">
                                         <rect key="frame" x="0.0" y="0.0" width="375" height="274"/>
-=======
-                                    <stackView opaque="NO" contentMode="scaleToFill" ambiguous="YES" axis="vertical" translatesAutoresizingMaskIntoConstraints="NO" id="VyE-lE-aLQ">
-                                        <rect key="frame" x="0.0" y="0.0" width="375" height="647"/>
->>>>>>> d62582e5
                                         <subviews>
                                             <view contentMode="scaleToFill" translatesAutoresizingMaskIntoConstraints="NO" id="eOl-CY-t3g">
                                                 <rect key="frame" x="0.0" y="0.0" width="375" height="36"/>
@@ -311,13 +306,8 @@
                                                     <constraint firstItem="9eu-AW-ocS" firstAttribute="leading" secondItem="9Ny-Zh-npT" secondAttribute="leading" constant="12" id="mMW-w3-7Dw"/>
                                                 </constraints>
                                             </view>
-<<<<<<< HEAD
-                                            <view contentMode="scaleToFill" translatesAutoresizingMaskIntoConstraints="NO" id="9uR-ng-0BU" userLabel="Password">
+                                            <view contentMode="scaleToFill" ambiguous="YES" translatesAutoresizingMaskIntoConstraints="NO" id="9uR-ng-0BU" userLabel="Password">
                                                 <rect key="frame" x="0.0" y="222" width="375" height="52"/>
-=======
-                                            <view contentMode="scaleToFill" ambiguous="YES" translatesAutoresizingMaskIntoConstraints="NO" id="9uR-ng-0BU" userLabel="Password">
-                                                <rect key="frame" x="0.0" y="222" width="375" height="425"/>
->>>>>>> d62582e5
                                                 <subviews>
                                                     <stackView opaque="NO" contentMode="scaleToFill" spacing="12" translatesAutoresizingMaskIntoConstraints="NO" id="lrH-yX-xHX">
                                                         <rect key="frame" x="12" y="6" width="351" height="40"/>
@@ -346,13 +336,8 @@
                                                             </button>
                                                         </subviews>
                                                     </stackView>
-<<<<<<< HEAD
-                                                    <view contentMode="scaleToFill" translatesAutoresizingMaskIntoConstraints="NO" id="PLh-cR-QEi" userLabel="Separator">
+                                                    <view contentMode="scaleToFill" ambiguous="YES" translatesAutoresizingMaskIntoConstraints="NO" id="PLh-cR-QEi" userLabel="Separator">
                                                         <rect key="frame" x="0.0" y="51.5" width="375" height="0.5"/>
-=======
-                                                    <view contentMode="scaleToFill" ambiguous="YES" translatesAutoresizingMaskIntoConstraints="NO" id="PLh-cR-QEi" userLabel="Separator">
-                                                        <rect key="frame" x="0.0" y="424" width="375" height="1"/>
->>>>>>> d62582e5
                                                         <color key="backgroundColor" red="0.86274509799999999" green="0.87058823529999996" blue="0.86666666670000003" alpha="1" colorSpace="custom" customColorSpace="sRGB"/>
                                                         <constraints>
                                                             <constraint firstAttribute="height" constant="0.5" id="GaB-uM-BIX"/>
