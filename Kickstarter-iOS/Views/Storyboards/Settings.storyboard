<?xml version="1.0" encoding="UTF-8"?>
<document type="com.apple.InterfaceBuilder3.CocoaTouch.Storyboard.XIB" version="3.0" toolsVersion="14109" targetRuntime="iOS.CocoaTouch" propertyAccessControl="none" useAutolayout="YES" useTraitCollections="YES" colorMatched="YES" initialViewController="wCS-h4-p7K">
    <device id="retina4_7" orientation="portrait">
        <adaptation id="fullscreen"/>
    </device>
    <dependencies>
        <deployment identifier="iOS"/>
        <plugIn identifier="com.apple.InterfaceBuilder.IBCocoaTouchPlugin" version="14088"/>
        <capability name="Constraints to layout margins" minToolsVersion="6.0"/>
        <capability name="documents saved in the Xcode 8 format" minToolsVersion="8.0"/>
    </dependencies>
    <scenes>
        <!--Settings-->
        <scene sceneID="0oC-V8-CAf">
            <objects>
                <viewController storyboardIdentifier="SettingsViewController" id="wCS-h4-p7K" customClass="SettingsViewController" customModule="Kickstarter_Framework" customModuleProvider="target" sceneMemberID="viewController">
                    <layoutGuides>
                        <viewControllerLayoutGuide type="top" id="cAj-fL-7j8"/>
                        <viewControllerLayoutGuide type="bottom" id="lbG-lz-Ra0"/>
                    </layoutGuides>
                    <view key="view" contentMode="scaleToFill" id="xfb-yE-w3U">
                        <rect key="frame" x="0.0" y="0.0" width="400" height="2000"/>
                        <autoresizingMask key="autoresizingMask" widthSizable="YES" heightSizable="YES"/>
                        <subviews>
                            <scrollView clipsSubviews="YES" multipleTouchEnabled="YES" contentMode="scaleToFill" showsVerticalScrollIndicator="NO" translatesAutoresizingMaskIntoConstraints="NO" id="oV4-s7-Cee">
                                <rect key="frame" x="0.0" y="64" width="400" height="1892"/>
                                <subviews>
                                    <stackView opaque="NO" contentMode="scaleToFill" misplaced="YES" axis="vertical" spacing="36" translatesAutoresizingMaskIntoConstraints="NO" id="8mW-y4-spg" userLabel="Root stack view">
                                        <rect key="frame" x="16" y="0.0" width="368" height="2286"/>
                                        <subviews>
                                            <view contentMode="scaleToFill" translatesAutoresizingMaskIntoConstraints="NO" id="BKe-u1-jse">
                                                <rect key="frame" x="0.0" y="0.0" width="368" height="1"/>
                                                <color key="backgroundColor" red="0.0" green="0.0" blue="0.0" alpha="0.0" colorSpace="custom" customColorSpace="sRGB"/>
                                                <constraints>
                                                    <constraint firstAttribute="height" constant="1" id="OmJ-mY-XzZ"/>
                                                </constraints>
                                            </view>
                                            <stackView opaque="NO" contentMode="scaleToFill" axis="vertical" spacing="12" translatesAutoresizingMaskIntoConstraints="NO" id="8TA-Jj-lRV">
                                                <rect key="frame" x="0.0" y="37" width="368" height="138.5"/>
                                                <subviews>
                                                    <label opaque="NO" userInteractionEnabled="NO" contentMode="left" horizontalHuggingPriority="251" verticalHuggingPriority="251" text=" " textAlignment="natural" lineBreakMode="tailTruncation" baselineAdjustment="alignBaselines" adjustsFontSizeToFit="NO" translatesAutoresizingMaskIntoConstraints="NO" id="aeH-og-UPD">
                                                        <rect key="frame" x="0.0" y="0.0" width="368" height="20.5"/>
                                                        <fontDescription key="fontDescription" type="system" pointSize="17"/>
                                                        <color key="textColor" red="0.0" green="0.0" blue="0.0" alpha="1" colorSpace="custom" customColorSpace="sRGB"/>
                                                        <nil key="highlightedColor"/>
                                                    </label>
                                                    <view contentMode="scaleToFill" translatesAutoresizingMaskIntoConstraints="NO" id="cPB-Ze-LrW">
                                                        <rect key="frame" x="0.0" y="32.5" width="368" height="1"/>
                                                        <color key="backgroundColor" red="0.89563578367233276" green="0.89563578367233276" blue="0.89563578367233276" alpha="1" colorSpace="custom" customColorSpace="sRGB"/>
                                                        <constraints>
                                                            <constraint firstAttribute="height" constant="1" id="pdA-y2-6cl"/>
                                                        </constraints>
                                                    </view>
                                                    <stackView opaque="NO" contentMode="scaleToFill" alignment="center" translatesAutoresizingMaskIntoConstraints="NO" id="6X1-zQ-it8">
                                                        <rect key="frame" x="0.0" y="45.5" width="368" height="34"/>
                                                        <subviews>
                                                            <button opaque="NO" contentMode="scaleToFill" contentHorizontalAlignment="left" contentVerticalAlignment="center" lineBreakMode="middleTruncation" translatesAutoresizingMaskIntoConstraints="NO" id="g7w-le-BZc">
                                                                <rect key="frame" x="0.0" y="0.0" width="359" height="34"/>
                                                                <state key="normal">
                                                                    <color key="titleColor" red="0.0" green="0.0" blue="0.0" alpha="1" colorSpace="custom" customColorSpace="sRGB"/>
                                                                </state>
                                                            </button>
                                                            <imageView userInteractionEnabled="NO" contentMode="scaleToFill" horizontalHuggingPriority="1000" verticalHuggingPriority="251" horizontalCompressionResistancePriority="1000" image="chevron-right" translatesAutoresizingMaskIntoConstraints="NO" id="OYW-jp-cac">
                                                                <rect key="frame" x="359" y="9.5" width="9" height="15"/>
                                                            </imageView>
                                                        </subviews>
                                                    </stackView>
                                                    <view contentMode="scaleToFill" translatesAutoresizingMaskIntoConstraints="NO" id="i85-oa-tsu">
                                                        <rect key="frame" x="0.0" y="91.5" width="368" height="1"/>
                                                        <color key="backgroundColor" red="0.89563578367233276" green="0.89563578367233276" blue="0.89563578367233276" alpha="1" colorSpace="custom" customColorSpace="sRGB"/>
                                                        <constraints>
                                                            <constraint firstAttribute="height" constant="1" id="AOA-aO-qkY"/>
                                                        </constraints>
                                                    </view>
                                                    <button opaque="NO" contentMode="scaleToFill" contentHorizontalAlignment="center" contentVerticalAlignment="center" lineBreakMode="middleTruncation" translatesAutoresizingMaskIntoConstraints="NO" id="CeQ-LQ-cjX">
                                                        <rect key="frame" x="0.0" y="104.5" width="368" height="34"/>
                                                        <state key="normal">
                                                            <color key="titleColor" red="0.0" green="0.0" blue="0.0" alpha="1" colorSpace="custom" customColorSpace="sRGB"/>
                                                        </state>
                                                    </button>
                                                </subviews>
                                            </stackView>
                                            <stackView opaque="NO" contentMode="scaleToFill" axis="vertical" spacing="12" translatesAutoresizingMaskIntoConstraints="NO" id="HEu-B6-yqB" userLabel="Projects you back stack view">
                                                <rect key="frame" x="0.0" y="211.5" width="368" height="167.5"/>
                                                <subviews>
                                                    <label opaque="NO" userInteractionEnabled="NO" contentMode="left" horizontalHuggingPriority="251" verticalHuggingPriority="251" text=" " textAlignment="natural" lineBreakMode="tailTruncation" baselineAdjustment="alignBaselines" adjustsFontSizeToFit="NO" translatesAutoresizingMaskIntoConstraints="NO" id="P8S-3I-ZH2" userLabel="Projects you back label">
                                                        <rect key="frame" x="0.0" y="0.0" width="368" height="20.5"/>
                                                        <fontDescription key="fontDescription" type="system" pointSize="17"/>
                                                        <color key="textColor" red="0.0" green="0.0" blue="0.0" alpha="1" colorSpace="custom" customColorSpace="sRGB"/>
                                                        <nil key="highlightedColor"/>
                                                    </label>
                                                    <view contentMode="scaleToFill" translatesAutoresizingMaskIntoConstraints="NO" id="cR0-14-F6u">
                                                        <rect key="frame" x="0.0" y="32.5" width="368" height="1"/>
                                                        <color key="backgroundColor" red="0.89563578367233276" green="0.89563578367233276" blue="0.89563578367233276" alpha="1" colorSpace="custom" customColorSpace="sRGB"/>
                                                        <constraints>
                                                            <constraint firstAttribute="height" constant="1" id="tUS-hU-h0Y"/>
                                                        </constraints>
                                                    </view>
                                                    <stackView opaque="NO" contentMode="scaleToFill" spacing="12" translatesAutoresizingMaskIntoConstraints="NO" id="R2o-td-ax1" userLabel="Project Updates Stack View">
                                                        <rect key="frame" x="0.0" y="45.5" width="368" height="34"/>
                                                        <subviews>
                                                            <label opaque="NO" userInteractionEnabled="NO" contentMode="left" horizontalHuggingPriority="251" verticalHuggingPriority="251" text=" " textAlignment="natural" lineBreakMode="tailTruncation" baselineAdjustment="alignBaselines" adjustsFontSizeToFit="NO" translatesAutoresizingMaskIntoConstraints="NO" id="y75-ct-zca">
                                                                <rect key="frame" x="0.0" y="0.0" width="256" height="34"/>
                                                                <fontDescription key="fontDescription" type="system" pointSize="17"/>
                                                                <color key="textColor" red="0.0" green="0.0" blue="0.0" alpha="1" colorSpace="custom" customColorSpace="sRGB"/>
                                                                <nil key="highlightedColor"/>
                                                            </label>
                                                            <button opaque="NO" contentMode="scaleToFill" horizontalHuggingPriority="1000" horizontalCompressionResistancePriority="1000" contentHorizontalAlignment="center" contentVerticalAlignment="center" lineBreakMode="middleTruncation" translatesAutoresizingMaskIntoConstraints="NO" id="dEX-h3-GKc">
                                                                <rect key="frame" x="268" y="0.0" width="44" height="34"/>
                                                                <constraints>
                                                                    <constraint firstAttribute="width" constant="44" id="DXp-Ci-LbS"/>
                                                                </constraints>
                                                                <connections>
                                                                    <action selector="updatesTapped:" destination="wCS-h4-p7K" eventType="touchUpInside" id="WwO-9W-kBf"/>
                                                                </connections>
                                                            </button>
                                                            <button opaque="NO" contentMode="scaleToFill" horizontalHuggingPriority="1000" horizontalCompressionResistancePriority="1000" contentHorizontalAlignment="center" contentVerticalAlignment="center" lineBreakMode="middleTruncation" translatesAutoresizingMaskIntoConstraints="NO" id="G0d-xB-7Ql">
                                                                <rect key="frame" x="324" y="0.0" width="44" height="34"/>
                                                                <constraints>
                                                                    <constraint firstAttribute="width" constant="44" id="crI-9J-jg4"/>
                                                                </constraints>
                                                                <connections>
                                                                    <action selector="mobileUpdatesTapped:" destination="wCS-h4-p7K" eventType="touchUpInside" id="sUv-MA-GJ0"/>
                                                                </connections>
                                                            </button>
                                                        </subviews>
                                                    </stackView>
                                                    <view contentMode="scaleToFill" translatesAutoresizingMaskIntoConstraints="NO" id="4NG-oQ-3TT">
                                                        <rect key="frame" x="0.0" y="91.5" width="368" height="1"/>
                                                        <color key="backgroundColor" red="0.89563578367233276" green="0.89563578367233276" blue="0.89563578367233276" alpha="1" colorSpace="custom" customColorSpace="sRGB"/>
                                                        <constraints>
                                                            <constraint firstAttribute="height" constant="1" id="pEO-hj-edg"/>
                                                        </constraints>
                                                    </view>
                                                    <stackView opaque="NO" contentMode="scaleToFill" alignment="center" spacing="18" translatesAutoresizingMaskIntoConstraints="NO" id="dDN-ET-a8u" userLabel="Manage Project Notifications Stack View">
                                                        <rect key="frame" x="0.0" y="104.5" width="368" height="50"/>
                                                        <subviews>
                                                            <label opaque="NO" userInteractionEnabled="NO" contentMode="left" horizontalHuggingPriority="251" verticalHuggingPriority="251" text=" " textAlignment="natural" lineBreakMode="tailTruncation" baselineAdjustment="alignBaselines" adjustsFontSizeToFit="NO" translatesAutoresizingMaskIntoConstraints="NO" id="hX8-cX-McX">
                                                                <rect key="frame" x="0.0" y="15" width="218" height="20.5"/>
                                                                <fontDescription key="fontDescription" type="system" pointSize="17"/>
                                                                <color key="textColor" red="0.0" green="0.0" blue="0.0" alpha="1" colorSpace="custom" customColorSpace="sRGB"/>
                                                                <nil key="highlightedColor"/>
                                                            </label>
                                                            <view contentMode="scaleToFill" horizontalHuggingPriority="1000" horizontalCompressionResistancePriority="1000" translatesAutoresizingMaskIntoConstraints="NO" id="GqC-eQ-lh5" customClass="CountBadgeView" customModule="Library">
                                                                <rect key="frame" x="236" y="0.0" width="105" height="50"/>
                                                                <color key="backgroundColor" red="0.66666666666666663" green="0.66666666666666663" blue="0.66666666666666663" alpha="1" colorSpace="custom" customColorSpace="sRGB"/>
                                                            </view>
                                                            <imageView userInteractionEnabled="NO" contentMode="scaleToFill" horizontalHuggingPriority="1000" verticalHuggingPriority="251" horizontalCompressionResistancePriority="1000" image="chevron-right" translatesAutoresizingMaskIntoConstraints="NO" id="e1w-nO-odx">
                                                                <rect key="frame" x="359" y="17.5" width="9" height="15"/>
                                                            </imageView>
                                                        </subviews>
                                                    </stackView>
                                                    <view contentMode="scaleToFill" translatesAutoresizingMaskIntoConstraints="NO" id="gug-vR-B6Q">
                                                        <rect key="frame" x="0.0" y="166.5" width="368" height="1"/>
                                                        <color key="backgroundColor" red="0.89563578367233276" green="0.89563578367233276" blue="0.89563578367233276" alpha="1" colorSpace="custom" customColorSpace="sRGB"/>
                                                        <constraints>
                                                            <constraint firstAttribute="height" constant="1" id="aMk-Zn-Tan"/>
                                                        </constraints>
                                                    </view>
                                                </subviews>
                                            </stackView>
                                            <stackView opaque="NO" contentMode="scaleToFill" axis="vertical" spacing="12" translatesAutoresizingMaskIntoConstraints="NO" id="1ZC-gw-NRT" userLabel="Creator notifications stack view">
                                                <rect key="frame" x="0.0" y="415" width="368" height="344.5"/>
                                                <subviews>
                                                    <label opaque="NO" userInteractionEnabled="NO" contentMode="left" horizontalHuggingPriority="251" verticalHuggingPriority="251" text=" " textAlignment="natural" lineBreakMode="tailTruncation" baselineAdjustment="alignBaselines" adjustsFontSizeToFit="NO" translatesAutoresizingMaskIntoConstraints="NO" id="It8-HK-urg" userLabel="Creator notifications label">
                                                        <rect key="frame" x="0.0" y="0.0" width="368" height="20.5"/>
                                                        <fontDescription key="fontDescription" type="system" pointSize="17"/>
                                                        <color key="textColor" red="0.0" green="0.0" blue="0.0" alpha="1" colorSpace="custom" customColorSpace="sRGB"/>
                                                        <nil key="highlightedColor"/>
                                                    </label>
                                                    <view contentMode="scaleToFill" translatesAutoresizingMaskIntoConstraints="NO" id="mWf-qY-SRb">
                                                        <rect key="frame" x="0.0" y="32.5" width="368" height="1"/>
                                                        <color key="backgroundColor" red="0.89563578367233276" green="0.89563578367233276" blue="0.89563578367233276" alpha="1" colorSpace="custom" customColorSpace="sRGB"/>
                                                        <constraints>
                                                            <constraint firstAttribute="height" constant="1" id="dKD-ut-4IG"/>
                                                        </constraints>
                                                    </view>
                                                    <stackView opaque="NO" contentMode="scaleToFill" spacing="12" translatesAutoresizingMaskIntoConstraints="NO" id="aBE-X0-gum">
                                                        <rect key="frame" x="0.0" y="45.5" width="368" height="34"/>
                                                        <subviews>
                                                            <label opaque="NO" userInteractionEnabled="NO" contentMode="left" horizontalHuggingPriority="251" verticalHuggingPriority="251" text=" " textAlignment="natural" lineBreakMode="tailTruncation" baselineAdjustment="alignBaselines" adjustsFontSizeToFit="NO" translatesAutoresizingMaskIntoConstraints="NO" id="Ix6-MD-pGZ">
                                                                <rect key="frame" x="0.0" y="0.0" width="256" height="34"/>
                                                                <fontDescription key="fontDescription" type="system" pointSize="17"/>
                                                                <color key="textColor" red="0.0" green="0.0" blue="0.0" alpha="1" colorSpace="custom" customColorSpace="sRGB"/>
                                                                <nil key="highlightedColor"/>
                                                            </label>
                                                            <button opaque="NO" contentMode="scaleToFill" horizontalHuggingPriority="1000" horizontalCompressionResistancePriority="1000" contentHorizontalAlignment="center" contentVerticalAlignment="center" lineBreakMode="middleTruncation" translatesAutoresizingMaskIntoConstraints="NO" id="bdr-cN-Jni">
                                                                <rect key="frame" x="268" y="0.0" width="44" height="34"/>
                                                                <constraints>
                                                                    <constraint firstAttribute="width" constant="44" id="SCI-va-MTb"/>
                                                                </constraints>
                                                                <connections>
                                                                    <action selector="backingsTapped:" destination="wCS-h4-p7K" eventType="touchUpInside" id="GCi-1o-94A"/>
                                                                </connections>
                                                            </button>
                                                            <button opaque="NO" contentMode="scaleToFill" horizontalHuggingPriority="1000" horizontalCompressionResistancePriority="1000" contentHorizontalAlignment="center" contentVerticalAlignment="center" lineBreakMode="middleTruncation" translatesAutoresizingMaskIntoConstraints="NO" id="MNV-cv-hSI">
                                                                <rect key="frame" x="324" y="0.0" width="44" height="34"/>
                                                                <constraints>
                                                                    <constraint firstAttribute="width" constant="44" id="3m8-nh-Wvm"/>
                                                                </constraints>
                                                                <connections>
                                                                    <action selector="mobileBackingsTapped:" destination="wCS-h4-p7K" eventType="touchUpInside" id="s6z-yD-iSw"/>
                                                                </connections>
                                                            </button>
                                                        </subviews>
                                                    </stackView>
                                                    <view contentMode="scaleToFill" translatesAutoresizingMaskIntoConstraints="NO" id="kKE-we-YLG">
                                                        <rect key="frame" x="0.0" y="91.5" width="368" height="1"/>
                                                        <color key="backgroundColor" red="0.89563578367233276" green="0.89563578367233276" blue="0.89563578367233276" alpha="1" colorSpace="custom" customColorSpace="sRGB"/>
                                                        <constraints>
                                                            <constraint firstAttribute="height" constant="1" id="Hwu-rO-RdK"/>
                                                        </constraints>
                                                    </view>
                                                    <stackView opaque="NO" contentMode="scaleToFill" alignment="center" spacing="18" translatesAutoresizingMaskIntoConstraints="NO" id="FL9-0f-Ucn" userLabel="Email Frequency Stack View">
                                                        <rect key="frame" x="0.0" y="104.5" width="368" height="50"/>
                                                        <subviews>
                                                            <label opaque="NO" userInteractionEnabled="NO" contentMode="left" horizontalHuggingPriority="251" verticalHuggingPriority="251" text="" textAlignment="natural" lineBreakMode="tailTruncation" baselineAdjustment="alignBaselines" adjustsFontSizeToFit="NO" translatesAutoresizingMaskIntoConstraints="NO" id="Ahi-Hx-9ab">
                                                                <rect key="frame" x="0.0" y="0.0" width="341" height="50"/>
                                                                <fontDescription key="fontDescription" type="system" pointSize="17"/>
                                                                <color key="textColor" red="0.0" green="0.0" blue="0.0" alpha="1" colorSpace="custom" customColorSpace="sRGB"/>
                                                                <nil key="highlightedColor"/>
                                                            </label>
                                                            <imageView userInteractionEnabled="NO" contentMode="scaleToFill" horizontalHuggingPriority="1000" verticalHuggingPriority="251" horizontalCompressionResistancePriority="1000" image="chevron-right" translatesAutoresizingMaskIntoConstraints="NO" id="sHL-Gt-Phv">
                                                                <rect key="frame" x="359" y="17.5" width="9" height="15"/>
                                                            </imageView>
                                                        </subviews>
                                                    </stackView>
                                                    <view contentMode="scaleToFill" translatesAutoresizingMaskIntoConstraints="NO" id="tNN-fH-Hm2">
                                                        <rect key="frame" x="0.0" y="166.5" width="368" height="1"/>
                                                        <color key="backgroundColor" red="0.89563578369999997" green="0.89563578369999997" blue="0.89563578369999997" alpha="1" colorSpace="custom" customColorSpace="sRGB"/>
                                                        <constraints>
                                                            <constraint firstAttribute="height" constant="1" id="1OH-iU-YWL"/>
                                                        </constraints>
                                                    </view>
                                                    <stackView opaque="NO" contentMode="scaleToFill" spacing="12" translatesAutoresizingMaskIntoConstraints="NO" id="OAB-16-V3F">
                                                        <rect key="frame" x="0.0" y="179.5" width="368" height="34"/>
                                                        <subviews>
                                                            <label opaque="NO" userInteractionEnabled="NO" contentMode="left" horizontalHuggingPriority="251" verticalHuggingPriority="251" text=" " textAlignment="natural" lineBreakMode="tailTruncation" baselineAdjustment="alignBaselines" adjustsFontSizeToFit="NO" translatesAutoresizingMaskIntoConstraints="NO" id="eYd-da-BHg">
                                                                <rect key="frame" x="0.0" y="0.0" width="256" height="34"/>
                                                                <fontDescription key="fontDescription" type="system" pointSize="17"/>
                                                                <color key="textColor" red="0.0" green="0.0" blue="0.0" alpha="1" colorSpace="custom" customColorSpace="sRGB"/>
                                                                <nil key="highlightedColor"/>
                                                            </label>
                                                            <button opaque="NO" contentMode="scaleToFill" horizontalHuggingPriority="1000" horizontalCompressionResistancePriority="1000" contentHorizontalAlignment="center" contentVerticalAlignment="center" lineBreakMode="middleTruncation" translatesAutoresizingMaskIntoConstraints="NO" id="JjR-gY-rjY">
                                                                <rect key="frame" x="268" y="0.0" width="44" height="34"/>
                                                                <constraints>
                                                                    <constraint firstAttribute="width" constant="44" id="AQ3-oD-OQu"/>
                                                                </constraints>
                                                                <connections>
                                                                    <action selector="commentsTapped:" destination="wCS-h4-p7K" eventType="touchUpInside" id="Td2-Hs-FLB"/>
                                                                </connections>
                                                            </button>
                                                            <button opaque="NO" contentMode="scaleToFill" horizontalHuggingPriority="1000" horizontalCompressionResistancePriority="1000" contentHorizontalAlignment="center" contentVerticalAlignment="center" lineBreakMode="middleTruncation" translatesAutoresizingMaskIntoConstraints="NO" id="ObJ-mj-f7Z">
                                                                <rect key="frame" x="324" y="0.0" width="44" height="34"/>
                                                                <constraints>
                                                                    <constraint firstAttribute="width" constant="44" id="ICs-5P-lKS"/>
                                                                </constraints>
                                                                <connections>
                                                                    <action selector="mobileCommentsTapped:" destination="wCS-h4-p7K" eventType="touchUpInside" id="s6K-vK-jRP"/>
                                                                </connections>
                                                            </button>
                                                        </subviews>
                                                    </stackView>
                                                    <view contentMode="scaleToFill" translatesAutoresizingMaskIntoConstraints="NO" id="SzL-xP-K4w">
                                                        <rect key="frame" x="0.0" y="225.5" width="368" height="1"/>
                                                        <color key="backgroundColor" red="0.89563578367233276" green="0.89563578367233276" blue="0.89563578367233276" alpha="1" colorSpace="custom" customColorSpace="sRGB"/>
                                                        <constraints>
                                                            <constraint firstAttribute="height" constant="1" id="Yzb-sC-xSa"/>
                                                        </constraints>
                                                    </view>
                                                    <stackView opaque="NO" contentMode="scaleToFill" spacing="12" translatesAutoresizingMaskIntoConstraints="NO" id="kZF-HL-AY6">
                                                        <rect key="frame" x="0.0" y="238.5" width="368" height="34"/>
                                                        <subviews>
                                                            <label opaque="NO" userInteractionEnabled="NO" contentMode="left" horizontalHuggingPriority="251" verticalHuggingPriority="251" text=" " textAlignment="natural" lineBreakMode="tailTruncation" baselineAdjustment="alignBaselines" adjustsFontSizeToFit="NO" translatesAutoresizingMaskIntoConstraints="NO" id="4vX-r8-BVH">
                                                                <rect key="frame" x="0.0" y="0.0" width="256" height="34"/>
                                                                <fontDescription key="fontDescription" type="system" pointSize="17"/>
                                                                <color key="textColor" red="0.0" green="0.0" blue="0.0" alpha="1" colorSpace="custom" customColorSpace="sRGB"/>
                                                                <nil key="highlightedColor"/>
                                                            </label>
                                                            <button opaque="NO" contentMode="scaleToFill" horizontalHuggingPriority="1000" horizontalCompressionResistancePriority="1000" contentHorizontalAlignment="center" contentVerticalAlignment="center" lineBreakMode="middleTruncation" translatesAutoresizingMaskIntoConstraints="NO" id="s4P-SQ-jQE">
                                                                <rect key="frame" x="268" y="0.0" width="44" height="34"/>
                                                                <constraints>
                                                                    <constraint firstAttribute="width" constant="44" id="uJB-Su-Mxj"/>
                                                                </constraints>
                                                                <connections>
                                                                    <action selector="postLikesTapped:" destination="wCS-h4-p7K" eventType="touchUpInside" id="iql-By-GzW"/>
                                                                </connections>
                                                            </button>
                                                            <button opaque="NO" contentMode="scaleToFill" horizontalHuggingPriority="1000" horizontalCompressionResistancePriority="1000" contentHorizontalAlignment="center" contentVerticalAlignment="center" lineBreakMode="middleTruncation" translatesAutoresizingMaskIntoConstraints="NO" id="8Zn-NR-WTd">
                                                                <rect key="frame" x="324" y="0.0" width="44" height="34"/>
                                                                <constraints>
                                                                    <constraint firstAttribute="width" constant="44" id="ekA-2C-aE2"/>
                                                                </constraints>
                                                                <connections>
                                                                    <action selector="mobilePostLikesTapped:" destination="wCS-h4-p7K" eventType="touchUpInside" id="xKj-9S-dHV"/>
                                                                </connections>
                                                            </button>
                                                        </subviews>
                                                    </stackView>
                                                    <view contentMode="scaleToFill" translatesAutoresizingMaskIntoConstraints="NO" id="23Y-Al-Il9">
                                                        <rect key="frame" x="0.0" y="284.5" width="368" height="1"/>
                                                        <color key="backgroundColor" red="0.89563578367233276" green="0.89563578367233276" blue="0.89563578367233276" alpha="1" colorSpace="custom" customColorSpace="sRGB"/>
                                                        <constraints>
                                                            <constraint firstAttribute="height" constant="1" id="Dz0-a6-09Q"/>
                                                        </constraints>
                                                    </view>
                                                    <stackView opaque="NO" contentMode="scaleToFill" spacing="12" translatesAutoresizingMaskIntoConstraints="NO" id="6SZ-bY-WD4">
                                                        <rect key="frame" x="0.0" y="297.5" width="368" height="34"/>
                                                        <subviews>
                                                            <label opaque="NO" userInteractionEnabled="NO" contentMode="left" horizontalHuggingPriority="251" verticalHuggingPriority="251" text=" " textAlignment="natural" lineBreakMode="tailTruncation" baselineAdjustment="alignBaselines" adjustsFontSizeToFit="NO" translatesAutoresizingMaskIntoConstraints="NO" id="kaU-yH-KeR">
                                                                <rect key="frame" x="0.0" y="0.0" width="256" height="34"/>
                                                                <fontDescription key="fontDescription" type="system" pointSize="17"/>
                                                                <color key="textColor" red="0.0" green="0.0" blue="0.0" alpha="1" colorSpace="custom" customColorSpace="sRGB"/>
                                                                <nil key="highlightedColor"/>
                                                            </label>
                                                            <button opaque="NO" contentMode="scaleToFill" horizontalHuggingPriority="1000" horizontalCompressionResistancePriority="1000" contentHorizontalAlignment="center" contentVerticalAlignment="center" lineBreakMode="middleTruncation" translatesAutoresizingMaskIntoConstraints="NO" id="qLl-B8-n0r">
                                                                <rect key="frame" x="268" y="0.0" width="44" height="34"/>
                                                                <constraints>
                                                                    <constraint firstAttribute="width" constant="44" id="ECd-bg-IL7"/>
                                                                </constraints>
                                                                <connections>
                                                                    <action selector="creatorTipsTapped:" destination="wCS-h4-p7K" eventType="touchUpInside" id="lc9-Gf-3ou"/>
                                                                </connections>
                                                            </button>
                                                            <button opaque="NO" contentMode="scaleToFill" horizontalHuggingPriority="1000" horizontalCompressionResistancePriority="1000" contentHorizontalAlignment="center" contentVerticalAlignment="center" lineBreakMode="middleTruncation" translatesAutoresizingMaskIntoConstraints="NO" id="BqD-b0-u3a">
                                                                <rect key="frame" x="324" y="0.0" width="44" height="34"/>
                                                                <constraints>
                                                                    <constraint firstAttribute="width" constant="44" id="fhw-5K-CTN"/>
                                                                </constraints>
                                                                <connections>
                                                                    <action selector="mobilePostLikesTapped:" destination="wCS-h4-p7K" eventType="touchUpInside" id="0Sj-kR-kfT"/>
                                                                </connections>
                                                            </button>
                                                        </subviews>
                                                    </stackView>
                                                    <view contentMode="scaleToFill" translatesAutoresizingMaskIntoConstraints="NO" id="XsB-80-0ae">
                                                        <rect key="frame" x="0.0" y="343.5" width="368" height="1"/>
                                                        <color key="backgroundColor" red="0.89563578369999997" green="0.89563578369999997" blue="0.89563578369999997" alpha="1" colorSpace="custom" customColorSpace="sRGB"/>
                                                        <constraints>
                                                            <constraint firstAttribute="height" constant="1" id="8m9-uw-s6O"/>
                                                        </constraints>
                                                    </view>
                                                </subviews>
                                            </stackView>
                                            <stackView opaque="NO" contentMode="scaleToFill" axis="vertical" spacing="12" translatesAutoresizingMaskIntoConstraints="NO" id="5Ox-jp-RH4" userLabel="Social notifications stack view">
                                                <rect key="frame" x="0.0" y="795.5" width="368" height="209.5"/>
                                                <subviews>
                                                    <label opaque="NO" userInteractionEnabled="NO" contentMode="left" horizontalHuggingPriority="251" verticalHuggingPriority="251" text=" " textAlignment="natural" lineBreakMode="tailTruncation" baselineAdjustment="alignBaselines" adjustsFontSizeToFit="NO" translatesAutoresizingMaskIntoConstraints="NO" id="uNC-qv-Q2T" userLabel="Social notifications label">
                                                        <rect key="frame" x="0.0" y="0.0" width="368" height="20.5"/>
                                                        <fontDescription key="fontDescription" type="system" pointSize="17"/>
                                                        <color key="textColor" red="0.0" green="0.0" blue="0.0" alpha="1" colorSpace="custom" customColorSpace="sRGB"/>
                                                        <nil key="highlightedColor"/>
                                                    </label>
                                                    <view contentMode="scaleToFill" translatesAutoresizingMaskIntoConstraints="NO" id="n9I-D5-tHe">
                                                        <rect key="frame" x="0.0" y="32.5" width="368" height="1"/>
                                                        <color key="backgroundColor" red="0.89563578367233276" green="0.89563578367233276" blue="0.89563578367233276" alpha="1" colorSpace="custom" customColorSpace="sRGB"/>
                                                        <constraints>
                                                            <constraint firstAttribute="height" constant="1" id="be6-Vz-yp2"/>
                                                        </constraints>
                                                    </view>
                                                    <stackView opaque="NO" contentMode="scaleToFill" spacing="12" translatesAutoresizingMaskIntoConstraints="NO" id="QXG-ES-7T9">
                                                        <rect key="frame" x="0.0" y="45.5" width="368" height="34"/>
                                                        <subviews>
                                                            <label opaque="NO" userInteractionEnabled="NO" contentMode="left" horizontalHuggingPriority="251" verticalHuggingPriority="251" text=" " textAlignment="natural" lineBreakMode="tailTruncation" baselineAdjustment="alignBaselines" adjustsFontSizeToFit="NO" translatesAutoresizingMaskIntoConstraints="NO" id="xgp-Jm-t5f">
                                                                <rect key="frame" x="0.0" y="0.0" width="256" height="34"/>
                                                                <fontDescription key="fontDescription" type="system" pointSize="17"/>
                                                                <color key="textColor" red="0.0" green="0.0" blue="0.0" alpha="1" colorSpace="custom" customColorSpace="sRGB"/>
                                                                <nil key="highlightedColor"/>
                                                            </label>
                                                            <button opaque="NO" contentMode="scaleToFill" horizontalHuggingPriority="1000" horizontalCompressionResistancePriority="1000" contentHorizontalAlignment="center" contentVerticalAlignment="center" lineBreakMode="middleTruncation" translatesAutoresizingMaskIntoConstraints="NO" id="uwd-RZ-59n">
                                                                <rect key="frame" x="268" y="0.0" width="44" height="34"/>
                                                                <constraints>
                                                                    <constraint firstAttribute="width" constant="44" id="OBW-6g-NnT"/>
                                                                </constraints>
                                                                <connections>
                                                                    <action selector="followerTapped:" destination="wCS-h4-p7K" eventType="touchUpInside" id="9b5-5W-cH4"/>
                                                                </connections>
                                                            </button>
                                                            <button opaque="NO" contentMode="scaleToFill" horizontalHuggingPriority="1000" horizontalCompressionResistancePriority="1000" contentHorizontalAlignment="center" contentVerticalAlignment="center" lineBreakMode="middleTruncation" translatesAutoresizingMaskIntoConstraints="NO" id="5RA-91-rJW">
                                                                <rect key="frame" x="324" y="0.0" width="44" height="34"/>
                                                                <constraints>
                                                                    <constraint firstAttribute="width" constant="44" id="LdY-rZ-TDe"/>
                                                                </constraints>
                                                                <connections>
                                                                    <action selector="mobileFollowerTapped:" destination="wCS-h4-p7K" eventType="touchUpInside" id="cBW-3u-rn7"/>
                                                                </connections>
                                                            </button>
                                                        </subviews>
                                                    </stackView>
                                                    <view contentMode="scaleToFill" translatesAutoresizingMaskIntoConstraints="NO" id="yfj-Cm-bFf">
                                                        <rect key="frame" x="0.0" y="91.5" width="368" height="1"/>
                                                        <color key="backgroundColor" red="0.89563578367233276" green="0.89563578367233276" blue="0.89563578367233276" alpha="1" colorSpace="custom" customColorSpace="sRGB"/>
                                                        <constraints>
                                                            <constraint firstAttribute="height" constant="1" id="6G4-fl-t79"/>
                                                        </constraints>
                                                    </view>
                                                    <stackView opaque="NO" contentMode="scaleToFill" spacing="12" translatesAutoresizingMaskIntoConstraints="NO" id="TAw-2K-nOa">
                                                        <rect key="frame" x="0.0" y="104.5" width="368" height="34"/>
                                                        <subviews>
                                                            <label opaque="NO" userInteractionEnabled="NO" contentMode="left" horizontalHuggingPriority="251" verticalHuggingPriority="251" text=" " textAlignment="natural" lineBreakMode="tailTruncation" baselineAdjustment="alignBaselines" adjustsFontSizeToFit="NO" translatesAutoresizingMaskIntoConstraints="NO" id="mYT-BL-Tse">
                                                                <rect key="frame" x="0.0" y="0.0" width="256" height="34"/>
                                                                <fontDescription key="fontDescription" type="system" pointSize="17"/>
                                                                <color key="textColor" red="0.0" green="0.0" blue="0.0" alpha="1" colorSpace="custom" customColorSpace="sRGB"/>
                                                                <nil key="highlightedColor"/>
                                                            </label>
                                                            <button opaque="NO" contentMode="scaleToFill" horizontalHuggingPriority="1000" horizontalCompressionResistancePriority="1000" contentHorizontalAlignment="center" contentVerticalAlignment="center" lineBreakMode="middleTruncation" translatesAutoresizingMaskIntoConstraints="NO" id="kDv-XA-XmH">
                                                                <rect key="frame" x="268" y="0.0" width="44" height="34"/>
                                                                <constraints>
                                                                    <constraint firstAttribute="width" constant="44" id="Izf-Mj-uK1"/>
                                                                </constraints>
                                                                <connections>
                                                                    <action selector="friendActivityTapped:" destination="wCS-h4-p7K" eventType="touchUpInside" id="Q0q-tH-QRC"/>
                                                                </connections>
                                                            </button>
                                                            <button opaque="NO" contentMode="scaleToFill" horizontalHuggingPriority="1000" horizontalCompressionResistancePriority="1000" contentHorizontalAlignment="center" contentVerticalAlignment="center" lineBreakMode="middleTruncation" translatesAutoresizingMaskIntoConstraints="NO" id="V2W-jh-eyw">
                                                                <rect key="frame" x="324" y="0.0" width="44" height="34"/>
                                                                <constraints>
                                                                    <constraint firstAttribute="width" constant="44" id="Hij-3p-Tgt"/>
                                                                </constraints>
                                                                <connections>
                                                                    <action selector="mobileFriendActivityTapped:" destination="wCS-h4-p7K" eventType="touchUpInside" id="nfl-Id-Gno"/>
                                                                </connections>
                                                            </button>
                                                        </subviews>
                                                    </stackView>
                                                    <view contentMode="scaleToFill" translatesAutoresizingMaskIntoConstraints="NO" id="sdr-VR-x5a">
                                                        <rect key="frame" x="0.0" y="150.5" width="368" height="1"/>
                                                        <color key="backgroundColor" red="0.89563578367233276" green="0.89563578367233276" blue="0.89563578367233276" alpha="1" colorSpace="custom" customColorSpace="sRGB"/>
                                                        <constraints>
                                                            <constraint firstAttribute="height" constant="1" id="sdK-MV-Ddj"/>
                                                        </constraints>
                                                    </view>
                                                    <stackView opaque="NO" contentMode="scaleToFill" alignment="center" spacing="18" translatesAutoresizingMaskIntoConstraints="NO" id="KtF-ri-KrJ" userLabel="Find Friends Stack View">
                                                        <rect key="frame" x="0.0" y="163.5" width="368" height="33"/>
                                                        <subviews>
                                                            <label opaque="NO" userInteractionEnabled="NO" contentMode="left" horizontalHuggingPriority="251" verticalHuggingPriority="251" text=" " textAlignment="natural" lineBreakMode="tailTruncation" baselineAdjustment="alignBaselines" adjustsFontSizeToFit="NO" translatesAutoresizingMaskIntoConstraints="NO" id="03Y-07-t4n">
                                                                <rect key="frame" x="0.0" y="6.5" width="341" height="20.5"/>
                                                                <fontDescription key="fontDescription" type="system" pointSize="17"/>
                                                                <color key="textColor" red="0.0" green="0.0" blue="0.0" alpha="1" colorSpace="custom" customColorSpace="sRGB"/>
                                                                <nil key="highlightedColor"/>
                                                            </label>
                                                            <imageView userInteractionEnabled="NO" contentMode="scaleToFill" horizontalHuggingPriority="1000" verticalHuggingPriority="251" horizontalCompressionResistancePriority="1000" image="chevron-right" translatesAutoresizingMaskIntoConstraints="NO" id="qmB-3x-PnL">
                                                                <rect key="frame" x="359" y="9" width="9" height="15"/>
                                                            </imageView>
                                                        </subviews>
                                                    </stackView>
                                                    <view contentMode="scaleToFill" translatesAutoresizingMaskIntoConstraints="NO" id="gcC-H1-dVy">
                                                        <rect key="frame" x="0.0" y="208.5" width="368" height="1"/>
                                                        <color key="backgroundColor" red="0.89563578367233276" green="0.89563578367233276" blue="0.89563578367233276" alpha="1" colorSpace="custom" customColorSpace="sRGB"/>
                                                        <constraints>
                                                            <constraint firstAttribute="height" constant="1" id="iog-td-K0o"/>
                                                        </constraints>
                                                    </view>
                                                </subviews>
                                            </stackView>
                                            <stackView opaque="NO" contentMode="scaleToFill" axis="vertical" spacing="12" translatesAutoresizingMaskIntoConstraints="NO" id="nZ7-PD-Y4S" userLabel="Newsletters stack view">
                                                <rect key="frame" x="0.0" y="1041" width="368" height="369.5"/>
                                                <subviews>
                                                    <label opaque="NO" userInteractionEnabled="NO" contentMode="left" horizontalHuggingPriority="251" verticalHuggingPriority="251" text=" " textAlignment="natural" lineBreakMode="tailTruncation" baselineAdjustment="alignBaselines" adjustsFontSizeToFit="NO" translatesAutoresizingMaskIntoConstraints="NO" id="NV2-hf-Obd" userLabel="Newsletters label">
                                                        <rect key="frame" x="0.0" y="0.0" width="368" height="20.5"/>
                                                        <fontDescription key="fontDescription" type="system" pointSize="17"/>
                                                        <color key="textColor" red="0.0" green="0.0" blue="0.0" alpha="1" colorSpace="custom" customColorSpace="sRGB"/>
                                                        <nil key="highlightedColor"/>
                                                    </label>
                                                    <view contentMode="scaleToFill" translatesAutoresizingMaskIntoConstraints="NO" id="9Dg-YY-7Tu">
                                                        <rect key="frame" x="0.0" y="32.5" width="368" height="1"/>
                                                        <color key="backgroundColor" red="0.89563578367233276" green="0.89563578367233276" blue="0.89563578367233276" alpha="1" colorSpace="custom" customColorSpace="sRGB"/>
                                                        <constraints>
                                                            <constraint firstAttribute="height" constant="1" id="ee4-iS-X2o"/>
                                                        </constraints>
                                                    </view>
                                                    <stackView opaque="NO" contentMode="scaleToFill" spacing="18" translatesAutoresizingMaskIntoConstraints="NO" id="2wO-ha-bau">
                                                        <rect key="frame" x="0.0" y="45.5" width="368" height="31"/>
                                                        <subviews>
                                                            <label opaque="NO" userInteractionEnabled="NO" contentMode="left" horizontalHuggingPriority="251" verticalHuggingPriority="251" text=" " textAlignment="natural" lineBreakMode="tailTruncation" baselineAdjustment="alignBaselines" adjustsFontSizeToFit="NO" translatesAutoresizingMaskIntoConstraints="NO" id="qCy-Gq-IYU">
                                                                <rect key="frame" x="0.0" y="0.0" width="301" height="31"/>
                                                                <fontDescription key="fontDescription" type="system" pointSize="17"/>
                                                                <color key="textColor" red="0.0" green="0.0" blue="0.0" alpha="1" colorSpace="custom" customColorSpace="sRGB"/>
                                                                <nil key="highlightedColor"/>
                                                            </label>
                                                            <switch opaque="NO" contentMode="scaleToFill" horizontalHuggingPriority="1000" verticalHuggingPriority="750" horizontalCompressionResistancePriority="1000" contentHorizontalAlignment="center" contentVerticalAlignment="center" on="YES" translatesAutoresizingMaskIntoConstraints="NO" id="DpA-YT-iID">
                                                                <rect key="frame" x="319" y="0.0" width="51" height="31"/>
                                                                <color key="onTintColor" red="0.01176470588" green="0.45098039220000002" blue="0.38431372549999998" alpha="1" colorSpace="custom" customColorSpace="sRGB"/>
                                                                <connections>
                                                                    <action selector="weeklyNewsletterTapped:" destination="wCS-h4-p7K" eventType="valueChanged" id="6C7-vB-FC0"/>
                                                                </connections>
                                                            </switch>
                                                        </subviews>
                                                    </stackView>
                                                    <view contentMode="scaleToFill" translatesAutoresizingMaskIntoConstraints="NO" id="diT-8O-D04">
                                                        <rect key="frame" x="0.0" y="88.5" width="368" height="1"/>
                                                        <color key="backgroundColor" red="0.89563578367233276" green="0.89563578367233276" blue="0.89563578367233276" alpha="1" colorSpace="custom" customColorSpace="sRGB"/>
                                                        <constraints>
                                                            <constraint firstAttribute="height" constant="1" id="VUH-1K-heF"/>
                                                        </constraints>
                                                    </view>
                                                    <stackView opaque="NO" contentMode="scaleToFill" spacing="18" translatesAutoresizingMaskIntoConstraints="NO" id="Thy-sJ-j1k">
                                                        <rect key="frame" x="0.0" y="101.5" width="368" height="31"/>
                                                        <subviews>
                                                            <label opaque="NO" userInteractionEnabled="NO" contentMode="left" horizontalHuggingPriority="251" verticalHuggingPriority="251" text=" " textAlignment="natural" lineBreakMode="tailTruncation" baselineAdjustment="alignBaselines" adjustsFontSizeToFit="NO" translatesAutoresizingMaskIntoConstraints="NO" id="lWY-TN-wVz">
                                                                <rect key="frame" x="0.0" y="0.0" width="301" height="31"/>
                                                                <fontDescription key="fontDescription" type="system" pointSize="17"/>
                                                                <color key="textColor" red="0.0" green="0.0" blue="0.0" alpha="1" colorSpace="custom" customColorSpace="sRGB"/>
                                                                <nil key="highlightedColor"/>
                                                            </label>
                                                            <switch opaque="NO" contentMode="scaleToFill" horizontalHuggingPriority="1000" verticalHuggingPriority="750" horizontalCompressionResistancePriority="1000" contentHorizontalAlignment="center" contentVerticalAlignment="center" on="YES" translatesAutoresizingMaskIntoConstraints="NO" id="hEJ-DK-xvp">
                                                                <rect key="frame" x="319" y="0.0" width="51" height="31"/>
                                                                <color key="onTintColor" red="0.01176470588" green="0.45098039220000002" blue="0.38431372549999998" alpha="1" colorSpace="custom" customColorSpace="sRGB"/>
                                                                <connections>
                                                                    <action selector="promoNewsletterTapped:" destination="wCS-h4-p7K" eventType="valueChanged" id="OyL-kF-Sdu"/>
                                                                </connections>
                                                            </switch>
                                                        </subviews>
                                                    </stackView>
                                                    <view contentMode="scaleToFill" translatesAutoresizingMaskIntoConstraints="NO" id="u8k-E2-Pzz">
                                                        <rect key="frame" x="0.0" y="144.5" width="368" height="1"/>
                                                        <color key="backgroundColor" red="0.89563578367233276" green="0.89563578367233276" blue="0.89563578367233276" alpha="1" colorSpace="custom" customColorSpace="sRGB"/>
                                                        <constraints>
                                                            <constraint firstAttribute="height" constant="1" id="EAp-J9-OcN"/>
                                                        </constraints>
                                                    </view>
                                                    <stackView opaque="NO" contentMode="scaleToFill" spacing="18" translatesAutoresizingMaskIntoConstraints="NO" id="lzP-Mg-LcC">
                                                        <rect key="frame" x="0.0" y="157.5" width="368" height="31"/>
                                                        <subviews>
                                                            <label opaque="NO" userInteractionEnabled="NO" contentMode="left" horizontalHuggingPriority="251" verticalHuggingPriority="251" text=" " textAlignment="natural" lineBreakMode="tailTruncation" baselineAdjustment="alignBaselines" adjustsFontSizeToFit="NO" translatesAutoresizingMaskIntoConstraints="NO" id="8xx-yq-J5V">
                                                                <rect key="frame" x="0.0" y="0.0" width="301" height="31"/>
                                                                <fontDescription key="fontDescription" type="system" pointSize="17"/>
                                                                <color key="textColor" red="0.0" green="0.0" blue="0.0" alpha="1" colorSpace="custom" customColorSpace="sRGB"/>
                                                                <nil key="highlightedColor"/>
                                                            </label>
                                                            <switch opaque="NO" contentMode="scaleToFill" horizontalHuggingPriority="1000" verticalHuggingPriority="750" horizontalCompressionResistancePriority="1000" contentHorizontalAlignment="center" contentVerticalAlignment="center" on="YES" translatesAutoresizingMaskIntoConstraints="NO" id="ibP-Ow-QOL">
                                                                <rect key="frame" x="319" y="0.0" width="51" height="31"/>
                                                                <color key="onTintColor" red="0.01176470588" green="0.45098039220000002" blue="0.38431372549999998" alpha="1" colorSpace="custom" customColorSpace="sRGB"/>
                                                                <connections>
                                                                    <action selector="happeningNewsletterTapped:" destination="wCS-h4-p7K" eventType="valueChanged" id="4nc-nw-Jxk"/>
                                                                </connections>
                                                            </switch>
                                                        </subviews>
                                                    </stackView>
                                                    <view contentMode="scaleToFill" translatesAutoresizingMaskIntoConstraints="NO" id="1AI-rV-nu7">
                                                        <rect key="frame" x="0.0" y="200.5" width="368" height="1"/>
                                                        <color key="backgroundColor" red="0.89563578367233276" green="0.89563578367233276" blue="0.89563578367233276" alpha="1" colorSpace="custom" customColorSpace="sRGB"/>
                                                        <constraints>
                                                            <constraint firstAttribute="height" constant="1" id="9Od-qD-rRB"/>
                                                        </constraints>
                                                    </view>
                                                    <stackView opaque="NO" contentMode="scaleToFill" spacing="18" translatesAutoresizingMaskIntoConstraints="NO" id="qkr-xk-doi">
                                                        <rect key="frame" x="0.0" y="213.5" width="368" height="31"/>
                                                        <subviews>
                                                            <label opaque="NO" userInteractionEnabled="NO" contentMode="left" horizontalHuggingPriority="251" verticalHuggingPriority="251" text=" " textAlignment="natural" lineBreakMode="tailTruncation" baselineAdjustment="alignBaselines" adjustsFontSizeToFit="NO" translatesAutoresizingMaskIntoConstraints="NO" id="QnO-BN-lK4">
                                                                <rect key="frame" x="0.0" y="0.0" width="301" height="31"/>
                                                                <fontDescription key="fontDescription" type="system" pointSize="17"/>
                                                                <color key="textColor" red="0.0" green="0.0" blue="0.0" alpha="1" colorSpace="custom" customColorSpace="sRGB"/>
                                                                <nil key="highlightedColor"/>
                                                            </label>
                                                            <switch opaque="NO" contentMode="scaleToFill" horizontalHuggingPriority="1000" verticalHuggingPriority="750" horizontalCompressionResistancePriority="1000" contentHorizontalAlignment="center" contentVerticalAlignment="center" on="YES" translatesAutoresizingMaskIntoConstraints="NO" id="DvH-64-jw9">
                                                                <rect key="frame" x="319" y="0.0" width="51" height="31"/>
                                                                <color key="onTintColor" red="0.01176470588" green="0.45098039220000002" blue="0.38431372549999998" alpha="1" colorSpace="custom" customColorSpace="sRGB"/>
                                                                <connections>
                                                                    <action selector="gamesNewsletterTapped:" destination="wCS-h4-p7K" eventType="valueChanged" id="2Wp-ZG-S3J"/>
                                                                </connections>
                                                            </switch>
                                                        </subviews>
                                                    </stackView>
                                                    <view contentMode="scaleToFill" translatesAutoresizingMaskIntoConstraints="NO" id="cKH-57-4AR">
                                                        <rect key="frame" x="0.0" y="256.5" width="368" height="1"/>
                                                        <color key="backgroundColor" red="0.89563578367233276" green="0.89563578367233276" blue="0.89563578367233276" alpha="1" colorSpace="custom" customColorSpace="sRGB"/>
                                                        <constraints>
                                                            <constraint firstAttribute="height" constant="1" id="NBn-9S-sh3"/>
                                                        </constraints>
                                                    </view>
                                                    <stackView opaque="NO" contentMode="scaleToFill" spacing="18" translatesAutoresizingMaskIntoConstraints="NO" id="brY-oS-tWe">
                                                        <rect key="frame" x="0.0" y="269.5" width="368" height="31"/>
                                                        <subviews>
                                                            <label opaque="NO" userInteractionEnabled="NO" contentMode="left" horizontalHuggingPriority="251" verticalHuggingPriority="251" text=" Invent" textAlignment="natural" lineBreakMode="tailTruncation" baselineAdjustment="alignBaselines" adjustsFontSizeToFit="NO" translatesAutoresizingMaskIntoConstraints="NO" id="BsS-rb-TDR">
                                                                <rect key="frame" x="0.0" y="0.0" width="301" height="31"/>
                                                                <fontDescription key="fontDescription" type="system" pointSize="17"/>
                                                                <color key="textColor" red="0.0" green="0.0" blue="0.0" alpha="1" colorSpace="custom" customColorSpace="sRGB"/>
                                                                <nil key="highlightedColor"/>
                                                            </label>
                                                            <switch opaque="NO" contentMode="scaleToFill" horizontalHuggingPriority="1000" verticalHuggingPriority="750" horizontalCompressionResistancePriority="1000" contentHorizontalAlignment="center" contentVerticalAlignment="center" on="YES" translatesAutoresizingMaskIntoConstraints="NO" id="ucH-28-3Ce">
                                                                <rect key="frame" x="319" y="0.0" width="51" height="31"/>
                                                                <color key="onTintColor" red="0.01176470588" green="0.45098039220000002" blue="0.38431372549999998" alpha="1" colorSpace="custom" customColorSpace="sRGB"/>
                                                                <connections>
                                                                    <action selector="inventNewsletterTapped:" destination="wCS-h4-p7K" eventType="valueChanged" id="t4S-V2-nRQ"/>
                                                                </connections>
                                                            </switch>
                                                        </subviews>
                                                    </stackView>
                                                    <view contentMode="scaleToFill" translatesAutoresizingMaskIntoConstraints="NO" id="RzC-B3-QoB">
                                                        <rect key="frame" x="0.0" y="312.5" width="368" height="1"/>
                                                        <color key="backgroundColor" red="0.89563578369999997" green="0.89563578369999997" blue="0.89563578369999997" alpha="1" colorSpace="custom" customColorSpace="sRGB"/>
                                                        <constraints>
                                                            <constraint firstAttribute="height" constant="1" id="TOJ-Ox-ihU"/>
                                                        </constraints>
                                                    </view>
                                                    <stackView opaque="NO" contentMode="scaleToFill" spacing="18" translatesAutoresizingMaskIntoConstraints="NO" id="I4e-tv-kC1">
                                                        <rect key="frame" x="0.0" y="325.5" width="368" height="31"/>
                                                        <subviews>
                                                            <label opaque="NO" userInteractionEnabled="NO" contentMode="left" horizontalHuggingPriority="251" verticalHuggingPriority="251" text="Arts &amp; Culture News" textAlignment="natural" lineBreakMode="tailTruncation" baselineAdjustment="alignBaselines" adjustsFontSizeToFit="NO" translatesAutoresizingMaskIntoConstraints="NO" id="dh4-6i-avI">
                                                                <rect key="frame" x="0.0" y="0.0" width="301" height="31"/>
                                                                <fontDescription key="fontDescription" type="system" pointSize="17"/>
                                                                <color key="textColor" red="0.0" green="0.0" blue="0.0" alpha="1" colorSpace="custom" customColorSpace="sRGB"/>
                                                                <nil key="highlightedColor"/>
                                                            </label>
                                                            <switch opaque="NO" contentMode="scaleToFill" horizontalHuggingPriority="1000" verticalHuggingPriority="750" horizontalCompressionResistancePriority="1000" contentHorizontalAlignment="center" contentVerticalAlignment="center" on="YES" translatesAutoresizingMaskIntoConstraints="NO" id="z08-QD-7Rx">
                                                                <rect key="frame" x="319" y="0.0" width="51" height="31"/>
                                                                <color key="onTintColor" red="0.01176470588" green="0.45098039220000002" blue="0.38431372549999998" alpha="1" colorSpace="custom" customColorSpace="sRGB"/>
                                                                <connections>
                                                                    <action selector="artsAndCultureNewsletterTapped:" destination="wCS-h4-p7K" eventType="valueChanged" id="uiT-Pw-qlP"/>
                                                                </connections>
                                                            </switch>
                                                        </subviews>
                                                    </stackView>
                                                    <view contentMode="scaleToFill" translatesAutoresizingMaskIntoConstraints="NO" id="6qx-PT-KvK">
                                                        <rect key="frame" x="0.0" y="368.5" width="368" height="1"/>
                                                        <color key="backgroundColor" red="0.89563578369999997" green="0.89563578369999997" blue="0.89563578369999997" alpha="1" colorSpace="custom" customColorSpace="sRGB"/>
                                                        <constraints>
                                                            <constraint firstAttribute="height" constant="1" id="blc-BO-zjw"/>
                                                        </constraints>
                                                    </view>
                                                </subviews>
                                            </stackView>
                                            <stackView opaque="NO" contentMode="scaleToFill" axis="vertical" spacing="12" translatesAutoresizingMaskIntoConstraints="NO" id="GWS-aD-fwG" userLabel="Help stack view">
                                                <rect key="frame" x="0.0" y="1446.5" width="368" height="363.5"/>
                                                <subviews>
                                                    <label opaque="NO" userInteractionEnabled="NO" contentMode="left" horizontalHuggingPriority="251" verticalHuggingPriority="251" text=" " textAlignment="natural" lineBreakMode="tailTruncation" baselineAdjustment="alignBaselines" adjustsFontSizeToFit="NO" translatesAutoresizingMaskIntoConstraints="NO" id="k1a-uu-6d9" userLabel="Help label">
                                                        <rect key="frame" x="0.0" y="0.0" width="368" height="20.5"/>
                                                        <fontDescription key="fontDescription" type="system" pointSize="17"/>
                                                        <color key="textColor" red="0.0" green="0.0" blue="0.0" alpha="1" colorSpace="custom" customColorSpace="sRGB"/>
                                                        <nil key="highlightedColor"/>
                                                    </label>
                                                    <view contentMode="scaleToFill" translatesAutoresizingMaskIntoConstraints="NO" id="dI2-Nc-byd">
                                                        <rect key="frame" x="0.0" y="32.5" width="368" height="1"/>
                                                        <color key="backgroundColor" red="0.89563578367233276" green="0.89563578367233276" blue="0.89563578367233276" alpha="1" colorSpace="custom" customColorSpace="sRGB"/>
                                                        <constraints>
                                                            <constraint firstAttribute="height" constant="1" id="EFi-jd-qNV"/>
                                                        </constraints>
                                                    </view>
                                                    <stackView opaque="NO" contentMode="scaleToFill" alignment="center" spacing="18" translatesAutoresizingMaskIntoConstraints="NO" id="pTc-FU-Lz5" userLabel="HelpCenter Stack View">
                                                        <rect key="frame" x="0.0" y="45.5" width="368" height="30"/>
                                                        <subviews>
                                                            <label opaque="NO" userInteractionEnabled="NO" contentMode="left" horizontalHuggingPriority="251" verticalHuggingPriority="251" text=" " textAlignment="natural" lineBreakMode="tailTruncation" baselineAdjustment="alignBaselines" adjustsFontSizeToFit="NO" translatesAutoresizingMaskIntoConstraints="NO" id="iaG-Jw-zJo" userLabel="Help center">
                                                                <rect key="frame" x="0.0" y="5" width="341" height="20.5"/>
                                                                <fontDescription key="fontDescription" type="system" pointSize="17"/>
                                                                <color key="textColor" red="0.0" green="0.0" blue="0.0" alpha="1" colorSpace="custom" customColorSpace="sRGB"/>
                                                                <nil key="highlightedColor"/>
                                                            </label>
                                                            <imageView userInteractionEnabled="NO" contentMode="scaleToFill" horizontalHuggingPriority="1000" verticalHuggingPriority="251" horizontalCompressionResistancePriority="1000" image="chevron-right" translatesAutoresizingMaskIntoConstraints="NO" id="58h-a2-TlP">
                                                                <rect key="frame" x="359" y="7.5" width="9" height="15"/>
                                                            </imageView>
                                                        </subviews>
                                                    </stackView>
                                                    <view contentMode="scaleToFill" translatesAutoresizingMaskIntoConstraints="NO" id="llr-b5-pAY">
                                                        <rect key="frame" x="0.0" y="87.5" width="368" height="1"/>
                                                        <color key="backgroundColor" red="0.89563578367233276" green="0.89563578367233276" blue="0.89563578367233276" alpha="1" colorSpace="custom" customColorSpace="sRGB"/>
                                                        <constraints>
                                                            <constraint firstAttribute="height" constant="1" id="C9a-c2-yuy"/>
                                                        </constraints>
                                                    </view>
                                                    <stackView opaque="NO" contentMode="scaleToFill" alignment="center" spacing="18" translatesAutoresizingMaskIntoConstraints="NO" id="NZx-LR-2PE" userLabel="Contact Stack View">
                                                        <rect key="frame" x="0.0" y="100.5" width="368" height="30"/>
                                                        <subviews>
                                                            <label opaque="NO" userInteractionEnabled="NO" contentMode="left" horizontalHuggingPriority="251" verticalHuggingPriority="251" text=" " textAlignment="natural" lineBreakMode="tailTruncation" baselineAdjustment="alignBaselines" adjustsFontSizeToFit="NO" translatesAutoresizingMaskIntoConstraints="NO" id="rzh-y6-qTi">
                                                                <rect key="frame" x="0.0" y="5" width="341" height="20.5"/>
                                                                <fontDescription key="fontDescription" type="system" pointSize="17"/>
                                                                <color key="textColor" red="0.0" green="0.0" blue="0.0" alpha="1" colorSpace="custom" customColorSpace="sRGB"/>
                                                                <nil key="highlightedColor"/>
                                                            </label>
                                                            <imageView userInteractionEnabled="NO" contentMode="scaleToFill" horizontalHuggingPriority="1000" verticalHuggingPriority="251" horizontalCompressionResistancePriority="1000" image="chevron-right" translatesAutoresizingMaskIntoConstraints="NO" id="7zE-8h-x4a">
                                                                <rect key="frame" x="359" y="7.5" width="9" height="15"/>
                                                            </imageView>
                                                        </subviews>
                                                    </stackView>
                                                    <view contentMode="scaleToFill" translatesAutoresizingMaskIntoConstraints="NO" id="y5X-oX-nKU">
                                                        <rect key="frame" x="0.0" y="142.5" width="368" height="1"/>
                                                        <color key="backgroundColor" red="0.89563578367233276" green="0.89563578367233276" blue="0.89563578367233276" alpha="1" colorSpace="custom" customColorSpace="sRGB"/>
                                                        <constraints>
                                                            <constraint firstAttribute="height" constant="1" id="I1w-Ki-mw9"/>
                                                        </constraints>
                                                    </view>
                                                    <stackView opaque="NO" contentMode="scaleToFill" alignment="center" spacing="18" translatesAutoresizingMaskIntoConstraints="NO" id="QTS-ZY-L8m" userLabel="How Ksr Works Stack View">
                                                        <rect key="frame" x="0.0" y="155.5" width="368" height="30"/>
                                                        <subviews>
                                                            <label opaque="NO" userInteractionEnabled="NO" contentMode="left" horizontalHuggingPriority="251" verticalHuggingPriority="251" text=" " textAlignment="natural" lineBreakMode="tailTruncation" baselineAdjustment="alignBaselines" adjustsFontSizeToFit="NO" translatesAutoresizingMaskIntoConstraints="NO" id="OUh-9X-yx3">
                                                                <rect key="frame" x="0.0" y="5" width="341" height="20.5"/>
                                                                <fontDescription key="fontDescription" type="system" pointSize="17"/>
                                                                <color key="textColor" red="0.0" green="0.0" blue="0.0" alpha="1" colorSpace="custom" customColorSpace="sRGB"/>
                                                                <nil key="highlightedColor"/>
                                                            </label>
                                                            <imageView userInteractionEnabled="NO" contentMode="scaleToFill" horizontalHuggingPriority="1000" verticalHuggingPriority="251" horizontalCompressionResistancePriority="1000" image="chevron-right" translatesAutoresizingMaskIntoConstraints="NO" id="Sme-qD-in7">
                                                                <rect key="frame" x="359" y="7.5" width="9" height="15"/>
                                                            </imageView>
                                                        </subviews>
                                                    </stackView>
                                                    <view contentMode="scaleToFill" translatesAutoresizingMaskIntoConstraints="NO" id="cuq-gA-k63">
                                                        <rect key="frame" x="0.0" y="197.5" width="368" height="1"/>
                                                        <color key="backgroundColor" red="0.89563578367233276" green="0.89563578367233276" blue="0.89563578367233276" alpha="1" colorSpace="custom" customColorSpace="sRGB"/>
                                                        <constraints>
                                                            <constraint firstAttribute="height" constant="1" id="FQk-9M-b10"/>
                                                        </constraints>
                                                    </view>
                                                    <stackView opaque="NO" contentMode="scaleToFill" alignment="center" spacing="18" translatesAutoresizingMaskIntoConstraints="NO" id="mbZ-w2-HJH" userLabel="TOU Stack View">
                                                        <rect key="frame" x="0.0" y="210.5" width="368" height="30"/>
                                                        <subviews>
                                                            <label opaque="NO" userInteractionEnabled="NO" contentMode="left" horizontalHuggingPriority="251" verticalHuggingPriority="251" text=" " textAlignment="natural" lineBreakMode="tailTruncation" baselineAdjustment="alignBaselines" adjustsFontSizeToFit="NO" translatesAutoresizingMaskIntoConstraints="NO" id="LTv-UD-Rp3">
                                                                <rect key="frame" x="0.0" y="5" width="341" height="20.5"/>
                                                                <fontDescription key="fontDescription" type="system" pointSize="17"/>
                                                                <color key="textColor" red="0.0" green="0.0" blue="0.0" alpha="1" colorSpace="custom" customColorSpace="sRGB"/>
                                                                <nil key="highlightedColor"/>
                                                            </label>
                                                            <imageView userInteractionEnabled="NO" contentMode="scaleToFill" horizontalHuggingPriority="1000" verticalHuggingPriority="251" horizontalCompressionResistancePriority="1000" image="chevron-right" translatesAutoresizingMaskIntoConstraints="NO" id="qxT-1g-96j">
                                                                <rect key="frame" x="359" y="7.5" width="9" height="15"/>
                                                            </imageView>
                                                        </subviews>
                                                    </stackView>
                                                    <view contentMode="scaleToFill" translatesAutoresizingMaskIntoConstraints="NO" id="MyR-Wc-AMN">
                                                        <rect key="frame" x="0.0" y="252.5" width="368" height="1"/>
                                                        <color key="backgroundColor" red="0.89563578367233276" green="0.89563578367233276" blue="0.89563578367233276" alpha="1" colorSpace="custom" customColorSpace="sRGB"/>
                                                        <constraints>
                                                            <constraint firstAttribute="height" constant="1" id="lBp-9I-SnN"/>
                                                        </constraints>
                                                    </view>
                                                    <stackView opaque="NO" contentMode="scaleToFill" alignment="center" spacing="18" translatesAutoresizingMaskIntoConstraints="NO" id="qF7-ep-9oK" userLabel="Privacy Policy Stack View">
                                                        <rect key="frame" x="0.0" y="265.5" width="368" height="30"/>
                                                        <subviews>
                                                            <label opaque="NO" userInteractionEnabled="NO" contentMode="left" horizontalHuggingPriority="251" verticalHuggingPriority="251" text=" " textAlignment="natural" lineBreakMode="tailTruncation" baselineAdjustment="alignBaselines" adjustsFontSizeToFit="NO" translatesAutoresizingMaskIntoConstraints="NO" id="iSe-s3-Db0">
                                                                <rect key="frame" x="0.0" y="5" width="341" height="20.5"/>
                                                                <fontDescription key="fontDescription" type="system" pointSize="17"/>
                                                                <color key="textColor" red="0.0" green="0.0" blue="0.0" alpha="1" colorSpace="custom" customColorSpace="sRGB"/>
                                                                <nil key="highlightedColor"/>
                                                            </label>
                                                            <imageView userInteractionEnabled="NO" contentMode="scaleToFill" horizontalHuggingPriority="1000" verticalHuggingPriority="251" horizontalCompressionResistancePriority="1000" image="chevron-right" translatesAutoresizingMaskIntoConstraints="NO" id="Lub-hM-hls">
                                                                <rect key="frame" x="359" y="7.5" width="9" height="15"/>
                                                            </imageView>
                                                        </subviews>
                                                    </stackView>
                                                    <view contentMode="scaleToFill" translatesAutoresizingMaskIntoConstraints="NO" id="68g-Su-DRN">
                                                        <rect key="frame" x="0.0" y="307.5" width="368" height="1"/>
                                                        <color key="backgroundColor" red="0.89563578367233276" green="0.89563578367233276" blue="0.89563578367233276" alpha="1" colorSpace="custom" customColorSpace="sRGB"/>
                                                        <constraints>
                                                            <constraint firstAttribute="height" constant="1" id="IX8-wM-RJ6"/>
                                                        </constraints>
                                                    </view>
                                                    <stackView opaque="NO" contentMode="scaleToFill" alignment="center" spacing="18" translatesAutoresizingMaskIntoConstraints="NO" id="mMG-T2-iZt" userLabel="Cookie Policy Stack View">
                                                        <rect key="frame" x="0.0" y="320.5" width="368" height="30"/>
                                                        <subviews>
                                                            <label opaque="NO" userInteractionEnabled="NO" contentMode="left" horizontalHuggingPriority="251" verticalHuggingPriority="251" text=" " textAlignment="natural" lineBreakMode="tailTruncation" baselineAdjustment="alignBaselines" adjustsFontSizeToFit="NO" translatesAutoresizingMaskIntoConstraints="NO" id="fsw-gm-Gpv">
                                                                <rect key="frame" x="0.0" y="5" width="341" height="20.5"/>
                                                                <fontDescription key="fontDescription" type="system" pointSize="17"/>
                                                                <color key="textColor" red="0.0" green="0.0" blue="0.0" alpha="1" colorSpace="custom" customColorSpace="sRGB"/>
                                                                <nil key="highlightedColor"/>
                                                            </label>
                                                            <imageView userInteractionEnabled="NO" contentMode="scaleToFill" horizontalHuggingPriority="1000" verticalHuggingPriority="251" horizontalCompressionResistancePriority="1000" image="chevron-right" translatesAutoresizingMaskIntoConstraints="NO" id="o95-Kq-3g7">
                                                                <rect key="frame" x="359" y="7.5" width="9" height="15"/>
                                                            </imageView>
                                                        </subviews>
                                                    </stackView>
                                                    <view contentMode="scaleToFill" translatesAutoresizingMaskIntoConstraints="NO" id="O5p-T5-i7c">
                                                        <rect key="frame" x="0.0" y="362.5" width="368" height="1"/>
                                                        <color key="backgroundColor" red="0.89563578367233276" green="0.89563578367233276" blue="0.89563578367233276" alpha="1" colorSpace="custom" customColorSpace="sRGB"/>
                                                        <constraints>
                                                            <constraint firstAttribute="height" constant="1" id="qfQ-A6-Yxb"/>
                                                        </constraints>
                                                    </view>
                                                </subviews>
                                            </stackView>
                                            <stackView opaque="NO" contentMode="scaleToFill" axis="vertical" spacing="12" translatesAutoresizingMaskIntoConstraints="NO" id="ar1-S2-Cvy" userLabel="Privacy stack view">
                                                <rect key="frame" x="0.0" y="1846" width="368" height="199.5"/>
                                                <subviews>
                                                    <label opaque="NO" userInteractionEnabled="NO" contentMode="left" horizontalHuggingPriority="251" verticalHuggingPriority="251" text=" Privacy" textAlignment="natural" lineBreakMode="tailTruncation" baselineAdjustment="alignBaselines" adjustsFontSizeToFit="NO" translatesAutoresizingMaskIntoConstraints="NO" id="Urg-Aa-oLZ" userLabel="Privacy label">
                                                        <rect key="frame" x="0.0" y="0.0" width="368" height="20.5"/>
                                                        <fontDescription key="fontDescription" type="system" pointSize="17"/>
                                                        <color key="textColor" red="0.0" green="0.0" blue="0.0" alpha="1" colorSpace="custom" customColorSpace="sRGB"/>
                                                        <nil key="highlightedColor"/>
                                                    </label>
                                                    <view contentMode="scaleToFill" translatesAutoresizingMaskIntoConstraints="NO" id="M9L-Sh-SQd">
                                                        <rect key="frame" x="0.0" y="32.5" width="368" height="1"/>
                                                        <color key="backgroundColor" red="0.89563578369999997" green="0.89563578369999997" blue="0.89563578369999997" alpha="1" colorSpace="custom" customColorSpace="sRGB"/>
                                                        <constraints>
                                                            <constraint firstAttribute="height" constant="1" id="oaO-Gv-Z9o"/>
                                                        </constraints>
                                                    </view>
                                                    <stackView opaque="NO" contentMode="scaleToFill" spacing="24" translatesAutoresizingMaskIntoConstraints="NO" id="xRP-YC-Dgw">
                                                        <rect key="frame" x="0.0" y="45.5" width="368" height="31"/>
                                                        <subviews>
                                                            <label opaque="NO" userInteractionEnabled="NO" contentMode="left" horizontalHuggingPriority="251" verticalHuggingPriority="251" text="Arts &amp; Culture News" textAlignment="natural" lineBreakMode="tailTruncation" baselineAdjustment="alignBaselines" adjustsFontSizeToFit="NO" translatesAutoresizingMaskIntoConstraints="NO" id="WyP-Yu-qTY" userLabel="Recommendations">
                                                                <rect key="frame" x="0.0" y="0.0" width="227" height="31"/>
                                                                <fontDescription key="fontDescription" type="system" pointSize="17"/>
                                                                <color key="textColor" red="0.0" green="0.0" blue="0.0" alpha="1" colorSpace="custom" customColorSpace="sRGB"/>
                                                                <nil key="highlightedColor"/>
                                                            </label>
                                                            <button opaque="NO" contentMode="scaleToFill" contentHorizontalAlignment="center" contentVerticalAlignment="center" lineBreakMode="middleTruncation" translatesAutoresizingMaskIntoConstraints="NO" id="9Dl-Hh-OoE">
                                                                <rect key="frame" x="251" y="0.0" width="44" height="31"/>
                                                                <constraints>
                                                                    <constraint firstAttribute="width" constant="44" id="OHv-SL-UTF"/>
                                                                </constraints>
                                                            </button>
                                                            <switch opaque="NO" contentMode="scaleToFill" horizontalHuggingPriority="1000" verticalHuggingPriority="750" horizontalCompressionResistancePriority="1000" contentHorizontalAlignment="center" contentVerticalAlignment="center" on="YES" translatesAutoresizingMaskIntoConstraints="NO" id="m5w-Tk-Ina">
                                                                <rect key="frame" x="319" y="0.0" width="51" height="31"/>
                                                                <color key="onTintColor" red="0.01176470588" green="0.45098039220000002" blue="0.38431372549999998" alpha="1" colorSpace="custom" customColorSpace="sRGB"/>
                                                                <connections>
                                                                    <action selector="artsAndCultureNewsletterTapped:" destination="wCS-h4-p7K" eventType="valueChanged" id="GjW-cB-RuR"/>
                                                                </connections>
                                                            </switch>
                                                        </subviews>
                                                    </stackView>
                                                    <view contentMode="scaleToFill" translatesAutoresizingMaskIntoConstraints="NO" id="cLr-F5-g29">
                                                        <rect key="frame" x="0.0" y="88.5" width="368" height="1"/>
                                                        <color key="backgroundColor" red="0.89563578369999997" green="0.89563578369999997" blue="0.89563578369999997" alpha="1" colorSpace="custom" customColorSpace="sRGB"/>
                                                        <constraints>
                                                            <constraint firstAttribute="height" constant="1" id="yCj-WG-dP2"/>
                                                        </constraints>
                                                    </view>
                                                    <stackView opaque="NO" contentMode="scaleToFill" alignment="center" spacing="18" translatesAutoresizingMaskIntoConstraints="NO" id="6uQ-l9-8f3" userLabel="Delete Account Stack View">
                                                        <rect key="frame" x="0.0" y="101.5" width="368" height="30"/>
                                                        <subviews>
                                                            <label opaque="NO" userInteractionEnabled="NO" contentMode="left" horizontalHuggingPriority="251" verticalHuggingPriority="251" text="Delete my Kickstarter Account" textAlignment="natural" lineBreakMode="tailTruncation" baselineAdjustment="alignBaselines" adjustsFontSizeToFit="NO" translatesAutoresizingMaskIntoConstraints="NO" id="ov8-1w-p3f">
                                                                <rect key="frame" x="0.0" y="5" width="341" height="20.5"/>
                                                                <fontDescription key="fontDescription" type="system" pointSize="17"/>
                                                                <color key="textColor" red="0.0" green="0.0" blue="0.0" alpha="1" colorSpace="custom" customColorSpace="sRGB"/>
                                                                <nil key="highlightedColor"/>
                                                            </label>
                                                            <imageView userInteractionEnabled="NO" contentMode="scaleToFill" horizontalHuggingPriority="1000" verticalHuggingPriority="251" horizontalCompressionResistancePriority="1000" image="chevron-right" translatesAutoresizingMaskIntoConstraints="NO" id="LJ9-FO-CIm">
                                                                <rect key="frame" x="359" y="7.5" width="9" height="15"/>
                                                            </imageView>
                                                        </subviews>
                                                    </stackView>
                                                    <view contentMode="scaleToFill" translatesAutoresizingMaskIntoConstraints="NO" id="ZUx-1l-1rk">
                                                        <rect key="frame" x="0.0" y="143.5" width="368" height="1"/>
                                                        <color key="backgroundColor" red="0.89563578369999997" green="0.89563578369999997" blue="0.89563578369999997" alpha="1" colorSpace="custom" customColorSpace="sRGB"/>
                                                        <constraints>
                                                            <constraint firstAttribute="height" constant="1" id="SGA-ng-D3p"/>
                                                        </constraints>
                                                    </view>
                                                    <stackView opaque="NO" contentMode="scaleToFill" alignment="center" spacing="18" translatesAutoresizingMaskIntoConstraints="NO" id="qoi-0y-ja8" userLabel="Export Personal Data Stack View">
                                                        <rect key="frame" x="0.0" y="156.5" width="368" height="30"/>
                                                        <subviews>
                                                            <label opaque="NO" userInteractionEnabled="NO" contentMode="left" horizontalHuggingPriority="251" verticalHuggingPriority="251" text="Delete my Kickstarter Account" textAlignment="natural" lineBreakMode="tailTruncation" baselineAdjustment="alignBaselines" adjustsFontSizeToFit="NO" translatesAutoresizingMaskIntoConstraints="NO" id="SHQ-yw-sJx">
                                                                <rect key="frame" x="0.0" y="5" width="341" height="20.5"/>
                                                                <fontDescription key="fontDescription" type="system" pointSize="17"/>
                                                                <color key="textColor" red="0.0" green="0.0" blue="0.0" alpha="1" colorSpace="custom" customColorSpace="sRGB"/>
                                                                <nil key="highlightedColor"/>
                                                            </label>
                                                            <imageView userInteractionEnabled="NO" contentMode="scaleToFill" horizontalHuggingPriority="1000" verticalHuggingPriority="251" horizontalCompressionResistancePriority="1000" image="chevron-right" translatesAutoresizingMaskIntoConstraints="NO" id="3se-cZ-wat">
                                                                <rect key="frame" x="359" y="7.5" width="9" height="15"/>
                                                            </imageView>
                                                        </subviews>
                                                    </stackView>
                                                    <view contentMode="scaleToFill" translatesAutoresizingMaskIntoConstraints="NO" id="bEP-Vu-3oY">
                                                        <rect key="frame" x="0.0" y="198.5" width="368" height="1"/>
                                                        <color key="backgroundColor" red="0.89563578369999997" green="0.89563578369999997" blue="0.89563578369999997" alpha="1" colorSpace="custom" customColorSpace="sRGB"/>
                                                        <constraints>
                                                            <constraint firstAttribute="height" constant="1" id="2aG-2h-ogn"/>
                                                        </constraints>
                                                    </view>
                                                </subviews>
                                            </stackView>
                                            <stackView opaque="NO" contentMode="scaleToFill" axis="vertical" spacing="12" translatesAutoresizingMaskIntoConstraints="NO" id="SlO-en-sfv" userLabel="Rating stack view">
                                                <rect key="frame" x="0.0" y="2081.5" width="368" height="56"/>
                                                <subviews>
                                                    <view contentMode="scaleToFill" translatesAutoresizingMaskIntoConstraints="NO" id="BVZ-o5-coE">
                                                        <rect key="frame" x="0.0" y="0.0" width="368" height="1"/>
                                                        <color key="backgroundColor" red="0.89563578367233276" green="0.89563578367233276" blue="0.89563578367233276" alpha="1" colorSpace="custom" customColorSpace="sRGB"/>
                                                        <constraints>
                                                            <constraint firstAttribute="height" constant="1" id="Z6X-tv-171"/>
                                                        </constraints>
                                                    </view>
                                                    <stackView opaque="NO" contentMode="scaleToFill" alignment="center" spacing="18" translatesAutoresizingMaskIntoConstraints="NO" id="INh-qu-Avy">
                                                        <rect key="frame" x="0.0" y="13" width="368" height="30"/>
                                                        <subviews>
                                                            <label opaque="NO" userInteractionEnabled="NO" contentMode="left" horizontalHuggingPriority="251" verticalHuggingPriority="251" text=" " textAlignment="natural" lineBreakMode="tailTruncation" baselineAdjustment="alignBaselines" adjustsFontSizeToFit="NO" translatesAutoresizingMaskIntoConstraints="NO" id="9lG-r8-s3c">
                                                                <rect key="frame" x="0.0" y="5" width="341" height="20.5"/>
                                                                <fontDescription key="fontDescription" type="system" pointSize="17"/>
                                                                <color key="textColor" red="0.0" green="0.0" blue="0.0" alpha="1" colorSpace="custom" customColorSpace="sRGB"/>
                                                                <nil key="highlightedColor"/>
                                                            </label>
                                                            <imageView userInteractionEnabled="NO" contentMode="scaleToFill" horizontalHuggingPriority="1000" verticalHuggingPriority="251" horizontalCompressionResistancePriority="1000" image="chevron-right" translatesAutoresizingMaskIntoConstraints="NO" id="UtU-sK-tAe">
                                                                <rect key="frame" x="359" y="7.5" width="9" height="15"/>
                                                            </imageView>
                                                        </subviews>
                                                    </stackView>
                                                    <view contentMode="scaleToFill" translatesAutoresizingMaskIntoConstraints="NO" id="NfI-AO-bpI">
                                                        <rect key="frame" x="0.0" y="55" width="368" height="1"/>
                                                        <color key="backgroundColor" red="0.89563578367233276" green="0.89563578367233276" blue="0.89563578367233276" alpha="1" colorSpace="custom" customColorSpace="sRGB"/>
                                                        <constraints>
                                                            <constraint firstAttribute="height" constant="1" id="S8b-ya-l3g"/>
                                                        </constraints>
                                                    </view>
                                                </subviews>
                                            </stackView>
                                            <stackView opaque="NO" contentMode="scaleToFill" axis="vertical" spacing="12" translatesAutoresizingMaskIntoConstraints="NO" id="IQM-bL-GaS">
                                                <rect key="frame" x="0.0" y="2173.5" width="368" height="76.5"/>
                                                <subviews>
                                                    <button opaque="NO" contentMode="scaleToFill" contentHorizontalAlignment="center" contentVerticalAlignment="center" buttonType="roundedRect" lineBreakMode="middleTruncation" translatesAutoresizingMaskIntoConstraints="NO" id="kM8-GB-tee">
                                                        <rect key="frame" x="0.0" y="0.0" width="368" height="44"/>
                                                        <constraints>
                                                            <constraint firstAttribute="height" constant="44" id="amT-H9-Eob"/>
                                                        </constraints>
                                                    </button>
                                                    <label opaque="NO" userInteractionEnabled="NO" contentMode="left" horizontalHuggingPriority="251" verticalHuggingPriority="251" text=" " textAlignment="center" lineBreakMode="tailTruncation" baselineAdjustment="alignBaselines" adjustsFontSizeToFit="NO" translatesAutoresizingMaskIntoConstraints="NO" id="c3R-D7-4ud">
                                                        <rect key="frame" x="0.0" y="56" width="368" height="20.5"/>
                                                        <fontDescription key="fontDescription" type="system" pointSize="17"/>
                                                        <color key="textColor" red="0.0" green="0.0" blue="0.0" alpha="1" colorSpace="custom" customColorSpace="sRGB"/>
                                                        <nil key="highlightedColor"/>
                                                    </label>
                                                </subviews>
                                            </stackView>
                                            <view contentMode="scaleToFill" translatesAutoresizingMaskIntoConstraints="NO" id="VLB-0D-JqX">
                                                <rect key="frame" x="0.0" y="2286" width="368" height="0.0"/>
                                                <color key="backgroundColor" red="1" green="1" blue="1" alpha="1" colorSpace="custom" customColorSpace="sRGB"/>
                                                <constraints>
                                                    <constraint firstAttribute="height" id="uSU-eO-Qy1"/>
                                                </constraints>
                                            </view>
                                        </subviews>
                                    </stackView>
                                    <button opaque="NO" contentMode="scaleToFill" misplaced="YES" contentHorizontalAlignment="left" contentVerticalAlignment="center" buttonType="roundedRect" lineBreakMode="middleTruncation" translatesAutoresizingMaskIntoConstraints="NO" id="8aU-vJ-x8w">
                                        <rect key="frame" x="16" y="317" width="368" height="33"/>
                                        <fontDescription key="fontDescription" type="system" pointSize="17"/>
                                        <state key="normal">
                                            <color key="titleColor" red="0.0" green="0.0" blue="0.0" alpha="1" colorSpace="custom" customColorSpace="sRGB"/>
                                        </state>
                                    </button>
                                    <button opaque="NO" contentMode="scaleToFill" misplaced="YES" contentHorizontalAlignment="fill" contentVerticalAlignment="center" buttonType="roundedRect" lineBreakMode="middleTruncation" translatesAutoresizingMaskIntoConstraints="NO" id="Jfz-QX-Izu">
                                        <rect key="frame" x="200" y="946" width="0.0" height="0.0"/>
                                    </button>
                                    <button opaque="NO" contentMode="scaleToFill" misplaced="YES" contentHorizontalAlignment="left" contentVerticalAlignment="center" buttonType="roundedRect" lineBreakMode="middleTruncation" translatesAutoresizingMaskIntoConstraints="NO" id="hEp-CW-Yrn">
                                        <rect key="frame" x="16" y="810" width="368" height="33"/>
                                        <fontDescription key="fontDescription" type="system" pointSize="17"/>
                                        <state key="normal">
                                            <color key="titleColor" red="0.0" green="0.0" blue="0.0" alpha="1" colorSpace="custom" customColorSpace="sRGB"/>
                                        </state>
                                    </button>
                                    <button opaque="NO" contentMode="scaleToFill" misplaced="YES" contentHorizontalAlignment="left" contentVerticalAlignment="center" buttonType="roundedRect" lineBreakMode="middleTruncation" translatesAutoresizingMaskIntoConstraints="NO" id="Jjr-6S-aZV" userLabel="Help Center Button">
                                        <rect key="frame" x="16" y="1232" width="368" height="30"/>
                                        <state key="normal">
                                            <color key="titleColor" red="0.0" green="0.0" blue="0.0" alpha="1" colorSpace="custom" customColorSpace="sRGB"/>
                                        </state>
                                    </button>
                                    <button opaque="NO" contentMode="scaleToFill" misplaced="YES" contentHorizontalAlignment="left" contentVerticalAlignment="center" buttonType="roundedRect" lineBreakMode="middleTruncation" translatesAutoresizingMaskIntoConstraints="NO" id="zG7-vO-CqI">
                                        <rect key="frame" x="16" y="1287" width="368" height="30"/>
                                        <state key="normal">
                                            <color key="titleColor" red="0.0" green="0.0" blue="0.0" alpha="1" colorSpace="custom" customColorSpace="sRGB"/>
                                        </state>
                                    </button>
                                    <button opaque="NO" contentMode="scaleToFill" misplaced="YES" contentHorizontalAlignment="left" contentVerticalAlignment="center" buttonType="roundedRect" lineBreakMode="middleTruncation" translatesAutoresizingMaskIntoConstraints="NO" id="0ni-He-iMI">
                                        <rect key="frame" x="16" y="1342" width="368" height="30"/>
                                        <state key="normal">
                                            <color key="titleColor" red="0.0" green="0.0" blue="0.0" alpha="1" colorSpace="custom" customColorSpace="sRGB"/>
                                        </state>
                                    </button>
                                    <button opaque="NO" contentMode="scaleToFill" misplaced="YES" contentHorizontalAlignment="left" contentVerticalAlignment="center" buttonType="roundedRect" lineBreakMode="middleTruncation" translatesAutoresizingMaskIntoConstraints="NO" id="MAD-Xh-sN1">
                                        <rect key="frame" x="16" y="1397" width="368" height="30"/>
                                        <state key="normal">
                                            <color key="titleColor" red="0.0" green="0.0" blue="0.0" alpha="1" colorSpace="custom" customColorSpace="sRGB"/>
                                        </state>
                                    </button>
                                    <button opaque="NO" contentMode="scaleToFill" misplaced="YES" contentHorizontalAlignment="left" contentVerticalAlignment="center" buttonType="roundedRect" lineBreakMode="middleTruncation" translatesAutoresizingMaskIntoConstraints="NO" id="125-dK-sKR">
                                        <rect key="frame" x="16" y="1452" width="368" height="30"/>
                                        <state key="normal">
                                            <color key="titleColor" red="0.0" green="0.0" blue="0.0" alpha="1" colorSpace="custom" customColorSpace="sRGB"/>
                                        </state>
                                    </button>
                                    <button opaque="NO" contentMode="scaleToFill" misplaced="YES" contentHorizontalAlignment="left" contentVerticalAlignment="center" buttonType="roundedRect" lineBreakMode="middleTruncation" translatesAutoresizingMaskIntoConstraints="NO" id="27X-XZ-cQ5">
                                        <rect key="frame" x="16" y="1507" width="368" height="30"/>
                                        <state key="normal">
                                            <color key="titleColor" red="0.0" green="0.0" blue="0.0" alpha="1" colorSpace="custom" customColorSpace="sRGB"/>
                                        </state>
                                    </button>
                                    <button opaque="NO" contentMode="scaleToFill" misplaced="YES" contentHorizontalAlignment="left" contentVerticalAlignment="center" buttonType="roundedRect" lineBreakMode="middleTruncation" translatesAutoresizingMaskIntoConstraints="NO" id="KZ8-35-wLD">
                                        <rect key="frame" x="16" y="931" width="368" height="30"/>
                                        <state key="normal">
                                            <color key="titleColor" red="0.0" green="0.0" blue="0.0" alpha="1" colorSpace="custom" customColorSpace="sRGB"/>
                                        </state>
                                    </button>
                                    <button opaque="NO" contentMode="scaleToFill" misplaced="YES" contentHorizontalAlignment="left" contentVerticalAlignment="center" buttonType="roundedRect" lineBreakMode="middleTruncation" translatesAutoresizingMaskIntoConstraints="NO" id="7SN-cI-sju">
                                        <rect key="frame" x="16" y="931" width="368" height="30"/>
                                        <state key="normal">
                                            <color key="titleColor" red="0.0" green="0.0" blue="0.0" alpha="1" colorSpace="custom" customColorSpace="sRGB"/>
                                        </state>
                                    </button>
                                    <button opaque="NO" contentMode="scaleToFill" misplaced="YES" contentHorizontalAlignment="left" contentVerticalAlignment="center" buttonType="roundedRect" lineBreakMode="middleTruncation" translatesAutoresizingMaskIntoConstraints="NO" id="uhM-6M-CXD">
                                        <rect key="frame" x="16" y="1632" width="368" height="30"/>
                                        <state key="normal">
                                            <color key="titleColor" red="0.0" green="0.0" blue="0.0" alpha="1" colorSpace="custom" customColorSpace="sRGB"/>
                                        </state>
                                    </button>
                                </subviews>
                                <constraints>
                                    <constraint firstItem="27X-XZ-cQ5" firstAttribute="leading" secondItem="mMG-T2-iZt" secondAttribute="leading" id="3iA-ZO-eLx"/>
                                    <constraint firstItem="7SN-cI-sju" firstAttribute="bottom" secondItem="qoi-0y-ja8" secondAttribute="bottom" id="6xf-YX-g4W"/>
                                    <constraint firstItem="Jfz-QX-Izu" firstAttribute="leading" secondItem="FL9-0f-Ucn" secondAttribute="leading" id="7kA-lI-slq"/>
                                    <constraint firstItem="8mW-y4-spg" firstAttribute="top" secondItem="oV4-s7-Cee" secondAttribute="top" id="AAq-4K-89q"/>
                                    <constraint firstItem="Jjr-6S-aZV" firstAttribute="trailing" secondItem="pTc-FU-Lz5" secondAttribute="trailing" id="DcE-I9-IpF"/>
                                    <constraint firstItem="Jjr-6S-aZV" firstAttribute="top" secondItem="pTc-FU-Lz5" secondAttribute="top" id="E6w-Nm-dIX"/>
                                    <constraint firstItem="hEp-CW-Yrn" firstAttribute="top" secondItem="KtF-ri-KrJ" secondAttribute="top" id="F9K-dd-apq"/>
                                    <constraint firstAttribute="trailing" secondItem="8mW-y4-spg" secondAttribute="trailingMargin" constant="16" id="GLI-hH-Q6n"/>
                                    <constraint firstItem="uhM-6M-CXD" firstAttribute="leading" secondItem="INh-qu-Avy" secondAttribute="leading" id="IW0-9U-gbL"/>
                                    <constraint firstItem="125-dK-sKR" firstAttribute="leading" secondItem="qF7-ep-9oK" secondAttribute="leading" id="JZL-0l-y7P"/>
                                    <constraint firstItem="0ni-He-iMI" firstAttribute="top" secondItem="QTS-ZY-L8m" secondAttribute="top" id="Kq3-Ld-prv"/>
                                    <constraint firstItem="KZ8-35-wLD" firstAttribute="leading" secondItem="6uQ-l9-8f3" secondAttribute="leading" id="LsY-9i-96p"/>
                                    <constraint firstItem="KZ8-35-wLD" firstAttribute="top" secondItem="6uQ-l9-8f3" secondAttribute="top" id="Mh9-u4-1wd"/>
                                    <constraint firstItem="8aU-vJ-x8w" firstAttribute="top" secondItem="dDN-ET-a8u" secondAttribute="top" id="MxK-Am-BRi"/>
                                    <constraint firstItem="uhM-6M-CXD" firstAttribute="trailing" secondItem="INh-qu-Avy" secondAttribute="trailing" id="Mz4-QO-Vq7"/>
                                    <constraint firstItem="0ni-He-iMI" firstAttribute="leading" secondItem="QTS-ZY-L8m" secondAttribute="leading" id="SEt-8w-jZi"/>
                                    <constraint firstItem="zG7-vO-CqI" firstAttribute="trailing" secondItem="NZx-LR-2PE" secondAttribute="trailing" id="SIN-h3-v4S"/>
                                    <constraint firstItem="hEp-CW-Yrn" firstAttribute="bottom" secondItem="KtF-ri-KrJ" secondAttribute="bottom" id="TOm-f3-hB2"/>
                                    <constraint firstItem="8aU-vJ-x8w" firstAttribute="trailing" secondItem="dDN-ET-a8u" secondAttribute="trailing" id="TS7-Nf-hod"/>
                                    <constraint firstItem="zG7-vO-CqI" firstAttribute="bottom" secondItem="NZx-LR-2PE" secondAttribute="bottom" id="VCP-KX-7KA"/>
                                    <constraint firstItem="MAD-Xh-sN1" firstAttribute="leading" secondItem="mbZ-w2-HJH" secondAttribute="leading" id="Vio-x2-JEJ"/>
                                    <constraint firstItem="27X-XZ-cQ5" firstAttribute="trailing" secondItem="mMG-T2-iZt" secondAttribute="trailing" id="WFM-ZP-mcz"/>
                                    <constraint firstItem="uhM-6M-CXD" firstAttribute="bottom" secondItem="INh-qu-Avy" secondAttribute="bottom" id="WOp-XI-ty2"/>
                                    <constraint firstItem="Jjr-6S-aZV" firstAttribute="bottom" secondItem="pTc-FU-Lz5" secondAttribute="bottom" id="XIk-XG-kge"/>
                                    <constraint firstItem="zG7-vO-CqI" firstAttribute="leading" secondItem="NZx-LR-2PE" secondAttribute="leading" id="YuE-xv-SRi"/>
                                    <constraint firstItem="KZ8-35-wLD" firstAttribute="trailing" secondItem="6uQ-l9-8f3" secondAttribute="trailing" id="bG8-Zl-Q4Z"/>
                                    <constraint firstItem="7SN-cI-sju" firstAttribute="leading" secondItem="qoi-0y-ja8" secondAttribute="leading" id="dLB-Gf-qIa"/>
                                    <constraint firstItem="MAD-Xh-sN1" firstAttribute="bottom" secondItem="mbZ-w2-HJH" secondAttribute="bottom" id="dtR-WY-cTB"/>
                                    <constraint firstItem="125-dK-sKR" firstAttribute="bottom" secondItem="qF7-ep-9oK" secondAttribute="bottom" id="eII-e5-6qg"/>
                                    <constraint firstItem="Jfz-QX-Izu" firstAttribute="bottom" secondItem="FL9-0f-Ucn" secondAttribute="bottom" id="eNB-W3-p42"/>
                                    <constraint firstItem="8mW-y4-spg" firstAttribute="leading" secondItem="oV4-s7-Cee" secondAttribute="leadingMargin" id="efg-h5-Dyf"/>
                                    <constraint firstItem="Jfz-QX-Izu" firstAttribute="top" secondItem="FL9-0f-Ucn" secondAttribute="top" id="f8U-9v-AFW"/>
                                    <constraint firstItem="MAD-Xh-sN1" firstAttribute="top" secondItem="mbZ-w2-HJH" secondAttribute="top" id="fIy-YQ-FDB"/>
                                    <constraint firstItem="7SN-cI-sju" firstAttribute="trailing" secondItem="qoi-0y-ja8" secondAttribute="trailing" id="fJ4-HI-Cre"/>
                                    <constraint firstItem="0ni-He-iMI" firstAttribute="trailing" secondItem="QTS-ZY-L8m" secondAttribute="trailing" id="fNI-x1-wwV"/>
                                    <constraint firstItem="8mW-y4-spg" firstAttribute="width" secondItem="oV4-s7-Cee" secondAttribute="width" constant="-32" id="hgI-RB-eNw"/>
                                    <constraint firstItem="125-dK-sKR" firstAttribute="top" secondItem="qF7-ep-9oK" secondAttribute="top" id="ieo-Pw-sLC"/>
                                    <constraint firstAttribute="bottom" secondItem="8mW-y4-spg" secondAttribute="bottom" id="jva-qJ-WqR"/>
                                    <constraint firstItem="Jfz-QX-Izu" firstAttribute="trailing" secondItem="FL9-0f-Ucn" secondAttribute="trailing" id="jyr-PA-JXx"/>
                                    <constraint firstItem="hEp-CW-Yrn" firstAttribute="leading" secondItem="KtF-ri-KrJ" secondAttribute="leading" id="kah-N3-zrg"/>
                                    <constraint firstItem="zG7-vO-CqI" firstAttribute="top" secondItem="NZx-LR-2PE" secondAttribute="top" id="krA-cM-lRH"/>
                                    <constraint firstItem="0ni-He-iMI" firstAttribute="bottom" secondItem="QTS-ZY-L8m" secondAttribute="bottom" id="mMX-3U-hHO"/>
                                    <constraint firstItem="27X-XZ-cQ5" firstAttribute="top" secondItem="mMG-T2-iZt" secondAttribute="top" id="n2S-xU-ILy"/>
                                    <constraint firstItem="27X-XZ-cQ5" firstAttribute="bottom" secondItem="mMG-T2-iZt" secondAttribute="bottom" id="pWF-Iu-O3e"/>
                                    <constraint firstItem="7SN-cI-sju" firstAttribute="top" secondItem="qoi-0y-ja8" secondAttribute="top" id="psa-KY-2d2"/>
                                    <constraint firstItem="125-dK-sKR" firstAttribute="trailing" secondItem="qF7-ep-9oK" secondAttribute="trailing" id="pwL-NV-lCK"/>
                                    <constraint firstItem="uhM-6M-CXD" firstAttribute="top" secondItem="INh-qu-Avy" secondAttribute="top" id="qbv-Yg-fVg"/>
                                    <constraint firstItem="hEp-CW-Yrn" firstAttribute="trailing" secondItem="KtF-ri-KrJ" secondAttribute="trailing" id="rfx-vI-8Xl"/>
                                    <constraint firstItem="KZ8-35-wLD" firstAttribute="bottom" secondItem="6uQ-l9-8f3" secondAttribute="bottom" id="tus-TC-6dB"/>
                                    <constraint firstItem="Jjr-6S-aZV" firstAttribute="leading" secondItem="pTc-FU-Lz5" secondAttribute="leading" id="uPY-zf-pCH"/>
                                    <constraint firstItem="8aU-vJ-x8w" firstAttribute="leading" secondItem="dDN-ET-a8u" secondAttribute="leading" id="vlc-9F-jSr"/>
                                    <constraint firstItem="MAD-Xh-sN1" firstAttribute="trailing" secondItem="mbZ-w2-HJH" secondAttribute="trailing" id="wXZ-ve-wIl"/>
                                    <constraint firstItem="8aU-vJ-x8w" firstAttribute="bottom" secondItem="dDN-ET-a8u" secondAttribute="bottom" id="yXL-xe-gOV"/>
                                </constraints>
                                <edgeInsets key="layoutMargins" top="8" left="16" bottom="8" right="16"/>
                            </scrollView>
                        </subviews>
                        <color key="backgroundColor" red="1" green="1" blue="1" alpha="1" colorSpace="custom" customColorSpace="sRGB"/>
                        <constraints>
                            <constraint firstItem="oV4-s7-Cee" firstAttribute="top" secondItem="xfb-yE-w3U" secondAttribute="topMargin" id="EVF-RU-mrD"/>
                            <constraint firstItem="oV4-s7-Cee" firstAttribute="leading" secondItem="xfb-yE-w3U" secondAttribute="leading" id="TYP-tY-wlD"/>
                            <constraint firstAttribute="bottomMargin" secondItem="oV4-s7-Cee" secondAttribute="bottom" id="aOS-Ut-iBc"/>
                            <constraint firstAttribute="trailing" secondItem="oV4-s7-Cee" secondAttribute="trailing" id="hPH-yR-0Mh"/>
                        </constraints>
                    </view>
                    <toolbarItems/>
                    <navigationItem key="navigationItem" title="Settings" id="Fuf-rR-Z5a"/>
                    <simulatedNavigationBarMetrics key="simulatedTopBarMetrics" prompted="NO"/>
                    <simulatedToolbarMetrics key="simulatedBottomBarMetrics"/>
                    <freeformSimulatedSizeMetrics key="simulatedDestinationMetrics"/>
                    <size key="freeformSize" width="400" height="2000"/>
                    <connections>
                        <outlet property="artsAndCultureNewsLabel" destination="dh4-6i-avI" id="Gk5-Ol-YuM"/>
                        <outlet property="artsAndCultureNewsletterSwitch" destination="z08-QD-7Rx" id="Qal-2s-PhG"/>
                        <outlet property="backingsButton" destination="bdr-cN-Jni" id="OA7-ej-nR6"/>
                        <outlet property="betaDebugPushNotificationsButton" destination="g7w-le-BZc" id="77M-NT-976"/>
                        <outlet property="betaFeedbackButton" destination="CeQ-LQ-cjX" id="N23-22-nWA"/>
                        <outlet property="betaTitleLabel" destination="aeH-og-UPD" id="6Y1-6m-Aix"/>
                        <outlet property="betaToolsStackView" destination="8TA-Jj-lRV" id="oVw-L9-eRV"/>
                        <outlet property="commentsButton" destination="JjR-gY-rjY" id="pHR-pS-cJf"/>
                        <outlet property="contactButton" destination="zG7-vO-CqI" id="sAQ-qu-Eay"/>
                        <outlet property="contactLabel" destination="rzh-y6-qTi" id="4dD-fo-aHJ"/>
                        <outlet property="cookiePolicyButton" destination="27X-XZ-cQ5" id="3r7-MX-tYP"/>
                        <outlet property="cookiePolicyLabel" destination="fsw-gm-Gpv" id="7Cw-fH-brn"/>
                        <outlet property="creatorNotificationsTitleLabel" destination="It8-HK-urg" id="hj1-T8-QNj"/>
                        <outlet property="creatorStackView" destination="1ZC-gw-NRT" id="WyE-tY-Y8U"/>
                        <outlet property="creatorTips" destination="kaU-yH-KeR" id="yav-HG-e9W"/>
                        <outlet property="creatorTipsButton" destination="qLl-B8-n0r" id="WCV-pv-Zgd"/>
                        <outlet property="deleteAccountButton" destination="KZ8-35-wLD" id="egY-1I-SjS"/>
                        <outlet property="deleteAccountLabel" destination="ov8-1w-p3f" id="nFd-QX-WiQ"/>
                        <outlet property="emailFrequencyArrow" destination="sHL-Gt-Phv" id="hbc-NJ-nTq"/>
                        <outlet property="emailFrequencyButton" destination="Jfz-QX-Izu" id="7jq-ko-iPf"/>
                        <outlet property="emailFrequencyLabel" destination="Ahi-Hx-9ab" id="blc-ri-ih6"/>
<<<<<<< HEAD
                        <outlet property="exportDataButton" destination="7SN-cI-sju" id="314-ul-txG"/>
                        <outlet property="exportDataLabel" destination="SHQ-yw-sJx" id="6yR-4Q-k7t"/>
                        <outlet property="faqButton" destination="Jjr-6S-aZV" id="qGk-Ho-kjs"/>
                        <outlet property="faqLabel" destination="iaG-Jw-zJo" id="qST-55-Syp"/>
=======
>>>>>>> 16e567ce
                        <outlet property="findFriendsButton" destination="hEp-CW-Yrn" id="Jx3-uc-1Ke"/>
                        <outlet property="findFriendsLabel" destination="03Y-07-t4n" id="AGb-OR-2kh"/>
                        <outlet property="followerButton" destination="uwd-RZ-59n" id="3fo-NK-ARN"/>
                        <outlet property="friendActivityButton" destination="kDv-XA-XmH" id="thg-96-hzy"/>
                        <outlet property="friendActivityLabel" destination="mYT-BL-Tse" id="ntP-od-VwS"/>
                        <outlet property="gamesNewsletterSwitch" destination="DvH-64-jw9" id="iCW-zV-FEP"/>
                        <outlet property="happeningNewsletterSwitch" destination="ibP-Ow-QOL" id="TQI-Xn-j6n"/>
                        <outlet property="happeningNowLabel" destination="8xx-yq-J5V" id="zTs-2y-z1V"/>
                        <outlet property="helpCenterButton" destination="Jjr-6S-aZV" id="CqU-oc-H76"/>
                        <outlet property="helpCenterLabel" destination="iaG-Jw-zJo" id="FAV-qI-CPe"/>
                        <outlet property="helpTitleLabel" destination="k1a-uu-6d9" id="eeV-Aw-6QH"/>
                        <outlet property="howKsrWorksButton" destination="0ni-He-iMI" id="v0O-5l-ocI"/>
                        <outlet property="howKsrWorksLabel" destination="OUh-9X-yx3" id="5Sx-Tn-tDf"/>
                        <outlet property="inventLabel" destination="BsS-rb-TDR" id="NTo-gY-dkp"/>
                        <outlet property="inventNewsletterSwitch" destination="ucH-28-3Ce" id="Luk-D0-5aH"/>
                        <outlet property="ksrLovesGamesLabel" destination="QnO-BN-lK4" id="6VF-wN-zau"/>
                        <outlet property="ksrNewsAndEventsLabel" destination="lWY-TN-wVz" id="nCE-ZG-hpo"/>
                        <outlet property="logoutButton" destination="kM8-GB-tee" id="pf7-dH-tJZ"/>
                        <outlet property="manageProjectNotificationsButton" destination="8aU-vJ-x8w" id="e51-o2-xZD"/>
                        <outlet property="manageProjectNotificationsLabel" destination="hX8-cX-McX" id="poD-zw-O2m"/>
                        <outlet property="mobileBackingsButton" destination="MNV-cv-hSI" id="M2d-gZ-0I4"/>
                        <outlet property="mobileCommentsButton" destination="ObJ-mj-f7Z" id="8Hf-k6-oWZ"/>
                        <outlet property="mobileFollowerButton" destination="5RA-91-rJW" id="3QD-2I-MSd"/>
                        <outlet property="mobileFriendActivityButton" destination="V2W-jh-eyw" id="Gec-4C-hk1"/>
                        <outlet property="mobilePostLikesButton" destination="8Zn-NR-WTd" id="xQW-Lq-y1g"/>
                        <outlet property="mobileUpdatesButton" destination="G0d-xB-7Ql" id="w8F-RR-qC4"/>
                        <outlet property="newCommentsLabel" destination="eYd-da-BHg" id="Wds-G9-XHc"/>
                        <outlet property="newFollowersLabel" destination="xgp-Jm-t5f" id="JqY-Z6-bVg"/>
                        <outlet property="newLikesLabel" destination="4vX-r8-BVH" id="p9x-E8-VRL"/>
                        <outlet property="newPledgesLabel" destination="Ix6-MD-pGZ" id="wxZ-dh-T0u"/>
                        <outlet property="newslettersTitleLabel" destination="NV2-hf-Obd" id="Nqt-KV-oDy"/>
                        <outlet property="postLikesButton" destination="s4P-SQ-jQE" id="N4l-wm-Owz"/>
                        <outlet property="privacyPolicyButton" destination="125-dK-sKR" id="tq0-l6-Hec"/>
                        <outlet property="privacyPolicyLabel" destination="iSe-s3-Db0" id="UxI-kI-L4m"/>
                        <outlet property="privacyTitleLabel" destination="Urg-Aa-oLZ" id="IBh-Hb-OOi"/>
                        <outlet property="projectNotificationsCountView" destination="GqC-eQ-lh5" id="ib8-YQ-8UU"/>
                        <outlet property="projectUpdatesLabel" destination="y75-ct-zca" id="G1a-Fz-KLf"/>
                        <outlet property="projectsWeLoveLabel" destination="qCy-Gq-IYU" id="3Xq-4Q-sdi"/>
                        <outlet property="projectsYouBackTitleLabel" destination="P8S-3I-ZH2" id="hpu-cT-FJR"/>
                        <outlet property="promoNewsletterSwitch" destination="hEJ-DK-xvp" id="KJl-wF-1tr"/>
                        <outlet property="rateUsButton" destination="uhM-6M-CXD" id="Ozw-pY-qJO"/>
                        <outlet property="rateUsLabel" destination="9lG-r8-s3c" id="u7j-KM-blN"/>
                        <outlet property="recommendationsInfoButton" destination="9Dl-Hh-OoE" id="PT9-mQ-HJ4"/>
                        <outlet property="recommendationsLabel" destination="WyP-Yu-qTY" id="dJy-OV-kUM"/>
                        <outlet property="recommendationsSwitch" destination="m5w-Tk-Ina" id="X9h-aU-xna"/>
                        <outlet property="socialNotificationsTitleLabel" destination="uNC-qv-Q2T" id="blM-mc-ybz"/>
                        <outlet property="termsOfUseButton" destination="MAD-Xh-sN1" id="9Cv-77-xPG"/>
                        <outlet property="termsOfUseLabel" destination="LTv-UD-Rp3" id="VGc-gP-m38"/>
                        <outlet property="updatesButton" destination="dEX-h3-GKc" id="R4m-CG-8Cd"/>
                        <outlet property="versionLabel" destination="c3R-D7-4ud" id="KDW-Kf-N2d"/>
                        <outlet property="weeklyNewsletterSwitch" destination="DpA-YT-iID" id="BCB-Lj-sNN"/>
                        <outletCollection property="emailNotificationButtons" destination="bdr-cN-Jni" collectionClass="NSMutableArray" id="gAi-5l-vSW"/>
                        <outletCollection property="emailNotificationButtons" destination="JjR-gY-rjY" collectionClass="NSMutableArray" id="PfW-MY-c10"/>
                        <outletCollection property="emailNotificationButtons" destination="s4P-SQ-jQE" collectionClass="NSMutableArray" id="cFP-K4-kLw"/>
                        <outletCollection property="emailNotificationButtons" destination="dEX-h3-GKc" collectionClass="NSMutableArray" id="IfP-QS-dfS"/>
                        <outletCollection property="emailNotificationButtons" destination="uwd-RZ-59n" collectionClass="NSMutableArray" id="Vbq-aH-mj9"/>
                        <outletCollection property="emailNotificationButtons" destination="kDv-XA-XmH" collectionClass="NSMutableArray" id="Ewg-rg-0gV"/>
                        <outletCollection property="pushNotificationButtons" destination="G0d-xB-7Ql" collectionClass="NSMutableArray" id="Qc7-9N-I2i"/>
                        <outletCollection property="pushNotificationButtons" destination="MNV-cv-hSI" collectionClass="NSMutableArray" id="ROE-LY-Xej"/>
                        <outletCollection property="pushNotificationButtons" destination="ObJ-mj-f7Z" collectionClass="NSMutableArray" id="SVw-Zj-crk"/>
                        <outletCollection property="pushNotificationButtons" destination="8Zn-NR-WTd" collectionClass="NSMutableArray" id="CGp-Lq-eqQ"/>
                        <outletCollection property="separatorViews" destination="4NG-oQ-3TT" collectionClass="NSMutableArray" id="EBY-wD-H8N"/>
                        <outletCollection property="separatorViews" destination="cR0-14-F6u" collectionClass="NSMutableArray" id="CzB-PL-civ"/>
                        <outletCollection property="separatorViews" destination="gug-vR-B6Q" collectionClass="NSMutableArray" id="pgs-Ep-4dh"/>
                        <outletCollection property="separatorViews" destination="kKE-we-YLG" collectionClass="NSMutableArray" id="Kma-Nq-LDw"/>
                        <outletCollection property="separatorViews" destination="mWf-qY-SRb" collectionClass="NSMutableArray" id="XWO-1H-fpk"/>
                        <outletCollection property="separatorViews" destination="SzL-xP-K4w" collectionClass="NSMutableArray" id="fKi-8y-xsc"/>
                        <outletCollection property="separatorViews" destination="23Y-Al-Il9" collectionClass="NSMutableArray" id="pQA-Es-xRf"/>
                        <outletCollection property="separatorViews" destination="n9I-D5-tHe" collectionClass="NSMutableArray" id="IJO-Uf-nmk"/>
                        <outletCollection property="separatorViews" destination="yfj-Cm-bFf" collectionClass="NSMutableArray" id="kes-0A-xH9"/>
                        <outletCollection property="separatorViews" destination="sdr-VR-x5a" collectionClass="NSMutableArray" id="XJD-kn-0JA"/>
                        <outletCollection property="separatorViews" destination="gcC-H1-dVy" collectionClass="NSMutableArray" id="yzi-cO-yj8"/>
                        <outletCollection property="separatorViews" destination="9Dg-YY-7Tu" collectionClass="NSMutableArray" id="K8z-F8-26I"/>
                        <outletCollection property="separatorViews" destination="diT-8O-D04" collectionClass="NSMutableArray" id="MSU-A5-EAN"/>
                        <outletCollection property="separatorViews" destination="u8k-E2-Pzz" collectionClass="NSMutableArray" id="d1C-fB-Ito"/>
                        <outletCollection property="separatorViews" destination="1AI-rV-nu7" collectionClass="NSMutableArray" id="VjZ-gk-Vul"/>
                        <outletCollection property="separatorViews" destination="cKH-57-4AR" collectionClass="NSMutableArray" id="pQ2-tJ-MQe"/>
                        <outletCollection property="separatorViews" destination="dI2-Nc-byd" collectionClass="NSMutableArray" id="gsQ-gd-FKz"/>
                        <outletCollection property="separatorViews" destination="llr-b5-pAY" collectionClass="NSMutableArray" id="FA6-dl-7iP"/>
                        <outletCollection property="separatorViews" destination="y5X-oX-nKU" collectionClass="NSMutableArray" id="2fN-t0-2RY"/>
                        <outletCollection property="separatorViews" destination="cuq-gA-k63" collectionClass="NSMutableArray" id="yOc-eA-G3b"/>
                        <outletCollection property="separatorViews" destination="MyR-Wc-AMN" collectionClass="NSMutableArray" id="lwn-V5-rgt"/>
                        <outletCollection property="separatorViews" destination="68g-Su-DRN" collectionClass="NSMutableArray" id="EKl-MW-bSi"/>
                        <outletCollection property="separatorViews" destination="O5p-T5-i7c" collectionClass="NSMutableArray" id="ZQS-Bb-Kff"/>
                        <outletCollection property="separatorViews" destination="BVZ-o5-coE" collectionClass="NSMutableArray" id="UTe-fF-O6p"/>
                        <outletCollection property="separatorViews" destination="NfI-AO-bpI" collectionClass="NSMutableArray" id="iE6-nn-fjc"/>
                        <outletCollection property="pushNotificationButtons" destination="5RA-91-rJW" collectionClass="NSMutableArray" id="qeZ-ct-tYH"/>
                        <outletCollection property="pushNotificationButtons" destination="V2W-jh-eyw" collectionClass="NSMutableArray" id="8av-fS-4oi"/>
                        <outletCollection property="separatorViews" destination="cPB-Ze-LrW" collectionClass="NSMutableArray" id="yVe-OM-bNU"/>
                        <outletCollection property="separatorViews" destination="i85-oa-tsu" collectionClass="NSMutableArray" id="qjc-E1-meE"/>
                        <outletCollection property="emailNotificationButtons" destination="qLl-B8-n0r" collectionClass="NSMutableArray" id="nOn-cp-yFI"/>
                    </connections>
                </viewController>
                <placeholder placeholderIdentifier="IBFirstResponder" id="ICk-2i-mbJ" userLabel="First Responder" sceneMemberID="firstResponder"/>
            </objects>
            <point key="canvasLocation" x="925" y="422"/>
        </scene>
        <!--Notifications-->
        <scene sceneID="XQ6-2I-ZHP">
            <objects>
                <tableViewController storyboardIdentifier="ProjectNotificationsViewController" title="Notifications" id="8ud-wS-IEX" customClass="ProjectNotificationsViewController" customModule="Kickstarter_Framework" customModuleProvider="target" sceneMemberID="viewController">
                    <tableView key="view" clipsSubviews="YES" contentMode="scaleToFill" alwaysBounceVertical="YES" dataMode="prototypes" style="plain" separatorStyle="none" rowHeight="60" sectionHeaderHeight="28" sectionFooterHeight="28" id="7CL-Np-i1g">
                        <rect key="frame" x="0.0" y="0.0" width="375" height="667"/>
                        <autoresizingMask key="autoresizingMask" widthSizable="YES" heightSizable="YES"/>
                        <color key="backgroundColor" red="1" green="1" blue="1" alpha="1" colorSpace="custom" customColorSpace="sRGB"/>
                        <prototypes>
                            <tableViewCell clipsSubviews="YES" contentMode="scaleToFill" selectionStyle="none" indentationWidth="10" reuseIdentifier="ProjectNotificationCell" rowHeight="60" id="N7u-ef-OqS" userLabel="Project notification cell" customClass="ProjectNotificationCell" customModule="Kickstarter_Framework" customModuleProvider="target">
                                <rect key="frame" x="0.0" y="28" width="375" height="60"/>
                                <autoresizingMask key="autoresizingMask"/>
                                <tableViewCellContentView key="contentView" opaque="NO" clipsSubviews="YES" multipleTouchEnabled="YES" contentMode="center" preservesSuperviewLayoutMargins="YES" tableViewCell="N7u-ef-OqS" id="Kyl-Nb-IPc">
                                    <rect key="frame" x="0.0" y="0.0" width="375" height="60"/>
                                    <autoresizingMask key="autoresizingMask"/>
                                    <subviews>
                                        <view contentMode="scaleToFill" translatesAutoresizingMaskIntoConstraints="NO" id="C6w-ZC-AH7" userLabel="Separator View">
                                            <rect key="frame" x="18" y="59" width="339" height="1"/>
                                            <color key="backgroundColor" red="0.94999998807907104" green="0.94999998807907104" blue="0.94999998807907104" alpha="1" colorSpace="custom" customColorSpace="sRGB"/>
                                            <constraints>
                                                <constraint firstAttribute="height" constant="1" id="jiO-gd-I4J"/>
                                            </constraints>
                                        </view>
                                        <label opaque="NO" userInteractionEnabled="NO" contentMode="left" horizontalHuggingPriority="251" verticalHuggingPriority="251" text=" " textAlignment="natural" lineBreakMode="tailTruncation" baselineAdjustment="alignBaselines" adjustsFontSizeToFit="NO" translatesAutoresizingMaskIntoConstraints="NO" id="hcl-Dh-5gE">
                                            <rect key="frame" x="26" y="19" width="323" height="21"/>
                                            <fontDescription key="fontDescription" type="system" pointSize="17"/>
                                            <color key="textColor" red="0.0" green="0.0" blue="0.0" alpha="1" colorSpace="custom" customColorSpace="sRGB"/>
                                            <nil key="highlightedColor"/>
                                        </label>
                                    </subviews>
                                    <constraints>
                                        <constraint firstAttribute="trailing" secondItem="C6w-ZC-AH7" secondAttribute="trailing" constant="18" id="CpW-sC-dc7"/>
                                        <constraint firstItem="hcl-Dh-5gE" firstAttribute="centerY" secondItem="Kyl-Nb-IPc" secondAttribute="centerY" id="HRP-ua-s2k"/>
                                        <constraint firstAttribute="trailingMargin" secondItem="hcl-Dh-5gE" secondAttribute="trailing" constant="10" id="IpR-wI-Ugh"/>
                                        <constraint firstItem="hcl-Dh-5gE" firstAttribute="leading" secondItem="Kyl-Nb-IPc" secondAttribute="leadingMargin" constant="10" id="XHa-7P-Tph"/>
                                        <constraint firstAttribute="bottom" secondItem="C6w-ZC-AH7" secondAttribute="bottom" id="cq3-9G-bGd"/>
                                        <constraint firstItem="C6w-ZC-AH7" firstAttribute="leading" secondItem="Kyl-Nb-IPc" secondAttribute="leading" constant="18" id="oSF-9K-K8p"/>
                                    </constraints>
                                </tableViewCellContentView>
                                <connections>
                                    <outlet property="nameLabel" destination="hcl-Dh-5gE" id="pSY-Pb-fHH"/>
                                    <outlet property="separatorView" destination="C6w-ZC-AH7" id="NEb-vm-g8J"/>
                                </connections>
                            </tableViewCell>
                        </prototypes>
                        <connections>
                            <outlet property="dataSource" destination="8ud-wS-IEX" id="C5p-oF-tdq"/>
                            <outlet property="delegate" destination="8ud-wS-IEX" id="IwL-3u-z7l"/>
                        </connections>
                    </tableView>
                    <simulatedNavigationBarMetrics key="simulatedTopBarMetrics" prompted="NO"/>
                </tableViewController>
                <placeholder placeholderIdentifier="IBFirstResponder" id="6wQ-wp-ExX" userLabel="First Responder" sceneMemberID="firstResponder"/>
            </objects>
            <point key="canvasLocation" x="1730" y="124"/>
        </scene>
        <!--Creator Digest Settings View Controller-->
        <scene sceneID="EeA-WU-KtY">
            <objects>
                <viewController storyboardIdentifier="CreatorDigestSettingsViewController" id="E20-X5-whU" customClass="CreatorDigestSettingsViewController" customModule="Kickstarter_Framework" customModuleProvider="target" sceneMemberID="viewController">
                    <layoutGuides>
                        <viewControllerLayoutGuide type="top" id="2MY-4b-R9N"/>
                        <viewControllerLayoutGuide type="bottom" id="BXD-wf-Lva"/>
                    </layoutGuides>
                    <view key="view" contentMode="scaleToFill" id="LYx-rk-b0z">
                        <rect key="frame" x="0.0" y="0.0" width="375" height="667"/>
                        <autoresizingMask key="autoresizingMask" widthSizable="YES" heightSizable="YES"/>
                        <subviews>
                            <stackView opaque="NO" contentMode="scaleToFill" axis="vertical" spacing="12" translatesAutoresizingMaskIntoConstraints="NO" id="03R-4P-YmX">
                                <rect key="frame" x="10" y="40" width="355" height="100"/>
                                <subviews>
                                    <stackView opaque="NO" contentMode="scaleToFill" spacing="18" translatesAutoresizingMaskIntoConstraints="NO" id="bnT-U6-tLR">
                                        <rect key="frame" x="0.0" y="0.0" width="355" height="31"/>
                                        <subviews>
                                            <label opaque="NO" userInteractionEnabled="NO" contentMode="left" horizontalHuggingPriority="251" verticalHuggingPriority="251" text="Individual Emails" textAlignment="natural" lineBreakMode="tailTruncation" baselineAdjustment="alignBaselines" adjustsFontSizeToFit="NO" translatesAutoresizingMaskIntoConstraints="NO" id="R9X-Qo-Dk0">
                                                <rect key="frame" x="0.0" y="0.0" width="288" height="31"/>
                                                <fontDescription key="fontDescription" type="system" pointSize="17"/>
                                                <color key="textColor" red="0.0" green="0.0" blue="0.0" alpha="1" colorSpace="custom" customColorSpace="sRGB"/>
                                                <nil key="highlightedColor"/>
                                            </label>
                                            <switch opaque="NO" contentMode="scaleToFill" horizontalHuggingPriority="1000" verticalHuggingPriority="750" horizontalCompressionResistancePriority="1000" contentHorizontalAlignment="center" contentVerticalAlignment="center" on="YES" translatesAutoresizingMaskIntoConstraints="NO" id="CsX-4i-yj1">
                                                <rect key="frame" x="306" y="0.0" width="51" height="31"/>
                                                <color key="onTintColor" red="0.01176470588" green="0.45098039220000002" blue="0.38431372549999998" alpha="1" colorSpace="custom" customColorSpace="sRGB"/>
                                                <connections>
                                                    <action selector="individualEmailsTapped:" destination="E20-X5-whU" eventType="valueChanged" id="Mkl-3p-GV2"/>
                                                </connections>
                                            </switch>
                                        </subviews>
                                    </stackView>
                                    <view contentMode="scaleToFill" translatesAutoresizingMaskIntoConstraints="NO" id="WU2-bd-7hN">
                                        <rect key="frame" x="0.0" y="43" width="355" height="1"/>
                                        <color key="backgroundColor" red="0.89563578369999997" green="0.89563578369999997" blue="0.89563578369999997" alpha="1" colorSpace="custom" customColorSpace="sRGB"/>
                                        <constraints>
                                            <constraint firstAttribute="height" constant="1" id="AQH-y8-PfI"/>
                                        </constraints>
                                    </view>
                                    <stackView opaque="NO" contentMode="scaleToFill" spacing="18" translatesAutoresizingMaskIntoConstraints="NO" id="bQQ-Ab-b6p">
                                        <rect key="frame" x="0.0" y="56" width="355" height="31"/>
                                        <subviews>
                                            <label opaque="NO" userInteractionEnabled="NO" contentMode="left" horizontalHuggingPriority="251" verticalHuggingPriority="251" text="Daily digest" textAlignment="natural" lineBreakMode="tailTruncation" baselineAdjustment="alignBaselines" adjustsFontSizeToFit="NO" translatesAutoresizingMaskIntoConstraints="NO" id="3H7-0r-3Gs">
                                                <rect key="frame" x="0.0" y="0.0" width="288" height="31"/>
                                                <fontDescription key="fontDescription" type="system" pointSize="17"/>
                                                <color key="textColor" red="0.0" green="0.0" blue="0.0" alpha="1" colorSpace="custom" customColorSpace="sRGB"/>
                                                <nil key="highlightedColor"/>
                                            </label>
                                            <switch opaque="NO" contentMode="scaleToFill" horizontalHuggingPriority="1000" verticalHuggingPriority="750" horizontalCompressionResistancePriority="1000" contentHorizontalAlignment="center" contentVerticalAlignment="center" on="YES" translatesAutoresizingMaskIntoConstraints="NO" id="kmP-wj-nZa">
                                                <rect key="frame" x="306" y="0.0" width="51" height="31"/>
                                                <color key="onTintColor" red="0.01176470588" green="0.45098039220000002" blue="0.38431372549999998" alpha="1" colorSpace="custom" customColorSpace="sRGB"/>
                                                <connections>
                                                    <action selector="dailyDigestTapped:" destination="E20-X5-whU" eventType="valueChanged" id="LP9-1i-GCo"/>
                                                </connections>
                                            </switch>
                                        </subviews>
                                    </stackView>
                                    <view contentMode="scaleToFill" translatesAutoresizingMaskIntoConstraints="NO" id="ve6-g0-f6b">
                                        <rect key="frame" x="0.0" y="99" width="355" height="1"/>
                                        <color key="backgroundColor" red="0.89563578369999997" green="0.89563578369999997" blue="0.89563578369999997" alpha="1" colorSpace="custom" customColorSpace="sRGB"/>
                                        <constraints>
                                            <constraint firstAttribute="height" constant="1" id="BmR-St-PWb"/>
                                        </constraints>
                                    </view>
                                </subviews>
                            </stackView>
                        </subviews>
                        <color key="backgroundColor" white="1" alpha="1" colorSpace="calibratedWhite"/>
                        <constraints>
                            <constraint firstAttribute="trailing" secondItem="03R-4P-YmX" secondAttribute="trailing" constant="10" id="35a-LC-x2s"/>
                            <constraint firstItem="03R-4P-YmX" firstAttribute="leading" secondItem="LYx-rk-b0z" secondAttribute="leading" constant="10" id="OjG-Hl-kvm"/>
                            <constraint firstItem="03R-4P-YmX" firstAttribute="top" secondItem="2MY-4b-R9N" secondAttribute="bottom" constant="20" id="rd0-za-3S3"/>
                        </constraints>
                    </view>
                    <connections>
                        <outlet property="dailyDigestLabel" destination="3H7-0r-3Gs" id="F6d-sO-SxX"/>
                        <outlet property="dailyDigestSwitch" destination="kmP-wj-nZa" id="Hho-To-cta"/>
                        <outlet property="individualEmailsLabel" destination="R9X-Qo-Dk0" id="WaD-Md-CwK"/>
                        <outlet property="individualEmailsSwitch" destination="CsX-4i-yj1" id="Bpa-Ac-If6"/>
                        <outletCollection property="separatorViews" destination="WU2-bd-7hN" collectionClass="NSMutableArray" id="e7v-2R-kwN"/>
                        <outletCollection property="separatorViews" destination="ve6-g0-f6b" collectionClass="NSMutableArray" id="LV4-6D-v9I"/>
                    </connections>
                </viewController>
                <placeholder placeholderIdentifier="IBFirstResponder" id="ylZ-Ni-vgD" userLabel="First Responder" sceneMemberID="firstResponder"/>
            </objects>
            <point key="canvasLocation" x="1733" y="823"/>
        </scene>
    </scenes>
    <resources>
        <image name="chevron-right" width="9" height="15"/>
    </resources>
</document><|MERGE_RESOLUTION|>--- conflicted
+++ resolved
@@ -1081,13 +1081,6 @@
                         <outlet property="emailFrequencyArrow" destination="sHL-Gt-Phv" id="hbc-NJ-nTq"/>
                         <outlet property="emailFrequencyButton" destination="Jfz-QX-Izu" id="7jq-ko-iPf"/>
                         <outlet property="emailFrequencyLabel" destination="Ahi-Hx-9ab" id="blc-ri-ih6"/>
-<<<<<<< HEAD
-                        <outlet property="exportDataButton" destination="7SN-cI-sju" id="314-ul-txG"/>
-                        <outlet property="exportDataLabel" destination="SHQ-yw-sJx" id="6yR-4Q-k7t"/>
-                        <outlet property="faqButton" destination="Jjr-6S-aZV" id="qGk-Ho-kjs"/>
-                        <outlet property="faqLabel" destination="iaG-Jw-zJo" id="qST-55-Syp"/>
-=======
->>>>>>> 16e567ce
                         <outlet property="findFriendsButton" destination="hEp-CW-Yrn" id="Jx3-uc-1Ke"/>
                         <outlet property="findFriendsLabel" destination="03Y-07-t4n" id="AGb-OR-2kh"/>
                         <outlet property="followerButton" destination="uwd-RZ-59n" id="3fo-NK-ARN"/>
