--- conflicted
+++ resolved
@@ -209,7 +209,6 @@
                                                     <stackView opaque="NO" contentMode="scaleToFill" axis="vertical" alignment="top" translatesAutoresizingMaskIntoConstraints="NO" id="or4-R3-Cdk">
                                                         <rect key="frame" x="12" y="6" width="351" height="0.0"/>
                                                         <subviews>
-<<<<<<< HEAD
                                                             <label hidden="YES" opaque="NO" userInteractionEnabled="NO" contentMode="left" horizontalHuggingPriority="251" verticalHuggingPriority="251" text="Label" lineBreakMode="wordWrap" numberOfLines="0" baselineAdjustment="alignBaselines" adjustsFontSizeToFit="NO" translatesAutoresizingMaskIntoConstraints="NO" id="Mt4-eb-NAA">
                                                                 <rect key="frame" x="0.0" y="0.0" width="42" height="0.0"/>
                                                                 <fontDescription key="fontDescription" type="system" pointSize="17"/>
@@ -218,10 +217,6 @@
                                                             </label>
                                                             <label hidden="YES" opaque="NO" userInteractionEnabled="NO" contentMode="left" horizontalHuggingPriority="255" verticalHuggingPriority="255" text="Label" lineBreakMode="wordWrap" numberOfLines="0" baselineAdjustment="alignBaselines" adjustsFontSizeToFit="NO" translatesAutoresizingMaskIntoConstraints="NO" id="lz0-3G-6S5" userLabel="Warning message label">
                                                                 <rect key="frame" x="0.0" y="0.0" width="42" height="0.0"/>
-=======
-                                                            <label opaque="NO" userInteractionEnabled="NO" contentMode="left" horizontalHuggingPriority="255" verticalHuggingPriority="255" text="Label" textAlignment="natural" lineBreakMode="tailTruncation" baselineAdjustment="alignBaselines" adjustsFontSizeToFit="NO" translatesAutoresizingMaskIntoConstraints="NO" id="lz0-3G-6S5">
-                                                                <rect key="frame" x="12" y="12" width="351" height="38"/>
->>>>>>> 813b3907
                                                                 <fontDescription key="fontDescription" type="system" pointSize="17"/>
                                                                 <nil key="textColor"/>
                                                                 <nil key="highlightedColor"/>
@@ -243,15 +238,6 @@
                                                     <button opaque="NO" contentMode="scaleToFill" contentHorizontalAlignment="leading" contentVerticalAlignment="center" buttonType="roundedRect" lineBreakMode="middleTruncation" translatesAutoresizingMaskIntoConstraints="NO" id="bpy-Ch-0sb" userLabel="Resend verification email">
                                                         <rect key="frame" x="12" y="6" width="351" height="40"/>
                                                         <constraints>
-<<<<<<< HEAD
-                                                            <constraint firstAttribute="height" constant="40" id="19c-2j-WX5"/>
-                                                        </constraints>
-                                                        <state key="normal" title="Button"/>
-                                                    </button>
-                                                    <view contentMode="scaleToFill" translatesAutoresizingMaskIntoConstraints="NO" id="Awm-aQ-s2g" userLabel="Separator">
-                                                        <rect key="frame" x="0.0" y="51.5" width="375" height="0.5"/>
-                                                        <color key="backgroundColor" red="0.86274509799999999" green="0.87058823529999996" blue="0.86666666670000003" alpha="1" colorSpace="custom" customColorSpace="sRGB"/>
-=======
                                                             <constraint firstAttribute="trailing" secondItem="lz0-3G-6S5" secondAttribute="trailing" constant="12" id="Dso-59-amV"/>
                                                             <constraint firstItem="lz0-3G-6S5" firstAttribute="leading" secondItem="Cdr-bL-P2W" secondAttribute="leading" constant="12" id="F9U-w0-cG9"/>
                                                             <constraint firstAttribute="height" constant="50" id="OVy-Nj-CWX"/>
@@ -281,7 +267,6 @@
                                                             </view>
                                                         </subviews>
                                                         <color key="backgroundColor" white="1" alpha="1" colorSpace="custom" customColorSpace="genericGamma22GrayColorSpace"/>
->>>>>>> 813b3907
                                                         <constraints>
                                                             <constraint firstAttribute="height" constant="0.5" id="yL7-4J-tV8"/>
                                                         </constraints>
