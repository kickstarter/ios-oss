<?xml version="1.0" encoding="UTF-8"?>
<document type="com.apple.InterfaceBuilder3.CocoaTouch.Storyboard.XIB" version="3.0" toolsVersion="14313.18" targetRuntime="iOS.CocoaTouch" propertyAccessControl="none" useAutolayout="YES" useTraitCollections="YES" useSafeAreas="YES" colorMatched="YES">
    <device id="retina4_7" orientation="portrait">
        <adaptation id="fullscreen"/>
    </device>
    <dependencies>
        <deployment identifier="iOS"/>
        <plugIn identifier="com.apple.InterfaceBuilder.IBCocoaTouchPlugin" version="14283.14"/>
        <capability name="Safe area layout guides" minToolsVersion="9.0"/>
        <capability name="documents saved in the Xcode 8 format" minToolsVersion="8.0"/>
    </dependencies>
    <scenes>
        <!--SettingsViewController-->
        <scene sceneID="KuD-Ui-DHw">
            <objects>
                <viewController storyboardIdentifier="SettingsViewController" useStoryboardIdentifierAsRestorationIdentifier="YES" id="5Ib-AN-92b" userLabel="SettingsViewController" customClass="SettingsViewController" customModule="Kickstarter_Framework" customModuleProvider="target" sceneMemberID="viewController">
                    <view key="view" contentMode="scaleToFill" id="c36-74-gmz">
                        <rect key="frame" x="0.0" y="0.0" width="375" height="667"/>
                        <autoresizingMask key="autoresizingMask" widthSizable="YES" heightSizable="YES"/>
                        <subviews>
                            <tableView clipsSubviews="YES" contentMode="scaleToFill" alwaysBounceVertical="YES" dataMode="prototypes" style="grouped" separatorStyle="none" rowHeight="-1" estimatedRowHeight="-1" sectionHeaderHeight="18" sectionFooterHeight="18" translatesAutoresizingMaskIntoConstraints="NO" id="h0t-jz-Pe9">
                                <rect key="frame" x="0.0" y="20" width="375" height="647"/>
                                <color key="backgroundColor" cocoaTouchSystemColor="groupTableViewBackgroundColor"/>
                            </tableView>
                        </subviews>
                        <color key="backgroundColor" red="0.92143100499999997" green="0.92145264149999995" blue="0.92144101860000005" alpha="1" colorSpace="custom" customColorSpace="sRGB"/>
                        <constraints>
                            <constraint firstItem="h0t-jz-Pe9" firstAttribute="top" secondItem="fMd-Dt-Wm1" secondAttribute="top" id="Ddm-W3-4Dd"/>
                            <constraint firstItem="h0t-jz-Pe9" firstAttribute="leading" secondItem="fMd-Dt-Wm1" secondAttribute="leading" id="ICV-me-Uif"/>
                            <constraint firstItem="fMd-Dt-Wm1" firstAttribute="trailing" secondItem="h0t-jz-Pe9" secondAttribute="trailing" id="Okj-Ww-VxB"/>
                            <constraint firstItem="fMd-Dt-Wm1" firstAttribute="bottom" secondItem="h0t-jz-Pe9" secondAttribute="bottom" id="U0M-Ld-FEg"/>
                        </constraints>
                        <viewLayoutGuide key="safeArea" id="fMd-Dt-Wm1"/>
                    </view>
                    <connections>
                        <outlet property="tableView" destination="h0t-jz-Pe9" id="fKf-q9-m2m"/>
                    </connections>
                </viewController>
                <placeholder placeholderIdentifier="IBFirstResponder" id="lYP-2e-Lmy" userLabel="First Responder" sceneMemberID="firstResponder"/>
            </objects>
            <point key="canvasLocation" x="-2145" y="139"/>
        </scene>
        <!--HelpViewController-->
        <scene sceneID="gLr-Hi-uhd">
            <objects>
                <viewController storyboardIdentifier="HelpViewController" title="HelpViewController" useStoryboardIdentifierAsRestorationIdentifier="YES" id="0bf-LD-kqJ" customClass="HelpViewController" customModule="Kickstarter_Framework" sceneMemberID="viewController">
                    <view key="view" contentMode="scaleToFill" id="Qv7-Qt-Vb5">
                        <rect key="frame" x="0.0" y="0.0" width="375" height="667"/>
                        <autoresizingMask key="autoresizingMask" widthSizable="YES" heightSizable="YES"/>
                        <subviews>
                            <tableView clipsSubviews="YES" contentMode="scaleToFill" alwaysBounceVertical="YES" dataMode="prototypes" style="grouped" separatorStyle="none" rowHeight="-1" estimatedRowHeight="-1" sectionHeaderHeight="18" sectionFooterHeight="18" translatesAutoresizingMaskIntoConstraints="NO" id="Xy4-mc-nWC">
                                <rect key="frame" x="0.0" y="20" width="375" height="647"/>
                                <color key="backgroundColor" cocoaTouchSystemColor="groupTableViewBackgroundColor"/>
                            </tableView>
                        </subviews>
                        <color key="backgroundColor" white="1" alpha="1" colorSpace="custom" customColorSpace="genericGamma22GrayColorSpace"/>
                        <constraints>
                            <constraint firstItem="q38-TC-wFh" firstAttribute="trailing" secondItem="Xy4-mc-nWC" secondAttribute="trailing" id="DSv-1m-Iyv"/>
                            <constraint firstItem="q38-TC-wFh" firstAttribute="bottom" secondItem="Xy4-mc-nWC" secondAttribute="bottom" id="NBc-HI-ls1"/>
                            <constraint firstItem="Xy4-mc-nWC" firstAttribute="leading" secondItem="q38-TC-wFh" secondAttribute="leading" id="Q5h-9D-kOU"/>
                            <constraint firstItem="Xy4-mc-nWC" firstAttribute="top" secondItem="q38-TC-wFh" secondAttribute="top" id="sms-yf-toC"/>
                        </constraints>
                        <viewLayoutGuide key="safeArea" id="q38-TC-wFh"/>
                    </view>
                    <connections>
                        <outlet property="tableView" destination="Xy4-mc-nWC" id="PLa-PU-WVP"/>
                    </connections>
                </viewController>
                <placeholder placeholderIdentifier="IBFirstResponder" id="xfj-3T-WxF" userLabel="First Responder" sceneMemberID="firstResponder"/>
            </objects>
            <point key="canvasLocation" x="750" y="133"/>
        </scene>
        <!--Notifications-->
        <scene sceneID="BdK-W3-Wt4">
            <objects>
                <tableViewController storyboardIdentifier="ProjectNotificationsViewController" title="Notifications" id="LkZ-DQ-HYB" customClass="ProjectNotificationsViewController" customModule="Kickstarter_Framework" customModuleProvider="target" sceneMemberID="viewController">
                    <tableView key="view" clipsSubviews="YES" contentMode="scaleToFill" alwaysBounceVertical="YES" dataMode="prototypes" style="plain" separatorStyle="none" rowHeight="60" estimatedRowHeight="-1" sectionHeaderHeight="28" sectionFooterHeight="28" id="3cQ-hI-xV0">
                        <rect key="frame" x="0.0" y="0.0" width="375" height="667"/>
                        <autoresizingMask key="autoresizingMask" widthSizable="YES" heightSizable="YES"/>
                        <color key="backgroundColor" red="1" green="1" blue="1" alpha="1" colorSpace="custom" customColorSpace="sRGB"/>
                        <prototypes>
                            <tableViewCell clipsSubviews="YES" contentMode="scaleToFill" selectionStyle="none" indentationWidth="10" reuseIdentifier="ProjectNotificationCell" rowHeight="60" id="bg3-lx-3Wh" userLabel="Project notification cell" customClass="ProjectNotificationCell" customModule="Kickstarter_Framework" customModuleProvider="target">
                                <rect key="frame" x="0.0" y="28" width="375" height="60"/>
                                <autoresizingMask key="autoresizingMask"/>
                                <tableViewCellContentView key="contentView" opaque="NO" clipsSubviews="YES" multipleTouchEnabled="YES" contentMode="center" preservesSuperviewLayoutMargins="YES" tableViewCell="bg3-lx-3Wh" id="MOi-qU-feU">
                                    <rect key="frame" x="0.0" y="0.0" width="375" height="60"/>
                                    <autoresizingMask key="autoresizingMask"/>
                                    <subviews>
                                        <stackView opaque="NO" contentMode="scaleToFill" alignment="center" spacing="6" translatesAutoresizingMaskIntoConstraints="NO" id="OgD-X8-NPf">
                                            <rect key="frame" x="12" y="6" width="351" height="48"/>
                                            <subviews>
                                                <label opaque="NO" userInteractionEnabled="NO" contentMode="left" text=" " textAlignment="natural" lineBreakMode="tailTruncation" baselineAdjustment="alignBaselines" adjustsFontSizeToFit="NO" translatesAutoresizingMaskIntoConstraints="NO" id="8ub-Uo-2u8">
                                                    <rect key="frame" x="0.0" y="14" width="296" height="20.5"/>
                                                    <fontDescription key="fontDescription" type="system" pointSize="17"/>
                                                    <color key="textColor" red="0.0" green="0.0" blue="0.0" alpha="1" colorSpace="custom" customColorSpace="sRGB"/>
                                                    <nil key="highlightedColor"/>
                                                </label>
                                                <switch opaque="NO" contentMode="scaleToFill" horizontalHuggingPriority="751" verticalHuggingPriority="751" horizontalCompressionResistancePriority="751" verticalCompressionResistancePriority="751" contentHorizontalAlignment="center" contentVerticalAlignment="center" on="YES" translatesAutoresizingMaskIntoConstraints="NO" id="ybY-lT-ThH">
                                                    <rect key="frame" x="302" y="8.5" width="51" height="31"/>
                                                </switch>
                                            </subviews>
                                            <constraints>
                                                <constraint firstAttribute="height" relation="greaterThanOrEqual" constant="40" id="SZz-M6-Seo"/>
                                            </constraints>
                                        </stackView>
                                        <view contentMode="scaleToFill" translatesAutoresizingMaskIntoConstraints="NO" id="o6I-ks-6x0" userLabel="Separator View">
                                            <rect key="frame" x="0.0" y="59" width="375" height="1"/>
                                            <color key="backgroundColor" red="0.94999998809999997" green="0.94999998809999997" blue="0.94999998809999997" alpha="1" colorSpace="custom" customColorSpace="sRGB"/>
                                            <constraints>
                                                <constraint firstAttribute="height" constant="1" id="1M6-qd-DaY"/>
                                            </constraints>
                                        </view>
                                    </subviews>
                                    <constraints>
                                        <constraint firstItem="OgD-X8-NPf" firstAttribute="trailing" secondItem="MOi-qU-feU" secondAttribute="trailing" constant="-12" id="2rN-4p-ZJd"/>
                                        <constraint firstItem="OgD-X8-NPf" firstAttribute="bottom" secondItem="MOi-qU-feU" secondAttribute="bottom" constant="-6" id="AQ5-OL-f39"/>
                                        <constraint firstItem="o6I-ks-6x0" firstAttribute="trailing" secondItem="MOi-qU-feU" secondAttribute="trailing" id="Fd9-cr-PMS"/>
                                        <constraint firstItem="o6I-ks-6x0" firstAttribute="leading" secondItem="MOi-qU-feU" secondAttribute="leading" id="cM2-32-bxd"/>
                                        <constraint firstItem="o6I-ks-6x0" firstAttribute="bottom" secondItem="MOi-qU-feU" secondAttribute="bottom" id="huf-Dx-lwG"/>
                                        <constraint firstItem="OgD-X8-NPf" firstAttribute="top" secondItem="MOi-qU-feU" secondAttribute="top" constant="6" id="j6c-Df-QkH"/>
                                        <constraint firstItem="OgD-X8-NPf" firstAttribute="leading" secondItem="MOi-qU-feU" secondAttribute="leading" constant="12" id="mKK-uT-ibA"/>
                                    </constraints>
                                </tableViewCellContentView>
                                <connections>
                                    <outlet property="nameLabel" destination="8ub-Uo-2u8" id="fxe-cO-T0T"/>
                                    <outlet property="notificationSwitch" destination="ybY-lT-ThH" id="ubN-FK-fCw"/>
                                    <outlet property="separatorView" destination="o6I-ks-6x0" id="l71-xr-5z5"/>
                                </connections>
                            </tableViewCell>
                        </prototypes>
                        <connections>
                            <outlet property="dataSource" destination="LkZ-DQ-HYB" id="Gl3-aM-7He"/>
                            <outlet property="delegate" destination="LkZ-DQ-HYB" id="r2T-D0-Th9"/>
                        </connections>
                    </tableView>
                    <simulatedNavigationBarMetrics key="simulatedTopBarMetrics" prompted="NO"/>
                </tableViewController>
                <placeholder placeholderIdentifier="IBFirstResponder" id="CnK-9U-Okv" userLabel="First Responder" sceneMemberID="firstResponder"/>
            </objects>
            <point key="canvasLocation" x="1730" y="124"/>
        </scene>
        <!--Change Email-->
        <scene sceneID="sW7-08-TIc">
            <objects>
                <viewController storyboardIdentifier="ChangeEmailViewController" title="Change Email" id="JTR-kW-WZp" customClass="ChangeEmailViewController" customModule="Kickstarter_Framework" sceneMemberID="viewController">
                    <view key="view" contentMode="scaleToFill" id="Sro-rn-6F2">
                        <rect key="frame" x="0.0" y="0.0" width="375" height="667"/>
                        <autoresizingMask key="autoresizingMask" widthSizable="YES" heightSizable="YES"/>
                        <subviews>
                            <view contentMode="scaleToFill" translatesAutoresizingMaskIntoConstraints="NO" id="XfD-wg-Nx4" customClass="UIScrollView">
                                <rect key="frame" x="0.0" y="20" width="375" height="667"/>
                                <subviews>
<<<<<<< HEAD
                                    <stackView opaque="NO" contentMode="scaleToFill" axis="vertical" translatesAutoresizingMaskIntoConstraints="NO" id="VyE-lE-aLQ">
=======
                                    <stackView opaque="NO" contentMode="scaleToFill" ambiguous="YES" axis="vertical" translatesAutoresizingMaskIntoConstraints="NO" id="VyE-lE-aLQ">
>>>>>>> 2edd512d
                                        <rect key="frame" x="0.0" y="0.0" width="375" height="667"/>
                                        <subviews>
                                            <view contentMode="scaleToFill" translatesAutoresizingMaskIntoConstraints="NO" id="eOl-CY-t3g">
                                                <rect key="frame" x="0.0" y="0.0" width="375" height="36"/>
                                                <color key="backgroundColor" red="0.96862745100000003" green="0.96862745100000003" blue="0.96470588239999999" alpha="1" colorSpace="custom" customColorSpace="sRGB"/>
                                                <constraints>
                                                    <constraint firstAttribute="height" constant="36" id="VGm-iy-aai"/>
                                                </constraints>
                                            </view>
                                            <view contentMode="scaleToFill" translatesAutoresizingMaskIntoConstraints="NO" id="gKy-91-KIN" userLabel="Change email">
                                                <rect key="frame" x="0.0" y="36" width="375" height="52"/>
                                                <subviews>
                                                    <stackView opaque="NO" contentMode="scaleToFill" horizontalHuggingPriority="255" verticalHuggingPriority="255" horizontalCompressionResistancePriority="755" verticalCompressionResistancePriority="755" spacing="12" translatesAutoresizingMaskIntoConstraints="NO" id="44i-Jb-zGG" userLabel="Current Email View">
                                                        <rect key="frame" x="12" y="6" width="351" height="40"/>
                                                        <subviews>
                                                            <label opaque="NO" userInteractionEnabled="NO" contentMode="left" text="Change email" textAlignment="natural" lineBreakMode="tailTruncation" baselineAdjustment="alignBaselines" adjustsFontSizeToFit="NO" translatesAutoresizingMaskIntoConstraints="NO" id="hbC-wV-1kr">
                                                                <rect key="frame" x="0.0" y="0.0" width="199" height="40"/>
                                                                <fontDescription key="fontDescription" type="system" pointSize="17"/>
                                                                <nil key="textColor"/>
                                                                <nil key="highlightedColor"/>
                                                            </label>
                                                            <label opaque="NO" userInteractionEnabled="NO" contentMode="left" horizontalHuggingPriority="251" verticalHuggingPriority="251" horizontalCompressionResistancePriority="751" verticalCompressionResistancePriority="751" text="native@gmail.com" textAlignment="natural" lineBreakMode="tailTruncation" baselineAdjustment="alignBaselines" adjustsFontSizeToFit="NO" translatesAutoresizingMaskIntoConstraints="NO" id="dhC-lf-MHP">
                                                                <rect key="frame" x="211" y="0.0" width="140" height="40"/>
                                                                <fontDescription key="fontDescription" type="system" pointSize="17"/>
                                                                <nil key="textColor"/>
                                                                <nil key="highlightedColor"/>
                                                            </label>
                                                        </subviews>
                                                        <constraints>
                                                            <constraint firstAttribute="height" constant="40" id="zw2-RQ-h1z"/>
                                                        </constraints>
                                                    </stackView>
                                                    <view contentMode="scaleToFill" translatesAutoresizingMaskIntoConstraints="NO" id="lCC-JM-jdT" userLabel="Separator">
                                                        <rect key="frame" x="0.0" y="51.5" width="375" height="0.5"/>
                                                        <color key="backgroundColor" red="0.86274509803921573" green="0.87058823529411766" blue="0.8666666666666667" alpha="1" colorSpace="custom" customColorSpace="sRGB"/>
                                                        <constraints>
                                                            <constraint firstAttribute="height" constant="0.5" id="Yzg-vt-vSm"/>
                                                        </constraints>
                                                    </view>
                                                </subviews>
                                                <color key="backgroundColor" white="1" alpha="1" colorSpace="custom" customColorSpace="genericGamma22GrayColorSpace"/>
                                                <constraints>
                                                    <constraint firstAttribute="trailing" secondItem="lCC-JM-jdT" secondAttribute="trailing" id="6z2-At-LmT"/>
                                                    <constraint firstAttribute="bottom" secondItem="lCC-JM-jdT" secondAttribute="bottom" id="B7b-o2-HgP"/>
                                                    <constraint firstAttribute="bottom" secondItem="44i-Jb-zGG" secondAttribute="bottom" constant="6" id="GBl-bF-69Q"/>
                                                    <constraint firstItem="44i-Jb-zGG" firstAttribute="top" secondItem="gKy-91-KIN" secondAttribute="top" constant="6" id="Iw3-fn-7Pa"/>
                                                    <constraint firstItem="lCC-JM-jdT" firstAttribute="leading" secondItem="gKy-91-KIN" secondAttribute="leading" id="OVJ-9D-1dG"/>
                                                    <constraint firstItem="44i-Jb-zGG" firstAttribute="leading" secondItem="gKy-91-KIN" secondAttribute="leading" constant="12" id="SvO-fh-Ogd"/>
                                                    <constraint firstAttribute="trailing" secondItem="44i-Jb-zGG" secondAttribute="trailing" constant="12" id="tgZ-SK-b5u"/>
                                                </constraints>
                                            </view>
                                            <view contentMode="scaleToFill" horizontalHuggingPriority="255" verticalHuggingPriority="255" translatesAutoresizingMaskIntoConstraints="NO" id="Cdr-bL-P2W" userLabel="Error view">
                                                <rect key="frame" x="0.0" y="88" width="375" height="50"/>
                                                <subviews>
                                                    <label opaque="NO" userInteractionEnabled="NO" contentMode="left" horizontalHuggingPriority="255" verticalHuggingPriority="255" text="Label" textAlignment="natural" lineBreakMode="tailTruncation" baselineAdjustment="alignBaselines" adjustsFontSizeToFit="NO" translatesAutoresizingMaskIntoConstraints="NO" id="lz0-3G-6S5">
                                                        <rect key="frame" x="12" y="0.0" width="351" height="38"/>
                                                        <fontDescription key="fontDescription" type="system" pointSize="17"/>
                                                        <nil key="textColor"/>
                                                        <nil key="highlightedColor"/>
                                                    </label>
                                                </subviews>
                                                <color key="backgroundColor" red="0.96862745098039216" green="0.96862745098039216" blue="0.96470588235294119" alpha="1" colorSpace="custom" customColorSpace="sRGB"/>
                                                <constraints>
                                                    <constraint firstAttribute="trailing" secondItem="lz0-3G-6S5" secondAttribute="trailing" constant="12" id="Dso-59-amV"/>
                                                    <constraint firstItem="lz0-3G-6S5" firstAttribute="leading" secondItem="Cdr-bL-P2W" secondAttribute="leading" constant="12" id="F9U-w0-cG9"/>
                                                    <constraint firstAttribute="height" constant="50" id="OVy-Nj-CWX"/>
                                                    <constraint firstAttribute="bottom" secondItem="lz0-3G-6S5" secondAttribute="bottom" constant="12" id="oYd-G5-Rzy"/>
                                                    <constraint firstItem="lz0-3G-6S5" firstAttribute="top" secondItem="Cdr-bL-P2W" secondAttribute="top" id="zQu-Q0-42I"/>
                                                </constraints>
                                            </view>
                                            <view contentMode="scaleToFill" translatesAutoresizingMaskIntoConstraints="NO" id="ioz-I8-SoZ" userLabel="Resend Verification Email Button View">
                                                <rect key="frame" x="0.0" y="138" width="375" height="52"/>
                                                <subviews>
                                                    <button opaque="NO" contentMode="scaleToFill" contentHorizontalAlignment="leading" contentVerticalAlignment="center" buttonType="roundedRect" lineBreakMode="middleTruncation" translatesAutoresizingMaskIntoConstraints="NO" id="bpy-Ch-0sb" userLabel="Resend verification email">
                                                        <rect key="frame" x="12" y="6" width="351" height="40"/>
                                                        <constraints>
                                                            <constraint firstAttribute="height" constant="40" id="19c-2j-WX5"/>
                                                        </constraints>
                                                        <state key="normal" title="Button"/>
                                                    </button>
                                                    <view contentMode="scaleToFill" translatesAutoresizingMaskIntoConstraints="NO" id="Awm-aQ-s2g" userLabel="Separator">
                                                        <rect key="frame" x="0.0" y="51.5" width="375" height="0.5"/>
                                                        <color key="backgroundColor" red="0.86274509799999999" green="0.87058823529999996" blue="0.86666666670000003" alpha="1" colorSpace="custom" customColorSpace="sRGB"/>
                                                        <constraints>
                                                            <constraint firstAttribute="height" constant="0.5" id="yL7-4J-tV8"/>
                                                        </constraints>
                                                    </view>
                                                </subviews>
                                                <color key="backgroundColor" white="1" alpha="1" colorSpace="custom" customColorSpace="genericGamma22GrayColorSpace"/>
                                                <constraints>
                                                    <constraint firstItem="Awm-aQ-s2g" firstAttribute="leading" secondItem="ioz-I8-SoZ" secondAttribute="leading" id="Ejr-OT-MZg"/>
                                                    <constraint firstItem="bpy-Ch-0sb" firstAttribute="top" secondItem="ioz-I8-SoZ" secondAttribute="top" constant="6" id="Gr0-dH-Zpr"/>
                                                    <constraint firstAttribute="bottom" secondItem="bpy-Ch-0sb" secondAttribute="bottom" constant="6" id="OcI-oP-MJd"/>
                                                    <constraint firstAttribute="trailing" secondItem="Awm-aQ-s2g" secondAttribute="trailing" id="OyU-OW-mSq"/>
                                                    <constraint firstAttribute="trailing" secondItem="bpy-Ch-0sb" secondAttribute="trailing" constant="12" id="ieE-P1-SSO"/>
                                                    <constraint firstAttribute="bottom" secondItem="Awm-aQ-s2g" secondAttribute="bottom" id="mQ1-pN-WRi"/>
                                                    <constraint firstItem="bpy-Ch-0sb" firstAttribute="leading" secondItem="ioz-I8-SoZ" secondAttribute="leading" constant="12" id="xEr-Gk-kjX"/>
                                                </constraints>
                                            </view>
                                            <view contentMode="scaleToFill" translatesAutoresizingMaskIntoConstraints="NO" id="Cld-2o-zvE">
                                                <rect key="frame" x="0.0" y="190" width="375" height="30"/>
                                                <color key="backgroundColor" red="0.96862745100000003" green="0.96862745100000003" blue="0.96470588239999999" alpha="1" colorSpace="custom" customColorSpace="sRGB"/>
                                                <constraints>
                                                    <constraint firstAttribute="height" constant="30" id="IxN-w9-UTF"/>
                                                </constraints>
                                            </view>
                                            <view contentMode="scaleToFill" translatesAutoresizingMaskIntoConstraints="NO" id="9Ny-Zh-npT" userLabel="New email">
                                                <rect key="frame" x="0.0" y="220" width="375" height="52"/>
                                                <subviews>
                                                    <stackView opaque="NO" contentMode="scaleToFill" spacing="12" translatesAutoresizingMaskIntoConstraints="NO" id="9eu-AW-ocS">
                                                        <rect key="frame" x="12" y="6" width="351" height="40"/>
                                                        <subviews>
                                                            <label opaque="NO" userInteractionEnabled="NO" contentMode="left" horizontalHuggingPriority="251" verticalHuggingPriority="251" text="New Email" textAlignment="natural" lineBreakMode="tailTruncation" baselineAdjustment="alignBaselines" adjustsFontSizeToFit="NO" translatesAutoresizingMaskIntoConstraints="NO" id="shM-z1-cjb">
                                                                <rect key="frame" x="0.0" y="0.0" width="80" height="40"/>
                                                                <fontDescription key="fontDescription" type="system" pointSize="17"/>
                                                                <nil key="textColor"/>
                                                                <nil key="highlightedColor"/>
                                                            </label>
                                                            <textField opaque="NO" contentMode="scaleToFill" contentHorizontalAlignment="left" contentVerticalAlignment="center" borderStyle="roundedRect" textAlignment="natural" minimumFontSize="17" translatesAutoresizingMaskIntoConstraints="NO" id="uEZ-83-bce">
                                                                <rect key="frame" x="92" y="0.0" width="259" height="40"/>
                                                                <nil key="textColor"/>
                                                                <fontDescription key="fontDescription" type="system" pointSize="14"/>
                                                                <textInputTraits key="textInputTraits"/>
                                                                <connections>
                                                                    <action selector="emailFieldDidEndEditing:" destination="JTR-kW-WZp" eventType="editingDidEnd" id="eob-08-lHK"/>
                                                                    <action selector="emailFieldTextDidChange:" destination="JTR-kW-WZp" eventType="editingChanged" id="QaX-nV-5wW"/>
                                                                </connections>
                                                            </textField>
                                                        </subviews>
                                                        <constraints>
                                                            <constraint firstAttribute="height" constant="40" id="0X6-LG-lX0"/>
                                                        </constraints>
                                                    </stackView>
                                                </subviews>
                                                <color key="backgroundColor" white="1" alpha="1" colorSpace="custom" customColorSpace="genericGamma22GrayColorSpace"/>
                                                <constraints>
                                                    <constraint firstAttribute="bottom" secondItem="9eu-AW-ocS" secondAttribute="bottom" constant="6" id="7DY-oL-xsc"/>
                                                    <constraint firstItem="9eu-AW-ocS" firstAttribute="top" secondItem="9Ny-Zh-npT" secondAttribute="top" constant="6" id="AQZ-Ey-JcL"/>
                                                    <constraint firstAttribute="trailing" secondItem="9eu-AW-ocS" secondAttribute="trailing" constant="12" id="DdR-eZ-OaY"/>
                                                    <constraint firstItem="9eu-AW-ocS" firstAttribute="leading" secondItem="9Ny-Zh-npT" secondAttribute="leading" constant="12" id="mMW-w3-7Dw"/>
                                                </constraints>
                                            </view>
<<<<<<< HEAD
                                            <view contentMode="scaleToFill" translatesAutoresizingMaskIntoConstraints="NO" id="9uR-ng-0BU" userLabel="Password">
                                                <rect key="frame" x="0.0" y="272" width="375" height="359"/>
=======
                                            <view contentMode="scaleToFill" ambiguous="YES" translatesAutoresizingMaskIntoConstraints="NO" id="9uR-ng-0BU" userLabel="Password">
                                                <rect key="frame" x="0.0" y="272" width="375" height="395"/>
>>>>>>> 2edd512d
                                                <subviews>
                                                    <stackView opaque="NO" contentMode="scaleToFill" spacing="12" translatesAutoresizingMaskIntoConstraints="NO" id="lrH-yX-xHX">
                                                        <rect key="frame" x="12" y="6" width="351" height="40"/>
                                                        <subviews>
                                                            <label opaque="NO" userInteractionEnabled="NO" contentMode="left" horizontalHuggingPriority="251" verticalHuggingPriority="251" text="Current Password" textAlignment="natural" lineBreakMode="tailTruncation" baselineAdjustment="alignBaselines" adjustsFontSizeToFit="NO" translatesAutoresizingMaskIntoConstraints="NO" id="zt7-F9-bX6">
                                                                <rect key="frame" x="0.0" y="0.0" width="136.5" height="40"/>
                                                                <fontDescription key="fontDescription" type="system" pointSize="17"/>
                                                                <nil key="textColor"/>
                                                                <nil key="highlightedColor"/>
                                                            </label>
                                                            <textField opaque="NO" contentMode="scaleToFill" contentHorizontalAlignment="left" contentVerticalAlignment="center" borderStyle="roundedRect" textAlignment="natural" minimumFontSize="17" translatesAutoresizingMaskIntoConstraints="NO" id="Aeh-uW-FDy">
                                                                <rect key="frame" x="148.5" y="0.0" width="163.5" height="40"/>
                                                                <nil key="textColor"/>
                                                                <fontDescription key="fontDescription" type="system" pointSize="14"/>
                                                                <textInputTraits key="textInputTraits"/>
                                                                <connections>
                                                                    <action selector="passwordFieldDidEndEditing:" destination="JTR-kW-WZp" eventType="editingDidEnd" id="kqa-D1-Cxz"/>
                                                                    <action selector="passwordFieldTextDidChange:" destination="JTR-kW-WZp" eventType="editingChanged" id="bQa-yr-gMu"/>
                                                                </connections>
                                                            </textField>
                                                            <button opaque="NO" contentMode="scaleToFill" horizontalHuggingPriority="255" verticalHuggingPriority="255" contentHorizontalAlignment="center" contentVerticalAlignment="center" buttonType="roundedRect" lineBreakMode="middleTruncation" translatesAutoresizingMaskIntoConstraints="NO" id="TiS-uY-zEM">
                                                                <rect key="frame" x="324" y="0.0" width="27" height="40"/>
                                                                <state key="normal" image="onepassword-button"/>
                                                                <connections>
                                                                    <action selector="onePasswordButtonTapped:" destination="JTR-kW-WZp" eventType="touchUpInside" id="EUY-Hr-eV2"/>
                                                                </connections>
                                                            </button>
                                                        </subviews>
                                                        <constraints>
                                                            <constraint firstAttribute="height" constant="40" id="Hjo-Lt-1DM"/>
                                                        </constraints>
                                                    </stackView>
<<<<<<< HEAD
                                                    <view contentMode="scaleToFill" translatesAutoresizingMaskIntoConstraints="NO" id="PLh-cR-QEi" userLabel="Separator">
                                                        <rect key="frame" x="0.0" y="358.5" width="375" height="0.5"/>
=======
                                                    <view contentMode="scaleToFill" ambiguous="YES" translatesAutoresizingMaskIntoConstraints="NO" id="PLh-cR-QEi" userLabel="Separator">
                                                        <rect key="frame" x="0.0" y="394.5" width="375" height="0.5"/>
>>>>>>> 2edd512d
                                                        <color key="backgroundColor" red="0.86274509799999999" green="0.87058823529999996" blue="0.86666666670000003" alpha="1" colorSpace="custom" customColorSpace="sRGB"/>
                                                        <constraints>
                                                            <constraint firstAttribute="height" constant="0.5" id="GaB-uM-BIX"/>
                                                        </constraints>
                                                    </view>
                                                </subviews>
                                                <color key="backgroundColor" white="1" alpha="1" colorSpace="custom" customColorSpace="genericGamma22GrayColorSpace"/>
                                                <constraints>
                                                    <constraint firstItem="lrH-yX-xHX" firstAttribute="top" secondItem="9uR-ng-0BU" secondAttribute="top" constant="6" id="2iZ-8y-HZY"/>
                                                    <constraint firstItem="PLh-cR-QEi" firstAttribute="leading" secondItem="9uR-ng-0BU" secondAttribute="leading" id="C7e-KB-nkL"/>
                                                    <constraint firstAttribute="bottom" secondItem="lrH-yX-xHX" secondAttribute="bottom" constant="6" id="GfY-yE-8r5"/>
                                                    <constraint firstAttribute="bottom" secondItem="PLh-cR-QEi" secondAttribute="bottom" id="Pqc-Aq-a5a"/>
                                                    <constraint firstItem="lrH-yX-xHX" firstAttribute="leading" secondItem="9uR-ng-0BU" secondAttribute="leading" constant="12" id="Vgh-Cw-dSO"/>
                                                    <constraint firstAttribute="trailing" secondItem="PLh-cR-QEi" secondAttribute="trailing" id="fq9-cj-Nhv"/>
                                                    <constraint firstAttribute="trailing" secondItem="lrH-yX-xHX" secondAttribute="trailing" constant="12" id="w2L-Ky-Mxj"/>
                                                </constraints>
                                            </view>
<<<<<<< HEAD
                                            <view contentMode="scaleToFill" translatesAutoresizingMaskIntoConstraints="NO" id="f5p-Pq-gJf">
                                                <rect key="frame" x="0.0" y="631" width="375" height="36"/>
                                                <color key="backgroundColor" red="0.96862745100000003" green="0.96862745100000003" blue="0.96470588239999999" alpha="1" colorSpace="custom" customColorSpace="sRGB"/>
                                                <constraints>
                                                    <constraint firstAttribute="height" constant="36" id="Yv9-FE-cQI"/>
                                                </constraints>
                                            </view>
=======
>>>>>>> 2edd512d
                                        </subviews>
                                    </stackView>
                                </subviews>
                                <color key="backgroundColor" red="0.96862745100000003" green="0.96862745100000003" blue="0.96470588239999999" alpha="1" colorSpace="custom" customColorSpace="sRGB"/>
                                <constraints>
                                    <constraint firstItem="VyE-lE-aLQ" firstAttribute="leading" secondItem="XfD-wg-Nx4" secondAttribute="leading" id="Ad2-YB-TdE"/>
                                    <constraint firstItem="VyE-lE-aLQ" firstAttribute="bottom" secondItem="XfD-wg-Nx4" secondAttribute="bottom" id="DOg-hi-mnb"/>
                                    <constraint firstItem="VyE-lE-aLQ" firstAttribute="trailing" secondItem="XfD-wg-Nx4" secondAttribute="trailing" id="eRa-iN-iBY"/>
                                    <constraint firstItem="VyE-lE-aLQ" firstAttribute="top" secondItem="XfD-wg-Nx4" secondAttribute="top" id="nb1-n7-2mm"/>
                                </constraints>
                            </view>
<<<<<<< HEAD
                            <view contentMode="scaleToFill" translatesAutoresizingMaskIntoConstraints="NO" id="Lmb-Ri-Wpj" userLabel="Message Banner">
                                <rect key="frame" x="12" y="610.5" width="351" height="44.5"/>
                                <subviews>
                                    <label opaque="NO" userInteractionEnabled="NO" contentMode="left" horizontalHuggingPriority="251" verticalHuggingPriority="251" text="Label" textAlignment="center" lineBreakMode="wordWrap" numberOfLines="0" baselineAdjustment="alignBaselines" adjustsFontSizeToFit="NO" translatesAutoresizingMaskIntoConstraints="NO" id="Vlc-ok-ln5">
                                        <rect key="frame" x="12" y="12" width="327" height="20.5"/>
                                        <fontDescription key="fontDescription" type="system" pointSize="17"/>
                                        <color key="textColor" red="0.98431372549999996" green="0.98431372549999996" blue="0.98039215690000003" alpha="1" colorSpace="calibratedRGB"/>
                                        <nil key="highlightedColor"/>
                                    </label>
                                </subviews>
                                <color key="backgroundColor" red="0.0" green="0.47843137250000001" blue="1" alpha="1" colorSpace="custom" customColorSpace="sRGB"/>
                                <constraints>
                                    <constraint firstItem="Vlc-ok-ln5" firstAttribute="leading" secondItem="Lmb-Ri-Wpj" secondAttribute="leading" constant="12" id="DOi-WM-pD8"/>
                                    <constraint firstAttribute="bottom" secondItem="Vlc-ok-ln5" secondAttribute="bottom" constant="12" id="RYa-Of-1mn"/>
                                    <constraint firstAttribute="trailing" secondItem="Vlc-ok-ln5" secondAttribute="trailing" constant="12" id="U96-7e-6uQ"/>
                                    <constraint firstItem="Vlc-ok-ln5" firstAttribute="top" secondItem="Lmb-Ri-Wpj" secondAttribute="top" constant="12" id="VTT-SF-WZf"/>
                                </constraints>
                            </view>
=======
                            <containerView opaque="NO" contentMode="scaleToFill" ambiguous="YES" translatesAutoresizingMaskIntoConstraints="NO" id="Z5v-98-lpx">
                                <rect key="frame" x="6" y="533" width="363" height="128"/>
                                <connections>
                                    <segue destination="zRn-GV-so4" kind="embed" id="npK-7h-4nS"/>
                                </connections>
                            </containerView>
>>>>>>> 2edd512d
                        </subviews>
                        <color key="backgroundColor" red="0.96862745100000003" green="0.96862745100000003" blue="0.96470588239999999" alpha="1" colorSpace="custom" customColorSpace="sRGB"/>
                        <constraints>
                            <constraint firstItem="Z5v-98-lpx" firstAttribute="trailing" secondItem="4qM-at-87e" secondAttribute="trailing" constant="-6" id="E1s-Ei-AFa"/>
                            <constraint firstItem="VyE-lE-aLQ" firstAttribute="width" secondItem="Sro-rn-6F2" secondAttribute="width" id="G5l-To-KGA"/>
                            <constraint firstItem="XfD-wg-Nx4" firstAttribute="height" secondItem="Sro-rn-6F2" secondAttribute="height" id="IUx-Yd-NNA"/>
                            <constraint firstItem="Z5v-98-lpx" firstAttribute="leading" secondItem="4qM-at-87e" secondAttribute="leading" constant="6" id="Unc-6z-EXS"/>
                            <constraint firstItem="Z5v-98-lpx" firstAttribute="bottom" secondItem="4qM-at-87e" secondAttribute="bottom" constant="-6" id="aGZ-h8-TnQ"/>
                            <constraint firstItem="XfD-wg-Nx4" firstAttribute="leading" secondItem="4qM-at-87e" secondAttribute="leading" id="fyv-9J-lle"/>
                            <constraint firstItem="XfD-wg-Nx4" firstAttribute="width" secondItem="Sro-rn-6F2" secondAttribute="width" id="hwK-NS-ATo"/>
                            <constraint firstItem="XfD-wg-Nx4" firstAttribute="top" secondItem="4qM-at-87e" secondAttribute="top" id="v5z-7f-G0P"/>
                            <constraint firstItem="Z5v-98-lpx" firstAttribute="top" secondItem="VyE-lE-aLQ" secondAttribute="bottom" id="wZM-tz-1ae"/>
                        </constraints>
                        <viewLayoutGuide key="safeArea" id="4qM-at-87e"/>
                    </view>
                    <navigationItem key="navigationItem" id="D5S-1d-4ef">
                        <barButtonItem key="rightBarButtonItem" title="Save" style="plain" id="nsl-ak-3bO">
                            <connections>
                                <action selector="saveButtonTapped:" destination="JTR-kW-WZp" id="JO3-Cq-3Tu"/>
                            </connections>
                        </barButtonItem>
                    </navigationItem>
                    <connections>
                        <outlet property="currentEmail" destination="dhC-lf-MHP" id="W6i-3P-BKo"/>
                        <outlet property="currentEmailLabel" destination="hbC-wV-1kr" id="hSG-qw-h93"/>
                        <outlet property="errorLabel" destination="lz0-3G-6S5" id="yv2-2f-vo9"/>
                        <outlet property="errorView" destination="Cdr-bL-P2W" id="XwF-pv-WFI"/>
<<<<<<< HEAD
                        <outlet property="messageBannerLabel" destination="Vlc-ok-ln5" id="moO-HT-Kem"/>
                        <outlet property="messageBannerView" destination="Lmb-Ri-Wpj" id="NjG-M0-tQL"/>
=======
                        <outlet property="newEmail" destination="uEZ-83-bce" id="n2P-Ya-wEm"/>
>>>>>>> 2edd512d
                        <outlet property="newEmailLabel" destination="shM-z1-cjb" id="tnq-XP-h0n"/>
                        <outlet property="newEmailTextField" destination="uEZ-83-bce" id="WXr-Uk-s3n"/>
                        <outlet property="onePasswordButton" destination="TiS-uY-zEM" id="vTU-O5-Id8"/>
                        <outlet property="passwordLabel" destination="zt7-F9-bX6" id="vpc-Or-Xdx"/>
                        <outlet property="passwordTextField" destination="Aeh-uW-FDy" id="XKi-Rh-WlC"/>
                        <outlet property="resendVerificationEmailButton" destination="bpy-Ch-0sb" id="8m9-Ij-LOb"/>
                        <outlet property="resendVerificationEmailView" destination="ioz-I8-SoZ" id="Sdw-C0-5cN"/>
                        <outlet property="saveBarButton" destination="nsl-ak-3bO" id="8zW-7S-hyM"/>
                        <outlet property="scrollView" destination="XfD-wg-Nx4" id="Hhx-4c-F1h"/>
                    </connections>
                </viewController>
                <placeholder placeholderIdentifier="IBFirstResponder" id="GqB-W2-mTS" userLabel="First Responder" sceneMemberID="firstResponder"/>
            </objects>
            <point key="canvasLocation" x="-1428" y="139"/>
        </scene>
        <!--Change Password-->
        <scene sceneID="2z0-Uq-at4">
            <objects>
                <viewController storyboardIdentifier="ChangePasswordViewController" title="Change Password" id="uOz-em-9Ir" customClass="ChangePasswordViewController" customModule="Kickstarter_Framework" customModuleProvider="target" sceneMemberID="viewController">
                    <view key="view" contentMode="scaleToFill" id="f1S-Pd-a0n">
                        <rect key="frame" x="0.0" y="0.0" width="375" height="667"/>
                        <autoresizingMask key="autoresizingMask" widthSizable="YES" heightSizable="YES"/>
                        <subviews>
                            <scrollView clipsSubviews="YES" multipleTouchEnabled="YES" contentMode="scaleToFill" keyboardDismissMode="interactive" translatesAutoresizingMaskIntoConstraints="NO" id="yhb-RA-0m0">
                                <rect key="frame" x="0.0" y="20" width="375" height="667"/>
                                <subviews>
                                    <stackView opaque="NO" contentMode="scaleToFill" axis="vertical" translatesAutoresizingMaskIntoConstraints="NO" id="Jfc-kg-fPd">
                                        <rect key="frame" x="0.0" y="0.0" width="375" height="265.5"/>
                                        <subviews>
                                            <view contentMode="scaleToFill" translatesAutoresizingMaskIntoConstraints="NO" id="soY-C8-Wfq">
                                                <rect key="frame" x="0.0" y="0.0" width="375" height="24"/>
                                                <color key="backgroundColor" red="0.96862745100000003" green="0.96862745100000003" blue="0.96470588239999999" alpha="1" colorSpace="custom" customColorSpace="sRGB"/>
                                                <constraints>
                                                    <constraint firstAttribute="height" constant="24" id="QQj-uz-dZ2"/>
                                                </constraints>
                                            </view>
                                            <view contentMode="scaleToFill" translatesAutoresizingMaskIntoConstraints="NO" id="r4d-fw-15Q">
                                                <rect key="frame" x="0.0" y="24" width="375" height="52"/>
                                                <subviews>
                                                    <stackView opaque="NO" contentMode="scaleToFill" spacing="6" translatesAutoresizingMaskIntoConstraints="NO" id="MkN-5P-smZ">
                                                        <rect key="frame" x="12" y="6" width="351" height="40"/>
                                                        <subviews>
                                                            <label opaque="NO" userInteractionEnabled="NO" contentMode="left" horizontalHuggingPriority="255" verticalHuggingPriority="255" horizontalCompressionResistancePriority="755" verticalCompressionResistancePriority="755" text="Current Password" textAlignment="natural" lineBreakMode="tailTruncation" baselineAdjustment="alignBaselines" adjustsFontSizeToFit="NO" translatesAutoresizingMaskIntoConstraints="NO" id="RKC-vo-zm6">
                                                                <rect key="frame" x="0.0" y="0.0" width="136.5" height="40"/>
                                                                <fontDescription key="fontDescription" type="system" pointSize="17"/>
                                                                <nil key="textColor"/>
                                                                <nil key="highlightedColor"/>
                                                            </label>
                                                            <textField opaque="NO" contentMode="scaleToFill" horizontalHuggingPriority="251" verticalHuggingPriority="251" contentHorizontalAlignment="left" contentVerticalAlignment="center" borderStyle="roundedRect" textAlignment="natural" minimumFontSize="17" translatesAutoresizingMaskIntoConstraints="NO" id="l9b-mM-SUG">
                                                                <rect key="frame" x="142.5" y="0.0" width="175.5" height="40"/>
                                                                <nil key="textColor"/>
                                                                <fontDescription key="fontDescription" type="system" pointSize="14"/>
                                                                <textInputTraits key="textInputTraits" returnKeyType="next" enablesReturnKeyAutomatically="YES"/>
                                                                <connections>
                                                                    <action selector="currentPasswordDidEndEditing:" destination="uOz-em-9Ir" eventType="editingDidEnd" id="22G-20-2Le"/>
                                                                    <action selector="currentPasswordDidReturn:" destination="uOz-em-9Ir" eventType="primaryActionTriggered" id="9rH-ej-rb2"/>
                                                                    <action selector="currentPasswordTextDidChange:" destination="uOz-em-9Ir" eventType="editingChanged" id="wW0-w7-CJD"/>
                                                                </connections>
                                                            </textField>
                                                            <button opaque="NO" contentMode="scaleToFill" horizontalHuggingPriority="255" verticalHuggingPriority="255" horizontalCompressionResistancePriority="755" verticalCompressionResistancePriority="755" contentHorizontalAlignment="center" contentVerticalAlignment="center" buttonType="roundedRect" lineBreakMode="middleTruncation" translatesAutoresizingMaskIntoConstraints="NO" id="Ml8-qx-02m">
                                                                <rect key="frame" x="324" y="0.0" width="27" height="40"/>
                                                                <state key="normal" image="onepassword-button"/>
                                                                <connections>
                                                                    <action selector="onePasswordButtonTapped:" destination="uOz-em-9Ir" eventType="touchUpInside" id="rKN-6F-Ybw"/>
                                                                </connections>
                                                            </button>
                                                        </subviews>
                                                        <constraints>
                                                            <constraint firstAttribute="height" constant="40" id="rpz-X0-uAZ"/>
                                                        </constraints>
                                                    </stackView>
                                                </subviews>
                                                <color key="backgroundColor" white="1" alpha="1" colorSpace="custom" customColorSpace="genericGamma22GrayColorSpace"/>
                                                <constraints>
                                                    <constraint firstAttribute="trailing" secondItem="MkN-5P-smZ" secondAttribute="trailing" constant="12" id="6FS-Zc-GER"/>
                                                    <constraint firstItem="MkN-5P-smZ" firstAttribute="leading" secondItem="r4d-fw-15Q" secondAttribute="leading" constant="12" id="AMD-8I-Dam"/>
                                                    <constraint firstItem="MkN-5P-smZ" firstAttribute="top" secondItem="r4d-fw-15Q" secondAttribute="top" constant="6" id="CL3-bd-eFh"/>
                                                    <constraint firstAttribute="bottom" secondItem="MkN-5P-smZ" secondAttribute="bottom" constant="6" id="Hwl-hM-ZnK"/>
                                                </constraints>
                                            </view>
                                            <view contentMode="scaleToFill" translatesAutoresizingMaskIntoConstraints="NO" id="pgq-sT-pEy">
                                                <rect key="frame" x="0.0" y="76" width="375" height="0.5"/>
                                                <color key="backgroundColor" red="0.86274509799999999" green="0.87058823529999996" blue="0.86666666670000003" alpha="1" colorSpace="custom" customColorSpace="sRGB"/>
                                                <constraints>
                                                    <constraint firstAttribute="height" constant="0.5" id="yf3-GY-n3m"/>
                                                </constraints>
                                            </view>
                                            <view contentMode="scaleToFill" translatesAutoresizingMaskIntoConstraints="NO" id="ror-dg-Lfy">
                                                <rect key="frame" x="0.0" y="76.5" width="375" height="24"/>
                                                <color key="backgroundColor" red="0.96862745100000003" green="0.96862745100000003" blue="0.96470588239999999" alpha="1" colorSpace="custom" customColorSpace="sRGB"/>
                                                <constraints>
                                                    <constraint firstAttribute="height" constant="24" id="IsN-wq-RGM"/>
                                                </constraints>
                                            </view>
                                            <view contentMode="scaleToFill" translatesAutoresizingMaskIntoConstraints="NO" id="8It-K2-aET">
                                                <rect key="frame" x="0.0" y="100.5" width="375" height="52"/>
                                                <subviews>
                                                    <stackView opaque="NO" contentMode="scaleToFill" alignment="center" spacing="6" translatesAutoresizingMaskIntoConstraints="NO" id="1kc-F1-TQ5">
                                                        <rect key="frame" x="12" y="6" width="351" height="40"/>
                                                        <subviews>
                                                            <label opaque="NO" userInteractionEnabled="NO" contentMode="left" horizontalHuggingPriority="251" verticalHuggingPriority="251" text="New password" textAlignment="natural" lineBreakMode="tailTruncation" baselineAdjustment="alignBaselines" adjustsFontSizeToFit="NO" translatesAutoresizingMaskIntoConstraints="NO" id="K1u-LI-jmm">
                                                                <rect key="frame" x="0.0" y="10" width="112.5" height="20.5"/>
                                                                <fontDescription key="fontDescription" type="system" pointSize="17"/>
                                                                <nil key="textColor"/>
                                                                <nil key="highlightedColor"/>
                                                            </label>
                                                            <textField opaque="NO" contentMode="scaleToFill" contentHorizontalAlignment="left" contentVerticalAlignment="center" borderStyle="roundedRect" textAlignment="natural" minimumFontSize="17" translatesAutoresizingMaskIntoConstraints="NO" id="tPP-5U-zGh">
                                                                <rect key="frame" x="118.5" y="5" width="232.5" height="30"/>
                                                                <nil key="textColor"/>
                                                                <fontDescription key="fontDescription" type="system" pointSize="14"/>
                                                                <textInputTraits key="textInputTraits" returnKeyType="next" enablesReturnKeyAutomatically="YES"/>
                                                                <connections>
                                                                    <action selector="newPasswordDidEndEditing:" destination="uOz-em-9Ir" eventType="editingDidEnd" id="AvC-VB-ybW"/>
                                                                    <action selector="newPasswordDidReturn:" destination="uOz-em-9Ir" eventType="primaryActionTriggered" id="pGa-ro-1Uk"/>
                                                                    <action selector="newPasswordTextDidChange:" destination="uOz-em-9Ir" eventType="editingChanged" id="Cxf-Qq-GcZ"/>
                                                                </connections>
                                                            </textField>
                                                        </subviews>
                                                        <constraints>
                                                            <constraint firstAttribute="height" constant="40" id="5RW-qf-ueW"/>
                                                        </constraints>
                                                    </stackView>
                                                </subviews>
                                                <color key="backgroundColor" white="1" alpha="1" colorSpace="custom" customColorSpace="genericGamma22GrayColorSpace"/>
                                                <constraints>
                                                    <constraint firstAttribute="trailing" secondItem="1kc-F1-TQ5" secondAttribute="trailing" constant="12" id="JOh-dg-V8j"/>
                                                    <constraint firstAttribute="bottom" secondItem="1kc-F1-TQ5" secondAttribute="bottom" constant="6" id="YzX-PJ-hJ5"/>
                                                    <constraint firstItem="1kc-F1-TQ5" firstAttribute="leading" secondItem="8It-K2-aET" secondAttribute="leading" constant="12" id="oa8-lC-Jbb"/>
                                                    <constraint firstItem="1kc-F1-TQ5" firstAttribute="top" secondItem="8It-K2-aET" secondAttribute="top" constant="6" id="rvu-qB-Geh"/>
                                                </constraints>
                                            </view>
                                            <view contentMode="scaleToFill" translatesAutoresizingMaskIntoConstraints="NO" id="fPo-fp-cOT">
                                                <rect key="frame" x="0.0" y="152.5" width="375" height="52"/>
                                                <subviews>
                                                    <stackView opaque="NO" contentMode="scaleToFill" spacing="6" translatesAutoresizingMaskIntoConstraints="NO" id="v3N-6B-yIT">
                                                        <rect key="frame" x="12" y="6" width="351" height="40"/>
                                                        <subviews>
                                                            <label opaque="NO" userInteractionEnabled="NO" contentMode="left" horizontalHuggingPriority="251" verticalHuggingPriority="251" text="Confirm new password" textAlignment="natural" lineBreakMode="tailTruncation" baselineAdjustment="alignBaselines" adjustsFontSizeToFit="NO" translatesAutoresizingMaskIntoConstraints="NO" id="w7Q-d1-hG0">
                                                                <rect key="frame" x="0.0" y="0.0" width="175.5" height="40"/>
                                                                <fontDescription key="fontDescription" type="system" pointSize="17"/>
                                                                <nil key="textColor"/>
                                                                <nil key="highlightedColor"/>
                                                            </label>
                                                            <textField opaque="NO" contentMode="scaleToFill" contentHorizontalAlignment="left" contentVerticalAlignment="center" borderStyle="roundedRect" textAlignment="natural" minimumFontSize="17" translatesAutoresizingMaskIntoConstraints="NO" id="nrx-gx-3DV">
                                                                <rect key="frame" x="181.5" y="0.0" width="169.5" height="40"/>
                                                                <nil key="textColor"/>
                                                                <fontDescription key="fontDescription" type="system" pointSize="14"/>
                                                                <textInputTraits key="textInputTraits" returnKeyType="done" enablesReturnKeyAutomatically="YES"/>
                                                                <connections>
                                                                    <action selector="confirmNewPasswordDidEndEditing:" destination="uOz-em-9Ir" eventType="editingDidEnd" id="zUT-ay-ofn"/>
                                                                    <action selector="confirmNewPasswordDidReturn:" destination="uOz-em-9Ir" eventType="primaryActionTriggered" id="MtL-fR-hFU"/>
                                                                    <action selector="confirmNewPasswordTextDidChange:" destination="uOz-em-9Ir" eventType="editingChanged" id="ouR-Rd-QUn"/>
                                                                </connections>
                                                            </textField>
                                                        </subviews>
                                                        <constraints>
                                                            <constraint firstAttribute="height" constant="40" id="MA9-g4-ZOJ"/>
                                                        </constraints>
                                                    </stackView>
                                                </subviews>
                                                <color key="backgroundColor" white="1" alpha="1" colorSpace="custom" customColorSpace="genericGamma22GrayColorSpace"/>
                                                <constraints>
                                                    <constraint firstItem="v3N-6B-yIT" firstAttribute="leading" secondItem="fPo-fp-cOT" secondAttribute="leading" constant="12" id="XEe-W2-0uQ"/>
                                                    <constraint firstAttribute="trailing" secondItem="v3N-6B-yIT" secondAttribute="trailing" constant="12" id="cMe-ER-S15"/>
                                                    <constraint firstItem="v3N-6B-yIT" firstAttribute="top" secondItem="fPo-fp-cOT" secondAttribute="top" constant="6" id="fH9-8e-ByB"/>
                                                    <constraint firstAttribute="bottom" secondItem="v3N-6B-yIT" secondAttribute="bottom" constant="6" id="jVq-Vb-y52"/>
                                                </constraints>
                                            </view>
                                            <view contentMode="scaleToFill" translatesAutoresizingMaskIntoConstraints="NO" id="Bxa-O6-tyW">
                                                <rect key="frame" x="0.0" y="204.5" width="375" height="0.5"/>
                                                <color key="backgroundColor" red="0.86274509799999999" green="0.87058823529999996" blue="0.86666666670000003" alpha="1" colorSpace="custom" customColorSpace="sRGB"/>
                                                <constraints>
                                                    <constraint firstAttribute="height" constant="0.5" id="NMk-vN-vrA"/>
                                                </constraints>
                                            </view>
                                            <view contentMode="scaleToFill" translatesAutoresizingMaskIntoConstraints="NO" id="bsu-oQ-MCm">
                                                <rect key="frame" x="0.0" y="205" width="375" height="60.5"/>
                                                <subviews>
                                                    <label hidden="YES" opaque="NO" userInteractionEnabled="NO" contentMode="left" horizontalHuggingPriority="251" verticalHuggingPriority="251" text="Label" textAlignment="natural" lineBreakMode="tailTruncation" baselineAdjustment="alignBaselines" adjustsFontSizeToFit="NO" translatesAutoresizingMaskIntoConstraints="NO" id="UTN-At-uAd">
                                                        <rect key="frame" x="12" y="6" width="351" height="42.5"/>
                                                        <fontDescription key="fontDescription" type="system" pointSize="17"/>
                                                        <nil key="textColor"/>
                                                        <nil key="highlightedColor"/>
                                                    </label>
                                                </subviews>
                                                <color key="backgroundColor" red="0.96862745100000003" green="0.96862745100000003" blue="0.96470588239999999" alpha="1" colorSpace="custom" customColorSpace="sRGB"/>
                                                <constraints>
                                                    <constraint firstAttribute="trailing" secondItem="UTN-At-uAd" secondAttribute="trailing" constant="12" id="6SQ-D4-Mnj"/>
                                                    <constraint firstItem="UTN-At-uAd" firstAttribute="top" secondItem="bsu-oQ-MCm" secondAttribute="top" constant="6" id="WPS-pW-8Zw"/>
                                                    <constraint firstAttribute="bottom" secondItem="UTN-At-uAd" secondAttribute="bottom" constant="12" id="guF-kB-UfI"/>
                                                    <constraint firstItem="UTN-At-uAd" firstAttribute="leading" secondItem="bsu-oQ-MCm" secondAttribute="leading" constant="12" id="jcD-XA-f8x"/>
                                                </constraints>
                                            </view>
                                        </subviews>
                                        <color key="backgroundColor" red="0.96862745100000003" green="0.96862745100000003" blue="0.96470588239999999" alpha="1" colorSpace="custom" customColorSpace="sRGB"/>
                                    </stackView>
                                </subviews>
                                <color key="backgroundColor" red="0.96862745100000003" green="0.96862745100000003" blue="0.96470588239999999" alpha="1" colorSpace="custom" customColorSpace="sRGB"/>
                                <constraints>
                                    <constraint firstItem="Jfc-kg-fPd" firstAttribute="bottom" secondItem="yhb-RA-0m0" secondAttribute="bottom" id="2WR-wo-lAK"/>
                                    <constraint firstItem="Jfc-kg-fPd" firstAttribute="trailing" secondItem="yhb-RA-0m0" secondAttribute="trailing" id="7e3-dA-FAA"/>
                                    <constraint firstItem="Jfc-kg-fPd" firstAttribute="top" secondItem="yhb-RA-0m0" secondAttribute="top" id="JwS-Dw-hmR"/>
                                    <constraint firstItem="Jfc-kg-fPd" firstAttribute="leading" secondItem="yhb-RA-0m0" secondAttribute="leading" id="LVQ-Yg-hwf"/>
                                </constraints>
                            </scrollView>
                            <containerView opaque="NO" contentMode="scaleToFill" translatesAutoresizingMaskIntoConstraints="NO" id="Orx-BR-Kot">
                                <rect key="frame" x="6" y="533" width="363" height="128"/>
                                <constraints>
                                    <constraint firstAttribute="height" constant="128" id="czY-l0-0k9"/>
                                </constraints>
                                <connections>
                                    <segue destination="zRn-GV-so4" kind="embed" id="S9b-Nx-mWW"/>
                                </connections>
                            </containerView>
                        </subviews>
                        <color key="backgroundColor" red="0.96862745100000003" green="0.96862745100000003" blue="0.96470588239999999" alpha="1" colorSpace="custom" customColorSpace="sRGB"/>
                        <constraints>
                            <constraint firstItem="yhb-RA-0m0" firstAttribute="width" secondItem="f1S-Pd-a0n" secondAttribute="width" id="7DL-iR-bP1"/>
                            <constraint firstItem="Orx-BR-Kot" firstAttribute="leading" secondItem="AHX-Zg-JlP" secondAttribute="leading" constant="6" id="EJM-Jd-VRn"/>
                            <constraint firstItem="AHX-Zg-JlP" firstAttribute="bottom" secondItem="Orx-BR-Kot" secondAttribute="bottom" constant="6" id="JRh-GC-VId"/>
                            <constraint firstItem="yhb-RA-0m0" firstAttribute="leading" secondItem="AHX-Zg-JlP" secondAttribute="leading" id="T2g-pb-Itw"/>
                            <constraint firstItem="yhb-RA-0m0" firstAttribute="height" secondItem="f1S-Pd-a0n" secondAttribute="height" id="atq-Ie-HST"/>
                            <constraint firstItem="AHX-Zg-JlP" firstAttribute="trailing" secondItem="Orx-BR-Kot" secondAttribute="trailing" constant="6" id="dz1-zp-omt"/>
                            <constraint firstItem="yhb-RA-0m0" firstAttribute="top" secondItem="AHX-Zg-JlP" secondAttribute="top" id="okS-Lw-Qw3"/>
                            <constraint firstItem="Jfc-kg-fPd" firstAttribute="width" secondItem="f1S-Pd-a0n" secondAttribute="width" id="t4Z-rI-Vcd"/>
                        </constraints>
                        <viewLayoutGuide key="safeArea" id="AHX-Zg-JlP"/>
                    </view>
                    <navigationItem key="navigationItem" title="Title" id="YYT-as-fcL" userLabel="Save Button">
                        <barButtonItem key="rightBarButtonItem" enabled="NO" title="Save" id="TJK-bo-wDP">
                            <connections>
                                <action selector="saveButtonTapped:" destination="uOz-em-9Ir" id="vn9-cx-8NS"/>
                            </connections>
                        </barButtonItem>
                    </navigationItem>
                    <connections>
                        <outlet property="confirmNewPassword" destination="nrx-gx-3DV" id="7ne-sN-e2c"/>
                        <outlet property="confirmNewPasswordLabel" destination="w7Q-d1-hG0" id="vYo-9u-isR"/>
                        <outlet property="currentPassword" destination="l9b-mM-SUG" id="efL-Fe-Rqn"/>
                        <outlet property="currentPasswordLabel" destination="RKC-vo-zm6" id="aSc-hB-eXt"/>
                        <outlet property="errorMessageLabel" destination="UTN-At-uAd" id="KX0-vH-TeD"/>
                        <outlet property="newPassword" destination="tPP-5U-zGh" id="ejC-0t-96q"/>
                        <outlet property="newPasswordLabel" destination="K1u-LI-jmm" id="RP0-n7-kMJ"/>
                        <outlet property="onePasswordButton" destination="Ml8-qx-02m" id="OXX-ho-87N"/>
                        <outlet property="saveButton" destination="TJK-bo-wDP" id="SqC-Q0-qOL"/>
                        <outlet property="scrollView" destination="yhb-RA-0m0" id="46F-0F-DoG"/>
                    </connections>
                </viewController>
                <placeholder placeholderIdentifier="IBFirstResponder" id="dfT-kQ-IJc" userLabel="First Responder" sceneMemberID="firstResponder"/>
            </objects>
            <point key="canvasLocation" x="-719" y="139"/>
        </scene>
        <!--Message Banner View Controller-->
        <scene sceneID="fet-Ta-VOh">
            <objects>
                <viewController storyboardIdentifier="MessageBannerViewController" id="zRn-GV-so4" customClass="MessageBannerViewController" customModule="Kickstarter_Framework" sceneMemberID="viewController">
                    <view key="view" contentMode="scaleToFill" id="RZ3-dL-aaS">
                        <rect key="frame" x="0.0" y="0.0" width="363" height="128"/>
                        <autoresizingMask key="autoresizingMask" widthSizable="YES" heightSizable="YES"/>
                        <subviews>
                            <view contentMode="scaleToFill" translatesAutoresizingMaskIntoConstraints="NO" id="7uY-xq-yHM">
                                <rect key="frame" x="6" y="198" width="351" height="50"/>
                                <subviews>
                                    <stackView opaque="NO" contentMode="scaleToFill" alignment="center" translatesAutoresizingMaskIntoConstraints="NO" id="rH8-fu-Itm">
                                        <rect key="frame" x="12" y="12" width="327" height="26"/>
                                        <subviews>
                                            <label opaque="NO" contentMode="left" horizontalHuggingPriority="251" verticalHuggingPriority="251" text="Label" textAlignment="center" lineBreakMode="tailTruncation" numberOfLines="3" baselineAdjustment="alignBaselines" adjustsFontSizeToFit="NO" translatesAutoresizingMaskIntoConstraints="NO" id="6fW-rv-LMw">
                                                <rect key="frame" x="0.0" y="3" width="302" height="20.5"/>
                                                <fontDescription key="fontDescription" type="system" pointSize="17"/>
                                                <color key="textColor" red="0.98431372549999996" green="0.98431372549999996" blue="0.98039215690000003" alpha="1" colorSpace="calibratedRGB"/>
                                                <nil key="highlightedColor"/>
                                            </label>
                                            <imageView userInteractionEnabled="NO" contentMode="scaleToFill" horizontalHuggingPriority="251" verticalHuggingPriority="251" translatesAutoresizingMaskIntoConstraints="NO" id="JgN-WB-ctq">
                                                <rect key="frame" x="302" y="0.5" width="25" height="25"/>
                                                <constraints>
                                                    <constraint firstAttribute="width" constant="25" id="c3H-Wo-vRR"/>
                                                    <constraint firstAttribute="height" constant="25" id="teg-Jz-cRa"/>
                                                </constraints>
                                            </imageView>
                                        </subviews>
                                    </stackView>
                                </subviews>
                                <color key="backgroundColor" red="0.0" green="0.47843137250000001" blue="1" alpha="1" colorSpace="custom" customColorSpace="sRGB"/>
                                <gestureRecognizers/>
                                <constraints>
                                    <constraint firstAttribute="bottom" secondItem="rH8-fu-Itm" secondAttribute="bottom" constant="12" id="3In-N7-bjx"/>
                                    <constraint firstItem="rH8-fu-Itm" firstAttribute="leading" secondItem="7uY-xq-yHM" secondAttribute="leading" constant="12" id="7hO-uu-74M"/>
                                    <constraint firstItem="rH8-fu-Itm" firstAttribute="top" secondItem="7uY-xq-yHM" secondAttribute="top" constant="12" id="KVL-us-H3W"/>
                                    <constraint firstAttribute="height" relation="greaterThanOrEqual" constant="50" id="O7P-Ia-kE8"/>
                                    <constraint firstAttribute="trailing" secondItem="rH8-fu-Itm" secondAttribute="trailing" constant="12" id="hED-A0-5Qi"/>
                                </constraints>
                                <connections>
                                    <outletCollection property="gestureRecognizers" destination="dBT-44-UWs" appends="YES" id="c4v-xi-KDY"/>
                                    <outletCollection property="gestureRecognizers" destination="Rvo-tH-f7d" appends="YES" id="WOU-Ox-q9u"/>
                                </connections>
                            </view>
                        </subviews>
                        <gestureRecognizers/>
                        <constraints>
                            <constraint firstItem="hnu-dC-hff" firstAttribute="trailing" secondItem="7uY-xq-yHM" secondAttribute="trailing" constant="6" id="GnJ-ay-NXT"/>
                            <constraint firstItem="7uY-xq-yHM" firstAttribute="leading" secondItem="hnu-dC-hff" secondAttribute="leading" constant="6" id="dMJ-lZ-wFa"/>
                            <constraint firstItem="7uY-xq-yHM" firstAttribute="bottom" secondItem="hnu-dC-hff" secondAttribute="bottom" constant="120" id="nXz-cb-N4B"/>
                        </constraints>
                        <viewLayoutGuide key="safeArea" id="hnu-dC-hff"/>
                        <connections>
                            <outletCollection property="gestureRecognizers" destination="Rvo-tH-f7d" appends="YES" id="4Es-FU-TcA"/>
                        </connections>
                    </view>
                    <connections>
                        <outlet property="backgroundView" destination="7uY-xq-yHM" id="qEd-NC-rMB"/>
                        <outlet property="backgroundViewBottomConstraint" destination="nXz-cb-N4B" id="XkT-Km-ym0"/>
                        <outlet property="iconImageView" destination="JgN-WB-ctq" id="tg4-E0-e0Y"/>
                        <outlet property="messageLabel" destination="6fW-rv-LMw" id="bx2-GF-6cN"/>
                    </connections>
                </viewController>
                <placeholder placeholderIdentifier="IBFirstResponder" id="Ou5-W8-rqV" userLabel="First Responder" sceneMemberID="firstResponder"/>
                <panGestureRecognizer minimumNumberOfTouches="1" id="dBT-44-UWs">
                    <connections>
                        <action selector="bannerViewPanned:" destination="zRn-GV-so4" id="fts-Gd-iFY"/>
                    </connections>
                </panGestureRecognizer>
                <tapGestureRecognizer id="Rvo-tH-f7d">
                    <connections>
                        <action selector="bannerViewTapped:" destination="zRn-GV-so4" id="2m2-uq-39J"/>
                    </connections>
                </tapGestureRecognizer>
            </objects>
            <point key="canvasLocation" x="-1121" y="685"/>
        </scene>
        <!--View Controller-->
        <scene sceneID="zHg-cw-mrH">
            <objects>
                <viewController id="x6I-vC-YEC" sceneMemberID="viewController">
                    <view key="view" contentMode="scaleToFill" id="YT3-jR-gw6">
                        <rect key="frame" x="0.0" y="0.0" width="375" height="667"/>
                        <autoresizingMask key="autoresizingMask" widthSizable="YES" heightSizable="YES"/>
                        <color key="backgroundColor" white="1" alpha="1" colorSpace="custom" customColorSpace="genericGamma22GrayColorSpace"/>
                        <viewLayoutGuide key="safeArea" id="1CW-RA-xOi"/>
                    </view>
                </viewController>
                <placeholder placeholderIdentifier="IBFirstResponder" id="o7T-ks-zrI" userLabel="First Responder" sceneMemberID="firstResponder"/>
            </objects>
        </scene>
    </scenes>
    <resources>
        <image name="onepassword-button" width="27" height="27"/>
    </resources>
    <inferredMetricsTieBreakers>
        <segue reference="npK-7h-4nS"/>
    </inferredMetricsTieBreakers>
</document><|MERGE_RESOLUTION|>--- conflicted
+++ resolved
@@ -143,18 +143,14 @@
         <scene sceneID="sW7-08-TIc">
             <objects>
                 <viewController storyboardIdentifier="ChangeEmailViewController" title="Change Email" id="JTR-kW-WZp" customClass="ChangeEmailViewController" customModule="Kickstarter_Framework" sceneMemberID="viewController">
-                    <view key="view" contentMode="scaleToFill" id="Sro-rn-6F2">
+                    <view key="view" contentMode="scaleToFill" ambiguous="YES" id="Sro-rn-6F2">
                         <rect key="frame" x="0.0" y="0.0" width="375" height="667"/>
                         <autoresizingMask key="autoresizingMask" widthSizable="YES" heightSizable="YES"/>
                         <subviews>
-                            <view contentMode="scaleToFill" translatesAutoresizingMaskIntoConstraints="NO" id="XfD-wg-Nx4" customClass="UIScrollView">
+                            <view contentMode="scaleToFill" ambiguous="YES" translatesAutoresizingMaskIntoConstraints="NO" id="XfD-wg-Nx4" customClass="UIScrollView">
                                 <rect key="frame" x="0.0" y="20" width="375" height="667"/>
                                 <subviews>
-<<<<<<< HEAD
-                                    <stackView opaque="NO" contentMode="scaleToFill" axis="vertical" translatesAutoresizingMaskIntoConstraints="NO" id="VyE-lE-aLQ">
-=======
                                     <stackView opaque="NO" contentMode="scaleToFill" ambiguous="YES" axis="vertical" translatesAutoresizingMaskIntoConstraints="NO" id="VyE-lE-aLQ">
->>>>>>> 2edd512d
                                         <rect key="frame" x="0.0" y="0.0" width="375" height="667"/>
                                         <subviews>
                                             <view contentMode="scaleToFill" translatesAutoresizingMaskIntoConstraints="NO" id="eOl-CY-t3g">
@@ -297,13 +293,8 @@
                                                     <constraint firstItem="9eu-AW-ocS" firstAttribute="leading" secondItem="9Ny-Zh-npT" secondAttribute="leading" constant="12" id="mMW-w3-7Dw"/>
                                                 </constraints>
                                             </view>
-<<<<<<< HEAD
-                                            <view contentMode="scaleToFill" translatesAutoresizingMaskIntoConstraints="NO" id="9uR-ng-0BU" userLabel="Password">
-                                                <rect key="frame" x="0.0" y="272" width="375" height="359"/>
-=======
                                             <view contentMode="scaleToFill" ambiguous="YES" translatesAutoresizingMaskIntoConstraints="NO" id="9uR-ng-0BU" userLabel="Password">
                                                 <rect key="frame" x="0.0" y="272" width="375" height="395"/>
->>>>>>> 2edd512d
                                                 <subviews>
                                                     <stackView opaque="NO" contentMode="scaleToFill" spacing="12" translatesAutoresizingMaskIntoConstraints="NO" id="lrH-yX-xHX">
                                                         <rect key="frame" x="12" y="6" width="351" height="40"/>
@@ -336,13 +327,8 @@
                                                             <constraint firstAttribute="height" constant="40" id="Hjo-Lt-1DM"/>
                                                         </constraints>
                                                     </stackView>
-<<<<<<< HEAD
-                                                    <view contentMode="scaleToFill" translatesAutoresizingMaskIntoConstraints="NO" id="PLh-cR-QEi" userLabel="Separator">
-                                                        <rect key="frame" x="0.0" y="358.5" width="375" height="0.5"/>
-=======
                                                     <view contentMode="scaleToFill" ambiguous="YES" translatesAutoresizingMaskIntoConstraints="NO" id="PLh-cR-QEi" userLabel="Separator">
                                                         <rect key="frame" x="0.0" y="394.5" width="375" height="0.5"/>
->>>>>>> 2edd512d
                                                         <color key="backgroundColor" red="0.86274509799999999" green="0.87058823529999996" blue="0.86666666670000003" alpha="1" colorSpace="custom" customColorSpace="sRGB"/>
                                                         <constraints>
                                                             <constraint firstAttribute="height" constant="0.5" id="GaB-uM-BIX"/>
@@ -360,16 +346,6 @@
                                                     <constraint firstAttribute="trailing" secondItem="lrH-yX-xHX" secondAttribute="trailing" constant="12" id="w2L-Ky-Mxj"/>
                                                 </constraints>
                                             </view>
-<<<<<<< HEAD
-                                            <view contentMode="scaleToFill" translatesAutoresizingMaskIntoConstraints="NO" id="f5p-Pq-gJf">
-                                                <rect key="frame" x="0.0" y="631" width="375" height="36"/>
-                                                <color key="backgroundColor" red="0.96862745100000003" green="0.96862745100000003" blue="0.96470588239999999" alpha="1" colorSpace="custom" customColorSpace="sRGB"/>
-                                                <constraints>
-                                                    <constraint firstAttribute="height" constant="36" id="Yv9-FE-cQI"/>
-                                                </constraints>
-                                            </view>
-=======
->>>>>>> 2edd512d
                                         </subviews>
                                     </stackView>
                                 </subviews>
@@ -381,33 +357,12 @@
                                     <constraint firstItem="VyE-lE-aLQ" firstAttribute="top" secondItem="XfD-wg-Nx4" secondAttribute="top" id="nb1-n7-2mm"/>
                                 </constraints>
                             </view>
-<<<<<<< HEAD
-                            <view contentMode="scaleToFill" translatesAutoresizingMaskIntoConstraints="NO" id="Lmb-Ri-Wpj" userLabel="Message Banner">
-                                <rect key="frame" x="12" y="610.5" width="351" height="44.5"/>
-                                <subviews>
-                                    <label opaque="NO" userInteractionEnabled="NO" contentMode="left" horizontalHuggingPriority="251" verticalHuggingPriority="251" text="Label" textAlignment="center" lineBreakMode="wordWrap" numberOfLines="0" baselineAdjustment="alignBaselines" adjustsFontSizeToFit="NO" translatesAutoresizingMaskIntoConstraints="NO" id="Vlc-ok-ln5">
-                                        <rect key="frame" x="12" y="12" width="327" height="20.5"/>
-                                        <fontDescription key="fontDescription" type="system" pointSize="17"/>
-                                        <color key="textColor" red="0.98431372549999996" green="0.98431372549999996" blue="0.98039215690000003" alpha="1" colorSpace="calibratedRGB"/>
-                                        <nil key="highlightedColor"/>
-                                    </label>
-                                </subviews>
-                                <color key="backgroundColor" red="0.0" green="0.47843137250000001" blue="1" alpha="1" colorSpace="custom" customColorSpace="sRGB"/>
-                                <constraints>
-                                    <constraint firstItem="Vlc-ok-ln5" firstAttribute="leading" secondItem="Lmb-Ri-Wpj" secondAttribute="leading" constant="12" id="DOi-WM-pD8"/>
-                                    <constraint firstAttribute="bottom" secondItem="Vlc-ok-ln5" secondAttribute="bottom" constant="12" id="RYa-Of-1mn"/>
-                                    <constraint firstAttribute="trailing" secondItem="Vlc-ok-ln5" secondAttribute="trailing" constant="12" id="U96-7e-6uQ"/>
-                                    <constraint firstItem="Vlc-ok-ln5" firstAttribute="top" secondItem="Lmb-Ri-Wpj" secondAttribute="top" constant="12" id="VTT-SF-WZf"/>
-                                </constraints>
-                            </view>
-=======
                             <containerView opaque="NO" contentMode="scaleToFill" ambiguous="YES" translatesAutoresizingMaskIntoConstraints="NO" id="Z5v-98-lpx">
                                 <rect key="frame" x="6" y="533" width="363" height="128"/>
                                 <connections>
                                     <segue destination="zRn-GV-so4" kind="embed" id="npK-7h-4nS"/>
                                 </connections>
                             </containerView>
->>>>>>> 2edd512d
                         </subviews>
                         <color key="backgroundColor" red="0.96862745100000003" green="0.96862745100000003" blue="0.96470588239999999" alpha="1" colorSpace="custom" customColorSpace="sRGB"/>
                         <constraints>
@@ -435,17 +390,11 @@
                         <outlet property="currentEmailLabel" destination="hbC-wV-1kr" id="hSG-qw-h93"/>
                         <outlet property="errorLabel" destination="lz0-3G-6S5" id="yv2-2f-vo9"/>
                         <outlet property="errorView" destination="Cdr-bL-P2W" id="XwF-pv-WFI"/>
-<<<<<<< HEAD
-                        <outlet property="messageBannerLabel" destination="Vlc-ok-ln5" id="moO-HT-Kem"/>
-                        <outlet property="messageBannerView" destination="Lmb-Ri-Wpj" id="NjG-M0-tQL"/>
-=======
                         <outlet property="newEmail" destination="uEZ-83-bce" id="n2P-Ya-wEm"/>
->>>>>>> 2edd512d
                         <outlet property="newEmailLabel" destination="shM-z1-cjb" id="tnq-XP-h0n"/>
-                        <outlet property="newEmailTextField" destination="uEZ-83-bce" id="WXr-Uk-s3n"/>
                         <outlet property="onePasswordButton" destination="TiS-uY-zEM" id="vTU-O5-Id8"/>
+                        <outlet property="password" destination="Aeh-uW-FDy" id="wBP-Oz-Ex8"/>
                         <outlet property="passwordLabel" destination="zt7-F9-bX6" id="vpc-Or-Xdx"/>
-                        <outlet property="passwordTextField" destination="Aeh-uW-FDy" id="XKi-Rh-WlC"/>
                         <outlet property="resendVerificationEmailButton" destination="bpy-Ch-0sb" id="8m9-Ij-LOb"/>
                         <outlet property="resendVerificationEmailView" destination="ioz-I8-SoZ" id="Sdw-C0-5cN"/>
                         <outlet property="saveBarButton" destination="nsl-ak-3bO" id="8zW-7S-hyM"/>
