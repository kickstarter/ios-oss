--- conflicted
+++ resolved
@@ -757,11 +757,7 @@
                                                 </subviews>
                                             </stackView>
                                             <stackView opaque="NO" contentMode="scaleToFill" axis="vertical" spacing="12" translatesAutoresizingMaskIntoConstraints="NO" id="ar1-S2-Cvy" userLabel="Privacy stack view">
-<<<<<<< HEAD
                                                 <rect key="frame" x="0.0" y="1951" width="368" height="330.5"/>
-=======
-                                                <rect key="frame" x="0.0" y="1730.5" width="368" height="311.5"/>
->>>>>>> 2f641ff1
                                                 <subviews>
                                                     <label opaque="NO" userInteractionEnabled="NO" contentMode="left" horizontalHuggingPriority="251" verticalHuggingPriority="251" text=" Privacy" textAlignment="natural" lineBreakMode="tailTruncation" baselineAdjustment="alignBaselines" adjustsFontSizeToFit="NO" translatesAutoresizingMaskIntoConstraints="NO" id="Urg-Aa-oLZ" userLabel="Privacy label">
                                                         <rect key="frame" x="0.0" y="0.0" width="368" height="20.5"/>
@@ -1152,12 +1148,9 @@
                         <outlet property="emailFrequencyArrow" destination="sHL-Gt-Phv" id="hbc-NJ-nTq"/>
                         <outlet property="emailFrequencyButton" destination="Jfz-QX-Izu" id="7jq-ko-iPf"/>
                         <outlet property="emailFrequencyLabel" destination="Ahi-Hx-9ab" id="blc-ri-ih6"/>
-<<<<<<< HEAD
                         <outlet property="environmentSwitcher" destination="y2t-gL-FzK" id="NMI-BR-K1l"/>
                         <outlet property="exportChevron" destination="3se-cZ-wat" id="Ro4-dP-xau"/>
                         <outlet property="exportDataActivityIndicator" destination="hu1-Sd-ner" id="JeL-hK-cn8"/>
-=======
->>>>>>> 2f641ff1
                         <outlet property="exportDataButton" destination="7SN-cI-sju" id="MIE-4K-PaL"/>
                         <outlet property="exportDataExpirationText" destination="t0T-24-cQV" id="ITf-Ss-asP"/>
                         <outlet property="exportDataLabel" destination="SHQ-yw-sJx" id="q4T-9B-PnH"/>
