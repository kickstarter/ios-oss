--- conflicted
+++ resolved
@@ -37,33 +37,19 @@
                                         <imageView clipsSubviews="YES" userInteractionEnabled="NO" contentMode="scaleAspectFill" horizontalHuggingPriority="251" verticalHuggingPriority="251" image="cosmic-surgery" translatesAutoresizingMaskIntoConstraints="NO" id="a69-hw-39E" userLabel="Project image">
                                             <rect key="frame" x="8" y="8" width="384" height="197"/>
                                         </imageView>
-                                        <view alpha="0.95999999999999996" contentMode="scaleToFill" translatesAutoresizingMaskIntoConstraints="NO" id="xZe-M3-UVc" userLabel="Text Background View">
-                                            <rect key="frame" x="8" y="130" width="384" height="75"/>
+                                        <view alpha="0.95999999999999996" contentMode="scaleToFill" misplaced="YES" translatesAutoresizingMaskIntoConstraints="NO" id="xZe-M3-UVc" userLabel="Text Background View">
+                                            <rect key="frame" x="8" y="-255" width="384" height="460"/>
                                             <subviews>
                                                 <stackView opaque="NO" contentMode="scaleToFill" axis="vertical" spacing="12" translatesAutoresizingMaskIntoConstraints="NO" id="YhF-yP-wuS">
                                                     <rect key="frame" x="8" y="8" width="368" height="59"/>
                                                     <subviews>
                                                         <label opaque="NO" userInteractionEnabled="NO" contentMode="left" verticalCompressionResistancePriority="1000" text="Bjork Swan Dress " lineBreakMode="tailTruncation" numberOfLines="0" baselineAdjustment="alignBaselines" adjustsFontSizeToFit="NO" translatesAutoresizingMaskIntoConstraints="NO" id="2bd-l0-V3a" userLabel="Project name">
-<<<<<<< HEAD
-                                                            <rect key="frame" x="0.0" y="0.0" width="368" height="26"/>
-=======
                                                             <rect key="frame" x="0.0" y="0.0" width="368" height="26.5"/>
->>>>>>> 1cedb98f
                                                             <fontDescription key="fontDescription" style="UICTFontTextStyleTitle2"/>
                                                             <color key="textColor" red="0.0" green="0.0" blue="0.0" alpha="1" colorSpace="custom" customColorSpace="sRGB"/>
                                                             <nil key="highlightedColor"/>
                                                         </label>
                                                         <stackView opaque="NO" contentMode="scaleToFill" alignment="center" spacing="18" translatesAutoresizingMaskIntoConstraints="NO" id="CGg-rb-rXg" userLabel="Funding Stack View">
-<<<<<<< HEAD
-                                                            <rect key="frame" x="0.0" y="38" width="368" height="21"/>
-                                                            <subviews>
-                                                                <view contentMode="scaleToFill" translatesAutoresizingMaskIntoConstraints="NO" id="OZd-cW-cLB">
-                                                                    <rect key="frame" x="0.0" y="10" width="250" height="2"/>
-                                                                    <subviews>
-                                                                        <view contentMode="scaleToFill" translatesAutoresizingMaskIntoConstraints="NO" id="FPQ-gl-gFU">
-                                                                            <rect key="frame" x="0.0" y="0.0" width="250" height="2"/>
-                                                                            <color key="backgroundColor" red="0.1450980392" green="0.79607843140000001" blue="0.40784313729999999" alpha="1" colorSpace="calibratedRGB"/>
-=======
                                                             <rect key="frame" x="0.0" y="38.5" width="368" height="20.5"/>
                                                             <subviews>
                                                                 <view contentMode="scaleToFill" translatesAutoresizingMaskIntoConstraints="NO" id="OZd-cW-cLB">
@@ -72,7 +58,6 @@
                                                                         <view contentMode="scaleToFill" misplaced="YES" translatesAutoresizingMaskIntoConstraints="NO" id="FPQ-gl-gFU">
                                                                             <rect key="frame" x="0.0" y="0.0" width="70.5" height="2"/>
                                                                             <color key="backgroundColor" red="0.1450980392" green="0.79607843140000001" blue="0.40784313729999999" alpha="1" colorSpace="custom" customColorSpace="sRGB"/>
->>>>>>> 1cedb98f
                                                                         </view>
                                                                     </subviews>
                                                                     <color key="backgroundColor" red="0.66666666666666663" green="0.66666666666666663" blue="0.66666666666666663" alpha="1" colorSpace="custom" customColorSpace="sRGB"/>
@@ -85,11 +70,7 @@
                                                                     </constraints>
                                                                 </view>
                                                                 <label opaque="NO" userInteractionEnabled="NO" contentMode="left" horizontalHuggingPriority="249" horizontalCompressionResistancePriority="1000" text="120% funded" textAlignment="natural" lineBreakMode="tailTruncation" baselineAdjustment="alignBaselines" adjustsFontSizeToFit="NO" translatesAutoresizingMaskIntoConstraints="NO" id="jH5-2y-qF0">
-<<<<<<< HEAD
-                                                                    <rect key="frame" x="268" y="0.0" width="100" height="21"/>
-=======
                                                                     <rect key="frame" x="89" y="0.0" width="279" height="20.5"/>
->>>>>>> 1cedb98f
                                                                     <fontDescription key="fontDescription" type="system" pointSize="17"/>
                                                                     <color key="textColor" red="0.0" green="0.0" blue="0.0" alpha="1" colorSpace="custom" customColorSpace="sRGB"/>
                                                                     <nil key="highlightedColor"/>
@@ -108,19 +89,11 @@
                                             </constraints>
                                         </view>
                                         <view contentMode="scaleToFill" translatesAutoresizingMaskIntoConstraints="NO" id="AX7-E6-u6H">
-<<<<<<< HEAD
-                                            <rect key="frame" x="16" y="-4" width="176" height="33"/>
-                                            <color key="backgroundColor" red="0.1450980392" green="0.79607843140000001" blue="0.40784313729999999" alpha="1" colorSpace="calibratedRGB"/>
-                                        </view>
-                                        <label opaque="NO" userInteractionEnabled="NO" contentMode="left" horizontalHuggingPriority="251" verticalHuggingPriority="251" text="Successfully Funded!" textAlignment="natural" lineBreakMode="tailTruncation" baselineAdjustment="alignBaselines" adjustsFontSizeToFit="NO" translatesAutoresizingMaskIntoConstraints="NO" id="ENh-bG-4l9">
-                                            <rect key="frame" x="22" y="2" width="164" height="21"/>
-=======
                                             <rect key="frame" x="16" y="-4" width="175.5" height="32.5"/>
                                             <color key="backgroundColor" red="0.1450980392" green="0.79607843140000001" blue="0.40784313729999999" alpha="1" colorSpace="custom" customColorSpace="sRGB"/>
                                         </view>
                                         <label opaque="NO" userInteractionEnabled="NO" contentMode="left" horizontalHuggingPriority="251" verticalHuggingPriority="251" text="Successfully Funded!" textAlignment="natural" lineBreakMode="tailTruncation" baselineAdjustment="alignBaselines" adjustsFontSizeToFit="NO" translatesAutoresizingMaskIntoConstraints="NO" id="ENh-bG-4l9">
                                             <rect key="frame" x="22" y="2" width="163.5" height="20.5"/>
->>>>>>> 1cedb98f
                                             <fontDescription key="fontDescription" type="system" pointSize="17"/>
                                             <color key="textColor" red="0.93725490199999995" green="0.93725490199999995" blue="0.95294117649999999" alpha="1" colorSpace="custom" customColorSpace="sRGB"/>
                                             <nil key="highlightedColor"/>
@@ -191,7 +164,7 @@
                                                     <rect key="frame" x="8" y="8" width="352" height="52"/>
                                                     <subviews>
                                                         <imageView userInteractionEnabled="NO" contentMode="scaleAspectFill" horizontalHuggingPriority="251" verticalHuggingPriority="251" image="zack-sears" translatesAutoresizingMaskIntoConstraints="NO" id="O8h-S0-xe1" userLabel="Friend avatar" customClass="CircleAvatarImageView" customModule="Library">
-                                                            <rect key="frame" x="0.0" y="14" width="25" height="25"/>
+                                                            <rect key="frame" x="0.0" y="13.5" width="25" height="25.5"/>
                                                             <constraints>
                                                                 <constraint firstAttribute="width" constant="25" id="1lv-4r-paz"/>
                                                                 <constraint firstAttribute="width" secondItem="O8h-S0-xe1" secondAttribute="height" multiplier="1:1" id="gm8-5C-MEX"/>
@@ -285,36 +258,19 @@
                                                         <constraint firstAttribute="height" constant="197" id="SIV-De-YBZ"/>
                                                     </constraints>
                                                 </imageView>
-                                                <view alpha="0.55000000000000004" contentMode="scaleToFill" translatesAutoresizingMaskIntoConstraints="NO" id="9kb-aJ-VGs">
-                                                    <rect key="frame" x="0.0" y="140" width="384" height="101"/>
+                                                <view alpha="0.55000000000000004" contentMode="scaleToFill" misplaced="YES" translatesAutoresizingMaskIntoConstraints="NO" id="9kb-aJ-VGs">
+                                                    <rect key="frame" x="0.0" y="144" width="384" height="96"/>
                                                     <subviews>
                                                         <stackView opaque="NO" contentMode="scaleToFill" axis="vertical" spacing="12" translatesAutoresizingMaskIntoConstraints="NO" id="aKf-SO-ukE">
-<<<<<<< HEAD
-                                                            <rect key="frame" x="8" y="8" width="368" height="85"/>
-                                                            <subviews>
-                                                                <label opaque="NO" userInteractionEnabled="NO" contentMode="left" verticalCompressionResistancePriority="1000" text="Bjork Swan Dress was successfully funded!" lineBreakMode="tailTruncation" numberOfLines="0" baselineAdjustment="alignBaselines" adjustsFontSizeToFit="NO" translatesAutoresizingMaskIntoConstraints="NO" id="Wbb-oQ-LmI" userLabel="Project name">
-                                                                    <rect key="frame" x="0.0" y="0.0" width="368" height="52"/>
-=======
                                                             <rect key="frame" x="8" y="8" width="368" height="87"/>
                                                             <subviews>
                                                                 <label opaque="NO" userInteractionEnabled="NO" contentMode="left" verticalCompressionResistancePriority="1000" text="Bjork Swan Dress was successfully funded!" lineBreakMode="tailTruncation" numberOfLines="0" baselineAdjustment="alignBaselines" adjustsFontSizeToFit="NO" translatesAutoresizingMaskIntoConstraints="NO" id="Wbb-oQ-LmI" userLabel="Project name">
                                                                     <rect key="frame" x="0.0" y="0.0" width="368" height="54.5"/>
->>>>>>> 1cedb98f
                                                                     <fontDescription key="fontDescription" style="UICTFontTextStyleTitle2"/>
                                                                     <color key="textColor" red="0.0" green="0.0" blue="0.0" alpha="1" colorSpace="custom" customColorSpace="sRGB"/>
                                                                     <nil key="highlightedColor"/>
                                                                 </label>
                                                                 <stackView opaque="NO" contentMode="scaleToFill" alignment="center" spacing="18" translatesAutoresizingMaskIntoConstraints="NO" id="FSZ-eM-Rwq" userLabel="Funding Stack View">
-<<<<<<< HEAD
-                                                                    <rect key="frame" x="0.0" y="64" width="368" height="21"/>
-                                                                    <subviews>
-                                                                        <view contentMode="scaleToFill" translatesAutoresizingMaskIntoConstraints="NO" id="u08-la-LL2">
-                                                                            <rect key="frame" x="0.0" y="10" width="250" height="2"/>
-                                                                            <subviews>
-                                                                                <view contentMode="scaleToFill" translatesAutoresizingMaskIntoConstraints="NO" id="8FT-hR-bC3">
-                                                                                    <rect key="frame" x="0.0" y="0.0" width="250" height="2"/>
-                                                                                    <color key="backgroundColor" red="0.1450980392" green="0.79607843140000001" blue="0.40784313729999999" alpha="1" colorSpace="calibratedRGB"/>
-=======
                                                                     <rect key="frame" x="0.0" y="66.5" width="368" height="20.5"/>
                                                                     <subviews>
                                                                         <view contentMode="scaleToFill" translatesAutoresizingMaskIntoConstraints="NO" id="u08-la-LL2">
@@ -323,7 +279,6 @@
                                                                                 <view contentMode="scaleToFill" misplaced="YES" translatesAutoresizingMaskIntoConstraints="NO" id="8FT-hR-bC3">
                                                                                     <rect key="frame" x="0.0" y="0.0" width="256" height="2"/>
                                                                                     <color key="backgroundColor" red="0.1450980392" green="0.79607843140000001" blue="0.40784313729999999" alpha="1" colorSpace="custom" customColorSpace="sRGB"/>
->>>>>>> 1cedb98f
                                                                                 </view>
                                                                             </subviews>
                                                                             <color key="backgroundColor" red="0.66666666666666663" green="0.66666666666666663" blue="0.66666666666666663" alpha="1" colorSpace="custom" customColorSpace="sRGB"/>
@@ -336,11 +291,7 @@
                                                                             </constraints>
                                                                         </view>
                                                                         <label opaque="NO" userInteractionEnabled="NO" contentMode="left" horizontalHuggingPriority="249" horizontalCompressionResistancePriority="1000" text="120% funded" textAlignment="natural" lineBreakMode="tailTruncation" baselineAdjustment="alignBaselines" adjustsFontSizeToFit="NO" translatesAutoresizingMaskIntoConstraints="NO" id="Tad-xW-b6K">
-<<<<<<< HEAD
-                                                                            <rect key="frame" x="268" y="0.0" width="100" height="21"/>
-=======
                                                                             <rect key="frame" x="268.5" y="0.0" width="99.5" height="20.5"/>
->>>>>>> 1cedb98f
                                                                             <fontDescription key="fontDescription" type="system" pointSize="17"/>
                                                                             <color key="textColor" red="0.0" green="0.0" blue="0.0" alpha="1" colorSpace="custom" customColorSpace="sRGB"/>
                                                                             <nil key="highlightedColor"/>
@@ -424,8 +375,8 @@
                                             <rect key="frame" x="8" y="8" width="384" height="364"/>
                                             <color key="backgroundColor" red="1" green="1" blue="1" alpha="1" colorSpace="custom" customColorSpace="sRGB"/>
                                         </view>
-                                        <view contentMode="scaleToFill" translatesAutoresizingMaskIntoConstraints="NO" id="G9B-h5-vdo" userLabel="Container View">
-                                            <rect key="frame" x="8" y="8" width="384" height="352"/>
+                                        <view contentMode="scaleToFill" misplaced="YES" translatesAutoresizingMaskIntoConstraints="NO" id="G9B-h5-vdo" userLabel="Container View">
+                                            <rect key="frame" x="8" y="8" width="384" height="351.5"/>
                                             <subviews>
                                                 <imageView clipsSubviews="YES" userInteractionEnabled="NO" contentMode="scaleAspectFill" horizontalHuggingPriority="251" verticalHuggingPriority="251" image="cosmic-surgery" translatesAutoresizingMaskIntoConstraints="NO" id="YEW-km-DyF">
                                                     <rect key="frame" x="296" y="8" width="80" height="45"/>
@@ -434,15 +385,15 @@
                                                         <constraint firstAttribute="width" constant="80" id="vCB-Xb-z6f"/>
                                                     </constraints>
                                                 </imageView>
-<<<<<<< HEAD
-                                                <label opaque="NO" userInteractionEnabled="NO" contentMode="left" horizontalHuggingPriority="251" verticalHuggingPriority="251" text="HERTZFELDT ON BLU-RAY" textAlignment="natural" lineBreakMode="tailTruncation" numberOfLines="2" baselineAdjustment="alignBaselines" minimumScaleFactor="0.69999999999999996" translatesAutoresizingMaskIntoConstraints="NO" id="peK-ts-qtm">
-=======
                                                 <label opaque="NO" userInteractionEnabled="NO" contentMode="left" horizontalHuggingPriority="251" verticalHuggingPriority="251" misplaced="YES" text="HERTZFELDT ON BLU-RAY" textAlignment="natural" lineBreakMode="tailTruncation" numberOfLines="2" baselineAdjustment="alignBaselines" minimumScaleFactor="0.69999999999999996" translatesAutoresizingMaskIntoConstraints="NO" id="peK-ts-qtm" customClass="StyledLabel" customModule="Library">
->>>>>>> 1cedb98f
                                                     <rect key="frame" x="8" y="22" width="276" height="17"/>
                                                     <fontDescription key="fontDescription" style="UICTFontTextStyleSubhead"/>
                                                     <color key="textColor" red="0.66666666666666663" green="0.66666666666666663" blue="0.66666666666666663" alpha="1" colorSpace="custom" customColorSpace="sRGB"/>
                                                     <nil key="highlightedColor"/>
+                                                    <userDefinedRuntimeAttributes>
+                                                        <userDefinedRuntimeAttribute type="string" keyPath="_fontStyle" value="Subhead"/>
+                                                        <userDefinedRuntimeAttribute type="string" keyPath="_color" value="TextDarkGray"/>
+                                                    </userDefinedRuntimeAttributes>
                                                 </label>
                                                 <view contentMode="scaleToFill" translatesAutoresizingMaskIntoConstraints="NO" id="S1L-AK-J7o" userLabel="Divider">
                                                     <rect key="frame" x="0.0" y="65" width="384" height="1"/>
@@ -457,13 +408,8 @@
                                                         <action selector="tappedProjectImage" destination="Wv6-wT-OF6" eventType="touchUpInside" id="YQY-qk-5Bt"/>
                                                     </connections>
                                                 </button>
-<<<<<<< HEAD
-                                                <stackView opaque="NO" contentMode="scaleToFill" axis="vertical" distribution="fillProportionally" spacing="16" translatesAutoresizingMaskIntoConstraints="NO" id="dQE-cC-7qh">
-                                                    <rect key="frame" x="8" y="84" width="368" height="260"/>
-=======
                                                 <stackView opaque="NO" contentMode="scaleToFill" axis="vertical" spacing="16" translatesAutoresizingMaskIntoConstraints="NO" id="dQE-cC-7qh">
                                                     <rect key="frame" x="8" y="84" width="368" height="266"/>
->>>>>>> 1cedb98f
                                                     <subviews>
                                                         <label opaque="NO" userInteractionEnabled="NO" contentMode="left" horizontalHuggingPriority="251" verticalHuggingPriority="251" verticalCompressionResistancePriority="752" text="Update #26 posted 1 day ago" textAlignment="natural" lineBreakMode="tailTruncation" baselineAdjustment="alignBaselines" adjustsFontSizeToFit="NO" translatesAutoresizingMaskIntoConstraints="NO" id="qj0-jB-Zve">
                                                             <rect key="frame" x="0.0" y="0.0" width="368" height="14.5"/>
@@ -478,11 +424,7 @@
                                                             <nil key="highlightedColor"/>
                                                         </label>
                                                         <label opaque="NO" userInteractionEnabled="NO" contentMode="left" horizontalHuggingPriority="251" verticalHuggingPriority="251" textAlignment="natural" lineBreakMode="wordWrap" numberOfLines="0" baselineAdjustment="alignBaselines" adjustsFontSizeToFit="NO" translatesAutoresizingMaskIntoConstraints="NO" id="2pH-Zs-dun">
-<<<<<<< HEAD
-                                                            <rect key="frame" x="0.0" y="72" width="368" height="188"/>
-=======
                                                             <rect key="frame" x="0.0" y="73" width="368" height="193"/>
->>>>>>> 1cedb98f
                                                             <string key="text">alert! alert! here are important odds &amp; ends to note as we dive into shipping your rewards! -  please do not worry or ask us about the whereabouts of your rewards... at least not until the middle of april or something... especially if you do not live in the USA. it will take time to put together 4500 packages and international orders will take an additional week or two in transit. clogging our inbox</string>
                                                             <fontDescription key="fontDescription" style="UICTFontTextStyleBody"/>
                                                             <color key="textColor" red="0.0" green="0.0" blue="0.0" alpha="1" colorSpace="custom" customColorSpace="sRGB"/>
@@ -568,37 +510,22 @@
                                                         <stackView opaque="NO" contentMode="scaleToFill" axis="vertical" distribution="fillProportionally" alignment="center" spacing="6" translatesAutoresizingMaskIntoConstraints="NO" id="hdi-fv-wM7">
                                                             <rect key="frame" x="0.0" y="0.0" width="352" height="87.5"/>
                                                             <subviews>
-<<<<<<< HEAD
-                                                                <label opaque="NO" userInteractionEnabled="NO" contentMode="left" horizontalHuggingPriority="251" verticalHuggingPriority="251" misplaced="YES" text="Discover more projects." textAlignment="center" lineBreakMode="wordWrap" numberOfLines="0" baselineAdjustment="alignBaselines" adjustsFontSizeToFit="NO" translatesAutoresizingMaskIntoConstraints="NO" id="H9b-Qe-5eB">
-                                                                    <rect key="frame" x="85" y="0.0" width="182" height="21"/>
-=======
                                                                 <label opaque="NO" userInteractionEnabled="NO" contentMode="left" horizontalHuggingPriority="251" verticalHuggingPriority="251" text="Discover more projects." textAlignment="center" lineBreakMode="wordWrap" numberOfLines="0" baselineAdjustment="alignBaselines" adjustsFontSizeToFit="NO" translatesAutoresizingMaskIntoConstraints="NO" id="H9b-Qe-5eB">
                                                                     <rect key="frame" x="85.5" y="0.0" width="181.5" height="20.5"/>
->>>>>>> 1cedb98f
                                                                     <fontDescription key="fontDescription" type="system" pointSize="17"/>
                                                                     <color key="textColor" red="0.0" green="0.0" blue="0.0" alpha="1" colorSpace="custom" customColorSpace="sRGB"/>
                                                                     <nil key="highlightedColor"/>
                                                                 </label>
-<<<<<<< HEAD
-                                                                <label opaque="NO" userInteractionEnabled="NO" contentMode="left" horizontalHuggingPriority="251" verticalHuggingPriority="251" verticalCompressionResistancePriority="1000" misplaced="YES" text="Connect with Facebook to follow your friends and get notified whenever they launch or back a new project." textAlignment="center" lineBreakMode="wordWrap" numberOfLines="0" baselineAdjustment="alignBaselines" adjustsFontSizeToFit="NO" translatesAutoresizingMaskIntoConstraints="NO" id="c9R-7T-nhY">
-                                                                    <rect key="frame" x="1" y="27" width="350" height="61"/>
-=======
                                                                 <label opaque="NO" userInteractionEnabled="NO" contentMode="left" horizontalHuggingPriority="251" verticalHuggingPriority="251" verticalCompressionResistancePriority="1000" text="Connect with Facebook to follow your friends and get notified whenever they launch or back a new project." textAlignment="center" lineBreakMode="wordWrap" numberOfLines="0" baselineAdjustment="alignBaselines" adjustsFontSizeToFit="NO" translatesAutoresizingMaskIntoConstraints="NO" id="c9R-7T-nhY">
                                                                     <rect key="frame" x="1.5" y="26.5" width="349.5" height="61"/>
->>>>>>> 1cedb98f
                                                                     <fontDescription key="fontDescription" type="system" pointSize="17"/>
                                                                     <color key="textColor" red="0.0" green="0.0" blue="0.0" alpha="1" colorSpace="custom" customColorSpace="sRGB"/>
                                                                     <nil key="highlightedColor"/>
                                                                 </label>
                                                             </subviews>
                                                         </stackView>
-<<<<<<< HEAD
-                                                        <button opaque="NO" contentMode="scaleToFill" verticalCompressionResistancePriority="751" misplaced="YES" contentHorizontalAlignment="center" contentVerticalAlignment="center" buttonType="roundedRect" lineBreakMode="tailTruncation" translatesAutoresizingMaskIntoConstraints="NO" id="X9G-oS-Rvz">
-                                                            <rect key="frame" x="0.0" y="100" width="352" height="2"/>
-=======
                                                         <button opaque="NO" contentMode="scaleToFill" verticalCompressionResistancePriority="751" contentHorizontalAlignment="center" contentVerticalAlignment="center" buttonType="roundedRect" lineBreakMode="tailTruncation" translatesAutoresizingMaskIntoConstraints="NO" id="X9G-oS-Rvz">
                                                             <rect key="frame" x="0.0" y="99.5" width="352" height="2.5"/>
->>>>>>> 1cedb98f
                                                             <state key="normal" title="Connect with Facebook"/>
                                                         </button>
                                                     </subviews>
@@ -694,13 +621,8 @@
                                                         <stackView opaque="NO" contentMode="scaleToFill" axis="vertical" distribution="fillProportionally" alignment="center" spacing="6" translatesAutoresizingMaskIntoConstraints="NO" id="m9K-RX-jxu">
                                                             <rect key="frame" x="0.0" y="0.0" width="352" height="67.5"/>
                                                             <subviews>
-<<<<<<< HEAD
-                                                                <label opaque="NO" userInteractionEnabled="NO" contentMode="left" horizontalHuggingPriority="251" verticalHuggingPriority="251" misplaced="YES" text="Discover more projects." textAlignment="center" lineBreakMode="wordWrap" numberOfLines="0" baselineAdjustment="alignBaselines" adjustsFontSizeToFit="NO" translatesAutoresizingMaskIntoConstraints="NO" id="nSV-9t-IRL">
-                                                                    <rect key="frame" x="85" y="0.0" width="182" height="21"/>
-=======
                                                                 <label opaque="NO" userInteractionEnabled="NO" contentMode="left" horizontalHuggingPriority="251" verticalHuggingPriority="251" text="Discover more projects." textAlignment="center" lineBreakMode="wordWrap" numberOfLines="0" baselineAdjustment="alignBaselines" adjustsFontSizeToFit="NO" translatesAutoresizingMaskIntoConstraints="NO" id="nSV-9t-IRL">
                                                                     <rect key="frame" x="85.5" y="0.0" width="181.5" height="20.5"/>
->>>>>>> 1cedb98f
                                                                     <fontDescription key="fontDescription" type="system" pointSize="17"/>
                                                                     <color key="textColor" red="0.0" green="0.0" blue="0.0" alpha="1" colorSpace="custom" customColorSpace="sRGB"/>
                                                                     <nil key="highlightedColor"/>
@@ -713,13 +635,8 @@
                                                                 </label>
                                                             </subviews>
                                                         </stackView>
-<<<<<<< HEAD
-                                                        <button opaque="NO" contentMode="scaleToFill" verticalCompressionResistancePriority="751" misplaced="YES" contentHorizontalAlignment="center" contentVerticalAlignment="center" buttonType="roundedRect" lineBreakMode="tailTruncation" translatesAutoresizingMaskIntoConstraints="NO" id="voe-Sf-Dp0">
-                                                            <rect key="frame" x="118" y="80" width="116" height="22"/>
-=======
                                                         <button opaque="NO" contentMode="scaleToFill" verticalCompressionResistancePriority="751" contentHorizontalAlignment="center" contentVerticalAlignment="center" buttonType="roundedRect" lineBreakMode="tailTruncation" translatesAutoresizingMaskIntoConstraints="NO" id="voe-Sf-Dp0">
                                                             <rect key="frame" x="118" y="79.5" width="116" height="22.5"/>
->>>>>>> 1cedb98f
                                                             <state key="normal" title="Find your friends"/>
                                                         </button>
                                                     </subviews>
