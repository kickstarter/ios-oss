--- conflicted
+++ resolved
@@ -25,12 +25,6 @@
                                 <rect key="frame" x="0.0" y="0.0" width="375" height="1000"/>
                                 <color key="backgroundColor" cocoaTouchSystemColor="groupTableViewBackgroundColor"/>
                             </tableView>
-<<<<<<< HEAD
-                        </subviews>
-                        <color key="backgroundColor" white="1" alpha="1" colorSpace="custom" customColorSpace="genericGamma22GrayColorSpace"/>
-                        <constraints>
-                            <constraint firstAttribute="trailing" secondItem="ctA-pE-Cb4" secondAttribute="trailing" id="Bn8-Xy-72z"/>
-=======
                             <pickerView contentMode="scaleToFill" translatesAutoresizingMaskIntoConstraints="NO" id="9gJ-Cv-1eW">
                                 <rect key="frame" x="0.0" y="1000" width="375" height="200"/>
                                 <color key="backgroundColor" red="0.90980392160000001" green="0.90980392160000001" blue="0.90980392160000001" alpha="1" colorSpace="calibratedRGB"/>
@@ -45,7 +39,6 @@
                             <constraint firstItem="9gJ-Cv-1eW" firstAttribute="top" secondItem="skT-PF-d9f" secondAttribute="top" id="7gB-YE-7Xy"/>
                             <constraint firstAttribute="trailing" secondItem="ctA-pE-Cb4" secondAttribute="trailing" id="Bn8-Xy-72z"/>
                             <constraint firstAttribute="trailing" secondItem="9gJ-Cv-1eW" secondAttribute="trailing" id="b7A-Y1-jPA"/>
->>>>>>> 99df9f38
                             <constraint firstItem="ctA-pE-Cb4" firstAttribute="leading" secondItem="1Ie-Mi-JD9" secondAttribute="leading" id="bY5-dB-D8C"/>
                             <constraint firstItem="ctA-pE-Cb4" firstAttribute="top" secondItem="1Ie-Mi-JD9" secondAttribute="top" id="ijo-kG-7Xk"/>
                             <constraint firstItem="skT-PF-d9f" firstAttribute="top" secondItem="ctA-pE-Cb4" secondAttribute="bottom" id="kpo-yB-45s"/>
@@ -55,11 +48,8 @@
                     <freeformSimulatedSizeMetrics key="simulatedDestinationMetrics"/>
                     <size key="freeformSize" width="375" height="1000"/>
                     <connections>
-<<<<<<< HEAD
-=======
                         <outlet property="emailFrequencyPickerView" destination="9gJ-Cv-1eW" id="Ixq-4P-PhT"/>
                         <outlet property="emailPickerViewTopConstraint" destination="7gB-YE-7Xy" id="KKW-Go-A8a"/>
->>>>>>> 99df9f38
                         <outlet property="tableView" destination="ctA-pE-Cb4" id="kkl-KF-beA"/>
                     </connections>
                 </viewController>
