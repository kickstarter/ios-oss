<<<<<<< HEAD
<?xml version="1.0" encoding="UTF-8"?>
<document type="com.apple.InterfaceBuilder3.CocoaTouch.Storyboard.XIB" version="3.0" toolsVersion="11762" systemVersion="16A313a" targetRuntime="iOS.CocoaTouch" propertyAccessControl="none" useAutolayout="YES" useTraitCollections="YES" colorMatched="YES">
=======
<?xml version="1.0" encoding="UTF-8" standalone="no"?>
<document type="com.apple.InterfaceBuilder3.CocoaTouch.Storyboard.XIB" version="3.0" toolsVersion="11762" systemVersion="15G1217" targetRuntime="iOS.CocoaTouch" propertyAccessControl="none" useAutolayout="YES" useTraitCollections="YES" colorMatched="YES">
>>>>>>> 19901857
    <device id="retina4_7" orientation="portrait">
        <adaptation id="fullscreen"/>
    </device>
    <dependencies>
        <plugIn identifier="com.apple.InterfaceBuilder.IBCocoaTouchPlugin" version="11757"/>
        <capability name="Constraints to layout margins" minToolsVersion="6.0"/>
        <capability name="documents saved in the Xcode 8 format" minToolsVersion="8.0"/>
    </dependencies>
    <scenes>
        <!--Discovery View Controller-->
        <scene sceneID="Pbp-dv-kuM">
            <objects>
                <viewController storyboardIdentifier="DiscoveryViewController" id="G4V-ye-CLN" customClass="DiscoveryViewController" customModule="Kickstarter_Framework" customModuleProvider="target" sceneMemberID="viewController">
                    <layoutGuides>
                        <viewControllerLayoutGuide type="top" id="OWF-L6-TC2"/>
                        <viewControllerLayoutGuide type="bottom" id="qTF-tM-mP0"/>
                    </layoutGuides>
                    <view key="view" contentMode="scaleToFill" id="Kuh-85-Y4E">
                        <rect key="frame" x="0.0" y="0.0" width="400" height="600"/>
                        <autoresizingMask key="autoresizingMask" widthSizable="YES" heightSizable="YES"/>
                        <subviews>
                            <containerView opaque="NO" contentMode="scaleToFill" translatesAutoresizingMaskIntoConstraints="NO" id="FAX-pt-y2u" userLabel="Pages container">
                                <rect key="frame" x="0.0" y="115" width="400" height="485"/>
                                <connections>
                                    <segue destination="ynw-dc-pxD" kind="embed" id="5LZ-9P-sMI"/>
                                </connections>
                            </containerView>
                            <containerView opaque="NO" contentMode="scaleToFill" translatesAutoresizingMaskIntoConstraints="NO" id="FbJ-Sz-gTi" userLabel="Live stream container">
                                <rect key="frame" x="0.0" y="65" width="400" height="535"/>
                                <connections>
                                    <segue destination="UAu-DY-esz" kind="embed" id="kVE-io-dOw"/>
                                </connections>
                            </containerView>
                            <containerView opaque="NO" contentMode="scaleToFill" translatesAutoresizingMaskIntoConstraints="NO" id="Doj-qA-CRz" userLabel="Sorts container">
                                <rect key="frame" x="0.0" y="65" width="400" height="50"/>
                                <constraints>
                                    <constraint firstAttribute="height" constant="50" id="HnD-3P-4LC"/>
                                </constraints>
                                <connections>
                                    <segue destination="00O-j2-LyI" kind="embed" id="1BO-36-mf7"/>
                                </connections>
                            </containerView>
                            <containerView opaque="NO" contentMode="scaleToFill" translatesAutoresizingMaskIntoConstraints="NO" id="dUb-ni-s34" userLabel="Navigation Header container">
                                <rect key="frame" x="0.0" y="0.0" width="400" height="65"/>
                                <constraints>
                                    <constraint firstAttribute="height" constant="65" id="WoQ-4r-ybI"/>
                                </constraints>
                                <connections>
                                    <segue destination="RCd-Hu-FaN" kind="embed" id="LIY-S4-2G6"/>
                                </connections>
                            </containerView>
                        </subviews>
                        <color key="backgroundColor" red="0.94999998807907104" green="0.94999998807907104" blue="0.94999998807907104" alpha="1" colorSpace="custom" customColorSpace="sRGB"/>
                        <constraints>
                            <constraint firstItem="dUb-ni-s34" firstAttribute="top" secondItem="Kuh-85-Y4E" secondAttribute="topMargin" id="5jZ-Uk-gLE"/>
                            <constraint firstItem="FbJ-Sz-gTi" firstAttribute="leading" secondItem="dUb-ni-s34" secondAttribute="leading" id="6rH-us-STJ"/>
                            <constraint firstItem="FAX-pt-y2u" firstAttribute="top" secondItem="Doj-qA-CRz" secondAttribute="bottom" id="9Dr-uo-nMZ"/>
                            <constraint firstItem="dUb-ni-s34" firstAttribute="leading" secondItem="Kuh-85-Y4E" secondAttribute="leading" id="Ato-za-9z9"/>
                            <constraint firstItem="qTF-tM-mP0" firstAttribute="top" secondItem="FbJ-Sz-gTi" secondAttribute="bottom" id="Ggf-9q-yZh"/>
                            <constraint firstAttribute="trailing" secondItem="FAX-pt-y2u" secondAttribute="trailing" id="Haf-Tu-zCG"/>
                            <constraint firstItem="Doj-qA-CRz" firstAttribute="leading" secondItem="Kuh-85-Y4E" secondAttribute="leading" id="JuW-Ce-Bj2"/>
                            <constraint firstItem="FbJ-Sz-gTi" firstAttribute="top" secondItem="dUb-ni-s34" secondAttribute="bottom" id="QAs-lR-vmg"/>
                            <constraint firstAttribute="trailing" secondItem="Doj-qA-CRz" secondAttribute="trailing" id="ZjO-cl-xir"/>
                            <constraint firstAttribute="trailing" secondItem="dUb-ni-s34" secondAttribute="trailing" id="gmC-ma-ITZ"/>
                            <constraint firstItem="qTF-tM-mP0" firstAttribute="top" secondItem="FAX-pt-y2u" secondAttribute="bottom" id="hJB-FS-xfb"/>
                            <constraint firstItem="FAX-pt-y2u" firstAttribute="leading" secondItem="Kuh-85-Y4E" secondAttribute="leading" id="kmN-nP-oOI"/>
                            <constraint firstItem="dUb-ni-s34" firstAttribute="bottom" secondItem="Doj-qA-CRz" secondAttribute="top" id="u4R-oC-L5u"/>
                            <constraint firstItem="FbJ-Sz-gTi" firstAttribute="trailing" secondItem="dUb-ni-s34" secondAttribute="trailing" id="yQO-9K-sdn"/>
                        </constraints>
                    </view>
                    <navigationItem key="navigationItem" id="leH-O1-cVh">
                        <nil key="title"/>
                    </navigationItem>
                    <nil key="simulatedTopBarMetrics"/>
                    <freeformSimulatedSizeMetrics key="simulatedDestinationMetrics"/>
                    <size key="freeformSize" width="400" height="600"/>
                </viewController>
                <placeholder placeholderIdentifier="IBFirstResponder" id="fHV-lA-AM8" userLabel="First Responder" sceneMemberID="firstResponder"/>
            </objects>
            <point key="canvasLocation" x="1321" y="-767"/>
        </scene>
        <!--Page View Controller-->
        <scene sceneID="fhy-HW-TM2">
            <objects>
                <pageViewController autoresizesArchivedViewToFullSize="NO" transitionStyle="scroll" pageSpacing="16" navigationOrientation="horizontal" spineLocation="none" id="ynw-dc-pxD" sceneMemberID="viewController"/>
                <placeholder placeholderIdentifier="IBFirstResponder" id="MSO-El-133" userLabel="First Responder" sceneMemberID="firstResponder"/>
            </objects>
            <point key="canvasLocation" x="2277" y="-819"/>
        </scene>
        <!--Filters View Controller-->
        <scene sceneID="vX8-6c-c9L">
            <objects>
                <viewController storyboardIdentifier="DiscoveryFiltersViewController" title="Filters View Controller" id="Lrr-Jc-WxN" userLabel="Filters View Controller" customClass="DiscoveryFiltersViewController" customModule="Kickstarter_Framework" customModuleProvider="target" sceneMemberID="viewController">
                    <layoutGuides>
                        <viewControllerLayoutGuide type="top" id="Q8U-Wj-qeR"/>
                        <viewControllerLayoutGuide type="bottom" id="yza-dA-PTx"/>
                    </layoutGuides>
                    <view key="view" contentMode="scaleToFill" id="jYb-eE-zqE">
                        <rect key="frame" x="0.0" y="0.0" width="375" height="667"/>
                        <autoresizingMask key="autoresizingMask" widthSizable="YES" heightSizable="YES"/>
                        <subviews>
                            <view contentMode="scaleToFill" translatesAutoresizingMaskIntoConstraints="NO" id="7FI-hd-vcb" customClass="GradientView" customModule="Library">
                                <rect key="frame" x="0.0" y="65" width="375" height="602"/>
                                <color key="backgroundColor" red="1" green="1" blue="1" alpha="1" colorSpace="custom" customColorSpace="sRGB"/>
                            </view>
                            <button opaque="NO" contentMode="scaleToFill" contentHorizontalAlignment="center" contentVerticalAlignment="center" buttonType="roundedRect" lineBreakMode="middleTruncation" translatesAutoresizingMaskIntoConstraints="NO" id="9Eg-ye-TnY">
                                <rect key="frame" x="0.0" y="20" width="375" height="45"/>
                                <color key="backgroundColor" red="0.0" green="0.0" blue="0.0" alpha="0.0" colorSpace="custom" customColorSpace="sRGB"/>
                                <constraints>
                                    <constraint firstAttribute="height" constant="45" id="S1T-uH-gOq"/>
                                </constraints>
                            </button>
                            <tableView clipsSubviews="YES" contentMode="scaleToFill" alwaysBounceVertical="YES" showsHorizontalScrollIndicator="NO" showsVerticalScrollIndicator="NO" dataMode="prototypes" style="plain" separatorStyle="none" rowHeight="55" sectionHeaderHeight="28" sectionFooterHeight="28" translatesAutoresizingMaskIntoConstraints="NO" id="KgX-hp-QnW">
                                <rect key="frame" x="0.0" y="65" width="375" height="602"/>
                                <color key="backgroundColor" red="0.0" green="0.0" blue="0.0" alpha="0.0" colorSpace="custom" customColorSpace="sRGB"/>
                                <color key="tintColor" red="0.0" green="0.0" blue="0.0" alpha="0.0" colorSpace="custom" customColorSpace="sRGB"/>
                                <color key="sectionIndexBackgroundColor" red="0.0" green="0.0" blue="0.0" alpha="0.0" colorSpace="custom" customColorSpace="sRGB"/>
                                <prototypes>
                                    <tableViewCell clipsSubviews="YES" contentMode="scaleToFill" selectionStyle="none" indentationWidth="10" reuseIdentifier="DiscoveryFiltersStaticRowCell" rowHeight="61" id="waS-Dy-oxm" userLabel="Static Separator" customClass="DiscoveryFiltersStaticRowCell" customModule="Kickstarter_Framework" customModuleProvider="target">
                                        <rect key="frame" x="0.0" y="28" width="375" height="61"/>
                                        <autoresizingMask key="autoresizingMask"/>
                                        <tableViewCellContentView key="contentView" opaque="NO" clipsSubviews="YES" multipleTouchEnabled="YES" contentMode="center" tableViewCell="waS-Dy-oxm" id="JFE-2G-NVd">
                                            <rect key="frame" x="0.0" y="0.0" width="375" height="61"/>
                                            <autoresizingMask key="autoresizingMask"/>
                                            <subviews>
<<<<<<< HEAD
                                                <label opaque="NO" userInteractionEnabled="NO" contentMode="left" horizontalHuggingPriority="251" verticalHuggingPriority="1000" verticalCompressionResistancePriority="1000" text="Collections" textAlignment="natural" lineBreakMode="tailTruncation" baselineAdjustment="alignBaselines" adjustsFontSizeToFit="NO" translatesAutoresizingMaskIntoConstraints="NO" id="fj6-ls-Fqk">
                                                    <rect key="frame" x="8" y="8" width="76.5" height="45"/>
=======
                                                <label opaque="NO" userInteractionEnabled="NO" contentMode="left" horizontalHuggingPriority="251" verticalHuggingPriority="1000" verticalCompressionResistancePriority="1000" misplaced="YES" text="Collections" textAlignment="natural" lineBreakMode="tailTruncation" baselineAdjustment="alignBaselines" adjustsFontSizeToFit="NO" translatesAutoresizingMaskIntoConstraints="NO" id="fj6-ls-Fqk">
                                                    <rect key="frame" x="8" y="8" width="72" height="45"/>
>>>>>>> 19901857
                                                    <fontDescription key="fontDescription" style="UICTFontTextStyleSubhead"/>
                                                    <nil key="highlightedColor"/>
                                                </label>
                                            </subviews>
                                            <constraints>
                                                <constraint firstAttribute="bottomMargin" secondItem="fj6-ls-Fqk" secondAttribute="bottom" id="7Lt-KW-ltc"/>
                                                <constraint firstItem="fj6-ls-Fqk" firstAttribute="leading" secondItem="JFE-2G-NVd" secondAttribute="leadingMargin" id="9vx-ZQ-HHS"/>
                                                <constraint firstItem="fj6-ls-Fqk" firstAttribute="top" secondItem="JFE-2G-NVd" secondAttribute="topMargin" id="g9p-J4-xTm"/>
                                            </constraints>
                                        </tableViewCellContentView>
                                        <color key="backgroundColor" red="0.0" green="0.0" blue="0.0" alpha="0.0" colorSpace="custom" customColorSpace="sRGB"/>
                                        <connections>
                                            <outlet property="titleLabel" destination="fj6-ls-Fqk" id="6o5-mm-lws"/>
                                        </connections>
                                    </tableViewCell>
                                    <tableViewCell clipsSubviews="YES" contentMode="scaleToFill" selectionStyle="none" indentationWidth="10" reuseIdentifier="DiscoverySelectableRowCell" rowHeight="44" id="12J-zx-nO8" customClass="DiscoverySelectableRowCell" customModule="Kickstarter_Framework" customModuleProvider="target">
                                        <rect key="frame" x="0.0" y="89" width="375" height="44"/>
                                        <autoresizingMask key="autoresizingMask"/>
                                        <tableViewCellContentView key="contentView" opaque="NO" clipsSubviews="YES" multipleTouchEnabled="YES" contentMode="center" tableViewCell="12J-zx-nO8" id="KNn-dG-ZFy">
                                            <rect key="frame" x="0.0" y="0.0" width="375" height="44"/>
                                            <autoresizingMask key="autoresizingMask"/>
                                            <subviews>
                                                <stackView opaque="NO" contentMode="scaleToFill" alignment="center" spacing="6" translatesAutoresizingMaskIntoConstraints="NO" id="wlo-l0-uQN">
                                                    <rect key="frame" x="8" y="8" width="359" height="28"/>
                                                    <subviews>
                                                        <label opaque="NO" userInteractionEnabled="NO" contentMode="left" horizontalHuggingPriority="1000" verticalHuggingPriority="251" horizontalCompressionResistancePriority="1000" text="Staff Picks" textAlignment="natural" lineBreakMode="tailTruncation" baselineAdjustment="alignBaselines" adjustsFontSizeToFit="NO" translatesAutoresizingMaskIntoConstraints="NO" id="BZy-2b-lTV">
                                                            <rect key="frame" x="0.0" y="1" width="104" height="26.5"/>
                                                            <fontDescription key="fontDescription" style="UICTFontTextStyleTitle2"/>
                                                            <nil key="highlightedColor"/>
                                                        </label>
                                                        <imageView userInteractionEnabled="NO" contentMode="scaleToFill" horizontalHuggingPriority="1000" verticalHuggingPriority="1000" horizontalCompressionResistancePriority="1000" verticalCompressionResistancePriority="1000" image="live-indicator" translatesAutoresizingMaskIntoConstraints="NO" id="2gr-FJ-6h7">
                                                            <rect key="frame" x="110" y="7" width="14" height="14"/>
                                                        </imageView>
                                                        <view contentMode="scaleToFill" horizontalHuggingPriority="1000" verticalHuggingPriority="1" horizontalCompressionResistancePriority="1" verticalCompressionResistancePriority="1" translatesAutoresizingMaskIntoConstraints="NO" id="Nas-2T-LXH">
                                                            <rect key="frame" x="130" y="14" width="229" height="0.0"/>
                                                            <color key="backgroundColor" white="1" alpha="1" colorSpace="calibratedWhite"/>
                                                            <constraints>
                                                                <constraint firstAttribute="height" id="b9E-4T-Aii"/>
                                                            </constraints>
                                                        </view>
                                                    </subviews>
                                                </stackView>
                                            </subviews>
                                            <constraints>
                                                <constraint firstAttribute="topMargin" secondItem="wlo-l0-uQN" secondAttribute="top" id="6ny-o2-DFr"/>
                                                <constraint firstAttribute="trailingMargin" secondItem="wlo-l0-uQN" secondAttribute="trailing" id="Azq-aw-tXP"/>
                                                <constraint firstAttribute="leadingMargin" secondItem="wlo-l0-uQN" secondAttribute="leading" id="jLo-py-bM1"/>
                                                <constraint firstAttribute="bottomMargin" secondItem="wlo-l0-uQN" secondAttribute="bottom" id="tPm-BF-Ord"/>
                                            </constraints>
                                        </tableViewCellContentView>
                                        <color key="backgroundColor" red="0.0" green="0.0" blue="0.0" alpha="0.0" colorSpace="custom" customColorSpace="sRGB"/>
                                        <edgeInsets key="layoutMargins" top="0.0" left="0.0" bottom="0.0" right="0.0"/>
                                        <connections>
                                            <outlet property="filterTitleLabel" destination="BZy-2b-lTV" id="Wbj-n1-Hf9"/>
                                            <outlet property="liveIndicatorImageView" destination="2gr-FJ-6h7" id="0Vr-7p-Hfr"/>
                                        </connections>
                                    </tableViewCell>
                                    <tableViewCell clipsSubviews="YES" contentMode="scaleToFill" selectionStyle="none" indentationWidth="10" reuseIdentifier="DiscoveryExpandableRowCell" rowHeight="44" id="dTW-Od-pFz" customClass="DiscoveryExpandableRowCell" customModule="Kickstarter_Framework" customModuleProvider="target">
                                        <rect key="frame" x="0.0" y="133" width="375" height="44"/>
                                        <autoresizingMask key="autoresizingMask"/>
                                        <tableViewCellContentView key="contentView" opaque="NO" clipsSubviews="YES" multipleTouchEnabled="YES" contentMode="center" tableViewCell="dTW-Od-pFz" id="JA7-MN-ff5">
                                            <rect key="frame" x="0.0" y="0.0" width="375" height="44"/>
                                            <autoresizingMask key="autoresizingMask"/>
                                            <subviews>
                                                <stackView opaque="NO" contentMode="scaleToFill" alignment="bottom" spacing="4" translatesAutoresizingMaskIntoConstraints="NO" id="WGC-ki-CmI">
                                                    <rect key="frame" x="8" y="8" width="57.5" height="28"/>
                                                    <subviews>
                                                        <label opaque="NO" userInteractionEnabled="NO" contentMode="left" horizontalHuggingPriority="251" verticalHuggingPriority="251" horizontalCompressionResistancePriority="751" text="Art" textAlignment="natural" lineBreakMode="tailTruncation" baselineAdjustment="alignBaselines" adjustsFontSizeToFit="NO" translatesAutoresizingMaskIntoConstraints="NO" id="ai3-0N-LIF">
                                                            <rect key="frame" x="0.0" y="1.5" width="29" height="26.5"/>
                                                            <fontDescription key="fontDescription" style="UICTFontTextStyleTitle2"/>
                                                            <nil key="highlightedColor"/>
                                                        </label>
                                                        <label opaque="NO" userInteractionEnabled="NO" contentMode="left" horizontalHuggingPriority="251" verticalHuggingPriority="251" text="334" textAlignment="natural" lineBreakMode="tailTruncation" baselineAdjustment="alignBaselines" adjustsFontSizeToFit="NO" translatesAutoresizingMaskIntoConstraints="NO" id="lnq-7a-kU9">
                                                            <rect key="frame" x="33" y="12" width="24.5" height="16"/>
                                                            <fontDescription key="fontDescription" style="UICTFontTextStyleFootnote"/>
                                                            <nil key="highlightedColor"/>
                                                        </label>
                                                    </subviews>
                                                </stackView>
                                            </subviews>
                                            <constraints>
                                                <constraint firstAttribute="topMargin" secondItem="WGC-ki-CmI" secondAttribute="top" id="8EV-Mf-4IX"/>
                                                <constraint firstAttribute="trailingMargin" relation="greaterThanOrEqual" secondItem="WGC-ki-CmI" secondAttribute="trailing" id="EsT-id-EcR"/>
                                                <constraint firstAttribute="leadingMargin" secondItem="WGC-ki-CmI" secondAttribute="leading" id="RCl-fd-KwV"/>
                                                <constraint firstAttribute="bottomMargin" secondItem="WGC-ki-CmI" secondAttribute="bottom" id="ezP-cA-xRk"/>
                                            </constraints>
                                        </tableViewCellContentView>
                                        <color key="backgroundColor" red="0.0" green="0.0" blue="0.0" alpha="0.0" colorSpace="custom" customColorSpace="sRGB"/>
                                        <connections>
                                            <outlet property="filterTitleLabel" destination="ai3-0N-LIF" id="fH7-xa-kID"/>
                                            <outlet property="projectsCountLabel" destination="lnq-7a-kU9" id="akk-yI-Ze6"/>
                                        </connections>
                                    </tableViewCell>
                                    <tableViewCell clipsSubviews="YES" contentMode="scaleToFill" selectionStyle="none" indentationWidth="10" reuseIdentifier="DiscoveryExpandedSelectableRowCell" rowHeight="44" id="Byu-vL-ty5" customClass="DiscoveryExpandedSelectableRowCell" customModule="Kickstarter_Framework" customModuleProvider="target">
                                        <rect key="frame" x="0.0" y="177" width="375" height="44"/>
                                        <autoresizingMask key="autoresizingMask"/>
                                        <tableViewCellContentView key="contentView" opaque="NO" clipsSubviews="YES" multipleTouchEnabled="YES" contentMode="center" tableViewCell="Byu-vL-ty5" id="f45-8F-RwC">
                                            <rect key="frame" x="0.0" y="0.0" width="375" height="44"/>
                                            <autoresizingMask key="autoresizingMask"/>
                                            <subviews>
<<<<<<< HEAD
                                                <label opaque="NO" userInteractionEnabled="NO" alpha="0.80000001192092896" contentMode="left" horizontalHuggingPriority="251" verticalHuggingPriority="251" text="Ceramics" textAlignment="natural" lineBreakMode="tailTruncation" baselineAdjustment="alignBaselines" adjustsFontSizeToFit="NO" translatesAutoresizingMaskIntoConstraints="NO" id="EJF-3B-Mcg">
                                                    <rect key="frame" x="20" y="8" width="68.5" height="28"/>
                                                    <fontDescription key="fontDescription" style="UICTFontTextStyleCallout"/>
                                                    <nil key="highlightedColor"/>
                                                </label>
                                                <view alpha="0.15000000596046448" contentMode="scaleToFill" translatesAutoresizingMaskIntoConstraints="NO" id="VVS-EI-b5h" userLabel="Highlight View">
                                                    <rect key="frame" x="8" y="2" width="98.5" height="40"/>
                                                    <color key="backgroundColor" red="1" green="0.3282980492" blue="0.66772108890000004" alpha="1" colorSpace="custom" customColorSpace="sRGB"/>
                                                </view>
                                                <imageView userInteractionEnabled="NO" contentMode="scaleAspectFit" horizontalHuggingPriority="251" verticalHuggingPriority="251" image="check-circle" translatesAutoresizingMaskIntoConstraints="NO" id="DYV-Ke-KPO">
                                                    <rect key="frame" x="96.5" y="13" width="18" height="19"/>
                                                </imageView>
                                                <imageView userInteractionEnabled="NO" contentMode="scaleToFill" horizontalHuggingPriority="251" verticalHuggingPriority="251" image="checkmark-selected-filter" translatesAutoresizingMaskIntoConstraints="NO" id="958-VA-ktz">
                                                    <rect key="frame" x="100.5" y="19" width="11" height="8"/>
=======
                                                <label opaque="NO" userInteractionEnabled="NO" alpha="0.80000001192092896" contentMode="left" horizontalHuggingPriority="251" verticalHuggingPriority="251" misplaced="YES" text="Ceramics" textAlignment="natural" lineBreakMode="tailTruncation" baselineAdjustment="alignBaselines" adjustsFontSizeToFit="NO" translatesAutoresizingMaskIntoConstraints="NO" id="EJF-3B-Mcg">
                                                    <rect key="frame" x="20" y="8" width="65" height="28"/>
                                                    <fontDescription key="fontDescription" style="UICTFontTextStyleCallout"/>
                                                    <nil key="highlightedColor"/>
                                                </label>
                                                <view alpha="0.15000000596046448" contentMode="scaleToFill" misplaced="YES" translatesAutoresizingMaskIntoConstraints="NO" id="VVS-EI-b5h" userLabel="Highlight View">
                                                    <rect key="frame" x="8" y="2" width="95" height="40"/>
                                                    <color key="backgroundColor" red="1" green="0.3282980492" blue="0.66772108890000004" alpha="1" colorSpace="custom" customColorSpace="sRGB"/>
                                                </view>
                                                <imageView userInteractionEnabled="NO" contentMode="scaleAspectFit" horizontalHuggingPriority="251" verticalHuggingPriority="251" misplaced="YES" image="check-circle" translatesAutoresizingMaskIntoConstraints="NO" id="DYV-Ke-KPO">
                                                    <rect key="frame" x="93" y="13" width="18" height="19"/>
                                                </imageView>
                                                <imageView userInteractionEnabled="NO" contentMode="scaleToFill" horizontalHuggingPriority="251" verticalHuggingPriority="251" misplaced="YES" image="checkmark-selected-filter" translatesAutoresizingMaskIntoConstraints="NO" id="958-VA-ktz">
                                                    <rect key="frame" x="97" y="19" width="11" height="8"/>
>>>>>>> 19901857
                                                    <color key="tintColor" red="1" green="1" blue="1" alpha="1" colorSpace="custom" customColorSpace="sRGB"/>
                                                </imageView>
                                            </subviews>
                                            <constraints>
                                                <constraint firstItem="VVS-EI-b5h" firstAttribute="leading" secondItem="f45-8F-RwC" secondAttribute="leadingMargin" id="31u-ur-gEM"/>
                                                <constraint firstItem="VVS-EI-b5h" firstAttribute="bottom" secondItem="EJF-3B-Mcg" secondAttribute="bottom" constant="6" id="Emg-aE-nXm"/>
                                                <constraint firstItem="VVS-EI-b5h" firstAttribute="trailing" secondItem="EJF-3B-Mcg" secondAttribute="trailing" constant="18" id="KvF-Zr-2gX"/>
                                                <constraint firstItem="DYV-Ke-KPO" firstAttribute="leading" secondItem="EJF-3B-Mcg" secondAttribute="trailing" constant="8" id="MFT-IU-4Rw"/>
                                                <constraint firstItem="VVS-EI-b5h" firstAttribute="top" secondItem="EJF-3B-Mcg" secondAttribute="top" constant="-6" id="NCG-1q-7Sb"/>
                                                <constraint firstAttribute="trailingMargin" relation="greaterThanOrEqual" secondItem="EJF-3B-Mcg" secondAttribute="trailing" constant="12" id="Z9d-ce-zF8"/>
                                                <constraint firstAttribute="bottomMargin" secondItem="EJF-3B-Mcg" secondAttribute="bottom" id="gyK-gh-iV9"/>
                                                <constraint firstItem="EJF-3B-Mcg" firstAttribute="leading" secondItem="f45-8F-RwC" secondAttribute="leadingMargin" constant="12" id="iPd-c4-cTM"/>
                                                <constraint firstItem="958-VA-ktz" firstAttribute="centerY" secondItem="DYV-Ke-KPO" secondAttribute="centerY" id="mhT-qB-0hD"/>
                                                <constraint firstItem="958-VA-ktz" firstAttribute="centerX" secondItem="DYV-Ke-KPO" secondAttribute="centerX" id="nQk-yk-L3s"/>
                                                <constraint firstItem="DYV-Ke-KPO" firstAttribute="centerY" secondItem="VVS-EI-b5h" secondAttribute="centerY" id="rdW-nD-aG5"/>
                                                <constraint firstItem="EJF-3B-Mcg" firstAttribute="top" secondItem="f45-8F-RwC" secondAttribute="topMargin" id="yzh-Fm-tqU"/>
                                            </constraints>
                                        </tableViewCellContentView>
                                        <color key="backgroundColor" red="0.0" green="0.0" blue="0.0" alpha="0.0" colorSpace="custom" customColorSpace="sRGB"/>
                                        <connections>
                                            <outlet property="checkImageView" destination="958-VA-ktz" id="tR1-cR-KXi"/>
                                            <outlet property="circleImageView" destination="DYV-Ke-KPO" id="MK2-Tp-mPT"/>
                                            <outlet property="filterTitleLabel" destination="EJF-3B-Mcg" id="UiP-5u-fGu"/>
                                            <outlet property="highlightView" destination="VVS-EI-b5h" id="ZaC-kh-C1f"/>
                                        </connections>
                                    </tableViewCell>
                                    <tableViewCell clipsSubviews="YES" contentMode="scaleToFill" selectionStyle="default" indentationWidth="10" reuseIdentifier="DiscoveryFiltersLoaderCell" id="dox-Ww-A5M" customClass="DiscoveryFiltersLoaderCell" customModule="Kickstarter_Framework" customModuleProvider="target">
                                        <rect key="frame" x="0.0" y="207" width="375" height="55"/>
                                        <autoresizingMask key="autoresizingMask"/>
                                        <tableViewCellContentView key="contentView" opaque="NO" clipsSubviews="YES" multipleTouchEnabled="YES" contentMode="center" tableViewCell="dox-Ww-A5M" id="hbF-w4-zs9">
                                            <rect key="frame" x="0.0" y="0.0" width="375" height="55"/>
                                            <autoresizingMask key="autoresizingMask"/>
                                            <subviews>
                                                <activityIndicatorView opaque="NO" contentMode="scaleToFill" horizontalHuggingPriority="750" verticalHuggingPriority="750" style="gray" translatesAutoresizingMaskIntoConstraints="NO" id="Qf2-5A-IVT">
                                                    <rect key="frame" x="177" y="17" width="20" height="20"/>
                                                </activityIndicatorView>
                                            </subviews>
                                            <constraints>
                                                <constraint firstItem="Qf2-5A-IVT" firstAttribute="centerX" secondItem="hbF-w4-zs9" secondAttribute="centerX" id="VEk-CC-7CC"/>
                                                <constraint firstItem="Qf2-5A-IVT" firstAttribute="centerY" secondItem="hbF-w4-zs9" secondAttribute="centerY" id="jun-r6-PZF"/>
                                            </constraints>
                                        </tableViewCellContentView>
                                        <connections>
                                            <outlet property="activityIndicator" destination="Qf2-5A-IVT" id="qJc-HG-dow"/>
                                        </connections>
                                    </tableViewCell>
                                </prototypes>
                            </tableView>
                        </subviews>
                        <color key="backgroundColor" red="0.0" green="0.0" blue="0.0" alpha="0.0" colorSpace="custom" customColorSpace="sRGB"/>
                        <constraints>
                            <constraint firstItem="yza-dA-PTx" firstAttribute="top" secondItem="KgX-hp-QnW" secondAttribute="bottom" id="5nA-Qk-2t7"/>
                            <constraint firstAttribute="trailing" secondItem="KgX-hp-QnW" secondAttribute="trailing" id="7bM-wR-d4N"/>
                            <constraint firstItem="yza-dA-PTx" firstAttribute="top" secondItem="7FI-hd-vcb" secondAttribute="bottom" id="AbK-78-g4r"/>
                            <constraint firstAttribute="trailing" secondItem="7FI-hd-vcb" secondAttribute="trailing" id="AcF-tp-fwI"/>
                            <constraint firstItem="7FI-hd-vcb" firstAttribute="top" secondItem="9Eg-ye-TnY" secondAttribute="bottom" id="ChM-bc-XdM"/>
                            <constraint firstItem="KgX-hp-QnW" firstAttribute="top" secondItem="9Eg-ye-TnY" secondAttribute="bottom" id="FL0-Bs-ac5"/>
                            <constraint firstItem="9Eg-ye-TnY" firstAttribute="leading" secondItem="jYb-eE-zqE" secondAttribute="leading" id="ItS-7S-S3Z"/>
                            <constraint firstItem="7FI-hd-vcb" firstAttribute="leading" secondItem="jYb-eE-zqE" secondAttribute="leading" id="VrR-zO-e7q"/>
                            <constraint firstAttribute="trailing" secondItem="9Eg-ye-TnY" secondAttribute="trailing" id="Ymf-yC-31h"/>
                            <constraint firstItem="9Eg-ye-TnY" firstAttribute="top" secondItem="Q8U-Wj-qeR" secondAttribute="bottom" id="tb4-2A-3Bn"/>
                            <constraint firstItem="KgX-hp-QnW" firstAttribute="leading" secondItem="jYb-eE-zqE" secondAttribute="leading" id="xhu-yf-Nni"/>
                        </constraints>
                    </view>
                    <extendedEdge key="edgesForExtendedLayout"/>
                    <connections>
                        <outlet property="backgroundGradientView" destination="7FI-hd-vcb" id="xbp-Iz-2oX"/>
                        <outlet property="closeButton" destination="9Eg-ye-TnY" id="KSI-53-uq1"/>
                        <outlet property="filtersTableView" destination="KgX-hp-QnW" id="vX3-Op-f20"/>
                    </connections>
                </viewController>
                <placeholder placeholderIdentifier="IBFirstResponder" id="hYG-xM-Tc1" userLabel="First Responder" sceneMemberID="firstResponder"/>
            </objects>
            <point key="canvasLocation" x="2220" y="-38"/>
        </scene>
        <!--Sort Pager View Controller-->
        <scene sceneID="faJ-fs-J13">
            <objects>
                <viewController storyboardIdentifier="SortPagerViewController" id="00O-j2-LyI" customClass="SortPagerViewController" customModule="Kickstarter_Framework" customModuleProvider="target" sceneMemberID="viewController">
                    <layoutGuides>
                        <viewControllerLayoutGuide type="top" id="oSe-j1-s7J"/>
                        <viewControllerLayoutGuide type="bottom" id="k5o-2C-bBj"/>
                    </layoutGuides>
                    <view key="view" contentMode="scaleToFill" id="Wto-VE-jTu">
                        <rect key="frame" x="0.0" y="0.0" width="400" height="50"/>
                        <autoresizingMask key="autoresizingMask" widthSizable="YES" heightSizable="YES"/>
                        <subviews>
                            <view contentMode="scaleToFill" translatesAutoresizingMaskIntoConstraints="NO" id="jeP-5g-xCb" userLabel="Bottom border">
                                <rect key="frame" x="0.0" y="49" width="400" height="1"/>
                                <color key="backgroundColor" red="0.89999997615814209" green="0.89999997615814209" blue="0.89999997615814209" alpha="0.5" colorSpace="custom" customColorSpace="sRGB"/>
                                <color key="tintColor" red="1" green="1" blue="1" alpha="1" colorSpace="custom" customColorSpace="sRGB"/>
                                <constraints>
                                    <constraint firstAttribute="height" constant="1" id="TIG-I4-Y24"/>
                                </constraints>
                            </view>
                            <scrollView clipsSubviews="YES" multipleTouchEnabled="YES" contentMode="scaleToFill" showsHorizontalScrollIndicator="NO" showsVerticalScrollIndicator="NO" translatesAutoresizingMaskIntoConstraints="NO" id="C7C-Pq-Mh1" userLabel="Sorts scroll view">
                                <rect key="frame" x="0.0" y="0.0" width="400" height="50"/>
                                <subviews>
                                    <stackView opaque="NO" contentMode="scaleToFill" translatesAutoresizingMaskIntoConstraints="NO" id="rW6-mF-Pz5" userLabel="Sorts Stack View">
                                        <rect key="frame" x="0.0" y="0.0" width="479" height="50"/>
                                        <subviews>
                                            <button opaque="NO" contentMode="scaleToFill" contentHorizontalAlignment="center" contentVerticalAlignment="center" buttonType="roundedRect" lineBreakMode="middleTruncation" translatesAutoresizingMaskIntoConstraints="NO" id="pkX-KF-GsJ">
                                                <rect key="frame" x="0.0" y="0.0" width="74" height="50"/>
                                                <inset key="contentEdgeInsets" minX="16" minY="0.0" maxX="16" maxY="0.0"/>
                                                <state key="normal" title="Magic">
                                                    <color key="titleColor" red="1" green="1" blue="1" alpha="1" colorSpace="custom" customColorSpace="sRGB"/>
                                                </state>
                                            </button>
                                            <button opaque="NO" contentMode="scaleToFill" contentHorizontalAlignment="center" contentVerticalAlignment="center" buttonType="roundedRect" lineBreakMode="middleTruncation" translatesAutoresizingMaskIntoConstraints="NO" id="ePJ-pV-uZx">
                                                <rect key="frame" x="74" y="0.0" width="85" height="50"/>
                                                <inset key="contentEdgeInsets" minX="16" minY="0.0" maxX="16" maxY="0.0"/>
                                                <state key="normal" title="Popular">
                                                    <color key="titleColor" red="1" green="1" blue="1" alpha="1" colorSpace="custom" customColorSpace="sRGB"/>
                                                </state>
                                            </button>
                                            <button opaque="NO" contentMode="scaleToFill" contentHorizontalAlignment="center" contentVerticalAlignment="center" buttonType="roundedRect" lineBreakMode="middleTruncation" translatesAutoresizingMaskIntoConstraints="NO" id="xxC-WK-MIh">
                                                <rect key="frame" x="159" y="0.0" width="84" height="50"/>
                                                <inset key="contentEdgeInsets" minX="16" minY="0.0" maxX="16" maxY="0.0"/>
                                                <state key="normal" title="Newest">
                                                    <color key="titleColor" red="1" green="1" blue="1" alpha="1" colorSpace="custom" customColorSpace="sRGB"/>
                                                </state>
                                            </button>
                                            <button opaque="NO" contentMode="scaleToFill" contentHorizontalAlignment="center" contentVerticalAlignment="center" buttonType="roundedRect" lineBreakMode="middleTruncation" translatesAutoresizingMaskIntoConstraints="NO" id="8h8-jt-GPv">
                                                <rect key="frame" x="243" y="0.0" width="117" height="50"/>
                                                <inset key="contentEdgeInsets" minX="16" minY="0.0" maxX="16" maxY="0.0"/>
                                                <state key="normal" title="Ending soon">
                                                    <color key="titleColor" red="1" green="1" blue="1" alpha="1" colorSpace="custom" customColorSpace="sRGB"/>
                                                </state>
                                            </button>
                                            <button opaque="NO" contentMode="scaleToFill" contentHorizontalAlignment="center" contentVerticalAlignment="center" buttonType="roundedRect" lineBreakMode="middleTruncation" translatesAutoresizingMaskIntoConstraints="NO" id="MNI-8q-4wr">
                                                <rect key="frame" x="360" y="0.0" width="119" height="50"/>
                                                <inset key="contentEdgeInsets" minX="16" minY="0.0" maxX="16" maxY="0.0"/>
                                                <state key="normal" title="Most funded">
                                                    <color key="titleColor" red="1" green="1" blue="1" alpha="1" colorSpace="custom" customColorSpace="sRGB"/>
                                                </state>
                                            </button>
                                        </subviews>
                                    </stackView>
                                    <view contentMode="scaleToFill" translatesAutoresizingMaskIntoConstraints="NO" id="dsg-O3-UXw" userLabel="Selected indicator">
                                        <rect key="frame" x="0.0" y="46" width="72" height="3"/>
                                        <color key="backgroundColor" red="1" green="1" blue="1" alpha="1" colorSpace="custom" customColorSpace="sRGB"/>
                                        <constraints>
                                            <constraint firstAttribute="height" constant="3" id="ELF-br-vZY"/>
                                            <constraint firstAttribute="width" constant="72" id="dyU-GJ-mou"/>
                                        </constraints>
                                    </view>
                                </subviews>
                                <constraints>
                                    <constraint firstItem="rW6-mF-Pz5" firstAttribute="leading" secondItem="C7C-Pq-Mh1" secondAttribute="leading" id="LcI-ns-OX2"/>
                                    <constraint firstAttribute="trailing" secondItem="rW6-mF-Pz5" secondAttribute="trailing" id="Vzv-Kc-u9o"/>
                                    <constraint firstAttribute="bottom" secondItem="dsg-O3-UXw" secondAttribute="bottom" constant="1" id="axw-SJ-cDe"/>
                                    <constraint firstItem="rW6-mF-Pz5" firstAttribute="height" secondItem="C7C-Pq-Mh1" secondAttribute="height" id="ghw-or-rV3"/>
                                    <constraint firstItem="dsg-O3-UXw" firstAttribute="leading" secondItem="C7C-Pq-Mh1" secondAttribute="leading" id="pnI-IF-BDB"/>
                                    <constraint firstAttribute="bottom" secondItem="rW6-mF-Pz5" secondAttribute="bottom" id="sbX-HD-Neg"/>
                                    <constraint firstItem="rW6-mF-Pz5" firstAttribute="top" secondItem="C7C-Pq-Mh1" secondAttribute="top" id="tOE-nG-xtz"/>
                                </constraints>
                                <edgeInsets key="layoutMargins" top="8" left="0.0" bottom="8" right="0.0"/>
                            </scrollView>
                        </subviews>
                        <color key="backgroundColor" red="0.94999998807907104" green="0.94999998807907104" blue="0.94999998807907104" alpha="1" colorSpace="custom" customColorSpace="sRGB"/>
                        <constraints>
                            <constraint firstAttribute="bottom" secondItem="C7C-Pq-Mh1" secondAttribute="bottom" id="ET2-9I-vHB"/>
                            <constraint firstItem="C7C-Pq-Mh1" firstAttribute="height" secondItem="Wto-VE-jTu" secondAttribute="height" id="Kav-M4-zoZ"/>
                            <constraint firstItem="jeP-5g-xCb" firstAttribute="leading" secondItem="Wto-VE-jTu" secondAttribute="leading" id="Nhg-4Y-qIo"/>
                            <constraint firstAttribute="trailing" secondItem="C7C-Pq-Mh1" secondAttribute="trailing" id="Uzk-1m-gXK"/>
                            <constraint firstItem="C7C-Pq-Mh1" firstAttribute="top" secondItem="Wto-VE-jTu" secondAttribute="top" id="cDY-zr-D9H"/>
                            <constraint firstItem="C7C-Pq-Mh1" firstAttribute="width" secondItem="Wto-VE-jTu" secondAttribute="width" id="dbE-6n-ckW"/>
                            <constraint firstAttribute="trailing" secondItem="jeP-5g-xCb" secondAttribute="trailing" id="nje-Ug-sIb"/>
                            <constraint firstAttribute="bottom" secondItem="jeP-5g-xCb" secondAttribute="bottom" id="qMe-Ek-DRT"/>
                            <constraint firstItem="C7C-Pq-Mh1" firstAttribute="leading" secondItem="Wto-VE-jTu" secondAttribute="leading" id="uiC-nW-zC1"/>
                        </constraints>
                    </view>
                    <connections>
                        <outlet property="borderLineView" destination="jeP-5g-xCb" id="rFq-BG-P5s"/>
                        <outlet property="indicatorView" destination="dsg-O3-UXw" id="5yu-YC-jSB"/>
                        <outlet property="indicatorViewLeadingConstraint" destination="pnI-IF-BDB" id="6tv-wS-Nca"/>
                        <outlet property="indicatorViewWidthConstraint" destination="dyU-GJ-mou" id="Ei7-xR-f44"/>
                        <outlet property="scrollView" destination="C7C-Pq-Mh1" id="0OO-8B-beN"/>
                        <outlet property="sortsStackView" destination="rW6-mF-Pz5" id="HeL-0W-8P2"/>
                        <outlet property="sortsStackViewLeadingConstraint" destination="LcI-ns-OX2" id="9U3-Q1-ixt"/>
                        <outlet property="sortsStackViewTrailingConstraint" destination="Vzv-Kc-u9o" id="prp-Kd-jYy"/>
                    </connections>
                </viewController>
                <placeholder placeholderIdentifier="IBFirstResponder" id="gd5-8Y-s7H" userLabel="First Responder" sceneMemberID="firstResponder"/>
            </objects>
            <point key="canvasLocation" x="1340" y="-1194"/>
        </scene>
        <!--Discovery Navigation Header View Controller-->
        <scene sceneID="0Bq-Hr-rJ9">
            <objects>
                <viewController storyboardIdentifier="DiscoveryNavigationHeaderViewController" id="RCd-Hu-FaN" customClass="DiscoveryNavigationHeaderViewController" customModule="Kickstarter_Framework" customModuleProvider="target" sceneMemberID="viewController">
                    <layoutGuides>
                        <viewControllerLayoutGuide type="top" id="Z2S-j5-umj"/>
                        <viewControllerLayoutGuide type="bottom" id="joX-jR-jVz"/>
                    </layoutGuides>
                    <view key="view" contentMode="scaleToFill" id="189-Qu-20l">
                        <rect key="frame" x="0.0" y="0.0" width="400" height="65"/>
                        <autoresizingMask key="autoresizingMask" widthSizable="YES" heightSizable="YES"/>
                        <subviews>
                            <view contentMode="scaleToFill" translatesAutoresizingMaskIntoConstraints="NO" id="H2g-DT-JXM" customClass="GradientView" customModule="Library">
                                <rect key="frame" x="0.0" y="0.0" width="400" height="65"/>
                                <color key="backgroundColor" red="0.93725490199999995" green="0.93725490199999995" blue="0.95294117649999999" alpha="1" colorSpace="custom" customColorSpace="sRGB"/>
                            </view>
                            <view contentMode="scaleToFill" translatesAutoresizingMaskIntoConstraints="NO" id="Uqu-6W-LIK">
                                <rect key="frame" x="0.0" y="64" width="400" height="1"/>
                                <color key="backgroundColor" red="0.023529411764705882" green="0.13725490196078433" blue="0.25098039215686274" alpha="1" colorSpace="custom" customColorSpace="sRGB"/>
                                <constraints>
                                    <constraint firstAttribute="height" constant="1" id="JXf-q8-Fkc"/>
                                </constraints>
                            </view>
                            <view contentMode="scaleToFill" translatesAutoresizingMaskIntoConstraints="NO" id="CTG-N8-oCA" userLabel="Favorite Container View">
                                <rect key="frame" x="0.0" y="11" width="44" height="44"/>
                                <subviews>
                                    <imageView userInteractionEnabled="NO" contentMode="scaleAspectFill" horizontalHuggingPriority="251" verticalHuggingPriority="251" image="heart-outline" translatesAutoresizingMaskIntoConstraints="NO" id="Ij6-dc-OpY">
                                        <rect key="frame" x="8" y="13" width="20" height="18"/>
                                    </imageView>
                                    <imageView userInteractionEnabled="NO" contentMode="scaleAspectFill" horizontalHuggingPriority="251" verticalHuggingPriority="251" image="heart" translatesAutoresizingMaskIntoConstraints="NO" id="DzE-4H-e6W">
                                        <rect key="frame" x="9" y="14" width="18" height="16"/>
                                    </imageView>
                                    <button opaque="NO" contentMode="scaleToFill" contentHorizontalAlignment="center" contentVerticalAlignment="center" lineBreakMode="middleTruncation" translatesAutoresizingMaskIntoConstraints="NO" id="3gE-WC-mdL">
                                        <rect key="frame" x="0.0" y="0.0" width="44" height="44"/>
                                        <color key="backgroundColor" red="0.0" green="0.0" blue="0.0" alpha="0.0" colorSpace="custom" customColorSpace="sRGB"/>
                                    </button>
                                </subviews>
                                <color key="backgroundColor" red="0.0" green="0.0" blue="0.0" alpha="0.0" colorSpace="custom" customColorSpace="sRGB"/>
                                <constraints>
                                    <constraint firstItem="Ij6-dc-OpY" firstAttribute="centerY" secondItem="CTG-N8-oCA" secondAttribute="centerY" id="3MH-JC-Tka"/>
                                    <constraint firstItem="DzE-4H-e6W" firstAttribute="centerY" secondItem="CTG-N8-oCA" secondAttribute="centerY" id="8VW-fL-4dy"/>
                                    <constraint firstItem="DzE-4H-e6W" firstAttribute="centerX" secondItem="Ij6-dc-OpY" secondAttribute="centerX" id="91i-t8-NKG"/>
                                    <constraint firstAttribute="width" constant="44" id="BV3-mC-ige"/>
                                    <constraint firstItem="Ij6-dc-OpY" firstAttribute="leading" secondItem="CTG-N8-oCA" secondAttribute="leading" id="UGW-fI-Y6d"/>
                                    <constraint firstAttribute="trailing" secondItem="3gE-WC-mdL" secondAttribute="trailing" id="gPS-Zs-Dz7"/>
                                    <constraint firstAttribute="height" constant="44" id="kta-sW-9wm"/>
                                    <constraint firstAttribute="bottom" secondItem="3gE-WC-mdL" secondAttribute="bottom" id="oA9-E0-IWH"/>
                                    <constraint firstItem="3gE-WC-mdL" firstAttribute="top" secondItem="CTG-N8-oCA" secondAttribute="top" id="t7C-hc-550"/>
                                    <constraint firstItem="3gE-WC-mdL" firstAttribute="leading" secondItem="CTG-N8-oCA" secondAttribute="leading" id="tHp-RL-lvi"/>
                                    <constraint firstItem="Ij6-dc-OpY" firstAttribute="leading" secondItem="CTG-N8-oCA" secondAttribute="leadingMargin" id="tTF-Nj-zOg"/>
                                </constraints>
                                <variation key="default">
                                    <mask key="constraints">
                                        <exclude reference="UGW-fI-Y6d"/>
                                    </mask>
                                </variation>
                            </view>
                            <stackView opaque="NO" contentMode="scaleToFill" misplaced="YES" alignment="center" spacing="8" translatesAutoresizingMaskIntoConstraints="NO" id="AvP-Jg-11Z" userLabel="Outer Stack View">
                                <rect key="frame" x="104" y="0.0" width="202" height="65"/>
                                <subviews>
                                    <stackView opaque="NO" contentMode="scaleToFill" spacing="4" translatesAutoresizingMaskIntoConstraints="NO" id="RUu-Jy-Y4V">
                                        <rect key="frame" x="0.0" y="22" width="183" height="21"/>
                                        <subviews>
                                            <label opaque="NO" userInteractionEnabled="NO" contentMode="left" horizontalHuggingPriority="251" verticalHuggingPriority="251" text="Category" textAlignment="natural" lineBreakMode="tailTruncation" baselineAdjustment="alignBaselines" adjustsFontSizeToFit="NO" translatesAutoresizingMaskIntoConstraints="NO" id="Xzf-ev-nrc">
                                                <rect key="frame" x="0.0" y="0.0" width="71" height="21"/>
                                                <fontDescription key="fontDescription" style="UICTFontTextStyleBody"/>
                                                <color key="textColor" red="1" green="1" blue="1" alpha="1" colorSpace="custom" customColorSpace="sRGB"/>
                                                <nil key="highlightedColor"/>
                                            </label>
                                            <label opaque="NO" userInteractionEnabled="NO" contentMode="left" horizontalHuggingPriority="251" verticalHuggingPriority="251" horizontalCompressionResistancePriority="1000" text="/" textAlignment="right" lineBreakMode="tailTruncation" baselineAdjustment="alignBaselines" adjustsFontSizeToFit="NO" translatesAutoresizingMaskIntoConstraints="NO" id="RHL-NK-fXr">
                                                <rect key="frame" x="75" y="0.0" width="6" height="21"/>
                                                <fontDescription key="fontDescription" style="UICTFontTextStyleBody"/>
                                                <color key="textColor" red="1" green="1" blue="1" alpha="1" colorSpace="custom" customColorSpace="sRGB"/>
                                                <nil key="highlightedColor"/>
                                            </label>
                                            <label opaque="NO" userInteractionEnabled="NO" contentMode="left" verticalHuggingPriority="251" horizontalCompressionResistancePriority="751" text="Subcategory" lineBreakMode="tailTruncation" baselineAdjustment="alignBaselines" adjustsFontSizeToFit="NO" translatesAutoresizingMaskIntoConstraints="NO" id="gOI-JQ-dJe">
                                                <rect key="frame" x="85" y="0.0" width="98" height="21"/>
                                                <fontDescription key="fontDescription" style="UICTFontTextStyleBody"/>
                                                <color key="textColor" red="1" green="1" blue="1" alpha="1" colorSpace="custom" customColorSpace="sRGB"/>
                                                <nil key="highlightedColor"/>
                                            </label>
                                        </subviews>
                                    </stackView>
                                    <imageView userInteractionEnabled="NO" contentMode="scaleToFill" horizontalHuggingPriority="251" verticalHuggingPriority="251" horizontalCompressionResistancePriority="1000" image="arrow-down" translatesAutoresizingMaskIntoConstraints="NO" id="0Gr-Vv-egm">
                                        <rect key="frame" x="191" y="30" width="11" height="6"/>
                                        <color key="tintColor" red="1" green="1" blue="1" alpha="1" colorSpace="custom" customColorSpace="sRGB"/>
                                    </imageView>
                                </subviews>
                            </stackView>
                            <button opaque="NO" contentMode="scaleToFill" misplaced="YES" contentHorizontalAlignment="center" contentVerticalAlignment="center" buttonType="roundedRect" lineBreakMode="middleTruncation" translatesAutoresizingMaskIntoConstraints="NO" id="9CN-EK-zBj">
                                <rect key="frame" x="104" y="0.0" width="193" height="65"/>
                                <color key="backgroundColor" red="0.0" green="0.0" blue="0.0" alpha="0.0" colorSpace="custom" customColorSpace="sRGB"/>
                            </button>
                        </subviews>
                        <color key="backgroundColor" red="1" green="1" blue="1" alpha="1" colorSpace="custom" customColorSpace="sRGB"/>
                        <constraints>
                            <constraint firstItem="AvP-Jg-11Z" firstAttribute="leading" relation="greaterThanOrEqual" secondItem="CTG-N8-oCA" secondAttribute="trailing" id="1w0-jI-Xbx"/>
                            <constraint firstItem="9CN-EK-zBj" firstAttribute="top" secondItem="AvP-Jg-11Z" secondAttribute="top" id="8xm-2D-pr7"/>
                            <constraint firstAttribute="bottomMargin" secondItem="AvP-Jg-11Z" secondAttribute="bottom" id="B0H-UJ-qJS"/>
                            <constraint firstItem="Uqu-6W-LIK" firstAttribute="leading" secondItem="189-Qu-20l" secondAttribute="leading" id="BhZ-hY-Byg"/>
                            <constraint firstItem="9CN-EK-zBj" firstAttribute="bottom" secondItem="AvP-Jg-11Z" secondAttribute="bottom" id="DFn-av-A3D"/>
                            <constraint firstAttribute="trailing" secondItem="H2g-DT-JXM" secondAttribute="trailing" id="K0b-az-zyn"/>
                            <constraint firstAttribute="trailingMargin" relation="greaterThanOrEqual" secondItem="AvP-Jg-11Z" secondAttribute="trailing" constant="30" id="KnM-2i-YX8"/>
                            <constraint firstItem="9CN-EK-zBj" firstAttribute="leading" secondItem="AvP-Jg-11Z" secondAttribute="leading" id="MMI-dy-ql8"/>
                            <constraint firstItem="H2g-DT-JXM" firstAttribute="top" secondItem="189-Qu-20l" secondAttribute="top" id="Xq0-ie-rTE"/>
                            <constraint firstItem="AvP-Jg-11Z" firstAttribute="top" secondItem="Z2S-j5-umj" secondAttribute="bottom" id="YP3-fh-T5U"/>
                            <constraint firstItem="AvP-Jg-11Z" firstAttribute="centerX" secondItem="189-Qu-20l" secondAttribute="centerX" id="dF0-3N-f3X"/>
                            <constraint firstItem="Uqu-6W-LIK" firstAttribute="top" secondItem="H2g-DT-JXM" secondAttribute="bottom" constant="-1" id="g0v-HA-ErW"/>
                            <constraint firstItem="H2g-DT-JXM" firstAttribute="leading" secondItem="189-Qu-20l" secondAttribute="leading" id="np9-Pa-vI9"/>
                            <constraint firstItem="9CN-EK-zBj" firstAttribute="trailing" secondItem="AvP-Jg-11Z" secondAttribute="trailing" id="ogl-6o-HhW"/>
                            <constraint firstItem="CTG-N8-oCA" firstAttribute="centerY" secondItem="RUu-Jy-Y4V" secondAttribute="centerY" id="pY8-ei-3kJ"/>
                            <constraint firstAttribute="trailing" secondItem="Uqu-6W-LIK" secondAttribute="trailing" id="tUN-qu-H4u"/>
                            <constraint firstItem="CTG-N8-oCA" firstAttribute="leading" secondItem="189-Qu-20l" secondAttribute="leading" id="ufK-KL-tb3"/>
                            <constraint firstAttribute="bottom" secondItem="H2g-DT-JXM" secondAttribute="bottom" id="vnK-fd-I4j"/>
                        </constraints>
                    </view>
                    <connections>
                        <outlet property="arrowImageView" destination="0Gr-Vv-egm" id="kxl-cB-kRF"/>
                        <outlet property="borderLineHeightConstraint" destination="JXf-q8-Fkc" id="PFD-oJ-ky2"/>
                        <outlet property="borderLineView" destination="Uqu-6W-LIK" id="vqp-Ea-69S"/>
                        <outlet property="dividerLabel" destination="RHL-NK-fXr" id="dQn-Xj-o1t"/>
                        <outlet property="favoriteButton" destination="3gE-WC-mdL" id="3U0-oM-QDh"/>
                        <outlet property="favoriteContainerView" destination="CTG-N8-oCA" id="YZD-bV-5Ls"/>
                        <outlet property="gradientBackgroundView" destination="H2g-DT-JXM" id="eqS-Qx-RXI"/>
                        <outlet property="heartImageView" destination="DzE-4H-e6W" id="W47-0B-s1t"/>
                        <outlet property="heartOutlineImageView" destination="Ij6-dc-OpY" id="9Zd-Lt-Qsp"/>
                        <outlet property="outerStackViewTopConstraint" destination="YP3-fh-T5U" id="Cb4-S5-FzH"/>
                        <outlet property="primaryLabel" destination="Xzf-ev-nrc" id="jay-lV-74W"/>
                        <outlet property="secondaryLabel" destination="gOI-JQ-dJe" id="0p8-sw-qr7"/>
                        <outlet property="titleButton" destination="9CN-EK-zBj" id="5eH-Cp-A4r"/>
                        <outlet property="titleStackView" destination="AvP-Jg-11Z" id="8iU-5D-pxy"/>
                    </connections>
                </viewController>
                <placeholder placeholderIdentifier="IBFirstResponder" id="cpq-X6-ooJ" userLabel="First Responder" sceneMemberID="firstResponder"/>
            </objects>
            <point key="canvasLocation" x="1340" y="-1313"/>
        </scene>
        <!--LiveStreamDiscoveryViewController-->
        <scene sceneID="y5a-Cj-TAa">
            <objects>
                <viewControllerPlaceholder storyboardName="LiveStreamDiscovery" referencedIdentifier="LiveStreamDiscoveryViewController" id="UAu-DY-esz" sceneMemberID="viewController"/>
                <placeholder placeholderIdentifier="IBFirstResponder" id="KFD-Cw-XC8" userLabel="First Responder" sceneMemberID="firstResponder"/>
            </objects>
            <point key="canvasLocation" x="1320" y="-292"/>
        </scene>
    </scenes>
    <resources>
        <image name="arrow-down" width="11" height="6"/>
        <image name="check-circle" width="18" height="19"/>
        <image name="checkmark-selected-filter" width="11" height="8"/>
        <image name="heart" width="18" height="16"/>
        <image name="heart-outline" width="20" height="18"/>
        <image name="live-indicator" width="14" height="14"/>
    </resources>
</document><|MERGE_RESOLUTION|>--- conflicted
+++ resolved
@@ -1,10 +1,5 @@
-<<<<<<< HEAD
 <?xml version="1.0" encoding="UTF-8"?>
 <document type="com.apple.InterfaceBuilder3.CocoaTouch.Storyboard.XIB" version="3.0" toolsVersion="11762" systemVersion="16A313a" targetRuntime="iOS.CocoaTouch" propertyAccessControl="none" useAutolayout="YES" useTraitCollections="YES" colorMatched="YES">
-=======
-<?xml version="1.0" encoding="UTF-8" standalone="no"?>
-<document type="com.apple.InterfaceBuilder3.CocoaTouch.Storyboard.XIB" version="3.0" toolsVersion="11762" systemVersion="15G1217" targetRuntime="iOS.CocoaTouch" propertyAccessControl="none" useAutolayout="YES" useTraitCollections="YES" colorMatched="YES">
->>>>>>> 19901857
     <device id="retina4_7" orientation="portrait">
         <adaptation id="fullscreen"/>
     </device>
@@ -130,13 +125,8 @@
                                             <rect key="frame" x="0.0" y="0.0" width="375" height="61"/>
                                             <autoresizingMask key="autoresizingMask"/>
                                             <subviews>
-<<<<<<< HEAD
                                                 <label opaque="NO" userInteractionEnabled="NO" contentMode="left" horizontalHuggingPriority="251" verticalHuggingPriority="1000" verticalCompressionResistancePriority="1000" text="Collections" textAlignment="natural" lineBreakMode="tailTruncation" baselineAdjustment="alignBaselines" adjustsFontSizeToFit="NO" translatesAutoresizingMaskIntoConstraints="NO" id="fj6-ls-Fqk">
                                                     <rect key="frame" x="8" y="8" width="76.5" height="45"/>
-=======
-                                                <label opaque="NO" userInteractionEnabled="NO" contentMode="left" horizontalHuggingPriority="251" verticalHuggingPriority="1000" verticalCompressionResistancePriority="1000" misplaced="YES" text="Collections" textAlignment="natural" lineBreakMode="tailTruncation" baselineAdjustment="alignBaselines" adjustsFontSizeToFit="NO" translatesAutoresizingMaskIntoConstraints="NO" id="fj6-ls-Fqk">
-                                                    <rect key="frame" x="8" y="8" width="72" height="45"/>
->>>>>>> 19901857
                                                     <fontDescription key="fontDescription" style="UICTFontTextStyleSubhead"/>
                                                     <nil key="highlightedColor"/>
                                                 </label>
@@ -237,7 +227,6 @@
                                             <rect key="frame" x="0.0" y="0.0" width="375" height="44"/>
                                             <autoresizingMask key="autoresizingMask"/>
                                             <subviews>
-<<<<<<< HEAD
                                                 <label opaque="NO" userInteractionEnabled="NO" alpha="0.80000001192092896" contentMode="left" horizontalHuggingPriority="251" verticalHuggingPriority="251" text="Ceramics" textAlignment="natural" lineBreakMode="tailTruncation" baselineAdjustment="alignBaselines" adjustsFontSizeToFit="NO" translatesAutoresizingMaskIntoConstraints="NO" id="EJF-3B-Mcg">
                                                     <rect key="frame" x="20" y="8" width="68.5" height="28"/>
                                                     <fontDescription key="fontDescription" style="UICTFontTextStyleCallout"/>
@@ -252,22 +241,6 @@
                                                 </imageView>
                                                 <imageView userInteractionEnabled="NO" contentMode="scaleToFill" horizontalHuggingPriority="251" verticalHuggingPriority="251" image="checkmark-selected-filter" translatesAutoresizingMaskIntoConstraints="NO" id="958-VA-ktz">
                                                     <rect key="frame" x="100.5" y="19" width="11" height="8"/>
-=======
-                                                <label opaque="NO" userInteractionEnabled="NO" alpha="0.80000001192092896" contentMode="left" horizontalHuggingPriority="251" verticalHuggingPriority="251" misplaced="YES" text="Ceramics" textAlignment="natural" lineBreakMode="tailTruncation" baselineAdjustment="alignBaselines" adjustsFontSizeToFit="NO" translatesAutoresizingMaskIntoConstraints="NO" id="EJF-3B-Mcg">
-                                                    <rect key="frame" x="20" y="8" width="65" height="28"/>
-                                                    <fontDescription key="fontDescription" style="UICTFontTextStyleCallout"/>
-                                                    <nil key="highlightedColor"/>
-                                                </label>
-                                                <view alpha="0.15000000596046448" contentMode="scaleToFill" misplaced="YES" translatesAutoresizingMaskIntoConstraints="NO" id="VVS-EI-b5h" userLabel="Highlight View">
-                                                    <rect key="frame" x="8" y="2" width="95" height="40"/>
-                                                    <color key="backgroundColor" red="1" green="0.3282980492" blue="0.66772108890000004" alpha="1" colorSpace="custom" customColorSpace="sRGB"/>
-                                                </view>
-                                                <imageView userInteractionEnabled="NO" contentMode="scaleAspectFit" horizontalHuggingPriority="251" verticalHuggingPriority="251" misplaced="YES" image="check-circle" translatesAutoresizingMaskIntoConstraints="NO" id="DYV-Ke-KPO">
-                                                    <rect key="frame" x="93" y="13" width="18" height="19"/>
-                                                </imageView>
-                                                <imageView userInteractionEnabled="NO" contentMode="scaleToFill" horizontalHuggingPriority="251" verticalHuggingPriority="251" misplaced="YES" image="checkmark-selected-filter" translatesAutoresizingMaskIntoConstraints="NO" id="958-VA-ktz">
-                                                    <rect key="frame" x="97" y="19" width="11" height="8"/>
->>>>>>> 19901857
                                                     <color key="tintColor" red="1" green="1" blue="1" alpha="1" colorSpace="custom" customColorSpace="sRGB"/>
                                                 </imageView>
                                             </subviews>
