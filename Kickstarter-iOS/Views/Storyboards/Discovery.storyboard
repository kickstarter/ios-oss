--- conflicted
+++ resolved
@@ -1,9 +1,6 @@
 <?xml version="1.0" encoding="UTF-8"?>
-<<<<<<< HEAD
-<document type="com.apple.InterfaceBuilder3.CocoaTouch.Storyboard.XIB" version="3.0" toolsVersion="13196" targetRuntime="iOS.CocoaTouch" propertyAccessControl="none" useAutolayout="YES" useTraitCollections="YES" colorMatched="YES">
-=======
+
 <document type="com.apple.InterfaceBuilder3.CocoaTouch.Storyboard.XIB" version="3.0" toolsVersion="13196" targetRuntime="iOS.CocoaTouch" propertyAccessControl="none" useAutolayout="YES" useTraitCollections="YES" useSafeAreas="YES" colorMatched="YES">
->>>>>>> 1ec6e9e9
     <device id="retina4_7" orientation="portrait">
         <adaptation id="fullscreen"/>
     </device>
@@ -478,13 +475,8 @@
                                     </mask>
                                 </variation>
                             </view>
-<<<<<<< HEAD
-                            <stackView opaque="NO" contentMode="scaleToFill" alignment="center" spacing="8" translatesAutoresizingMaskIntoConstraints="NO" id="AvP-Jg-11Z" userLabel="Outer Stack View">
-                                <rect key="frame" x="179.5" y="0.0" width="41.5" height="65"/>
-=======
                             <stackView opaque="NO" contentMode="scaleToFill" misplaced="YES" alignment="center" spacing="8" translatesAutoresizingMaskIntoConstraints="NO" id="AvP-Jg-11Z" userLabel="Outer Stack View">
                                 <rect key="frame" x="104" y="0.0" width="41.5" height="65"/>
->>>>>>> 1ec6e9e9
                                 <subviews>
                                     <stackView opaque="NO" contentMode="scaleToFill" spacing="4" translatesAutoresizingMaskIntoConstraints="NO" id="RUu-Jy-Y4V">
                                         <rect key="frame" x="0.0" y="22.5" width="22.5" height="20.5"/>
@@ -540,14 +532,8 @@
                             <constraint firstItem="H2g-DT-JXM" firstAttribute="leading" secondItem="iZ3-Qf-C5g" secondAttribute="leading" id="np9-Pa-vI9"/>
                             <constraint firstItem="9CN-EK-zBj" firstAttribute="trailing" secondItem="AvP-Jg-11Z" secondAttribute="trailing" id="ogl-6o-HhW"/>
                             <constraint firstItem="CTG-N8-oCA" firstAttribute="centerY" secondItem="RUu-Jy-Y4V" secondAttribute="centerY" id="pY8-ei-3kJ"/>
-<<<<<<< HEAD
-                            <constraint firstItem="9CN-EK-zBj" firstAttribute="centerY" secondItem="189-Qu-20l" secondAttribute="centerY" id="qC9-mS-rwL"/>
-                            <constraint firstAttribute="trailing" secondItem="Uqu-6W-LIK" secondAttribute="trailing" id="tUN-qu-H4u"/>
-                            <constraint firstItem="CTG-N8-oCA" firstAttribute="leading" secondItem="189-Qu-20l" secondAttribute="leading" id="ufK-KL-tb3"/>
-=======
                             <constraint firstItem="iZ3-Qf-C5g" firstAttribute="trailing" secondItem="Uqu-6W-LIK" secondAttribute="trailing" id="tUN-qu-H4u"/>
                             <constraint firstItem="CTG-N8-oCA" firstAttribute="leading" secondItem="iZ3-Qf-C5g" secondAttribute="leading" id="ufK-KL-tb3"/>
->>>>>>> 1ec6e9e9
                             <constraint firstAttribute="bottom" secondItem="H2g-DT-JXM" secondAttribute="bottom" id="vnK-fd-I4j"/>
                         </constraints>
                         <viewLayoutGuide key="safeArea" id="iZ3-Qf-C5g"/>
