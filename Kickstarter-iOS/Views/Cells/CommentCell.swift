--- conflicted
+++ resolved
@@ -4,11 +4,8 @@
 import UIKit
 
 protocol CommentCellDelegate: AnyObject {
-<<<<<<< HEAD
   func commentCellDidTapReply(_ cell: CommentCell, comment: Comment)
-=======
   func commentCellDidTapViewReplies(_ cell: CommentCell, comment: Comment)
->>>>>>> 70683eed
 }
 
 final class CommentCell: UITableViewCell, ValueCell {
@@ -55,13 +52,12 @@
 
   // MARK: - Actions
 
-<<<<<<< HEAD
   @objc func replyButtonTapped() {
     self.viewModel.inputs.replyButtonTapped()
-=======
+  }
+
   @objc func viewRepliesTapped() {
     self.viewModel.inputs.viewRepliesButtonTapped()
->>>>>>> 70683eed
   }
 
   // MARK: - Styles
@@ -132,19 +128,18 @@
 
     self.postedButton.rac.hidden = self.viewModel.outputs.postedButtonIsHidden
 
-<<<<<<< HEAD
-    self.viewModel.outputs.replyComment
-      .observeForControllerAction()
+    self.viewModel.outputs.replyCommentTapped
+      .observeForUI()
       .observeValues { [weak self] comment in
         guard let self = self else { return }
         self.delegate?.commentCellDidTapReply(self, comment: comment)
-=======
+      }
+
     self.viewModel.outputs.viewCommentReplies
-      .observeForControllerAction()
+      .observeForUI()
       .observeValues { [weak self] comment in
         guard let self = self else { return }
         self.delegate?.commentCellDidTapViewReplies(self, comment: comment)
->>>>>>> 70683eed
       }
   }
 }
