import Library
import Prelude
import UIKit

final class SettingsAccountWarningCell: UITableViewCell, ValueCell, NibLoading {
  @IBOutlet fileprivate weak var arrowIconImage: UIImageView!
  @IBOutlet fileprivate weak var seperatorView: UIView!
  @IBOutlet fileprivate weak var titleLabel: UILabel!
  @IBOutlet fileprivate weak var warningIconImage: UIImageView!

  func configureWith(value shouldHideAlertIcon: Bool) {
    _ = self
      |> \.accessibilityTraits .~ .button

    _ = self.warningIconImage
      |> \.isHidden .~ shouldHideAlertIcon
<<<<<<< HEAD
=======

    if !shouldHideAlertIcon {
      _ = self
        |> \.accessibilityHint %~ { _ in
          Strings.Email_unverified()
      }
    }
>>>>>>> 5c827efa
  }

  override func bindStyles() {
    super.bindStyles()

    _ = self.titleLabel
      |> settingsTitleLabelStyle
      |> \.text %~ { _ in
        SettingsAccountCellType.changeEmail.title
    }

    _ = self.seperatorView
      |> settingsSeparatorStyle

    _ = self.warningIconImage
      |> \.tintColor .~ .ksr_apricot_600

    _ = self.arrowIconImage
      |> settingsArrowViewStyle
  }
}<|MERGE_RESOLUTION|>--- conflicted
+++ resolved
@@ -14,16 +14,13 @@
 
     _ = self.warningIconImage
       |> \.isHidden .~ shouldHideAlertIcon
-<<<<<<< HEAD
-=======
 
-    if !shouldHideAlertIcon {
+    if !shouldHideAlertIcon {x
       _ = self
         |> \.accessibilityHint %~ { _ in
           Strings.Email_unverified()
       }
     }
->>>>>>> 5c827efa
   }
 
   override func bindStyles() {
