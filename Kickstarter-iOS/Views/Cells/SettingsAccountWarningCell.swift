--- conflicted
+++ resolved
@@ -15,11 +15,8 @@
     _ = self.warningIconImage
       |> \.isHidden .~ shouldHideAlertIcon
 
-<<<<<<< HEAD
-    if !shouldHideAlertIcon {x
-=======
+
     if !shouldHideAlertIcon {
->>>>>>> d6721f4a
       _ = self
         |> \.accessibilityHint %~ { _ in
           Strings.Email_unverified()
