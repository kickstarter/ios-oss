--- conflicted
+++ resolved
@@ -47,12 +47,7 @@
 
     _ = self.cardView
       |> cardStyle()
-<<<<<<< HEAD
-      |> dropShadowStyle()
+      |> dropShadowStyleMedium()
       |> UIView.lens.layer.borderColor .~ UIColor.ksr_dark_grey_900.cgColor
-=======
-      |> dropShadowStyleMedium()
-      |> UIView.lens.layer.borderColor .~ UIColor.ksr_navy_700.cgColor
->>>>>>> eb8d560a
   }
 }