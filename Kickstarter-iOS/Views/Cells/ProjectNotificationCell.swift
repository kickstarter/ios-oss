import KsApi
import Library
import Prelude
import Prelude_UIKit
import UIKit

internal protocol ProjectNotificationCellDelegate: class {
  /// Call with an error message when saving a notification fails.
  func projectNotificationCell(_ cell: ProjectNotificationCell?, notificationSaveError: String)
}

internal final class ProjectNotificationCell: UITableViewCell, ValueCell {
  fileprivate let viewModel = ProjectNotificationCellViewModel()
  internal weak var delegate: ProjectNotificationCellDelegate?

  @IBOutlet fileprivate weak var nameLabel: UILabel!
  fileprivate let notificationSwitch: UISwitch = UISwitch()
  @IBOutlet fileprivate weak var separatorView: UIView!

 internal override func awakeFromNib() {
    super.awakeFromNib()

    self.notificationSwitch.addTarget(
      self,
      action: #selector(notificationTapped),
      for: UIControlEvents.valueChanged
    )
    self.accessoryView = self.notificationSwitch
  }

  internal override func bindStyles() {
    super.bindStyles()

    _ = self
      |> baseTableViewCellStyle()

<<<<<<< HEAD
    _ = self.nameLabel
      |> settingsSectionLabelStyle
    _ = self.separatorView
      |> separatorStyle
    _ = self.notificationSwitch
      |> UISwitch.lens.tintColor .~ .ksr_grey_400
      |> UISwitch.lens.onTintColor .~ .ksr_green_400
=======
    _ = self.nameLabel |> settingsSectionLabelStyle
    _ = self.notificationSwitch |> settingsSwitchStyle
    _ = self.separatorView |> separatorStyle
>>>>>>> b24d44fa
  }

  internal override func bindViewModel() {
    super.bindViewModel()

    self.nameLabel.rac.text = self.viewModel.outputs.name
    self.notificationSwitch.rac.on = self.viewModel.outputs.notificationOn

    self.viewModel.outputs.notifyDelegateOfSaveError
      .observeForUI()
      .observeValues { [weak self] message in
        self?.delegate?.projectNotificationCell(self, notificationSaveError: message)
    }
  }

  internal func configureWith(value: ProjectNotification) {
    self.viewModel.inputs.configureWith(notification: value)
  }

  @objc fileprivate func notificationTapped(_ notificationSwitch: UISwitch) {
    self.viewModel.inputs.notificationTapped(on: self.notificationSwitch.isOn)
  }
}<|MERGE_RESOLUTION|>--- conflicted
+++ resolved
@@ -34,19 +34,9 @@
     _ = self
       |> baseTableViewCellStyle()
 
-<<<<<<< HEAD
-    _ = self.nameLabel
-      |> settingsSectionLabelStyle
-    _ = self.separatorView
-      |> separatorStyle
-    _ = self.notificationSwitch
-      |> UISwitch.lens.tintColor .~ .ksr_grey_400
-      |> UISwitch.lens.onTintColor .~ .ksr_green_400
-=======
     _ = self.nameLabel |> settingsSectionLabelStyle
     _ = self.notificationSwitch |> settingsSwitchStyle
     _ = self.separatorView |> separatorStyle
->>>>>>> b24d44fa
   }
 
   internal override func bindViewModel() {
