import KsApi
import Library
import Prelude
import ReactiveExtensions
import UIKit

internal final class MessageThreadCell: UITableViewCell, ValueCell {
  fileprivate let viewModel: MessageThreadCellViewModelType = MessageThreadCellViewModel()

<<<<<<< HEAD
  @IBOutlet private weak var avatarImageView: UIImageView!
  @IBOutlet private weak var bodyLabel: UILabel!
  @IBOutlet private weak var dateLabel: UILabel!
  @IBOutlet private weak var dividerView: UIView!
  @IBOutlet private weak var nameLabel: UILabel!
  @IBOutlet private weak var projectNameLabel: UILabel!
  @IBOutlet private weak var replyIndicator: UIView?
  @IBOutlet private weak var unreadIndicatorView: UIView?
=======
  @IBOutlet fileprivate weak var avatarImageView: UIImageView!
  @IBOutlet fileprivate weak var bodyLabel: UILabel!
  @IBOutlet fileprivate weak var dateLabel: UILabel!
  @IBOutlet fileprivate weak var nameLabel: UILabel!
  @IBOutlet fileprivate weak var projectNameLabel: UILabel!
  @IBOutlet fileprivate weak var replyIndicator: UIView?
  @IBOutlet fileprivate weak var unreadIndicatorView: UIView?
>>>>>>> 1cedb98f

  func configureWith(value: MessageThread) {
    self.viewModel.inputs.configureWith(messageThread: value)
  }

  internal override func bindStyles() {
    super.bindStyles()

    _ = self
      |> baseTableViewCellStyle()
      |> MessageThreadCell.lens.backgroundColor .~ .white
      |> MessageThreadCell.lens.contentView.layoutMargins %~~ { layoutMargins, cell in
        cell.traitCollection.isRegularRegular
          ? .init(topBottom: Styles.grid(6), leftRight: Styles.grid(16))
          : .init(topBottom: Styles.grid(3), leftRight: Styles.grid(2))
    }

    self.bodyLabel
      |> UILabel.lens.textColor .~ .ksr_navy_700
      |> UILabel.lens.font .~ UIFont.ksr_subhead(size: 14.0)

    self.dateLabel
      |> UILabel.lens.textColor .~ .ksr_text_navy_600
      |> UILabel.lens.font .~ .ksr_caption1()

    self.dividerView
      |> separatorStyle

    self.nameLabel
      |> UILabel.lens.textColor .~ .ksr_text_navy_700
      |> UILabel.lens.font .~ UIFont.ksr_headline(size: 13.0)

    self.projectNameLabel
      |> UILabel.lens.textColor .~ .ksr_navy_600
      |> UILabel.lens.font .~ UIFont.ksr_subhead(size: 15.0)
  }

  internal override func bindViewModel() {

    self.viewModel.outputs.participantAvatarURL
      .observeForUI()
      .on(event: { [weak self] _ in
        self?.avatarImageView.af_cancelImageRequest()
        self?.avatarImageView.image = nil
      })
      .skipNil()
      .observeValues { [weak self] url in
        self?.avatarImageView.af_setImage(withURL: url)
    }

    self.viewModel.outputs.participantName
      .observeForUI()
      .observeValues { [weak self] in
        self?.nameLabel.setHTML($0)
    }

    self.replyIndicator?.rac.hidden = self.viewModel.outputs.replyIndicatorHidden
    self.projectNameLabel.rac.text = self.viewModel.outputs.projectName
    self.dateLabel.rac.text = self.viewModel.outputs.date
    self.dateLabel.rac.accessibilityLabel = self.viewModel.outputs.dateAccessibilityLabel
    self.unreadIndicatorView?.rac.hidden = self.viewModel.outputs.unreadIndicatorHidden
    self.bodyLabel.rac.text = self.viewModel.outputs.messageBody
  }
}<|MERGE_RESOLUTION|>--- conflicted
+++ resolved
@@ -7,7 +7,6 @@
 internal final class MessageThreadCell: UITableViewCell, ValueCell {
   fileprivate let viewModel: MessageThreadCellViewModelType = MessageThreadCellViewModel()
 
-<<<<<<< HEAD
   @IBOutlet private weak var avatarImageView: UIImageView!
   @IBOutlet private weak var bodyLabel: UILabel!
   @IBOutlet private weak var dateLabel: UILabel!
@@ -16,15 +15,6 @@
   @IBOutlet private weak var projectNameLabel: UILabel!
   @IBOutlet private weak var replyIndicator: UIView?
   @IBOutlet private weak var unreadIndicatorView: UIView?
-=======
-  @IBOutlet fileprivate weak var avatarImageView: UIImageView!
-  @IBOutlet fileprivate weak var bodyLabel: UILabel!
-  @IBOutlet fileprivate weak var dateLabel: UILabel!
-  @IBOutlet fileprivate weak var nameLabel: UILabel!
-  @IBOutlet fileprivate weak var projectNameLabel: UILabel!
-  @IBOutlet fileprivate weak var replyIndicator: UIView?
-  @IBOutlet fileprivate weak var unreadIndicatorView: UIView?
->>>>>>> 1cedb98f
 
   func configureWith(value: MessageThread) {
     self.viewModel.inputs.configureWith(messageThread: value)
@@ -42,22 +32,22 @@
           : .init(topBottom: Styles.grid(3), leftRight: Styles.grid(2))
     }
 
-    self.bodyLabel
+    _ = self.bodyLabel
       |> UILabel.lens.textColor .~ .ksr_navy_700
       |> UILabel.lens.font .~ UIFont.ksr_subhead(size: 14.0)
 
-    self.dateLabel
+    _ = self.dateLabel
       |> UILabel.lens.textColor .~ .ksr_text_navy_600
       |> UILabel.lens.font .~ .ksr_caption1()
 
-    self.dividerView
+    _ = self.dividerView
       |> separatorStyle
 
-    self.nameLabel
+    _ = self.nameLabel
       |> UILabel.lens.textColor .~ .ksr_text_navy_700
       |> UILabel.lens.font .~ UIFont.ksr_headline(size: 13.0)
 
-    self.projectNameLabel
+    _ = self.projectNameLabel
       |> UILabel.lens.textColor .~ .ksr_navy_600
       |> UILabel.lens.font .~ UIFont.ksr_subhead(size: 15.0)
   }
