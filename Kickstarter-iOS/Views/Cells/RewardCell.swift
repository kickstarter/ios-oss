--- conflicted
+++ resolved
@@ -210,16 +210,11 @@
     _ = (self.pledgeButtonLayoutGuide, self.containerView)
       |> ksr_addLayoutGuideToView()
 
-<<<<<<< HEAD
     let baseSubviews: [UIView] = [
       self.priceStackView,
       self.rewardTitleLabel,
       self.includedItemsStackView,
       self.descriptionStackView
-=======
-    let baseSubviews = [
-      self.titleStackView, self.rewardTitleLabel, self.includedItemsStackView, self.descriptionStackView
->>>>>>> d04021d5
     ]
 
     _ = (baseSubviews, self.baseStackView)
