--- conflicted
+++ resolved
@@ -12,7 +12,6 @@
 internal final class BackingCell: UITableViewCell, ValueCell {
   fileprivate let viewModel: BackingCellViewModelType = BackingCellViewModel()
 
-<<<<<<< HEAD
   @IBOutlet private weak var backingInfoButton: UIButton!
   @IBOutlet private weak var deliveryLabel: UILabel!
   @IBOutlet private weak var dividerView: UIView!
@@ -26,18 +25,10 @@
     super.awakeFromNib()
 
     self.backingInfoButton.addTarget(self, action: #selector(backingInfoButtonTapped),
-                                     forControlEvents: .TouchUpInside)
+                                     for: .touchUpInside)
   }
 
-  internal func configureWith(value value: (Backing, Project)) {
-=======
-  @IBOutlet fileprivate weak var deliveryLabel: UILabel!
-  @IBOutlet fileprivate weak var pledgedLabel: UILabel!
-  @IBOutlet fileprivate weak var rewardLabel: UILabel!
-  @IBOutlet fileprivate weak var rootStackView: UIStackView!
-
   internal func configureWith(value: (Backing, Project)) {
->>>>>>> 1cedb98f
     self.viewModel.inputs.configureWith(backing: value.0, project: value.1)
   }
 
@@ -52,24 +43,24 @@
           : .init(topBottom: Styles.grid(3), leftRight: Styles.grid(2))
     }
 
-    self.backingInfoButton
+    _ = self.backingInfoButton
       |> borderButtonStyle
-      |> UIButton.lens.title(forState: .Normal) %~ { _ in Strings.backing_info_info_button() }
+      |> UIButton.lens.title(forState: .normal) %~ { _ in Strings.backing_info_info_button() }
       |> UIButton.lens.contentEdgeInsets .~ .init(topBottom: Styles.gridHalf(3),
                                                   leftRight: Styles.gridHalf(5))
 
-    self.deliveryLabel
+    _ = self.deliveryLabel
       |> UILabel.lens.textColor .~ .ksr_navy_600
       |> UILabel.lens.font .~ UIFont.ksr_caption1()
 
-    self.dividerView
+    _ = self.dividerView
       |> separatorStyle
 
-    self.pledgedLabel
+    _ = self.pledgedLabel
       |> UILabel.lens.textColor .~ .ksr_text_navy_700
       |> UILabel.lens.font .~ UIFont.ksr_headline()
 
-    self.rewardLabel
+    _ = self.rewardLabel
       |> UILabel.lens.textColor .~ .ksr_text_navy_700
       |> UILabel.lens.font .~ .ksr_subhead()
   }
