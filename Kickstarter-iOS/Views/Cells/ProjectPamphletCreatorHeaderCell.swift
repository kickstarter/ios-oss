import KsApi
import Library
import Prelude
import UIKit

private enum Layout {
  enum Button {
    static let height: CGFloat = 48
    static let width: CGFloat = 152
  }
}

protocol ProjectPamphletCreatorHeaderCellDelegate: class {
  func projectPamphletCreatorHeaderCell(
    _ cell: ProjectPamphletCreatorHeaderCell,
    didTapViewProgress project: Project
  )
}

final class ProjectPamphletCreatorHeaderCell: UITableViewCell, ValueCell {
  // MARK: Properties

  private let launchDateLabel: UILabel = { UILabel(frame: .zero) }()
  private let rootStackView: UIStackView = { UIStackView(frame: .zero) }()
  private let viewProgressButton: UIButton = { UIButton(frame: .zero) }()
  private let viewModel: ProjectPamphletCreatorHeaderCellViewModelType =
    ProjectPamphletCreatorHeaderCellViewModel()

  internal weak var delegate: ProjectPamphletCreatorHeaderCellDelegate?

  // MARK: Lifecycle

  override init(style: UITableViewCell.CellStyle, reuseIdentifier: String?) {
    super.init(style: style, reuseIdentifier: reuseIdentifier)
    self.configureViews()
    self.setupConstraints()
    self.bindViewModel()
  }

  required init?(coder _: NSCoder) {
    fatalError("init(coder:) has not been implemented")
  }

  // MARK: Configuration

  internal func configureWith(value project: Project) {
    self.viewModel.inputs.configure(with: project)
  }

  private func configureViews() {
    _ = ([self.launchDateLabel, self.viewProgressButton], self.rootStackView)
      |> ksr_addArrangedSubviewsToStackView()

    _ = (self.rootStackView, self.contentView)
      |> ksr_addSubviewToParent()
      |> ksr_constrainViewToMarginsInParent()

    self.viewProgressButton.addTarget(
      self, action: #selector(self.viewProgressButtonTapped), for: .touchUpInside
    )
  }

  private func setupConstraints() {
    NSLayoutConstraint.activate([
      self.viewProgressButton.heightAnchor.constraint(equalToConstant: Layout.Button.height),
      self.viewProgressButton.widthAnchor.constraint(equalToConstant: Layout.Button.width)
    ])
  }

  // MARK: - View model

  override func bindViewModel() {
    super.bindViewModel()
    self.launchDateLabel.rac.attributedText = self.viewModel.outputs.launchDateLabelAttributedText
    self.viewProgressButton.rac.title = self.viewModel.outputs.buttonTitle

    self.viewModel.outputs.notifyDelegateViewProgressButtonTapped
      .observeForUI()
      .observeValues { [weak self] project in
        guard let self = self else { return }

<<<<<<< HEAD
        self.delegate?.projectPamphletCreatorHeaderCell(self, didTapViewProgress: $0)
=======
        self.delegate?.projectPamphletCreatorHeaderCellDidTapButton(self, project: project)
>>>>>>> 832e145f
      }
  }

  // MARK: - Styles

  override func bindStyles() {
    super.bindStyles()

    _ = self.contentView
      |> contentViewStyle

    _ = self.launchDateLabel
      |> projectCreationInfoLabelStyle

    _ = self.rootStackView
      |> checkoutAdaptableStackViewStyle(
        self.traitCollection.preferredContentSizeCategory.isAccessibilityCategory
      )
      |> rootStackViewStyle

    _ = self.viewProgressButton
      |> viewProgressButtonStyle
  }

  // MARK: - Actions

  @objc private func viewProgressButtonTapped() {
    self.viewModel.inputs.viewProgressButtonTapped()
  }
}

// MARK: Styles

private let contentViewStyle: ViewStyle = { view in
  view
    |> \.layer.borderWidth .~ 2.0
    |> \.backgroundColor .~ UIColor.ksr_grey_100
    |> \.layer.borderColor .~ UIColor.ksr_grey_500.cgColor
    |> \.layoutMargins %~~ { _, _ in
      .init(topBottom: Styles.grid(3), leftRight: 0)
    }
}

private let projectCreationInfoLabelStyle: LabelStyle = { label in
  label
    |> \.adjustsFontForContentSizeCategory .~ true
    |> \.numberOfLines .~ 0
}

private let rootStackViewStyle: StackViewStyle = { stackView in
  stackView
    |> \.spacing .~ Styles.grid(1)
}

private let viewProgressButtonStyle: ButtonStyle = { button in
  button
    |> greyButtonStyle
}<|MERGE_RESOLUTION|>--- conflicted
+++ resolved
@@ -11,9 +11,9 @@
 }
 
 protocol ProjectPamphletCreatorHeaderCellDelegate: class {
-  func projectPamphletCreatorHeaderCell(
+  func projectPamphletCreatorHeaderCellDidTapViewProgress(
     _ cell: ProjectPamphletCreatorHeaderCell,
-    didTapViewProgress project: Project
+    with project: Project
   )
 }
 
@@ -79,11 +79,7 @@
       .observeValues { [weak self] project in
         guard let self = self else { return }
 
-<<<<<<< HEAD
-        self.delegate?.projectPamphletCreatorHeaderCell(self, didTapViewProgress: $0)
-=======
-        self.delegate?.projectPamphletCreatorHeaderCellDidTapButton(self, project: project)
->>>>>>> 832e145f
+        self.delegate?.projectPamphletCreatorHeaderCellDidTapViewProgress(self, with: project)
       }
   }
 
