import KsApi
import Library
import Prelude
import UIKit

protocol SettingsNewslettersTopCellDelegate: class {
  func didUpdateAllNewsletters(user: User)
  func failedToUpdateAllNewsletters(_ message: String)
}

final internal class SettingsNewslettersTopCell: UITableViewCell, ValueCell {

  private let viewModel: SettingsNewslettersCellViewModelType = SettingsNewsletterCellViewModel()

  @IBOutlet fileprivate weak var descriptionLabel: UILabel!
  @IBOutlet fileprivate weak var newsletterSwitch: UISwitch!
  @IBOutlet fileprivate weak var titleLabel: UILabel!

  @IBOutlet fileprivate var separatorViews: [UIView]!

  public weak var delegate: SettingsNewslettersTopCellDelegate?

  override func awakeFromNib() {
    super.awakeFromNib()

    _ = self
<<<<<<< HEAD
      |> \.accessibilityElements .~ [self.newsletterSwitch as Any]
=======
      |> \.accessibilityElements .~ [self.newsletterSwitch].compact()
>>>>>>> f6ff340a

    _ = self.descriptionLabel
      |> \.text %~ { _ in Strings.Stay_up_to_date_newsletter() }

    _ = self.newsletterSwitch
      |> \.accessibilityLabel %~ { _ in Strings.profile_settings_newsletter_subscribe_all() }
      |> \.accessibilityHint %~ { _ in Strings.Stay_up_to_date_newsletter() }

    _ = self.titleLabel
      |> \.text %~ { _ in Strings.profile_settings_newsletter_subscribe_all() }
  }

  func configureWith(value: User) {
    self.viewModel.inputs.configureWith(value: value)
  }

  override func bindStyles() {
    super.bindStyles()

    _ = self.descriptionLabel
      |> settingsDescriptionLabelStyle

    _ = self.newsletterSwitch
      |> settingsSwitchStyle

    _ = self.separatorViews
      ||> separatorStyle

    _ = self.titleLabel
      |> settingsTitleLabelStyle
  }

  override func bindViewModel() {
    super.bindViewModel()

    self.viewModel.outputs.updateCurrentUser
      .observeForUI()
      .observeValues { [weak self] in
         self?.delegate?.didUpdateAllNewsletters(user: $0)
    }

    self.viewModel.outputs.unableToSaveError
      .observeForUI()
      .observeValues { [weak self] in
        self?.delegate?.failedToUpdateAllNewsletters($0)
    }

    self.newsletterSwitch.rac.on = self.viewModel.outputs.subscribeToAllSwitchIsOn.skipNil()
  }

  @IBAction func newsletterSwitchTapped(_ sender: UISwitch) {
    self.viewModel.inputs.allNewslettersSwitchTapped(on: sender.isOn)
  }
}<|MERGE_RESOLUTION|>--- conflicted
+++ resolved
@@ -24,11 +24,7 @@
     super.awakeFromNib()
 
     _ = self
-<<<<<<< HEAD
-      |> \.accessibilityElements .~ [self.newsletterSwitch as Any]
-=======
       |> \.accessibilityElements .~ [self.newsletterSwitch].compact()
->>>>>>> f6ff340a
 
     _ = self.descriptionLabel
       |> \.text %~ { _ in Strings.Stay_up_to_date_newsletter() }
