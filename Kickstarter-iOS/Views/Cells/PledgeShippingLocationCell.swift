--- conflicted
+++ resolved
@@ -100,8 +100,7 @@
     super.bindViewModel()
 
     self.amountLabel.rac.attributedText = self.viewModel.outputs.amountAttributedText
-<<<<<<< HEAD
-    self.shippingLocationButton.rac.title = self.viewModel.outputs.shippingLocation
+    self.shippingLocationButton.rac.title = self.viewModel.outputs.shippingLocationButtonTitle
 
     self.viewModel.outputs.shippingLocationSelected
       .observeForUI()
@@ -109,9 +108,6 @@
         guard let self = self else { return }
         self.delegate?.pledgeShippingCell(self, didSelectShippingRule: shippingRule)
       }
-=======
-    self.shippingLocationButton.rac.title = self.viewModel.outputs.shippingLocationButtonTitle
->>>>>>> 5579fac0
   }
 
   // MARK: - Configuration
