import KsApi
import Library
import Prelude
import UIKit

private enum Layout {
  enum Description {
    static let spacing: CGFloat = 10
  }
}

internal protocol PledgeDescriptionCellDelegate: AnyObject {
  func pledgeDescriptionCellDidPresentTrustAndSafety(_ cell: PledgeDescriptionCell)
  func pledgeDescriptionCellDidTapRewardThumbnail(_ cell: PledgeDescriptionCell)
}

final class PledgeDescriptionCell: UITableViewCell, ValueCell {
  fileprivate let viewModel = PledgeDescriptionCellViewModel()
  internal weak var delegate: PledgeDescriptionCellDelegate?

  // MARK: - Properties

  private lazy var dateLabel: UILabel = { UILabel(frame: .zero) }()
  private lazy var descriptionStackView: UIStackView = { UIStackView(frame: .zero) }()
  private lazy var estimatedDeliveryLabel: UILabel = { UILabel(frame: .zero) }()
  private lazy var learnMoreTextView: UITextView = { UITextView(frame: .zero) |> \.delegate .~ self }()
  private lazy var rewardCardContainerMaskView: UIView = { UIView(frame: .zero) }()
  private var rewardCardContainerMaskViewHeightConstraint: NSLayoutConstraint?
  private var rewardCardContainerMaskViewWidthConstraint: NSLayoutConstraint?
  private lazy var rewardCardContainerView: RewardCardContainerView = {
    RewardCardContainerView(frame: .zero)
  }()

  private lazy var rootStackView: UIStackView = { UIStackView(frame: .zero) }()
  private lazy var spacerView = UIView(frame: .zero)

  // MARK: - Lifecycle

  override init(style: UITableViewCell.CellStyle, reuseIdentifier: String?) {
    super.init(style: style, reuseIdentifier: reuseIdentifier)

    self.configureSubviews()

    self.bindViewModel()
  }

  required init?(coder _: NSCoder) {
    fatalError("init(coder:) has not been implemented")
  }

  // MARK: - Styles

  override func bindStyles() {
    super.bindStyles()

    _ = self
      |> checkoutBackgroundStyle

    _ = self.rootStackView
      |> rootStackViewStyle

    _ = self.descriptionStackView
      |> descriptionStackViewStyle

    _ = self.estimatedDeliveryLabel
      |> checkoutBackgroundStyle
    _ = self.estimatedDeliveryLabel
      |> estimatedDeliveryLabelStyle

    _ = self.dateLabel
      |> checkoutBackgroundStyle
    _ = self.dateLabel
      |> dateLabelStyle

    _ = self.learnMoreTextView
      |> checkoutBackgroundStyle

    _ = self.learnMoreTextView
      |> learnMoreTextViewStyle

    _ = self.rewardCardContainerView
      |> rewardCardContainerViewStyle

    _ = self.rewardCardContainerMaskView
      |> rewardCardContainerMaskViewStyle
  }

  override func layoutSubviews() {
    super.layoutSubviews()

    self.sizeAndTransformRewardCardView()
  }

  private func configureSubviews() {
    _ = (self.rootStackView, self.contentView)
      |> ksr_addSubviewToParent()
      |> ksr_constrainViewToEdgesInParent()

    _ = ([self.rewardCardContainerMaskView], self.rootStackView)
      |> ksr_addArrangedSubviewsToStackView()

    _ = (self.rewardCardContainerView, self.rewardCardContainerMaskView)
      |> ksr_addSubviewToParent()

    self.rewardCardContainerMaskViewWidthConstraint = self.rewardCardContainerMaskView.widthAnchor
      .constraint(equalToConstant: 0)
    self.rewardCardContainerMaskViewHeightConstraint = self.rewardCardContainerMaskView.heightAnchor
      .constraint(equalToConstant: 0)

    self.rewardCardContainerMaskViewHeightConstraint?.priority = .defaultLow

    let rewardContainerConstraints = [
      self.rewardCardContainerMaskViewWidthConstraint,
      self.rewardCardContainerMaskViewHeightConstraint
    ]
    .compact()

    NSLayoutConstraint.activate([
      self.rewardCardContainerView.widthAnchor.constraint(
        equalToConstant: CheckoutConstants.RewardCard.Layout.width
      ),
      self.rewardCardContainerView.leftAnchor.constraint(
        equalTo: self.rewardCardContainerMaskView.leftAnchor
      ),
      self.rewardCardContainerView.topAnchor.constraint(equalTo: self.rewardCardContainerMaskView.topAnchor)
    ] + rewardContainerConstraints)

    self.configureStackView()
  }

  private func configureStackView() {
    let views = [
      self.estimatedDeliveryLabel,
      self.dateLabel,
      self.learnMoreTextView
    ]

    _ = (views, self.descriptionStackView)
      |> ksr_addArrangedSubviewsToStackView()

    _ = ([self.descriptionStackView], self.rootStackView)
      |> ksr_addArrangedSubviewsToStackView()
  }

<<<<<<< HEAD
  private func sizeAndTransformRewardCardView() {
    self.rewardCardContainerView.layoutIfNeeded()

    let (actualSize, thumbnailSize) = rewardCardViewSizes(
      with: self.rewardCardContainerView, parentWidth: self.bounds.width
    )

    guard thumbnailSize.width > 0, thumbnailSize.height > 0 else { return }

    self.rewardCardContainerMaskViewWidthConstraint?.constant = thumbnailSize.width
    self.rewardCardContainerMaskViewHeightConstraint?.constant = thumbnailSize.height

    self.rewardCardContainerView.transform = transformFromRect(
      from: CGRect(origin: .zero, size: actualSize),
      toRect: CGRect(origin: .zero, size: thumbnailSize)
    )
  }

  // MARK: - Binding
=======
  // MARK: - View model
>>>>>>> 742e8225

  internal override func bindViewModel() {
    super.bindViewModel()

    self.dateLabel.rac.text = self.viewModel.outputs.estimatedDeliveryText

    self.viewModel.outputs.presentTrustAndSafety
      .observeForUI()
      .observeValues { [weak self] in
        guard let self = self else { return }
        self.delegate?.pledgeDescriptionCellDidPresentTrustAndSafety(self)
      }

    self.viewModel.outputs.configureRewardCardViewWithData
      .observeForUI()
      .observeValues { [weak self] data in
        guard let self = self else { return }
        self.rewardCardContainerView.configure(with: data)
      }
  }

  // MARK: - Configuration

  internal func configureWith(value: (project: Project, reward: Reward)) {
    self.viewModel.inputs.configure(with: value)
  }
}

// MARK: - UITextViewDelegate

extension PledgeDescriptionCell: UITextViewDelegate {
  func textView(
    _: UITextView, shouldInteractWith _: NSTextAttachment,
    in _: NSRange, interaction _: UITextItemInteraction
  ) -> Bool {
    return false
  }

  func textView(
    _: UITextView, shouldInteractWith _: URL, in _: NSRange,
    interaction _: UITextItemInteraction
  ) -> Bool {
    self.viewModel.inputs.learnMoreTapped()
    return false
  }
}

// MARK: - RewardCardViewDelegate

extension PledgeDescriptionCell: RewardCardViewDelegate {
  func rewardCardView(_: RewardCardView, didTapWithRewardId _: Int) {
    self.delegate?.pledgeDescriptionCellDidTapRewardThumbnail(self)
  }
}

private let rootStackViewStyle: StackViewStyle = { (stackView: UIStackView) in
  stackView
    |> \.alignment .~ UIStackView.Alignment.top
    |> \.axis .~ NSLayoutConstraint.Axis.horizontal
    |> \.translatesAutoresizingMaskIntoConstraints .~ false
    |> \.isLayoutMarginsRelativeArrangement .~ true
    |> \.layoutMargins .~ UIEdgeInsets.init(topBottom: Styles.grid(5), leftRight: Styles.grid(3))
    |> \.spacing .~ Styles.grid(3)
}

private let descriptionStackViewStyle: StackViewStyle = { (stackView: UIStackView) in
  stackView
    |> \.axis .~ NSLayoutConstraint.Axis.vertical
    |> \.distribution .~ UIStackView.Distribution.fill
    |> \.spacing .~ Layout.Description.spacing
    |> \.isLayoutMarginsRelativeArrangement .~ true
    |> \.layoutMargins .~ UIEdgeInsets.init(topBottom: Layout.Description.spacing)
}

private let estimatedDeliveryLabelStyle: LabelStyle = { (label: UILabel) in
  label
    |> \.text %~ { _ in Strings.Estimated_delivery_of() }
    |> \.textColor .~ UIColor.ksr_text_dark_grey_500
    |> \.font .~ UIFont.ksr_headline()
    |> \.adjustsFontForContentSizeCategory .~ true
    |> \.numberOfLines .~ 0
}

private let dateLabelStyle: LabelStyle = { (label: UILabel) in
  label
    |> \.textColor .~ UIColor.ksr_soft_black
    |> \.font .~ UIFont.ksr_headline()
    |> \.adjustsFontForContentSizeCategory .~ true
    |> \.numberOfLines .~ 0
}

private let learnMoreTextViewStyle: TextViewStyle = { (textView: UITextView) -> UITextView in
  _ = textView
    |> tappableLinksViewStyle
    |> \.attributedText .~ attributedLearnMoreText()
    |> \.accessibilityTraits .~ [.staticText]

  return textView
}

private let rewardCardViewStyle: ViewStyle = { (view: UIView) -> UIView in
  view
    |> \.translatesAutoresizingMaskIntoConstraints .~ false
}

private let rewardCardContainerMaskViewStyle: ViewStyle = { (view: UIView) -> UIView in
  view
    |> roundedStyle(cornerRadius: Styles.grid(1))
}

private let rewardCardContainerViewStyle: ViewStyle = { (view: UIView) -> UIView in
  view
    |> \.translatesAutoresizingMaskIntoConstraints .~ false
    |> checkoutWhiteBackgroundStyle
    |> \.layoutMargins .~ .init(all: Styles.grid(3))
}

private func attributedLearnMoreText() -> NSAttributedString? {
  // swiftlint:disable line_length
  let string = localizedString(
    key: "Kickstarter_is_not_a_store_Its_a_way_to_bring_creative_projects_to_life_Learn_more_about_accountability",
    defaultValue: "Kickstarter is not a store. It's a way to bring creative projects to life.</br><a href=\"%{trust_link}\">Learn more about accountability</a>",
    substitutions: [
      "trust_link": HelpType.trust.url(withBaseUrl: AppEnvironment.current.apiService.serverConfig.webBaseUrl)?.absoluteString
    ]
    .compactMapValues { $0.coalesceWith("") }
  )
  // swiftlint:enable line_length

  return checkoutAttributedLink(with: string)
}

public func rewardCardViewSizes(
  with cardContainerView: RewardCardContainerView,
  parentWidth: CGFloat
) -> (CGSize, CGSize) {
  let cardViewSize = cardContainerView.bounds.size
  let width = cardViewSize.width
  let height = cardViewSize.height

  let minWidth = CGFloat(100)

  // Max allowed width for the minified tile is 1/3 of the device width, minus padding
  // Max allowed height for the minified tile is 120 points
  let maxWidth = parentWidth / 3 - 2 * Styles.grid(4)
  let aspectRatio = height / width

  let newWidth = min(maxWidth, max(width / 3, minWidth))
  let newHeight = newWidth * aspectRatio

  return (cardViewSize, .init(width: newWidth, height: newHeight))
}

func transformFromRect(from source: CGRect, toRect destination: CGRect) -> CGAffineTransform {
  return CGAffineTransform.identity
    .translatedBy(x: destination.midX - source.midX, y: destination.midY - source.midY)
    .scaledBy(x: destination.width / source.width, y: destination.height / source.height)
}<|MERGE_RESOLUTION|>--- conflicted
+++ resolved
@@ -142,7 +142,6 @@
       |> ksr_addArrangedSubviewsToStackView()
   }
 
-<<<<<<< HEAD
   private func sizeAndTransformRewardCardView() {
     self.rewardCardContainerView.layoutIfNeeded()
 
@@ -161,10 +160,7 @@
     )
   }
 
-  // MARK: - Binding
-=======
   // MARK: - View model
->>>>>>> 742e8225
 
   internal override func bindViewModel() {
     super.bindViewModel()
