--- conflicted
+++ resolved
@@ -45,10 +45,6 @@
 
     self.spacer.widthAnchor.constraint(greaterThanOrEqualToConstant: Styles.grid(3)).isActive = true
 
-<<<<<<< HEAD
-    self.amountInputView.textField
-      .addTarget(self, action: #selector(self.amountUpdated(_:)), for: .editingChanged)
-=======
     self.amountInputView.doneButton.addTarget(
       self,
       action: #selector(PledgeAmountCell.doneButtonTapped(_:)),
@@ -60,7 +56,6 @@
       action: #selector(PledgeAmountCell.textFieldDidChange(_:)),
       for: .editingChanged
     )
->>>>>>> efee14aa
 
     self.stepper.addTarget(
       self,
@@ -130,12 +125,6 @@
       }
   }
 
-  // MARK: - Actions
-
-  @objc func amountUpdated(_ textField: UITextField) {
-    self.viewModel.inputs.amountUpdated(to: textField.text ?? "")
-  }
-
   // MARK: - Configuration
 
   func configureWith(value: (project: Project, reward: Reward)) {
