--- conflicted
+++ resolved
@@ -21,11 +21,7 @@
     super.awakeFromNib()
 
     _ = self
-<<<<<<< HEAD
-      |> \.accessibilityElements .~ [self.deleteAccountButton as Any]
-=======
       |> \.accessibilityElements .~ [self.deleteAccountButton].compact()
->>>>>>> f6ff340a
 
     _ = self.deleteAccountButton
       |> \.accessibilityLabel %~ { _ in Strings.Delete_my_Kickstarter_Account() }
