import KsApi
import Library
import Prelude
import UIKit

private enum Layout {
  enum Button {
    static let height: CGFloat = 48
  }
}

internal protocol ProjectPamphletMainCellDelegate: VideoViewControllerDelegate {
  func projectPamphletMainCell(_ cell: ProjectPamphletMainCell, addChildController child: UIViewController)
  func projectPamphletMainCell(
    _ cell: ProjectPamphletMainCell,
    goToCampaignForProjectWith projectAndRefTag: (project: Project, refTag: RefTag?)
  )
  func projectPamphletMainCell(_ cell: ProjectPamphletMainCell, goToCreatorForProject project: Project)
}

internal final class ProjectPamphletMainCell: UITableViewCell, ValueCell {
  internal weak var delegate: ProjectPamphletMainCellDelegate? {
    didSet {
      self.viewModel.inputs.delegateDidSet()
    }
  }

  fileprivate let viewModel: ProjectPamphletMainCellViewModelType = ProjectPamphletMainCellViewModel()

  fileprivate weak var videoController: VideoViewController?

  private lazy var creatorBylineView: CreatorBylineView = {
    CreatorBylineView(frame: .zero)
      |> \.translatesAutoresizingMaskIntoConstraints .~ false
  }()

<<<<<<< HEAD
  private lazy var creatorBylineTapGesture: UITapGestureRecognizer = {
    UITapGestureRecognizer(target: self, action: #selector(creatorBylineTapped))
=======
  private lazy var creatorBylineShimmerLoadingView: ProjectCreatorDetailsShimmerLoadingView = {
    ProjectCreatorDetailsShimmerLoadingView(frame: .zero)
      |> \.translatesAutoresizingMaskIntoConstraints .~ false
>>>>>>> 6c405f03
  }()

  @IBOutlet fileprivate var backersSubtitleLabel: UILabel!
  @IBOutlet fileprivate var backersTitleLabel: UILabel!
  @IBOutlet fileprivate var blurbAndReadMoreStackView: UIStackView!
  @IBOutlet fileprivate var categoryStackView: UIStackView!
  @IBOutlet fileprivate var categoryAndLocationStackView: UIStackView!
  @IBOutlet fileprivate var categoryIconImageView: UIImageView!
  @IBOutlet fileprivate var categoryNameLabel: UILabel!
  @IBOutlet fileprivate var contentStackView: UIStackView!
  @IBOutlet fileprivate var conversionLabel: UILabel!
  @IBOutlet fileprivate var creatorButton: UIButton!
  @IBOutlet fileprivate var creatorImageView: UIImageView!
  @IBOutlet fileprivate var creatorLabel: UILabel!
  @IBOutlet fileprivate var creatorStackView: UIStackView!
  @IBOutlet fileprivate var deadlineSubtitleLabel: UILabel!
  @IBOutlet fileprivate var deadlineTitleLabel: UILabel!
  @IBOutlet fileprivate var fundingProgressBarView: UIView!
  @IBOutlet fileprivate var fundingProgressContainerView: UIView!
  @IBOutlet fileprivate var locationImageView: UIImageView!
  @IBOutlet fileprivate var locationNameLabel: UILabel!
  @IBOutlet fileprivate var locationStackView: UIStackView!
  @IBOutlet fileprivate var pledgeSubtitleLabel: UILabel!
  @IBOutlet fileprivate var pledgedTitleLabel: UILabel!
  @IBOutlet fileprivate var projectBlurbLabel: UILabel!
  @IBOutlet fileprivate var projectImageContainerView: UIView!
  @IBOutlet fileprivate var projectNameAndCreatorStackView: UIStackView!
  @IBOutlet fileprivate var projectNameLabel: UILabel!
  @IBOutlet fileprivate var progressBarAndStatsStackView: UIStackView!
  @IBOutlet fileprivate var readMoreButton: LoadingButton!
  @IBOutlet fileprivate var spacerView: UIView!
  @IBOutlet fileprivate var stateLabel: UILabel!
  @IBOutlet fileprivate var statsStackView: UIStackView!
  @IBOutlet fileprivate var youreABackerContainerView: UIView!
  @IBOutlet fileprivate var youreABackerLabel: UILabel!

  internal override func awakeFromNib() {
    super.awakeFromNib()

    self.creatorButton.addTarget(
      self,
      action: #selector(self.creatorButtonTapped),
      for: .touchUpInside
    )
    self.readMoreButton.addTarget(
      self,
      action: #selector(self.readMoreButtonTapped),
      for: .touchUpInside
    )

    self.readMoreButton.heightAnchor
      .constraint(greaterThanOrEqualToConstant: Layout.Button.height).isActive = true

<<<<<<< HEAD
    self.creatorBylineView.addGestureRecognizer(self.creatorBylineTapGesture)
=======
    _ = ([self.creatorBylineView, self.creatorBylineShimmerLoadingView], self.projectNameAndCreatorStackView)
      |> ksr_addArrangedSubviewsToStackView()
>>>>>>> 6c405f03

    self.viewModel.inputs.awakeFromNib()
  }

  internal func configureWith(value: (Project, RefTag?, ProjectCreatorDetailsData)) {
<<<<<<< HEAD
    _ = ([self.creatorBylineView], self.projectNameAndCreatorStackView)
      |> ksr_addArrangedSubviewsToStackView()

    // todo: removing this
        _ = self.creatorBylineView
          |> \.isHidden .~ true

    //    _ = self.creatorStackView
    //      |> \.isHidden .~ true

=======
>>>>>>> 6c405f03
    self.viewModel.inputs.configureWith(value: value)
  }

  internal func scrollContentOffset(_ offset: CGFloat) {
    let height = self.projectImageContainerView.bounds.height
    let translation = offset / 2

    let scale: CGFloat
    if offset < 0 {
      scale = (height + abs(offset)) / height
    } else {
      scale = max(1, 1 - 0.5 * offset / height)
    }

    self.projectImageContainerView.transform = CGAffineTransform(
      a: scale, b: 0,
      c: 0, d: scale,
      tx: 0, ty: translation
    )
  }

  internal override func bindStyles() {
    super.bindStyles()

    _ = self
      |> baseTableViewCellStyle()
      |> UITableViewCell.lens.clipsToBounds .~ true
      |> UITableViewCell.lens.accessibilityElements .~ self.subviews

    let subtitleLabelStyling = UILabel.lens.font .~ .ksr_caption1(size: 13)
      <> UILabel.lens.numberOfLines .~ 1
      <> UILabel.lens.backgroundColor .~ .white

    _ = [self.backersSubtitleLabel, self.deadlineSubtitleLabel]
      ||> UILabel.lens.textColor .~ .ksr_text_dark_grey_500
      ||> subtitleLabelStyling

    _ = self.pledgeSubtitleLabel |> subtitleLabelStyling

    _ = [self.backersTitleLabel, self.deadlineTitleLabel, self.pledgedTitleLabel]
      ||> UILabel.lens.font .~ .ksr_headline(size: 13)
      ||> UILabel.lens.numberOfLines .~ 1
      ||> UILabel.lens.backgroundColor .~ .white

    _ = self.categoryStackView
      |> UIStackView.lens.spacing .~ Styles.grid(1)

    _ = self.categoryAndLocationStackView
      |> UIStackView.lens.layoutMargins .~ .init(top: 0, left: 0, bottom: Styles.grid(1), right: 0)

    _ = self.categoryIconImageView
      |> UIImageView.lens.contentMode .~ .scaleAspectFit
      |> UIImageView.lens.tintColor .~ .ksr_dark_grey_500
      |> UIImageView.lens.image .~ UIImage(named: "category-icon")
      |> UIImageView.lens.backgroundColor .~ .white

    _ = self.categoryNameLabel
      |> UILabel.lens.textColor .~ .ksr_text_dark_grey_500
      |> UILabel.lens.font .~ .ksr_body(size: 12)
      |> UILabel.lens.backgroundColor .~ .white

    _ = self.contentStackView
      |> UIStackView.lens.layoutMargins %~~ { _, stackView in
        stackView.traitCollection.isRegularRegular
          ? .init(topBottom: Styles.grid(6), leftRight: Styles.grid(16))
          : .init(top: Styles.grid(4), left: Styles.grid(4), bottom: Styles.grid(3), right: Styles.grid(4))
      }
      |> UIStackView.lens.isLayoutMarginsRelativeArrangement .~ true
      |> UIStackView.lens.spacing .~ Styles.grid(4)

    _ = self.conversionLabel
      |> UILabel.lens.textColor .~ .ksr_text_dark_grey_400
      |> UILabel.lens.font .~ UIFont.ksr_caption2().italicized
      |> UILabel.lens.numberOfLines .~ 2

    _ = self.creatorImageView
      |> ignoresInvertColorsImageViewStyle

    _ = self.creatorButton
      |> UIButton.lens.accessibilityHint %~ { _ in Strings.Opens_creator_profile() }

    _ = self.creatorImageView
      |> UIImageView.lens.clipsToBounds .~ true
      |> UIImageView.lens.contentMode .~ .scaleAspectFill

    _ = self.creatorLabel
      |> UILabel.lens.textColor .~ .ksr_soft_black
      |> UILabel.lens.font .~ .ksr_headline(size: 13)
      |> UILabel.lens.backgroundColor .~ .white

    _ = self.creatorStackView
      |> UIStackView.lens.alignment .~ .center
      |> UIStackView.lens.spacing .~ Styles.grid(1)

    _ = self.fundingProgressContainerView
      |> UIView.lens.backgroundColor .~ .ksr_navy_400

    _ = self.locationImageView
      |> UIImageView.lens.contentMode .~ .scaleAspectFit
      |> UIImageView.lens.tintColor .~ .ksr_dark_grey_500
      |> UIImageView.lens.image .~ UIImage(named: "location-icon")
      |> UIImageView.lens.backgroundColor .~ .white

    _ = self.locationNameLabel
      |> UILabel.lens.textColor .~ .ksr_text_dark_grey_500
      |> UILabel.lens.font .~ .ksr_body(size: 12)
      |> UILabel.lens.backgroundColor .~ .white

    _ = self.locationStackView
      |> UIStackView.lens.spacing .~ Styles.grid(1)

    _ = self.projectBlurbLabel
      |> UILabel.lens.font %~~ { _, label in
        label.traitCollection.isRegularRegular
          ? .ksr_body(size: 18)
          : .ksr_body(size: 15)
      }
      |> UILabel.lens.textColor .~ .ksr_text_dark_grey_500
      |> UILabel.lens.numberOfLines .~ 0
      |> UILabel.lens.backgroundColor .~ .white

    _ = self.projectNameAndCreatorStackView
      |> UIStackView.lens.spacing .~ Styles.grid(2)

    _ = self.projectNameLabel
      |> UILabel.lens.font %~~ { _, label in
        label.traitCollection.isRegularRegular
          ? .ksr_title3(size: 28)
          : .ksr_title3(size: 20)
      }
      |> UILabel.lens.textColor .~ .ksr_soft_black
      |> UILabel.lens.numberOfLines .~ 0
      |> UILabel.lens.backgroundColor .~ .white

    _ = self.progressBarAndStatsStackView
      |> UIStackView.lens.spacing .~ Styles.grid(2)

    _ = self.stateLabel
      |> UILabel.lens.font .~ .ksr_headline(size: 12)
      |> UILabel.lens.numberOfLines .~ 2

    _ = self.statsStackView
      |> UIStackView.lens.isAccessibilityElement .~ true
      |> UIStackView.lens.backgroundColor .~ .white

    _ = self.youreABackerContainerView
      |> roundedStyle(cornerRadius: 2)
      |> UIView.lens.backgroundColor .~ .ksr_green_500
      |> UIView.lens.layoutMargins .~ .init(topBottom: Styles.grid(1), leftRight: Styles.gridHalf(3))

    _ = self.youreABackerLabel
      |> UILabel.lens.textColor .~ .white
      |> UILabel.lens.font .~ .ksr_headline(size: 12)
      |> UILabel.lens.text %~ { _ in Strings.Youre_a_backer() }

    _ = self.readMoreButton
      |> \.activityIndicatorStyle .~ .gray
  }

  internal override func bindViewModel() {
    super.bindViewModel()

    self.backersSubtitleLabel.rac.text = self.viewModel.outputs.backersSubtitleLabelText
    self.backersTitleLabel.rac.text = self.viewModel.outputs.backersTitleLabelText
    self.backersTitleLabel.rac.textColor = self.viewModel.outputs.projectUnsuccessfulLabelTextColor
    self.categoryNameLabel.rac.text = self.viewModel.outputs.categoryNameLabelText
    self.conversionLabel.rac.hidden = self.viewModel.outputs.conversionLabelHidden
    self.conversionLabel.rac.text = self.viewModel.outputs.conversionLabelText
    self.creatorButton.rac.accessibilityLabel = self.viewModel.outputs.creatorLabelText
    self.creatorLabel.rac.text = self.viewModel.outputs.creatorLabelText
<<<<<<< HEAD
    self.creatorButton.rac.hidden = self.viewModel.outputs.creatorButtonIsHidden
=======
    self.creatorBylineView.rac.hidden = self.viewModel.outputs.creatorBylineViewHidden
    self.creatorBylineShimmerLoadingView.rac.hidden = self.viewModel.outputs.creatorBylineShimmerViewHidden
    self.creatorStackView.rac.hidden = self.viewModel.outputs.creatorStackViewHidden
>>>>>>> 6c405f03
    self.deadlineSubtitleLabel.rac.text = self.viewModel.outputs.deadlineSubtitleLabelText
    self.deadlineTitleLabel.rac.text = self.viewModel.outputs.deadlineTitleLabelText
    self.deadlineTitleLabel.rac.textColor = self.viewModel.outputs.projectUnsuccessfulLabelTextColor
    self.fundingProgressBarView.rac.backgroundColor =
      self.viewModel.outputs.fundingProgressBarViewBackgroundColor
    self.locationNameLabel.rac.text = self.viewModel.outputs.locationNameLabelText
    self.pledgeSubtitleLabel.rac.text = self.viewModel.outputs.pledgedSubtitleLabelText
    self.pledgeSubtitleLabel.rac.textColor = self.viewModel.outputs.pledgedTitleLabelTextColor
    self.pledgedTitleLabel.rac.text = self.viewModel.outputs.pledgedTitleLabelText
    self.pledgedTitleLabel.rac.textColor = self.viewModel.outputs.pledgedTitleLabelTextColor
    self.projectBlurbLabel.rac.text = self.viewModel.outputs.projectBlurbLabelText
    self.projectNameLabel.rac.text = self.viewModel.outputs.projectNameLabelText
    self.readMoreButton.rac.title = self.viewModel.outputs.readMoreButtonTitle
    self.spacerView.rac.hidden = self.viewModel.outputs.spacerViewHidden
    self.stateLabel.rac.text = self.viewModel.outputs.projectStateLabelText
    self.stateLabel.rac.textColor = self.viewModel.outputs.projectStateLabelTextColor
    self.stateLabel.rac.hidden = self.viewModel.outputs.stateLabelHidden
    self.statsStackView.rac.accessibilityLabel = self.viewModel.outputs.statsStackViewAccessibilityLabel
    self.youreABackerContainerView.rac.hidden = self.viewModel.outputs.youreABackerLabelHidden

    self.viewModel.outputs.readMoreButtonIsLoading
      .observeForUI()
      .observeValues { [weak self] isLoading in
        self?.readMoreButton.isLoading = isLoading
      }

    self.viewModel.outputs.configureVideoPlayerController
      .observeForUI()
      .observeValues { [weak self] in self?.configureVideoPlayerController(forProject: $0) }

    self.viewModel.outputs.configureCreatorBylineView
      .observeForUI()
      .observeValues { [weak self] project, creatorDetails in
        self?.creatorBylineView.configureWith(project: project, creatorDetails: creatorDetails)
      }

    self.viewModel.outputs.creatorImageUrl
      .observeForUI()
      .on(event: { [weak self] _ in self?.creatorImageView.image = nil })
      .skipNil()
      .observeValues { [weak self] in self?.creatorImageView.af_setImage(withURL: $0) }

    self.viewModel.outputs.notifyDelegateToGoToCampaignWithProjectAndRefTag
      .observeForControllerAction()
      .observeValues { [weak self] in
        guard let self = self else { return }
        self.delegate?.projectPamphletMainCell(self, goToCampaignForProjectWith: $0)
      }

    self.viewModel.outputs.readMoreButtonStyle
      .observeForUI()
      .observeValues { [weak self] buttonStyleType in
        _ = self?.readMoreButton
          ?|> buttonStyleType.style
      }

    self.viewModel.outputs.blurbAndReadMoreStackViewSpacing
      .observeForUI()
      .observeValues { [weak self] spacing in
        self?.blurbAndReadMoreStackView.spacing = spacing
      }

    self.viewModel.outputs.notifyDelegateToGoToCreator
      .observeForControllerAction()
      .observeValues { [weak self] in
        guard let self = self else { return }
        self.delegate?.projectPamphletMainCell(self, goToCreatorForProject: $0)
      }

    self.viewModel.outputs.notifyDelegateToGoToCreatorFromByline
      .observeForControllerAction()
      .observeValues { [weak self] in
        guard let self = self else { return }
        self.delegate?.projectPamphletMainCell(self, goToCreatorForProject: $0)
      }

    self.viewModel.outputs.opacityForViews
      .observeForUI()
      .observeValues { [weak self] alpha in
        guard let self = self else { return }
        UIView.animate(
          withDuration: alpha == 0.0 ? 0.0 : 0.3,
          delay: 0.0,
          options: .curveEaseOut,
          animations: {
            self.creatorStackView.alpha = alpha
            self.statsStackView.alpha = alpha
            self.blurbAndReadMoreStackView.alpha = alpha
          },
          completion: nil
        )
      }

    self.viewModel.outputs.progressPercentage
      .observeForUI()
      .observeValues { [weak self] progress in
        let anchorX = progress == 0 ? 0 : 0.5 / progress
        self?.fundingProgressBarView.layer.anchorPoint = CGPoint(x: CGFloat(anchorX), y: 0.5)
        self?.fundingProgressBarView.transform = CGAffineTransform(scaleX: CGFloat(progress), y: 1.0)
      }
  }

  fileprivate func configureVideoPlayerController(forProject project: Project) {
    let vc = VideoViewController.configuredWith(project: project)
    vc.delegate = self
    vc.view.translatesAutoresizingMaskIntoConstraints = false
    self.projectImageContainerView.addSubview(vc.view)

    NSLayoutConstraint.activate([
      vc.view.topAnchor.constraint(equalTo: self.projectImageContainerView.topAnchor),
      vc.view.leadingAnchor.constraint(equalTo: self.projectImageContainerView.leadingAnchor),
      vc.view.bottomAnchor.constraint(equalTo: self.projectImageContainerView.bottomAnchor),
      vc.view.trailingAnchor.constraint(equalTo: self.projectImageContainerView.trailingAnchor)
    ])

    self.delegate?.projectPamphletMainCell(self, addChildController: vc)
    self.videoController = vc
  }

  @objc fileprivate func readMoreButtonTapped() {
    self.viewModel.inputs.readMoreButtonTapped()
  }

  @objc fileprivate func creatorBylineTapped() {
    self.viewModel.inputs.creatorBylineTapped()
  }

  @objc fileprivate func creatorButtonTapped() {
    self.viewModel.inputs.creatorButtonTapped()
  }
}

extension ProjectPamphletMainCell: VideoViewControllerDelegate {
  internal func videoViewControllerDidFinish(_ controller: VideoViewController) {
    self.delegate?.videoViewControllerDidFinish(controller)
    self.viewModel.inputs.videoDidFinish()
  }

  internal func videoViewControllerDidStart(_ controller: VideoViewController) {
    self.delegate?.videoViewControllerDidStart(controller)
    self.viewModel.inputs.videoDidStart()
  }
}<|MERGE_RESOLUTION|>--- conflicted
+++ resolved
@@ -34,14 +34,13 @@
       |> \.translatesAutoresizingMaskIntoConstraints .~ false
   }()
 
-<<<<<<< HEAD
-  private lazy var creatorBylineTapGesture: UITapGestureRecognizer = {
+ private lazy var creatorBylineTapGesture: UITapGestureRecognizer = {
     UITapGestureRecognizer(target: self, action: #selector(creatorBylineTapped))
-=======
+  }()
+
   private lazy var creatorBylineShimmerLoadingView: ProjectCreatorDetailsShimmerLoadingView = {
     ProjectCreatorDetailsShimmerLoadingView(frame: .zero)
       |> \.translatesAutoresizingMaskIntoConstraints .~ false
->>>>>>> 6c405f03
   }()
 
   @IBOutlet fileprivate var backersSubtitleLabel: UILabel!
@@ -95,30 +94,15 @@
     self.readMoreButton.heightAnchor
       .constraint(greaterThanOrEqualToConstant: Layout.Button.height).isActive = true
 
-<<<<<<< HEAD
-    self.creatorBylineView.addGestureRecognizer(self.creatorBylineTapGesture)
-=======
     _ = ([self.creatorBylineView, self.creatorBylineShimmerLoadingView], self.projectNameAndCreatorStackView)
       |> ksr_addArrangedSubviewsToStackView()
->>>>>>> 6c405f03
+
+self.creatorBylineView.addGestureRecognizer(self.creatorBylineTapGesture)
 
     self.viewModel.inputs.awakeFromNib()
   }
 
   internal func configureWith(value: (Project, RefTag?, ProjectCreatorDetailsData)) {
-<<<<<<< HEAD
-    _ = ([self.creatorBylineView], self.projectNameAndCreatorStackView)
-      |> ksr_addArrangedSubviewsToStackView()
-
-    // todo: removing this
-        _ = self.creatorBylineView
-          |> \.isHidden .~ true
-
-    //    _ = self.creatorStackView
-    //      |> \.isHidden .~ true
-
-=======
->>>>>>> 6c405f03
     self.viewModel.inputs.configureWith(value: value)
   }
 
@@ -289,13 +273,10 @@
     self.conversionLabel.rac.text = self.viewModel.outputs.conversionLabelText
     self.creatorButton.rac.accessibilityLabel = self.viewModel.outputs.creatorLabelText
     self.creatorLabel.rac.text = self.viewModel.outputs.creatorLabelText
-<<<<<<< HEAD
     self.creatorButton.rac.hidden = self.viewModel.outputs.creatorButtonIsHidden
-=======
     self.creatorBylineView.rac.hidden = self.viewModel.outputs.creatorBylineViewHidden
     self.creatorBylineShimmerLoadingView.rac.hidden = self.viewModel.outputs.creatorBylineShimmerViewHidden
     self.creatorStackView.rac.hidden = self.viewModel.outputs.creatorStackViewHidden
->>>>>>> 6c405f03
     self.deadlineSubtitleLabel.rac.text = self.viewModel.outputs.deadlineSubtitleLabelText
     self.deadlineTitleLabel.rac.text = self.viewModel.outputs.deadlineTitleLabelText
     self.deadlineTitleLabel.rac.textColor = self.viewModel.outputs.projectUnsuccessfulLabelTextColor
