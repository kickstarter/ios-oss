--- conflicted
+++ resolved
@@ -93,13 +93,8 @@
     self.viewModel.inputs.awakeFromNib()
   }
 
-<<<<<<< HEAD
-  internal func configureWith(value: (Project, RefTag?)) {
+  internal func configureWith(value: (Project, RefTag?, ProjectCreatorDetailsData)) {
     _ = ([self.creatorBylineView, self.creatorBylineShimmerLoadingView], self.projectNameAndCreatorStackView)
-=======
-  internal func configureWith(value: (Project, RefTag?, ProjectCreatorDetailsData)) {
-    _ = ([self.creatorBylineView], self.projectNameAndCreatorStackView)
->>>>>>> cbd4e044
       |> ksr_addArrangedSubviewsToStackView()
 
     // todo: removing this
