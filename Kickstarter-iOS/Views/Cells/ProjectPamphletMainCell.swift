import KsApi
import Library
import Prelude
import UIKit

internal protocol ProjectPamphletMainCellDelegate: VideoViewControllerDelegate {
  func projectPamphletMainCell(_ cell: ProjectPamphletMainCell, addChildController child: UIViewController)
  func projectPamphletMainCell(_ cell: ProjectPamphletMainCell, goToCampaignForProject project: Project)
  func projectPamphletMainCell(_ cell: ProjectPamphletMainCell, goToCreatorForProject project: Project)
}

internal final class ProjectPamphletMainCell: UITableViewCell, ValueCell {
  internal weak var delegate: ProjectPamphletMainCellDelegate? {
    didSet {
      self.viewModel.inputs.delegateDidSet()
    }
  }
  fileprivate let viewModel: ProjectPamphletMainCellViewModelType = ProjectPamphletMainCellViewModel()

  fileprivate weak var videoController: VideoViewController?

  @IBOutlet fileprivate weak var backersSubtitleLabel: UILabel!
  @IBOutlet fileprivate weak var backersTitleLabel: UILabel!
  @IBOutlet fileprivate weak var blurbAndReadMoreStackView: UIStackView!
  @IBOutlet fileprivate weak var categoryStackView: UIStackView!
  @IBOutlet fileprivate weak var categoryAndLocationStackView: UIStackView!
  @IBOutlet fileprivate weak var categoryIconImageView: UIImageView!
  @IBOutlet fileprivate weak var categoryNameLabel: UILabel!
  @IBOutlet fileprivate weak var contentStackView: UIStackView!
  @IBOutlet fileprivate weak var conversionLabel: UILabel!
  @IBOutlet fileprivate weak var creatorButton: UIButton!
  @IBOutlet fileprivate weak var creatorImageView: UIImageView!
  @IBOutlet fileprivate weak var creatorLabel: UILabel!
  @IBOutlet fileprivate weak var creatorStackView: UIStackView!
  @IBOutlet fileprivate weak var deadlineSubtitleLabel: UILabel!
  @IBOutlet fileprivate weak var deadlineTitleLabel: UILabel!
  @IBOutlet fileprivate weak var fundingProgressBarView: UIView!
  @IBOutlet fileprivate weak var fundingProgressContainerView: UIView!
  @IBOutlet fileprivate weak var locationImageView: UIImageView!
  @IBOutlet fileprivate weak var locationNameLabel: UILabel!
  @IBOutlet fileprivate weak var locationStackView: UIStackView!
  @IBOutlet fileprivate weak var pledgeSubtitleLabel: UILabel!
  @IBOutlet fileprivate weak var pledgedTitleLabel: UILabel!
  @IBOutlet fileprivate weak var projectBlurbLabel: UILabel!
  @IBOutlet fileprivate weak var projectImageContainerView: UIView!
  @IBOutlet fileprivate weak var projectNameAndCreatorStackView: UIStackView!
  @IBOutlet fileprivate weak var projectNameLabel: UILabel!
  @IBOutlet fileprivate weak var progressBarAndStatsStackView: UIStackView!
  @IBOutlet fileprivate weak var readMoreButton: UIButton!
  @IBOutlet fileprivate weak var stateLabel: UILabel!
  @IBOutlet fileprivate weak var statsStackView: UIStackView!
  /* NB: We've introduced a height constraint here since iOS 11.0
   * Try removing it in subsequent versions, it worked just fine without it before 11.0
   * ¯\_(ツ)_/¯
   */
  @IBOutlet fileprivate weak var statsStackViewHeightConstraint: NSLayoutConstraint!
  @IBOutlet fileprivate weak var youreABackerContainerView: UIView!
  @IBOutlet fileprivate weak var youreABackerLabel: UILabel!

  internal override func awakeFromNib() {
    super.awakeFromNib()

    self.creatorButton.addTarget(self,
                                 action: #selector(creatorButtonTapped),
                                 for: .touchUpInside)
    self.readMoreButton.addTarget(self,
                                  action: #selector(readMoreButtonTapped),
                                  for: .touchUpInside)

    self.viewModel.inputs.awakeFromNib()
  }

  internal func configureWith(value project: Project) {
    self.viewModel.inputs.configureWith(project: project)
  }

  internal func scrollContentOffset(_ offset: CGFloat) {

    let height = self.projectImageContainerView.bounds.height
    let translation = offset / 2

    let scale: CGFloat
    if offset < 0 {
      scale = (height + abs(offset)) / height
    } else {
      scale = max(1, 1 - 0.5 * offset / height)
    }

    self.projectImageContainerView.transform = CGAffineTransform(
      a: scale, b: 0,
      c: 0, d: scale,
      tx: 0, ty: translation)
  }

    internal override func bindStyles() {
    super.bindStyles()

    _ = self
      |> baseTableViewCellStyle()
      |> UITableViewCell.lens.clipsToBounds .~ true
      |> UITableViewCell.lens.accessibilityElements .~ self.subviews

    _ = [self.backersSubtitleLabel, self.deadlineSubtitleLabel, self.pledgeSubtitleLabel]
      ||> UILabel.lens.textColor .~ .ksr_text_dark_grey_500
<<<<<<< HEAD
      ||> UILabel.lens.numberOfLines .~ 0
=======
      ||> UILabel.lens.numberOfLines .~ 2
>>>>>>> 8b12a349
      ||> UILabel.lens.lineBreakMode .~ .byTruncatingTail

    _ = self.blurbAndReadMoreStackView
      |> UIStackView.lens.spacing .~ 0

    _ = self.categoryStackView
      |> UIStackView.lens.spacing .~ Styles.grid(1)

    _ = self.categoryAndLocationStackView
      |> UIStackView.lens.layoutMargins .~ .init(top: 0, left: 0, bottom: Styles.grid(1), right: 0)

    _ = self.categoryIconImageView
      |> UIImageView.lens.contentMode .~ .scaleAspectFit
      |> UIImageView.lens.tintColor .~ .ksr_dark_grey_500
      |> UIImageView.lens.image .~ UIImage(named: "category-icon")

    _ = self.categoryNameLabel
      |> UILabel.lens.textColor .~ .ksr_text_dark_grey_500
      |> UILabel.lens.font .~ .ksr_body(size: 12)

    _ = self.contentStackView
      |> UIStackView.lens.layoutMargins %~~ { _, stackView in
        stackView.traitCollection.isRegularRegular
          ? .init(topBottom: Styles.grid(6), leftRight: Styles.grid(16))
          : .init(top: Styles.grid(4), left: Styles.grid(4), bottom: Styles.grid(3), right: Styles.grid(4))
      }
      |> UIStackView.lens.layoutMarginsRelativeArrangement .~ true
      |> UIStackView.lens.spacing .~ Styles.grid(4)

    _ = self.conversionLabel
      |> UILabel.lens.textColor .~ .ksr_text_dark_grey_400
      |> UILabel.lens.font .~ UIFont.ksr_caption2().italicized
      |> UILabel.lens.numberOfLines .~ 2

    _ = self.creatorButton
      |> UIButton.lens.accessibilityHint %~ { _ in Strings.Opens_creator_profile() }

    _ = self.creatorImageView
      |> UIImageView.lens.clipsToBounds .~ true
      |> UIImageView.lens.contentMode .~ .scaleAspectFill

    _ = self.creatorLabel
      |> UILabel.lens.textColor .~ .ksr_text_dark_grey_900
      |> UILabel.lens.font .~ .ksr_headline(size: 13)

    _ = self.creatorStackView
      |> UIStackView.lens.alignment .~ .center
      |> UIStackView.lens.spacing .~ Styles.grid(1)

    _ = self.fundingProgressContainerView
      |> UIView.lens.backgroundColor .~ .ksr_navy_400

    _ = self.locationImageView
      |> UIImageView.lens.contentMode .~ .scaleAspectFit
      |> UIImageView.lens.tintColor .~ .ksr_dark_grey_500
      |> UIImageView.lens.image .~ UIImage(named: "location-icon")

    _ = self.locationNameLabel
      |> UILabel.lens.textColor .~ .ksr_text_dark_grey_500
      |> UILabel.lens.font .~ .ksr_body(size: 12)

    _ = self.locationStackView
      |> UIStackView.lens.spacing .~ Styles.grid(1)

    _ = self.projectBlurbLabel
      |> UILabel.lens.font %~~ { _, label in
        label.traitCollection.isRegularRegular
          ? .ksr_body(size: 18)
          : .ksr_body(size: 15)
      }
      |> UILabel.lens.textColor .~ .ksr_text_dark_grey_500
      |> UILabel.lens.numberOfLines .~ 0

    _ = self.projectNameAndCreatorStackView
      |> UIStackView.lens.spacing .~ Styles.grid(2)

    _ = self.projectNameLabel
      |> UILabel.lens.font %~~ { _, label in
        label.traitCollection.isRegularRegular
          ? .ksr_title3(size: 28)
          : .ksr_title3(size: 20)
      }
      |> UILabel.lens.textColor .~ .ksr_text_dark_grey_900
      |> UILabel.lens.numberOfLines .~ 0

    _ = self.progressBarAndStatsStackView
      |> UIStackView.lens.spacing .~ Styles.grid(2)

    _ = self.readMoreButton
      |> UIButton.lens.titleColor(forState: .normal) .~ .ksr_text_dark_grey_900
      |> UIButton.lens.titleColor(forState: .highlighted) .~ .ksr_text_dark_grey_500
      |> UIButton.lens.titleLabel.font .~ .ksr_headline(size: 15)
      |> UIButton.lens.title(forState: .normal) %~ { _ in Strings.Read_more_about_the_campaign_arrow() }
      |> UIButton.lens.contentEdgeInsets .~ .init(top: Styles.grid(3) - 1,
                                                  left: 0,
                                                  bottom: Styles.grid(4) - 1,
                                                  right: 0)

    _ = self.stateLabel
      |> UILabel.lens.font .~ .ksr_headline(size: 12)
      |> UILabel.lens.numberOfLines .~ 2

    _ = self.statsStackView
      |> UIStackView.lens.isAccessibilityElement .~ true
      |> UIStackView.lens.spacing .~ Styles.grid(2)

    self.statsStackViewHeightConstraint.constant = Styles.grid(5)

    _ = self.youreABackerContainerView
      |> roundedStyle(cornerRadius: 2)
      |> UIView.lens.backgroundColor .~ .ksr_green_500
      |> UIView.lens.layoutMargins .~ .init(topBottom: Styles.grid(1), leftRight: Styles.gridHalf(3))

    _ = self.youreABackerLabel
      |> UILabel.lens.textColor .~ .white
      |> UILabel.lens.font .~ .ksr_headline(size: 12)
      |> UILabel.lens.text %~ { _ in Strings.Youre_a_backer() }
  }

    internal override func bindViewModel() {
    super.bindViewModel()

    self.backersSubtitleLabel.rac.text = self.viewModel.outputs.backersSubtitleLabelText
    self.backersTitleLabel.rac.text = self.viewModel.outputs.backersTitleLabelText
    self.backersTitleLabel.rac.textColor = self.viewModel.outputs.projectUnsuccessfulLabelTextColor
    self.categoryNameLabel.rac.text = self.viewModel.outputs.categoryNameLabelText
    self.conversionLabel.rac.hidden = self.viewModel.outputs.conversionLabelHidden
    self.conversionLabel.rac.text = self.viewModel.outputs.conversionLabelText
    self.creatorButton.rac.accessibilityLabel = self.viewModel.outputs.creatorLabelText
    self.creatorLabel.rac.text = self.viewModel.outputs.creatorLabelText
    self.deadlineSubtitleLabel.rac.text = self.viewModel.outputs.deadlineSubtitleLabelText
    self.deadlineTitleLabel.rac.text = self.viewModel.outputs.deadlineTitleLabelText
    self.deadlineTitleLabel.rac.textColor = self.viewModel.outputs.projectUnsuccessfulLabelTextColor
    self.fundingProgressBarView.rac.backgroundColor =
      self.viewModel.outputs.fundingProgressBarViewBackgroundColor
    self.locationNameLabel.rac.text = self.viewModel.outputs.locationNameLabelText
    self.pledgeSubtitleLabel.rac.text = self.viewModel.outputs.pledgedSubtitleLabelText
    self.pledgeSubtitleLabel.rac.textColor = self.viewModel.outputs.pledgedTitleLabelTextColor
    self.pledgedTitleLabel.rac.text = self.viewModel.outputs.pledgedTitleLabelText
    self.pledgedTitleLabel.rac.textColor = self.viewModel.outputs.pledgedTitleLabelTextColor
    self.projectBlurbLabel.rac.text = self.viewModel.outputs.projectBlurbLabelText
    self.projectNameLabel.rac.text = self.viewModel.outputs.projectNameLabelText
    self.stateLabel.rac.text = self.viewModel.outputs.projectStateLabelText
    self.stateLabel.rac.textColor = self.viewModel.outputs.projectStateLabelTextColor
    self.stateLabel.rac.hidden = self.viewModel.outputs.stateLabelHidden
    self.statsStackView.rac.accessibilityLabel = self.viewModel.outputs.statsStackViewAccessibilityLabel
    self.youreABackerContainerView.rac.hidden = self.viewModel.outputs.youreABackerLabelHidden

      self.backersSubtitleLabel.rac.font = self.viewModel.outputs.subtitleFont
      self.pledgeSubtitleLabel.rac.font = self.viewModel.outputs.subtitleFont
      self.deadlineSubtitleLabel.rac.font = self.viewModel.outputs.subtitleFont
      self.backersTitleLabel.rac.font = self.viewModel.outputs.titleFont
      self.pledgedTitleLabel.rac.font = self.viewModel.outputs.titleFont
      self.deadlineTitleLabel.rac.font = self.viewModel.outputs.titleFont

    self.viewModel.outputs.configureVideoPlayerController
      .observeForUI()
      .observeValues { [weak self] in self?.configureVideoPlayerController(forProject: $0) }

    self.viewModel.outputs.creatorImageUrl
      .observeForUI()
      .on(event: { [weak self] _ in self?.creatorImageView.image = nil })
      .skipNil()
      .observeValues { [weak self] in self?.creatorImageView.af_setImage(withURL: $0) }

    self.viewModel.outputs.notifyDelegateToGoToCampaign
      .observeForControllerAction()
      .observeValues { [weak self] in
        guard let _self = self else { return }
        self?.delegate?.projectPamphletMainCell(_self, goToCampaignForProject: $0)
    }

    self.viewModel.outputs.notifyDelegateToGoToCreator
      .observeForControllerAction()
      .observeValues { [weak self] in
        guard let _self = self else { return }
        self?.delegate?.projectPamphletMainCell(_self, goToCreatorForProject: $0)
    }

    self.viewModel.outputs.opacityForViews
      .observeForUI()
      .observeValues { [weak self] alpha in
        guard let _self = self else { return }
        UIView.animate(
          withDuration: (alpha == 0.0 ? 0.0 : 0.3),
          delay: 0.0,
          options: .curveEaseOut,
          animations: {
            _self.creatorStackView.alpha = alpha
            _self.statsStackView.alpha = alpha
            _self.blurbAndReadMoreStackView.alpha = alpha
          },
          completion: nil
        )
    }

    self.viewModel.outputs.progressPercentage
      .observeForUI()
      .observeValues { [weak self] progress in
        let anchorX = progress == 0 ? 0 : 0.5 / progress
        self?.fundingProgressBarView.layer.anchorPoint = CGPoint(x: CGFloat(anchorX), y: 0.5)
        self?.fundingProgressBarView.transform = CGAffineTransform(scaleX: CGFloat(progress), y: 1.0)
    }
  }

  fileprivate func configureVideoPlayerController(forProject project: Project) {
    let vc = VideoViewController.configuredWith(project: project)
    vc.delegate = self
    vc.view.translatesAutoresizingMaskIntoConstraints = false
    self.projectImageContainerView.addSubview(vc.view)

    NSLayoutConstraint.activate([
      vc.view.topAnchor.constraint(equalTo: self.projectImageContainerView.topAnchor),
      vc.view.leadingAnchor.constraint(equalTo: self.projectImageContainerView.leadingAnchor),
      vc.view.bottomAnchor.constraint(equalTo: self.projectImageContainerView.bottomAnchor),
      vc.view.trailingAnchor.constraint(equalTo: self.projectImageContainerView.trailingAnchor),
    ])

    self.delegate?.projectPamphletMainCell(self, addChildController: vc)
    self.videoController = vc
  }

  @objc fileprivate func readMoreButtonTapped() {
    self.viewModel.inputs.readMoreButtonTapped()
  }

  @objc fileprivate func creatorButtonTapped() {
    self.viewModel.inputs.creatorButtonTapped()
  }
}

extension ProjectPamphletMainCell: VideoViewControllerDelegate {
  internal func videoViewControllerDidFinish(_ controller: VideoViewController) {
    self.delegate?.videoViewControllerDidFinish(controller)
    self.viewModel.inputs.videoDidFinish()
  }

  internal func videoViewControllerDidStart(_ controller: VideoViewController) {
    self.delegate?.videoViewControllerDidStart(controller)
    self.viewModel.inputs.videoDidStart()
  }
}<|MERGE_RESOLUTION|>--- conflicted
+++ resolved
@@ -102,11 +102,7 @@
 
     _ = [self.backersSubtitleLabel, self.deadlineSubtitleLabel, self.pledgeSubtitleLabel]
       ||> UILabel.lens.textColor .~ .ksr_text_dark_grey_500
-<<<<<<< HEAD
-      ||> UILabel.lens.numberOfLines .~ 0
-=======
       ||> UILabel.lens.numberOfLines .~ 2
->>>>>>> 8b12a349
       ||> UILabel.lens.lineBreakMode .~ .byTruncatingTail
 
     _ = self.blurbAndReadMoreStackView
