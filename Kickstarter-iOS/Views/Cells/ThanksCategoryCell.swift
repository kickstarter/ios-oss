import KsApi
import Library
import Prelude
import UIKit

internal final class ThanksCategoryCell: UICollectionViewCell, ValueCell {

<<<<<<< HEAD
  @IBOutlet private weak var bgView: GradientView!
  @IBOutlet private weak var exploreLabel: UILabel!
  @IBOutlet private weak var liveProjectCountLabel: UILabel!

  func configureWith(value category: KsApi.Category) {
    let (startColor, endColor) = discoveryGradientColors(forCategoryId: category.root?.id)
    self.bgView.setGradient([(startColor, 0.0), (endColor, 1.0)])

    self.exploreLabel
      |> UILabel.lens.textColor .~ .ksr_text_navy_700
=======
  @IBOutlet fileprivate weak var bgView: UIView!
  @IBOutlet fileprivate weak var exploreLabel: UILabel!
  @IBOutlet fileprivate weak var liveProjectCountLabel: UILabel!

  func configureWith(value category: KsApi.Category) {
    _ = self.bgView
      |> UIView.lens.backgroundColor .~ (UIColorFromCategoryId(category.id) ?? .ksr_text_navy_900)

    _ = self.exploreLabel
      |> UILabel.lens.textColor .~ (shouldOverlayBeDark(category) ? .ksr_text_navy_900 : .white)
>>>>>>> 1cedb98f
      |> UILabel.lens.text %~ { _ in Strings.category_promo_explore_category(category_name: category.name) }
      |> UILabel.lens.font .~ .ksr_callout()

    _ = self.liveProjectCountLabel
      |> UILabel.lens.textColor .~ self.exploreLabel.textColor
      |> UILabel.lens.font .~ .ksr_footnote()

    if let projectsCount = category.projectsCount {
      _ = self.liveProjectCountLabel |> UILabel.lens.text %~ { _ in
        Strings.category_promo_project_count_live_projects(project_count: Format.wholeNumber(projectsCount))
      }
    } else {
      _ = self.liveProjectCountLabel |> UILabel.lens.hidden .~ true
    }
  }
<<<<<<< HEAD
=======
}

private func shouldOverlayBeDark(_ category: KsApi.Category) -> Bool {
  switch category.root?.id ?? 0 {
  case 1, 3, 14, 15, 18:
    return true
  default:
    return false
  }

>>>>>>> 1cedb98f
}<|MERGE_RESOLUTION|>--- conflicted
+++ resolved
@@ -5,7 +5,6 @@
 
 internal final class ThanksCategoryCell: UICollectionViewCell, ValueCell {
 
-<<<<<<< HEAD
   @IBOutlet private weak var bgView: GradientView!
   @IBOutlet private weak var exploreLabel: UILabel!
   @IBOutlet private weak var liveProjectCountLabel: UILabel!
@@ -14,20 +13,8 @@
     let (startColor, endColor) = discoveryGradientColors(forCategoryId: category.root?.id)
     self.bgView.setGradient([(startColor, 0.0), (endColor, 1.0)])
 
-    self.exploreLabel
+    _ = self.exploreLabel
       |> UILabel.lens.textColor .~ .ksr_text_navy_700
-=======
-  @IBOutlet fileprivate weak var bgView: UIView!
-  @IBOutlet fileprivate weak var exploreLabel: UILabel!
-  @IBOutlet fileprivate weak var liveProjectCountLabel: UILabel!
-
-  func configureWith(value category: KsApi.Category) {
-    _ = self.bgView
-      |> UIView.lens.backgroundColor .~ (UIColorFromCategoryId(category.id) ?? .ksr_text_navy_900)
-
-    _ = self.exploreLabel
-      |> UILabel.lens.textColor .~ (shouldOverlayBeDark(category) ? .ksr_text_navy_900 : .white)
->>>>>>> 1cedb98f
       |> UILabel.lens.text %~ { _ in Strings.category_promo_explore_category(category_name: category.name) }
       |> UILabel.lens.font .~ .ksr_callout()
 
@@ -43,17 +30,4 @@
       _ = self.liveProjectCountLabel |> UILabel.lens.hidden .~ true
     }
   }
-<<<<<<< HEAD
-=======
-}
-
-private func shouldOverlayBeDark(_ category: KsApi.Category) -> Bool {
-  switch category.root?.id ?? 0 {
-  case 1, 3, 14, 15, 18:
-    return true
-  default:
-    return false
-  }
-
->>>>>>> 1cedb98f
 }