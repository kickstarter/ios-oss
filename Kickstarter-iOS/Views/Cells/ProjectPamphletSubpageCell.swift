--- conflicted
+++ resolved
@@ -4,7 +4,6 @@
 import UIKit
 
 internal final class ProjectPamphletSubpageCell: UITableViewCell, ValueCell {
-<<<<<<< HEAD
   @IBOutlet private weak var countContainerView: UIView!
   @IBOutlet private weak var countLabel: UILabel!
   @IBOutlet private weak var liveNowImageView: UIImageView!
@@ -12,34 +11,18 @@
   @IBOutlet private weak var separatorView: UIView!
   @IBOutlet private weak var subpageLabel: UILabel!
   @IBOutlet private weak var topGradientView: GradientView!
-=======
-
-  @IBOutlet fileprivate weak var countContainerView: UIView!
-  @IBOutlet fileprivate weak var countLabel: UILabel!
-  @IBOutlet fileprivate weak var rootStackView: UIStackView!
-  @IBOutlet fileprivate weak var separatorView: UIView!
-  @IBOutlet fileprivate weak var subpageLabel: UILabel!
-  @IBOutlet fileprivate weak var topGradientView: GradientView!
->>>>>>> ceb4471e
 
   private let viewModel: ProjectPamphletSubpageCellViewModelType = ProjectPamphletSubpageCellViewModel()
 
-<<<<<<< HEAD
   internal func configureWith(value subpage: ProjectPamphletSubpage) {
     self.viewModel.inputs.configureWith(subpage: subpage)
-=======
-    self.countLabel.text = Format.wholeNumber(subpage.count)
-    self.topGradientView.isHidden = !subpage.isFirstInSection
-    self.separatorView.isHidden = !subpage.isFirstInSection
-
     self.setNeedsLayout()
->>>>>>> ceb4471e
   }
 
   internal override func bindStyles() {
     super.bindStyles()
 
-    _ = self
+    self
       |> baseTableViewCellStyle()
       |> ProjectPamphletSubpageCell.lens.accessibilityTraits .~ UIAccessibilityTraitButton
       |> ProjectPamphletSubpageCell.lens.contentView.layoutMargins %~~ { _, cell in
@@ -48,12 +31,11 @@
           : .init(topBottom: Styles.gridHalf(5), leftRight: Styles.gridHalf(7))
     }
 
-    _ = self.countContainerView
+    self.countContainerView
       |> UIView.lens.layoutMargins .~ .init(topBottom: Styles.grid(1), leftRight: Styles.grid(2))
       |> roundedStyle()
       |> UIView.lens.layer.borderWidth .~ 1
 
-<<<<<<< HEAD
     self.countLabel
       |> UILabel.lens.font .~ .ksr_headline(size: 13)
 
@@ -64,25 +46,11 @@
 
     self.liveNowImageView
       |> UIImageView.lens.tintColor .~ .ksr_green_500
-=======
-    _ = self.countLabel
-      |> UILabel.lens.textColor .~ .ksr_text_navy_700
-      |> UILabel.lens.font .~ .ksr_headline(size: 13)
 
-    _ = self.rootStackView
-      |> UIStackView.lens.alignment .~ .center
-      |> UIStackView.lens.distribution .~ .equalSpacing
->>>>>>> ceb4471e
-
-    _ = self.separatorView
+    self.separatorView
       |> separatorStyle
 
-<<<<<<< HEAD
     self.subpageLabel
-=======
-    _ = self.subpageLabel
-      |> UILabel.lens.textColor .~ .ksr_text_navy_700
->>>>>>> ceb4471e
       |> UILabel.lens.font .~ .ksr_body(size: 14)
 
     self.topGradientView.startPoint = CGPoint(x: 0, y: 0)
@@ -118,7 +86,6 @@
 
   internal override func layoutSubviews() {
     super.layoutSubviews()
-
     self.countContainerView.layer.cornerRadius = self.countContainerView.bounds.height / 2
   }
 }