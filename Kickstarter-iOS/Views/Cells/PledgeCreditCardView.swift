--- conflicted
+++ resolved
@@ -37,12 +37,8 @@
   private let fixIconView: UIView = { UIView(frame: .zero) }()
 
   private let fixIconImageView: UIImageView = {
-<<<<<<< HEAD
-    UIImageView(image: image(named: "fix-icon", inBundle: Bundle.framework))
-=======
     UIImageView(frame: .zero)
       |> \.image .~ image(named: "fix-icon", inBundle: Bundle.framework)
->>>>>>> b51fad96
       |> \.translatesAutoresizingMaskIntoConstraints .~ false
   }()
 
