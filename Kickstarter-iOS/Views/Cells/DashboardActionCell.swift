--- conflicted
+++ resolved
@@ -45,11 +45,7 @@
     _ = self |> baseTableViewCellStyle()
     self.isAccessibilityElement = false
     self.accessibilityElements = [self.activityButton, self.messagesButton, self.postUpdateButton]
-<<<<<<< HEAD
-      .map { $0 as Any }
-=======
       .compact()
->>>>>>> f6ff340a
     _ = self.activityButton |> dashboardActivityButtonStyle
     _ = self.lastUpdatePublishedAtLabel |> dashboardLastUpdatePublishedAtLabelStyle
     _ = self.messagesButton |> dashboardMessagesButtonStyle
