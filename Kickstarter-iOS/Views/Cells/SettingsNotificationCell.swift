--- conflicted
+++ resolved
@@ -42,11 +42,7 @@
     _ = self.stackView
       |> \.accessibilityElements .~ (
         accessibilityElementsHidden
-<<<<<<< HEAD
-          ? [self.emailNotificationsButton, self.pushNotificationsButton].map { $0 as Any }
-=======
           ? [self.emailNotificationsButton, self.pushNotificationsButton].compact()
->>>>>>> f6ff340a
           : nil
     )
 
