--- conflicted
+++ resolved
@@ -91,16 +91,10 @@
       |> labelsStackViewStyle
 
     _ = self.cardImageAndLabelsStackView
-<<<<<<< HEAD
       |> adaptableStackViewStyle(
         self.traitCollection.preferredContentSizeCategory.isAccessibilityCategory
       )
       |> cardImageAndLabelsStackViewStyle
-=======
-      |> cardImageAndLabelsStackViewStyle(
-        self.traitCollection.preferredContentSizeCategory.isAccessibilityCategory
-      )
->>>>>>> 0bbf7c3d
 
     _ = self.unavailableCardTypeLabel
       |> unavailableCardTypeLabelStyle
