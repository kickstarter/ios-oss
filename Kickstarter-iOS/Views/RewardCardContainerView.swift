import Foundation
import KsApi
import Library
import Prelude
import ReactiveSwift

public final class RewardCardContainerView: UIView {
  internal var delegate: RewardCardViewDelegate? {
    didSet {
      self.rewardCardView.delegate = self.delegate
    }
  }

  // MARK: - Properties

  private let viewModel: RewardCardContainerViewModelType = RewardCardContainerViewModel()

  private let pledgeButton: MultiLineButton = {
    MultiLineButton(type: .custom)
      |> \.translatesAutoresizingMaskIntoConstraints .~ false
  }()

  private let pledgeButtonLayoutGuide = UILayoutGuide()
  private var pledgeButtonMarginConstraints: [NSLayoutConstraint]?
  private let rewardCardView: RewardCardView = {
    RewardCardView(frame: .zero)
      |> \.translatesAutoresizingMaskIntoConstraints .~ false
  }()

  override init(frame: CGRect) {
    super.init(frame: frame)

    self.configureViews()

    self.bindViewModel()
  }

  required init?(coder _: NSCoder) {
    fatalError("init(coder:) has not been implemented")
  }

  public override func bindStyles() {
    super.bindStyles()

    _ = self
      |> checkoutWhiteBackgroundStyle
      |> roundedStyle(cornerRadius: Styles.grid(3))
      |> \.layoutMargins .~ .init(all: Styles.grid(3))

<<<<<<< HEAD
=======
    _ = self.pledgeButton
      |> roundedGreenButtonStyle

>>>>>>> e9e183e0
    _ = self.pledgeButton.titleLabel
      ?|> \.lineBreakMode .~ .byTruncatingTail
  }

  public override func bindViewModel() {
    super.bindViewModel()

    self.viewModel.outputs.rewardSelected
      .observeForUI()
      .observeValues { [weak self] rewardId in
        guard let self = self else { return }

        self.rewardCardView.delegate?
          .rewardCardView(self.rewardCardView, didTapWithRewardId: rewardId)
      }

    self.pledgeButton.rac.title = self.viewModel.outputs.pledgeButtonTitleText
    self.pledgeButton.rac.enabled = self.viewModel.outputs.pledgeButtonEnabled

    self.viewModel.outputs.pledgeButtonStyle
      .observeForUI()
      .observeValues { [weak self] style in
        guard let self = self else { return }
        _ = self.pledgeButton |> style
      }
  }

  internal func configure(with value: (project: Project, reward: Either<Reward, Backing>)) {
    self.viewModel.inputs.configureWith(project: value.project, rewardOrBacking: value.reward)
    self.rewardCardView.configure(with: value)
  }

  // MARK: - Private Helpers

  private func configureViews() {
    _ = (self.rewardCardView, self)
      |> ksr_addSubviewToParent()

    _ = (self.pledgeButtonLayoutGuide, self)
      |> ksr_addLayoutGuideToView()

    _ = (self.pledgeButton, self)
      |> ksr_addSubviewToParent()

    self.setupConstraints()

    self.pledgeButton.addTarget(self, action: #selector(self.pledgeButtonTapped), for: .touchUpInside)
  }

  public func setupConstraints() {
    let containerMargins = self.layoutMarginsGuide

    let rewardCardViewConstraints = [
      self.rewardCardView.leftAnchor.constraint(equalTo: containerMargins.leftAnchor),
      self.rewardCardView.rightAnchor.constraint(equalTo: containerMargins.rightAnchor),
      self.rewardCardView.topAnchor.constraint(equalTo: containerMargins.topAnchor)
    ]

    let pledgeButtonTopConstraint = self.pledgeButton.topAnchor
      .constraint(equalTo: self.pledgeButtonLayoutGuide.topAnchor)
      |> \.priority .~ .defaultLow

    // sometimes this is provided by the parent cell for pinning of the button
    self.addPledgeButtonMarginConstraints(with: self.layoutMarginsGuide)

    let pledgeButtonLayoutGuideConstraints = [
      self.pledgeButtonLayoutGuide.bottomAnchor.constraint(equalTo: containerMargins.bottomAnchor),
      self.pledgeButtonLayoutGuide.leftAnchor.constraint(equalTo: containerMargins.leftAnchor),
      self.pledgeButtonLayoutGuide.rightAnchor.constraint(equalTo: containerMargins.rightAnchor),
      // swiftlint:disable:next line_length
      self.pledgeButtonLayoutGuide.topAnchor.constraint(equalTo: self.rewardCardView.bottomAnchor, constant: Styles.grid(3)),
      self.pledgeButtonLayoutGuide.heightAnchor.constraint(equalTo: self.pledgeButton.heightAnchor)
    ]

    NSLayoutConstraint.activate([
      [pledgeButtonTopConstraint],
      rewardCardViewConstraints,
      pledgeButtonLayoutGuideConstraints
    ]
    .flatMap { $0 })
  }

  private func addPledgeButtonMarginConstraints(with layoutMarginsGuide: UILayoutGuide) {
    NSLayoutConstraint.deactivate(self.pledgeButtonMarginConstraints ?? [])

    NSLayoutConstraint.activate([
      self.pledgeButton.leftAnchor.constraint(equalTo: layoutMarginsGuide.leftAnchor),
      self.pledgeButton.rightAnchor.constraint(equalTo: layoutMarginsGuide.rightAnchor),
      self.pledgeButton.bottomAnchor.constraint(lessThanOrEqualTo: layoutMarginsGuide.bottomAnchor),
      self.pledgeButton.heightAnchor.constraint(greaterThanOrEqualToConstant: Styles.minTouchSize.height)
    ])
  }

  // MARK: - Accessors

  public func pinPledgeButton(to layoutMarginsGuide: UILayoutGuide) {
    self.addPledgeButtonMarginConstraints(with: layoutMarginsGuide)
  }

  public func currentReward(is reward: Reward) -> Bool {
    return self.viewModel.outputs.currentReward(is: reward)
  }

  // MARK: - Selectors

  @objc func pledgeButtonTapped() {
    self.viewModel.inputs.pledgeButtonTapped()
  }
}<|MERGE_RESOLUTION|>--- conflicted
+++ resolved
@@ -47,12 +47,9 @@
       |> roundedStyle(cornerRadius: Styles.grid(3))
       |> \.layoutMargins .~ .init(all: Styles.grid(3))
 
-<<<<<<< HEAD
-=======
     _ = self.pledgeButton
       |> roundedGreenButtonStyle
 
->>>>>>> e9e183e0
     _ = self.pledgeButton.titleLabel
       ?|> \.lineBreakMode .~ .byTruncatingTail
   }
