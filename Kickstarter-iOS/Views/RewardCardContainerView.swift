import Foundation
import KsApi
import Library
import Prelude
import ReactiveSwift

public final class RewardCardContainerView: UIView {
  internal var delegate: RewardCardViewDelegate? {
    didSet {
      self.rewardCardView.delegate = self.delegate
    }
  }

  // MARK: - Properties

  private let viewModel: RewardCardContainerViewModelType = RewardCardContainerViewModel()

  private let gradientView: GradientView = {
    GradientView(frame: .zero)
      |> \.translatesAutoresizingMaskIntoConstraints .~ false
  }()

  private let pledgeButton: MultiLineButton = {
    MultiLineButton(type: .custom)
      |> \.translatesAutoresizingMaskIntoConstraints .~ false
  }()

  private let pledgeButtonLayoutGuide = UILayoutGuide()
  private var pledgeButtonMarginConstraints: [NSLayoutConstraint]?
  private var pledgeButtonShownConstraints: [NSLayoutConstraint] = []
  private var pledgeButtonHiddenConstraints: [NSLayoutConstraint] = []
  private let rewardCardView: RewardCardView = {
    RewardCardView(frame: .zero)
      |> \.translatesAutoresizingMaskIntoConstraints .~ false
  }()

  override init(frame: CGRect) {
    super.init(frame: frame)

    self.configureViews()

    self.bindViewModel()
  }

  required init?(coder _: NSCoder) {
    fatalError("init(coder:) has not been implemented")
  }

  public override func bindStyles() {
    super.bindStyles()

    _ = self
      |> checkoutWhiteBackgroundStyle
      |> roundedStyle(cornerRadius: Styles.grid(3))
      |> \.layoutMargins .~ .init(all: Styles.grid(3))

<<<<<<< HEAD
=======
    _ = self.pledgeButton
      |> roundedGreenButtonStyle

    _ = self.gradientView
      |> \.backgroundColor .~ .clear
      |> \.startPoint .~ .zero
      |> \.endPoint .~ CGPoint(x: 0, y: 1)

    let gradient: [(UIColor?, Float)] = [
      (UIColor.white.withAlphaComponent(0.1), 0.0),
      (UIColor.white.withAlphaComponent(1.0), 1)
    ]
    self.gradientView.setGradient(gradient)

>>>>>>> 2f57bf5c
    _ = self.pledgeButton.titleLabel
      ?|> \.lineBreakMode .~ .byTruncatingTail
  }

  public override func bindViewModel() {
    super.bindViewModel()

    self.viewModel.outputs.rewardSelected
      .observeForUI()
      .observeValues { [weak self] rewardId in
        guard let self = self else { return }

        self.rewardCardView.delegate?
          .rewardCardView(self.rewardCardView, didTapWithRewardId: rewardId)
      }

    self.pledgeButton.rac.title = self.viewModel.outputs.pledgeButtonTitleText
    self.pledgeButton.rac.enabled = self.viewModel.outputs.pledgeButtonEnabled

    self.viewModel.outputs.pledgeButtonHidden.observeValues { [weak self] hidden in
      guard let self = self else { return }

      if hidden {
        NSLayoutConstraint.activate(self.pledgeButtonHiddenConstraints)
        NSLayoutConstraint.deactivate(self.pledgeButtonShownConstraints)
      } else {
        NSLayoutConstraint.activate(self.pledgeButtonShownConstraints)
        NSLayoutConstraint.deactivate(self.pledgeButtonHiddenConstraints)
      }
    }

    self.viewModel.outputs.pledgeButtonStyle
      .observeForUI()
      .observeValues { [weak self] style in
        guard let self = self else { return }
        _ = self.pledgeButton |> style
      }
  }

  internal func configure(with value: (project: Project, reward: Either<Reward, Backing>)) {
    self.viewModel.inputs.configureWith(project: value.project, rewardOrBacking: value.reward)
    self.rewardCardView.configure(with: value)
  }

  // MARK: - Private Helpers

  private func configureViews() {
    _ = (self.rewardCardView, self)
      |> ksr_addSubviewToParent()

    _ = (self.gradientView, self)
      |> ksr_addSubviewToParent()

    _ = (self.pledgeButtonLayoutGuide, self)
      |> ksr_addLayoutGuideToView()

    _ = (self.pledgeButton, self)
      |> ksr_addSubviewToParent()

    self.setupConstraints()

    self.pledgeButton.addTarget(self, action: #selector(self.pledgeButtonTapped), for: .touchUpInside)
  }

  public func setupConstraints() {
    self.pledgeButtonHiddenConstraints = self.hiddenPledgeHiddenConstraints()
    self.pledgeButtonShownConstraints = self.shownPledgeButtonConstraints()
    NSLayoutConstraint.activate(self.pledgeButtonShownConstraints)
  }

  private func hiddenPledgeHiddenConstraints() -> [NSLayoutConstraint] {
    let containerMargins = self.layoutMarginsGuide

    let rewardCardViewConstraints = [
      self.rewardCardView.leftAnchor.constraint(equalTo: containerMargins.leftAnchor),
      self.rewardCardView.rightAnchor.constraint(equalTo: containerMargins.rightAnchor),
      self.rewardCardView.topAnchor.constraint(equalTo: containerMargins.topAnchor),
      self.rewardCardView.bottomAnchor.constraint(equalTo: containerMargins.bottomAnchor)
    ]

    return rewardCardViewConstraints
  }

  private func shownPledgeButtonConstraints() -> [NSLayoutConstraint] {
    let containerMargins = self.layoutMarginsGuide

    let rewardCardViewConstraints = [
      self.rewardCardView.leftAnchor.constraint(equalTo: containerMargins.leftAnchor),
      self.rewardCardView.rightAnchor.constraint(equalTo: containerMargins.rightAnchor),
      self.rewardCardView.topAnchor.constraint(equalTo: containerMargins.topAnchor)
    ]

    let pledgeButtonTopConstraint = self.pledgeButton.topAnchor
      .constraint(equalTo: self.pledgeButtonLayoutGuide.topAnchor)
      |> \.priority .~ .defaultLow

    // sometimes this is provided by the parent cell for pinning of the button
    self.addBottomViewsMarginConstraints(with: self.layoutMarginsGuide)

    let pledgeButtonLayoutGuideConstraints = [
      self.pledgeButtonLayoutGuide.bottomAnchor.constraint(equalTo: containerMargins.bottomAnchor),
      self.pledgeButtonLayoutGuide.leftAnchor.constraint(equalTo: containerMargins.leftAnchor),
      self.pledgeButtonLayoutGuide.rightAnchor.constraint(equalTo: containerMargins.rightAnchor),
      // swiftlint:disable:next line_length
      self.pledgeButtonLayoutGuide.topAnchor.constraint(equalTo: self.rewardCardView.bottomAnchor, constant: Styles.grid(3)),
      self.pledgeButtonLayoutGuide.heightAnchor.constraint(equalTo: self.pledgeButton.heightAnchor)
    ]

    let constraints = [
      [pledgeButtonTopConstraint],
      rewardCardViewConstraints,
      pledgeButtonLayoutGuideConstraints
    ]
    .flatMap { $0 }

    return constraints
  }

  private func addBottomViewsMarginConstraints(with layoutMarginsGuide: UILayoutGuide) {
    NSLayoutConstraint.deactivate(self.pledgeButtonMarginConstraints ?? [])
    let minTouchSize = Styles.minTouchSize.height

    let pledgeButtonMarginConstraints = [
      self.pledgeButton.leftAnchor.constraint(equalTo: layoutMarginsGuide.leftAnchor),
      self.pledgeButton.rightAnchor.constraint(equalTo: layoutMarginsGuide.rightAnchor),
      self.pledgeButton.bottomAnchor.constraint(lessThanOrEqualTo: layoutMarginsGuide.bottomAnchor),
<<<<<<< HEAD
      self.pledgeButton.heightAnchor.constraint(greaterThanOrEqualToConstant: Styles.minTouchSize.height)
    ]

    NSLayoutConstraint.activate(pledgeButtonMarginConstraints)

    self.pledgeButtonMarginConstraints = pledgeButtonMarginConstraints
=======
      self.pledgeButton.heightAnchor.constraint(greaterThanOrEqualToConstant: minTouchSize)
    ])

    NSLayoutConstraint.activate([
      self.gradientView.leftAnchor.constraint(equalTo: layoutMarginsGuide.leftAnchor),
      self.gradientView.rightAnchor.constraint(equalTo: layoutMarginsGuide.rightAnchor),
      self.gradientView.topAnchor.constraint(equalTo: self.pledgeButton.topAnchor, constant: -minTouchSize),
      // swiftlint:disable:next line_length
      self.gradientView.bottomAnchor.constraint(equalTo: self.pledgeButton.bottomAnchor, constant: minTouchSize / 2)
    ])
>>>>>>> 2f57bf5c
  }

  // MARK: - Accessors

  public func pinBottomViews(to layoutMarginsGuide: UILayoutGuide) {
    self.addBottomViewsMarginConstraints(with: layoutMarginsGuide)
  }

  public func currentReward(is reward: Reward) -> Bool {
    return self.viewModel.outputs.currentReward(is: reward)
  }

  // MARK: - Selectors

  @objc func pledgeButtonTapped() {
    self.viewModel.inputs.pledgeButtonTapped()
  }
}<|MERGE_RESOLUTION|>--- conflicted
+++ resolved
@@ -54,11 +54,6 @@
       |> roundedStyle(cornerRadius: Styles.grid(3))
       |> \.layoutMargins .~ .init(all: Styles.grid(3))
 
-<<<<<<< HEAD
-=======
-    _ = self.pledgeButton
-      |> roundedGreenButtonStyle
-
     _ = self.gradientView
       |> \.backgroundColor .~ .clear
       |> \.startPoint .~ .zero
@@ -70,7 +65,6 @@
     ]
     self.gradientView.setGradient(gradient)
 
->>>>>>> 2f57bf5c
     _ = self.pledgeButton.titleLabel
       ?|> \.lineBreakMode .~ .byTruncatingTail
   }
@@ -174,8 +168,9 @@
       self.pledgeButtonLayoutGuide.bottomAnchor.constraint(equalTo: containerMargins.bottomAnchor),
       self.pledgeButtonLayoutGuide.leftAnchor.constraint(equalTo: containerMargins.leftAnchor),
       self.pledgeButtonLayoutGuide.rightAnchor.constraint(equalTo: containerMargins.rightAnchor),
-      // swiftlint:disable:next line_length
-      self.pledgeButtonLayoutGuide.topAnchor.constraint(equalTo: self.rewardCardView.bottomAnchor, constant: Styles.grid(3)),
+      self.pledgeButtonLayoutGuide.topAnchor.constraint(
+        equalTo: self.rewardCardView.bottomAnchor, constant: Styles.grid(3)
+      ),
       self.pledgeButtonLayoutGuide.heightAnchor.constraint(equalTo: self.pledgeButton.heightAnchor)
     ]
 
@@ -197,25 +192,23 @@
       self.pledgeButton.leftAnchor.constraint(equalTo: layoutMarginsGuide.leftAnchor),
       self.pledgeButton.rightAnchor.constraint(equalTo: layoutMarginsGuide.rightAnchor),
       self.pledgeButton.bottomAnchor.constraint(lessThanOrEqualTo: layoutMarginsGuide.bottomAnchor),
-<<<<<<< HEAD
-      self.pledgeButton.heightAnchor.constraint(greaterThanOrEqualToConstant: Styles.minTouchSize.height)
+      self.pledgeButton.heightAnchor.constraint(
+        greaterThanOrEqualToConstant: minTouchSize
+      )
     ]
 
     NSLayoutConstraint.activate(pledgeButtonMarginConstraints)
 
     self.pledgeButtonMarginConstraints = pledgeButtonMarginConstraints
-=======
-      self.pledgeButton.heightAnchor.constraint(greaterThanOrEqualToConstant: minTouchSize)
-    ])
 
     NSLayoutConstraint.activate([
       self.gradientView.leftAnchor.constraint(equalTo: layoutMarginsGuide.leftAnchor),
       self.gradientView.rightAnchor.constraint(equalTo: layoutMarginsGuide.rightAnchor),
       self.gradientView.topAnchor.constraint(equalTo: self.pledgeButton.topAnchor, constant: -minTouchSize),
-      // swiftlint:disable:next line_length
-      self.gradientView.bottomAnchor.constraint(equalTo: self.pledgeButton.bottomAnchor, constant: minTouchSize / 2)
+      self.gradientView.bottomAnchor.constraint(
+        equalTo: self.pledgeButton.bottomAnchor, constant: minTouchSize / 2
+      )
     ])
->>>>>>> 2f57bf5c
   }
 
   // MARK: - Accessors
