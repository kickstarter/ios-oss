--- conflicted
+++ resolved
@@ -106,13 +106,8 @@
     isFormValid <~ emailAndPassword.map(LoginViewModel.isValid)
 
     let login = emailAndPassword.takeWhen(loginButtonPressedSignal)
-<<<<<<< HEAD
       .switchMap { ep in apiService.login(email: ep.0, password: ep.1, code:nil)
         .demoteErrors(pipeErrorsTo: loginErrorsObserver) }
-
-=======
-      .switchMap { ep in apiService.login(email: ep.0, password: ep.1, code: nil).demoteErrors(pipeErrorsTo: loginErrorsObserver) }
->>>>>>> 5a8821da
 
     self.logInSuccess = login.ignoreValues()
 
