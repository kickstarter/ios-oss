import KsApi
import Library
import Prelude
import ReactiveSwift
import UIKit

internal final class ChangeEmailViewController: UIViewController, MessageBannerViewControllerPresenting {
  @IBOutlet fileprivate weak var currentEmailContainer: UIView!
  @IBOutlet fileprivate weak var currentEmailTitle: UILabel!
  @IBOutlet fileprivate weak var currentEmailValue: UILabel!
  @IBOutlet fileprivate weak var messageLabelView: UIView!
  @IBOutlet fileprivate weak var newEmailLabel: UILabel!
  @IBOutlet fileprivate weak var newEmailTextField: UITextField!
  @IBOutlet fileprivate weak var onePasswordButton: UIButton!
  @IBOutlet fileprivate weak var passwordLabel: UILabel!
  @IBOutlet fileprivate weak var passwordTextField: UITextField!
  @IBOutlet fileprivate weak var resendVerificationEmailButton: UIButton!
  @IBOutlet fileprivate weak var resendVerificationEmailView: UIView!
  @IBOutlet fileprivate weak var scrollView: UIScrollView!
  @IBOutlet fileprivate weak var unverifiedEmailLabel: UILabel!
  @IBOutlet fileprivate weak var warningMessageLabel: UILabel!

  private let viewModel: ChangeEmailViewModelType = ChangeEmailViewModel()
  internal var messageBannerViewController: MessageBannerViewController?

  private weak var saveButtonView: LoadingBarButtonItemView!

  internal static func instantiate() -> ChangeEmailViewController {
    return Storyboard.Settings.instantiate(ChangeEmailViewController.self)
  }

  override func viewDidLoad() {
    super.viewDidLoad()

    self.messageBannerViewController = self.configureMessageBannerViewController(on: self)

    self.saveButtonView = LoadingBarButtonItemView.instantiate()
    self.saveButtonView.setTitle(title: Strings.Save())
    self.saveButtonView.addTarget(self, action: #selector(saveButtonTapped(_:)))
    let navigationBarButton = UIBarButtonItem(customView: self.saveButtonView)
    self.navigationItem.setRightBarButton(navigationBarButton, animated: false)

    self.onePasswordButton.addTarget(self,
                                     action: #selector(self.onePasswordButtonTapped),
                                     for: .touchUpInside)

    self.viewModel.inputs.onePassword(
      isAvailable: OnePasswordExtension.shared().isAppExtensionAvailable()
    )

    self.passwordTextField.delegate = self
    self.newEmailTextField.delegate = self

    self.viewModel.inputs.viewDidLoad()
  }

  override func viewDidAppear(_ animated: Bool) {
    super.viewDidAppear(animated)

    self.viewModel.inputs.viewDidAppear()
  }

  override func bindStyles() {
    super.bindStyles()

    _ = self.scrollView
      |> \.alwaysBounceVertical .~ true

    _ = self
      |> settingsViewControllerStyle
      |> \.title %~ { _ in
        Strings.Change_email()
    }

    _ = self.onePasswordButton
      |> onePasswordButtonStyle

    _ = self.messageLabelView
      |> \.backgroundColor .~ .ksr_grey_200

    _ = self.unverifiedEmailLabel
      |> settingsDescriptionLabelStyle
      |> \.text %~ { _ in Strings.Email_unverified() }

    _ = self.warningMessageLabel
      |> settingsDescriptionLabelStyle
      |> warningMessageLabelStyle

    _ = self.currentEmailContainer
      |> \.isAccessibilityElement .~ true
      |> \.accessibilityLabel .~ self.currentEmailTitle.text

    _ = self.currentEmailTitle
      |> settingsTitleLabelStyle
      |> currentEmailTitleStyle

    _ = self.currentEmailValue
      |> settingsDetailLabelStyle
      |> currentEmailValueStyle

    _ = self.newEmailLabel
      |> settingsTitleLabelStyle
      |> newEmailLabelStyle

    _ = self.newEmailTextField
      |> settingsEmailFieldAutoFillStyle
      |> newEmailTextFieldStyle
      |> \.accessibilityLabel .~ self.newEmailLabel.text

    _ = self.passwordLabel
      |> settingsTitleLabelStyle
      |> passwordLabelStyle

    _ = self.passwordTextField
      |> settingsPasswordFormFieldAutoFillStyle
      |> passwordTextFieldStyle
      |> \.accessibilityLabel .~ self.passwordLabel.text
<<<<<<< HEAD
      |> \.returnKeyType .~ .done
      |> \.enablesReturnKeyAutomatically .~ true
      |> \.attributedPlaceholder %~ { _ in
        settingsAttributedPlaceholder(Strings.login_placeholder_password())
    }
=======
>>>>>>> 74fd81a8

    _ = self.resendVerificationEmailButton
      |> resendVerificationEmailButtonStyle
  }

  override func bindViewModel() {
    super.bindViewModel()

    self.currentEmailContainer.rac.accessibilityValue = self.viewModel.outputs.emailText
    self.currentEmailValue.rac.text = self.viewModel.outputs.emailText
    self.resendVerificationEmailView.rac.hidden = self.viewModel.outputs.resendVerificationEmailViewIsHidden
    self.resendVerificationEmailButton.rac.title = self.viewModel.outputs.verificationEmailButtonTitle
    self.onePasswordButton.rac.hidden = self.viewModel.outputs.onePasswordButtonIsHidden
    self.messageLabelView.rac.hidden = self.viewModel.outputs.messageLabelViewHidden
    self.unverifiedEmailLabel.rac.hidden = self.viewModel.outputs.unverifiedEmailLabelHidden
    self.warningMessageLabel.rac.hidden = self.viewModel.outputs.warningMessageLabelHidden
    self.passwordTextField.rac.text = self.viewModel.outputs.passwordText

    self.viewModel.outputs.activityIndicatorShouldShow
      .observeForUI()
      .observeValues { [weak self] shouldShow in
        if shouldShow {
          self?.saveButtonView.startAnimating()
        } else {
          self?.saveButtonView.stopAnimating()
        }
    }

    self.viewModel.outputs.saveButtonIsEnabled
      .observeForUI()
      .observeValues { [weak self] isEnabled in
        self?.saveButtonView.setIsEnabled(isEnabled: isEnabled)
        self?.viewModel.inputs.saveButtonIsEnabled(isEnabled)
    }

    self.viewModel.outputs.onePasswordFindLoginForURLString
      .observeForControllerAction()
      .observeValues { [weak self] in self?.onePasswordFindLogin(forURLString: $0) }

    self.viewModel.outputs.didFailToChangeEmail
      .observeForUI()
      .observeValues { [weak self] error in
        self?.messageBannerViewController?.showBanner(with: .error, message: error)
    }

    self.viewModel.outputs.didChangeEmail
      .observeForUI()
      .observeValues { [weak self] in
        self?.messageBannerViewController?.showBanner(with: .success,
                                           message: Strings.Got_it_your_changes_have_been_saved())
    }

    self.viewModel.outputs.didSendVerificationEmail
      .observeForUI()
      .observeValues { [weak self] in
        self?.messageBannerViewController?.showBanner(with: .success,
                                           message: Strings.Verification_email_sent())
    }

    self.viewModel.outputs.didFailToSendVerificationEmail
      .observeForUI()
      .observeValues { [weak self] error in
        self?.messageBannerViewController?.showBanner(with: .error, message: error)
    }

    self.viewModel.outputs.passwordFieldBecomeFirstResponder
      .observeForUI()
      .observeValues { [weak self] in
        self?.passwordTextField.becomeFirstResponder()
    }

    self.viewModel.outputs.resetFields
      .observeForUI()
      .observeValues { [weak self] emptyString in
        self?.resetFields(string: emptyString)
    }

    self.viewModel.outputs.dismissKeyboard
      .observeForUI()
      .observeValues { [weak self] in
        self?.dismissKeyboard()
    }

    self.viewModel.outputs.textFieldsAreEnabled
      .observeForUI()
      .observeValues { [weak self] isEnabled in
        self?.enableTextFields(isEnabled)
    }

    Keyboard.change
      .observeForUI()
      .observeValues { [weak self] change in
        self?.scrollView.handleKeyboardVisibilityDidChange(change)
    }
  }

  @IBAction func saveButtonTapped(_ sender: Any) {
    self.viewModel.inputs.saveButtonTapped()
  }

  @IBAction func resendVerificationEmailButtonTapped(_ sender: Any) {
    self.viewModel.inputs.resendVerificationEmailButtonTapped()
  }

  @IBAction func onePasswordButtonTapped(_ sender: Any) {
    self.viewModel.inputs.onePasswordButtonTapped()
  }

  @IBAction func emailFieldTextDidChange(_ sender: UITextField) {
    self.viewModel.inputs.emailFieldTextDidChange(text: sender.text)
  }

  @IBAction func passwordFieldTextDidChange(_ sender: UITextField) {
    self.viewModel.inputs.passwordFieldTextDidChange(text: sender.text)
  }

  fileprivate func onePasswordFindLogin(forURLString string: String) {

    OnePasswordExtension.shared()
      .findLogin(forURLString: string, for: self, sender: self.onePasswordButton) { result, _ in
        guard let result = result else { return }

        self.viewModel.inputs.onePasswordFound(
          password: result[AppExtensionPasswordKey] as? String
        )
    }
  }

  private func dismissKeyboard() {
    self.passwordTextField.resignFirstResponder()
    self.newEmailTextField.resignFirstResponder()
  }

  private func resetFields(string: String) {
    _ = self.passwordTextField
      ?|> \.text %~ { _ in string }

    _ =  self.newEmailTextField
      ?|> \.text %~ { _ in string }
    }

  private func enableTextFields(_ isEnabled: Bool) {
    _ = [self.newEmailTextField, self.passwordTextField]
      ||> \.isUserInteractionEnabled .~ isEnabled
  }
}

extension ChangeEmailViewController: UITextFieldDelegate {
  internal func textFieldShouldReturn(_ textField: UITextField) -> Bool {

    self.viewModel.inputs.textFieldShouldReturn(with: textField.returnKeyType)
    return textField.resignFirstResponder()
  }
}

// MARK: - Styles

private let warningMessageLabelStyle: LabelStyle = { (label: UILabel) in
  label
    |> \.textColor .~ UIColor.ksr_red_400
    |> \.text %~ { _ in Strings.We_ve_been_unable_to_send_email() }
}

private let currentEmailTitleStyle: LabelStyle = { (label: UILabel) in
  label
    |> \.isAccessibilityElement .~ false
    |> \.text %~ { _ in Strings.Current_email() }
    |> \.textColor .~ UIColor.ksr_text_dark_grey_400
}

private let currentEmailValueStyle: LabelStyle = { (label: UILabel) in
  label
    |> \.isAccessibilityElement .~ false
    |> \.textColor .~ UIColor.ksr_text_dark_grey_400
}

private let newEmailLabelStyle: LabelStyle = { (label: UILabel) in
  label
    |> \.text %~ { _ in Strings.New_email() }
    |> \.isAccessibilityElement .~ false
}

private let newEmailTextFieldStyle: TextFieldStyle = { (textField: UITextField) in
  textField
    |> \.returnKeyType .~ UIReturnKeyType.next
    |> \.attributedPlaceholder %~ { _ in
      settingsAttributedPlaceholder(Strings.login_placeholder_email())
  }
}

private let passwordLabelStyle: LabelStyle = { (label: UILabel) in
  label
    |> \.text %~ { _ in Strings.Current_password() }
    |> \.isAccessibilityElement .~ false
}

private let passwordTextFieldStyle: TextFieldStyle = { (textField: UITextField) in
  textField
    |> \.returnKeyType .~ UIReturnKeyType.done
    |> \.attributedPlaceholder %~ { _ in
      settingsAttributedPlaceholder(Strings.login_placeholder_password())
  }
}

private let resendVerificationEmailButtonStyle: ButtonStyle = { (button: UIButton) in
  button
    |> UIButton.lens.titleLabel.font .~ .ksr_body()
    |> UIButton.lens.titleColor(for: .normal) .~ .ksr_text_green_700
}<|MERGE_RESOLUTION|>--- conflicted
+++ resolved
@@ -115,14 +115,7 @@
       |> settingsPasswordFormFieldAutoFillStyle
       |> passwordTextFieldStyle
       |> \.accessibilityLabel .~ self.passwordLabel.text
-<<<<<<< HEAD
-      |> \.returnKeyType .~ .done
       |> \.enablesReturnKeyAutomatically .~ true
-      |> \.attributedPlaceholder %~ { _ in
-        settingsAttributedPlaceholder(Strings.login_placeholder_password())
-    }
-=======
->>>>>>> 74fd81a8
 
     _ = self.resendVerificationEmailButton
       |> resendVerificationEmailButtonStyle
