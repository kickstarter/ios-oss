--- conflicted
+++ resolved
@@ -170,18 +170,11 @@
     let helpSheet = UIAlertController(title: nil, message: nil, preferredStyle: .actionSheet)
 
     helpTypes.forEach { helpType in
-<<<<<<< HEAD
-      helpSheet.addAction(UIAlertAction(title: helpType.title, style: .default, handler: {
-        [weak helpVM = self.helpViewModel] _ in
-        helpVM?.inputs.helpTypeButtonTapped(helpType)
-        }))
-=======
       helpSheet.addAction(
         UIAlertAction(title: helpType.title, style: .Default) { [weak helpVM = self.helpViewModel] _ in
           helpVM?.inputs.helpTypeButtonTapped(helpType)
         }
       )
->>>>>>> 93d7fb09
     }
 
     helpSheet.addAction(UIAlertAction(title: Strings.login_tout_help_sheet_cancel(),
