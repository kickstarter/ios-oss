--- conflicted
+++ resolved
@@ -63,16 +63,11 @@
     _ = self.disclaimerButton
       |> disclaimerButtonStyle
 
-<<<<<<< HEAD
-    self.nameTextField
+    _ = self.nameTextField
       |> UITextField.lens.returnKeyType .~ .Next
 
-    self.emailTextField |> emailFieldStyle
+    _ = self.emailTextField |> emailFieldStyle
       <> UITextField.lens.returnKeyType .~ .Next
-=======
-    _ = self.emailTextField
-      |> emailFieldStyle
->>>>>>> 1cedb98f
 
     _ = self.formBackgroundView
       |> cardStyle()
@@ -83,13 +78,8 @@
     _ = self.newsletterLabel
       |> newsletterLabelStyle
 
-<<<<<<< HEAD
-    self.passwordTextField |> passwordFieldStyle
+    _ = self.passwordTextField |> passwordFieldStyle
       <> UITextField.lens.returnKeyType .~ .Go
-=======
-    _ = self.passwordTextField
-      |> passwordFieldStyle
->>>>>>> 1cedb98f
 
     _ = self.rootStackView
       |> loginRootStackViewStyle
@@ -156,49 +146,32 @@
       .observeValues { [weak self] in self?.animateTextViewConstraint($0) }
   }
 
-<<<<<<< HEAD
-  @objc internal func emailTextFieldChanged(textField: UITextField) {
+  @objc internal func emailTextFieldChanged(_ textField: UITextField) {
     self.viewModel.inputs.emailChanged(textField.text ?? "")
   }
 
-  @objc internal func emailTextFieldReturn(textField: UITextField) {
+  @objc internal func emailTextFieldReturn(_ textField: UITextField) {
     self.viewModel.inputs.emailTextFieldReturn()
   }
 
-  @objc internal func nameTextFieldChanged(textField: UITextField) {
+  @objc internal func nameTextFieldChanged(_ textField: UITextField) {
     self.viewModel.inputs.nameChanged(textField.text ?? "")
   }
 
-  @objc internal func nameTextFieldReturn(textField: UITextField) {
+  @objc internal func nameTextFieldReturn(_ textField: UITextField) {
     self.viewModel.inputs.nameTextFieldReturn()
   }
 
-  @objc internal func passwordTextFieldChanged(textField: UITextField) {
+  @objc internal func passwordTextFieldChanged(_ textField: UITextField) {
     self.viewModel.inputs.passwordChanged(textField.text ?? "")
   }
 
-  @objc internal func passwordTextFieldReturn(textField: UITextField) {
+  @objc internal func passwordTextFieldReturn(_ textField: UITextField) {
     self.viewModel.inputs.passwordTextFieldReturn()
-  }
-
-  @IBAction internal func weeklyNewsletterChanged(newsletterSwitch: UISwitch) {
-    self.viewModel.inputs.weeklyNewsletterChanged(newsletterSwitch.on)
-=======
-  @IBAction internal func emailChanged(_ textField: UITextField) {
-    self.viewModel.inputs.emailChanged(textField.text ?? "")
-  }
-
-  @IBAction internal func nameChanged(_ textField: UITextField) {
-    self.viewModel.inputs.nameChanged(textField.text ?? "")
-  }
-
-  @IBAction internal func passwordChanged(_ textField: UITextField) {
-    self.viewModel.inputs.passwordChanged(textField.text ?? "")
   }
 
   @IBAction internal func weeklyNewsletterChanged(_ newsletterSwitch: UISwitch) {
     self.viewModel.inputs.weeklyNewsletterChanged(newsletterSwitch.isOn)
->>>>>>> 1cedb98f
   }
 
   @IBAction internal func signupButtonPressed() {
@@ -249,24 +222,4 @@
 
     self.present(helpSheet, animated: true, completion: nil)
   }
-<<<<<<< HEAD
-=======
-}
-
-extension SignupViewController: UITextFieldDelegate {
-  func textFieldShouldReturn(_ textField: UITextField) -> Bool {
-    switch textField {
-    case emailTextField:
-      self.viewModel.inputs.emailTextFieldReturn()
-    case nameTextField:
-      self.viewModel.inputs.nameTextFieldReturn()
-    case passwordTextField:
-      self.viewModel.inputs.passwordTextFieldReturn()
-    default:
-      fatalError("\(textField) unrecognized")
-    }
-
-    return true
-  }
->>>>>>> 1cedb98f
 }