import KsApi
import Library
import Prelude
import UIKit

internal final class SearchViewController: UITableViewController {
  internal let viewModel: SearchViewModelType = SearchViewModel()
  fileprivate let dataSource = SearchDataSource()

  @IBOutlet fileprivate weak var cancelButton: UIButton!
  @IBOutlet fileprivate var searchBarCenterConstraint: NSLayoutConstraint!
  @IBOutlet fileprivate weak var searchBarContainerView: UIView!
  @IBOutlet fileprivate var searchBarLeadingConstraint: NSLayoutConstraint!
  @IBOutlet fileprivate var searchBarTrailingConstraint: NSLayoutConstraint!
  @IBOutlet fileprivate weak var searchIconImageView: UIImageView!
  @IBOutlet fileprivate weak var searchStackView: UIStackView!
  @IBOutlet fileprivate weak var searchTextField: UITextField!

  internal static func instantiate() -> SearchViewController {
    return Storyboard.Search.instantiate(SearchViewController.self)
  }

  internal override func viewDidLoad() {
    super.viewDidLoad()
    self.tableView.dataSource = self.dataSource
  }

  internal override func viewWillAppear(_ animated: Bool) {
    super.viewWillAppear(animated)

    self.cancelButton.addTarget(self,
                                action: #selector(cancelButtonPressed),
                                for: .touchUpInside)

    self.searchTextField.addTarget(self,
                                   action: #selector(searchTextChanged(_:)),
                                   for: .editingChanged)

    self.searchTextField.addTarget(self,
                                   action: #selector(searchTextEditingDidEnd),
                                   for: .editingDidEndOnExit)

    self.searchBarContainerView.addGestureRecognizer(
      UITapGestureRecognizer(target: self, action: #selector(searchBarContainerTapped))
    )

    self.searchTextField.delegate = self

    self.viewModel.inputs.viewWillAppear(animated: animated)
  }

  internal override func bindStyles() {
    super.bindStyles()

    _ = self
      |> baseTableControllerStyle(estimatedRowHeight: 86)
      |> SearchViewController.lens.view.backgroundColor .~ .ksr_grey_200

    _ = self.cancelButton
      |> UIButton.lens.titleColor(forState: .normal) .~ .ksr_text_navy_700
      |> UIButton.lens.titleLabel.font .~ .ksr_callout(size:16)
      |> UIButton.lens.title(forState: .normal) %~ { _ in Strings.discovery_search_cancel() }

    _ = self.searchBarContainerView
      |> roundedStyle()
      |> UIView.lens.backgroundColor .~ .ksr_grey_200

    _ = self.searchIconImageView
      |> UIImageView.lens.tintColor .~ .ksr_navy_500
      |> UIImageView.lens.image .~ image(named: "search-icon")

    _ = self.searchStackView
      |> UIStackView.lens.spacing .~ Styles.grid(1)

    _ = self.searchTextField
      |> UITextField.lens.font .~ .ksr_body(size: 14)
      |> UITextField.lens.textColor .~ .ksr_text_navy_700
      |> UITextField.lens.placeholder %~ { _ in Strings.tabbar_search() }

    _ = self.tableView
      |> UITableView.lens.keyboardDismissMode .~ .onDrag

    _ = self.navigationController
      ?|> UINavigationController.lens.navigationBar.barTintColor .~ .white

    _ = self.navigationController?.navigationBar
      ?|> baseNavigationBarStyle
  }

  internal override func bindViewModel() {

    self.viewModel.outputs.projects
      .observeForUI()
      .observeValues { [weak self] projects in
        self?.dataSource.load(projects: projects)
        self?.tableView.reloadData()
        self?.updateProjectPlaylist(projects)
    }

    self.viewModel.outputs.isPopularTitleVisible
      .observeForUI()
      .observeValues { [weak self] visible in
        self?.dataSource.popularTitle(isVisible: visible)
        self?.tableView.reloadData()
    }

    self.viewModel.outputs.showEmptyState
      .observeForUI()
      .observeValues { [weak self] params, visible in
        self?.dataSource.load(params: params, visible: visible)
        self?.tableView.reloadData()
    }

    self.viewModel.outputs.goToProject
      .observeForControllerAction()
      .observeValues { [weak self] project, projects, refTag in
        self?.goTo(project: project, projects: projects, refTag: refTag)
    }

    self.searchTextField.rac.text = self.viewModel.outputs.searchFieldText
    self.searchTextField.rac.isFirstResponder = self.viewModel.outputs.resignFirstResponder.mapConst(false)

    self.viewModel.outputs.changeSearchFieldFocus
      .observeForControllerAction() // NB: don't change this until we figure out the deadlock problem.
      .observeValues { [weak self] in
        self?.changeSearchFieldFocus(focus: $0, animated: $1)
    }

<<<<<<< HEAD
    self.viewModel.outputs.scrollToProjectRow
      .observeForControllerAction() // NB: this also is required to prevent NSException.
      .observeValues { [weak self] row in
        guard let _self = self else { return }
        _self.tableView.scrollToRow(at: _self.dataSource.indexPath(for: row), at: .top, animated: false)
    }
=======
    // NB: Currently running a feature on a subset of users to test out if `observeForUI` is still crashing.
    if AppEnvironment.current.config?.features["ios_scroll_output_observe_for_ui"] == .some(true) {
      self.viewModel.outputs.scrollToProjectRow
        .observeForUI()
        .observeValues { [weak self] in self?.scrollToProjectRow($0) }
    } else {
      self.viewModel.outputs.scrollToProjectRow
        .observeForControllerAction()
        .observeValues { [weak self] in self?.scrollToProjectRow($0) }
    }
  }

  private func scrollToProjectRow(_ row: Int) {
    self.tableView.scrollToRow(at: self.dataSource.indexPath(for: row), at: .top, animated: false)
>>>>>>> 62ea9921
  }

  fileprivate func goTo(project: Project, projects: [Project], refTag: RefTag) {
    let vc = ProjectNavigatorViewController.configuredWith(project: project,
                                                           refTag: refTag,
                                                           initialPlaylist: projects,
                                                           navigatorDelegate: self)
    self.present(vc, animated: true, completion: nil)
  }

  fileprivate func changeSearchFieldFocus(focus: Bool, animated: Bool) {
    UIView.animate(withDuration: 0.2 * (animated ? 1.0 : 0.0), animations: {
      if focus {
        self.searchBarCenterConstraint.isActive = false
        self.searchBarLeadingConstraint.isActive = true
        self.searchBarTrailingConstraint.isActive = true
        self.cancelButton.isHidden = false
        self.searchTextField.becomeFirstResponder()
      } else {
        self.searchBarCenterConstraint.isActive = true
        self.searchBarLeadingConstraint.isActive = false
        self.searchBarTrailingConstraint.isActive = false
        self.cancelButton.isHidden = true
        self.searchTextField.resignFirstResponder()
      }
      self.view.layoutIfNeeded()
    })
  }

  internal override func tableView(_ tableView: UITableView, didSelectRowAt indexPath: IndexPath) {
    guard let project = self.dataSource[indexPath] as? Project else {
      return
    }

    self.viewModel.inputs.tapped(project: project)
  }

  internal override func tableView(_ tableView: UITableView,
                                   willDisplay cell: UITableViewCell,
                                   forRowAt indexPath: IndexPath) {

    self.viewModel.inputs.willDisplayRow(self.dataSource.itemIndexAt(indexPath),
                                         outOf: self.dataSource.numberOfItems())
  }

  private func updateProjectPlaylist(_ playlist: [Project]) {
    guard let navigator = self.presentedViewController as? ProjectNavigatorViewController else { return }
    navigator.updatePlaylist(playlist)
  }

  @objc fileprivate func searchTextChanged(_ textField: UITextField) {
    self.viewModel.inputs.searchTextChanged(textField.text ?? "")
  }

  @objc fileprivate func searchTextEditingDidEnd() {
    self.viewModel.inputs.searchTextEditingDidEnd()
  }

  @objc fileprivate func cancelButtonPressed() {
    self.viewModel.inputs.cancelButtonPressed()
  }

  @objc fileprivate func searchBarContainerTapped() {
    self.viewModel.inputs.searchFieldDidBeginEditing()
  }
}

extension SearchViewController: UITextFieldDelegate {
  internal func textFieldDidBeginEditing(_ textField: UITextField) {
    self.viewModel.inputs.searchFieldDidBeginEditing()
  }

  internal func textFieldShouldClear(_ textField: UITextField) -> Bool {
    self.viewModel.inputs.clearSearchText()
    return true
  }
}

extension SearchViewController: ProjectNavigatorDelegate {
  func transitionedToProject(at index: Int) {
    self.viewModel.inputs.transitionedToProject(at: index, outOf: self.dataSource.numberOfItems())
  }
}<|MERGE_RESOLUTION|>--- conflicted
+++ resolved
@@ -126,14 +126,6 @@
         self?.changeSearchFieldFocus(focus: $0, animated: $1)
     }
 
-<<<<<<< HEAD
-    self.viewModel.outputs.scrollToProjectRow
-      .observeForControllerAction() // NB: this also is required to prevent NSException.
-      .observeValues { [weak self] row in
-        guard let _self = self else { return }
-        _self.tableView.scrollToRow(at: _self.dataSource.indexPath(for: row), at: .top, animated: false)
-    }
-=======
     // NB: Currently running a feature on a subset of users to test out if `observeForUI` is still crashing.
     if AppEnvironment.current.config?.features["ios_scroll_output_observe_for_ui"] == .some(true) {
       self.viewModel.outputs.scrollToProjectRow
@@ -148,7 +140,6 @@
 
   private func scrollToProjectRow(_ row: Int) {
     self.tableView.scrollToRow(at: self.dataSource.indexPath(for: row), at: .top, animated: false)
->>>>>>> 62ea9921
   }
 
   fileprivate func goTo(project: Project, projects: [Project], refTag: RefTag) {
