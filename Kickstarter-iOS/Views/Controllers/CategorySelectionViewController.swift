--- conflicted
+++ resolved
@@ -75,15 +75,8 @@
   public override func viewDidLoad() {
     super.viewDidLoad()
 
-<<<<<<< HEAD
-    _ = self
-      |> baseControllerStyle()
-
     self.navigationController?.configureTransparentNavigationBar()
 
-=======
-    self.navigationController?.navigationBar.setBackgroundImage(UIImage(), for: .default)
->>>>>>> 5ae32e60
     self.navigationItem.setRightBarButton(self.skipButton, animated: false)
     self.navigationItem.setHidesBackButton(true, animated: false)
 
@@ -186,17 +179,15 @@
         self?.navigationController?.pushViewController(vc, animated: true)
       }
 
-<<<<<<< HEAD
     self.viewModel.outputs.postNotification
       .observeForUI()
       .observeValues { NotificationCenter.default.post($0) }
-=======
+
     self.viewModel.outputs.showErrorMessage
       .observeForUI()
       .observeValues { [weak self] message in
         self?.present(UIAlertController.genericError(message), animated: true)
       }
->>>>>>> 5ae32e60
 
     self.warningLabel.rac.hidden = self.viewModel.outputs.warningLabelIsHidden
     self.continueButton.rac.enabled = self.viewModel.outputs.continueButtonEnabled
