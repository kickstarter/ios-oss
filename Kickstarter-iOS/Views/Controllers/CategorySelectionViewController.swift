import Foundation
import KsApi
import Library
import Prelude
import UIKit

public final class CategorySelectionViewController: UIViewController {
  // MARK: - Properties

  private lazy var buttonView: UIView = {
    UIView(frame: .zero)
      |> \.translatesAutoresizingMaskIntoConstraints .~ false
  }()

  private lazy var continueButton: UIButton = { UIButton(type: .custom) }()

  private lazy var collectionView: UICollectionView = {
    UICollectionView(
      frame: .zero,
      collectionViewLayout: self.pillLayout
    )
      |> \.contentInsetAdjustmentBehavior .~ UIScrollView.ContentInsetAdjustmentBehavior.always
      |> \.dataSource .~ self.dataSource
      |> \.delegate .~ self
      |> \.translatesAutoresizingMaskIntoConstraints .~ false
      |> \.allowsSelection .~ false
  }()

  private let dataSource = CategorySelectionDataSource()

  private lazy var headerView: UIView = {
    CategorySelectionHeaderView(frame: .zero, context: .categorySelection)
      |> \.translatesAutoresizingMaskIntoConstraints .~ false
  }()

  private lazy var pillLayout: PillLayout = {
    let layout = PillLayout(
      minimumInteritemSpacing: Styles.grid(2),
      minimumLineSpacing: Styles.grid(2),
      sectionInset: .init(
        top: Styles.grid(1),
        left: Styles.grid(3),
        bottom: Styles.grid(3),
        right: Styles.grid(3)
      )
    )

    return layout
  }()

  private lazy var skipButton: UIBarButtonItem = {
    UIBarButtonItem(
      title: Strings.general_navigation_buttons_skip(),
      style: .plain,
      target: self,
      action: #selector(CategorySelectionViewController.skipButtonTapped)
    )
  }()

  private let viewModel: CategorySelectionViewModelType = CategorySelectionViewModel()

  // MARK: - Lifecycle

  public override func viewDidLoad() {
    super.viewDidLoad()

    _ = self
      |> baseControllerStyle()

    _ = self.navigationController?.navigationBar
      ?|> navigationBarStyle

    self.navigationController?.navigationBar.setBackgroundImage(UIImage(), for: .default)
    self.navigationItem.setRightBarButton(self.skipButton, animated: false)
    self.navigationItem.setHidesBackButton(true, animated: false)

    self.navigationController?.setNavigationBarHidden(false, animated: false)

    self.collectionView.registerCellClass(CategoryPillCell.self)
    self.collectionView.register(
      CategoryCollectionViewSectionHeaderView.self,
      forSupplementaryViewOfKind: UICollectionView.elementKindSectionHeader,
      withReuseIdentifier: CategoryCollectionViewSectionHeaderView.defaultReusableId
    )

<<<<<<< HEAD
=======
    self.dataSource.collectionView = self.collectionView
>>>>>>> 74c7a23c
    self.continueButton.addTarget(
      self, action: #selector(CategorySelectionViewController.continueButtonTapped),
      for: .touchUpInside
    )

    self.configureSubviews()
    self.setupConstraints()

    self.viewModel.inputs.viewDidLoad()
  }

  public override var supportedInterfaceOrientations: UIInterfaceOrientationMask {
    return .portrait
  }

  public override var preferredStatusBarStyle: UIStatusBarStyle {
    return .lightContent
  }

  public override func bindStyles() {
    super.bindStyles()

    _ = self.collectionView
      |> collectionViewStyle

    _ = self.skipButton
      |> skipButtonStyle

    _ = self.headerView
      |> headerViewStyle

    _ = self.buttonView
      |> buttonViewStyle

    _ = self.continueButton
      |> continueButtonStyle
  }

  public override func viewDidLayoutSubviews() {
    super.viewDidLayoutSubviews()

    self.headerView.layoutIfNeeded()

    let bottomSafeAreaInset = self.view.safeAreaInsets.bottom
    let topSafeAreaInset = self.view.safeAreaInsets.top
    let bottomInset = self.buttonView.frame.height - bottomSafeAreaInset
    let topInset = self.headerView.frame.height - topSafeAreaInset + Styles.grid(2) // collection view's inset

    self.collectionView.contentInset.bottom = bottomInset
    self.collectionView.contentInset.top = topInset
    self.collectionView.scrollIndicatorInsets.bottom = bottomInset
    self.collectionView.scrollIndicatorInsets.top = topInset
  }

  public override func bindViewModel() {
    super.bindViewModel()

    self.viewModel.outputs.loadCategorySections
      .observeForUI()
      .observeValues { [weak self] sectionTitles, categories in
        self?.dataSource.load(sectionTitles, categories: categories)
        self?.collectionView.reloadData()
      }

    self.viewModel.outputs.goToCuratedProjects
      .observeForUI()
      .observeValues { [weak self] in
        let vc = CuratedProjectsViewController.instantiate()
        self?.navigationController?.pushViewController(vc, animated: true)
      }
  }

  private func configureSubviews() {
    _ = (self.collectionView, self.view)
      |> ksr_addSubviewToParent()
      |> ksr_constrainViewToEdgesInParent()

    _ = (self.headerView, self.view)
      |> ksr_addSubviewToParent()

    _ = (self.buttonView, self.view)
      |> ksr_addSubviewToParent()

    _ = (self.continueButton, self.buttonView)
      |> ksr_addSubviewToParent()
      |> ksr_constrainViewToMarginsInParent()
  }

  private func setupConstraints() {
    NSLayoutConstraint.activate([
      self.headerView.leftAnchor.constraint(equalTo: self.view.leftAnchor),
      self.headerView.rightAnchor.constraint(equalTo: self.view.rightAnchor),
      self.headerView.topAnchor.constraint(equalTo: self.view.topAnchor),
      self.headerView.widthAnchor.constraint(equalTo: self.view.widthAnchor),
      self.buttonView.leftAnchor.constraint(equalTo: self.view.leftAnchor),
      self.buttonView.rightAnchor.constraint(equalTo: self.view.rightAnchor),
      self.buttonView.bottomAnchor.constraint(equalTo: self.view.bottomAnchor)
    ])
  }

  // MARK: - Accessors

  @objc func skipButtonTapped() {
    self.dismiss(animated: true)
  }

  @objc func continueButtonTapped() {
<<<<<<< HEAD
    let vc = CuratedProjectsViewController()
    self.navigationController?.pushViewController(vc, animated: true)
=======
    self.viewModel.inputs.continueButtonTapped()
>>>>>>> 74c7a23c
  }
}

// MARK: - UICollectionViewDelegate

extension CategorySelectionViewController: UICollectionViewDelegate {
  public func collectionView(
    _: UICollectionView,
    willDisplay cell: UICollectionViewCell,
    forItemAt index: IndexPath
  ) {
    guard let pillCell = cell as? CategoryPillCell else { return }

    _ = pillCell
      |> \.delegate .~ self

    let shouldSelect = self.viewModel.outputs.shouldSelectCell(at: index)

    pillCell.setIsSelected(shouldSelect)
  }
}

extension CategorySelectionViewController: UICollectionViewDelegateFlowLayout {
  public func collectionView(
    _ collectionView: UICollectionView,
    layout _: UICollectionViewLayout,
    referenceSizeForHeaderInSection section: Int
  ) -> CGSize {
    let indexPath = IndexPath.init(item: 0, section: section)
    let headerView = collectionView.dataSource?
      .collectionView?(
        collectionView,
        viewForSupplementaryElementOfKind: UICollectionView.elementKindSectionHeader,
        at: indexPath
      )
    headerView?.layoutIfNeeded()

    let height = headerView?.systemLayoutSizeFitting(UIView.layoutFittingExpandedSize).height ?? 0

    return CGSize(width: collectionView.bounds.width, height: height)
  }
}

// MARK: - CategoryPillCellDelegate

extension CategorySelectionViewController: CategoryPillCellDelegate {
  func categoryPillCell(_ cell: CategoryPillCell, didTapAtIndex index: IndexPath) {
    self.viewModel.inputs.categorySelected(at: index)

    let shouldSelectCell = self.viewModel.outputs.shouldSelectCell(at: index)

    cell.setIsSelected(shouldSelectCell)
  }
}

// MARK: - Styles

private let skipButtonStyle: BarButtonStyle = { button in
  button
    |> \.tintColor .~ .white
}

private let headerViewStyle: ViewStyle = { view in
  view
    |> \.layoutMargins .~ .init(all: Styles.grid(3))
}

private let buttonViewStyle: ViewStyle = { view in
  view
    |> \.backgroundColor .~ .white
    |> \.layoutMargins .~ .init(all: Styles.grid(2))
    |> \.layer.shadowColor .~ UIColor.black.cgColor
    |> \.layer.shadowOpacity .~ 0.12
    |> \.layer.shadowOffset .~ CGSize(width: 0, height: -1.0)
    |> \.layer.shadowRadius .~ CGFloat(1.0)
}

private let continueButtonStyle: ButtonStyle = { button in
  button
    |> greyButtonStyle
    |> UIButton.lens.title(for: .normal) %~ { _ in Strings.Continue() }
}

private let collectionViewStyle: ViewStyle = { view in
  view
    |> \.backgroundColor .~ .white
}

private let navigationBarStyle: NavigationBarStyle = { navBar in
  navBar
    ?|> \.backgroundColor .~ .clear
    ?|> \.shadowImage .~ UIImage()
    ?|> \.isTranslucent .~ true
}<|MERGE_RESOLUTION|>--- conflicted
+++ resolved
@@ -83,10 +83,8 @@
       withReuseIdentifier: CategoryCollectionViewSectionHeaderView.defaultReusableId
     )
 
-<<<<<<< HEAD
-=======
     self.dataSource.collectionView = self.collectionView
->>>>>>> 74c7a23c
+
     self.continueButton.addTarget(
       self, action: #selector(CategorySelectionViewController.continueButtonTapped),
       for: .touchUpInside
@@ -194,12 +192,7 @@
   }
 
   @objc func continueButtonTapped() {
-<<<<<<< HEAD
-    let vc = CuratedProjectsViewController()
-    self.navigationController?.pushViewController(vc, animated: true)
-=======
     self.viewModel.inputs.continueButtonTapped()
->>>>>>> 74c7a23c
   }
 }
 
