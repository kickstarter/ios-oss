--- conflicted
+++ resolved
@@ -167,16 +167,14 @@
         self?.navigationController?.pushViewController(vc, animated: true)
       }
 
-<<<<<<< HEAD
     self.viewModel.outputs.showErrorMessage
       .observeForUI()
       .observeValues { [weak self] message in
         self?.present(UIAlertController.genericError(message), animated: true)
       }
-=======
+
     self.warningLabel.rac.hidden = self.viewModel.outputs.warningLabelIsHidden
     self.continueButton.rac.enabled = self.viewModel.outputs.continueButtonEnabled
->>>>>>> 68a8289d
   }
 
   private func configureSubviews() {
