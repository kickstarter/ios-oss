import Foundation
import KsApi
import Library
import Prelude
import UIKit

public final class CategorySelectionViewController: UIViewController {
  // MARK: - Properties

  private lazy var buttonView: UIView = {
    UIView(frame: .zero)
      |> \.translatesAutoresizingMaskIntoConstraints .~ false
  }()

  private lazy var continueButton: UIButton = { UIButton(type: .custom) }()

  private lazy var collectionView: UICollectionView = {
    UICollectionView(
      frame: .zero,
      collectionViewLayout: self.pillLayout
    )
      |> \.contentInsetAdjustmentBehavior .~ UIScrollView.ContentInsetAdjustmentBehavior.always
      |> \.dataSource .~ self.dataSource
      |> \.delegate .~ self
      |> \.translatesAutoresizingMaskIntoConstraints .~ false
      |> \.allowsSelection .~ false
  }()

  private let dataSource = CategorySelectionDataSource()

  private lazy var headerView: UIView = {
    CategorySelectionHeaderView(frame: .zero, context: .categorySelection)
      |> \.translatesAutoresizingMaskIntoConstraints .~ false
  }()

  private lazy var pillLayout: PillLayout = {
    let layout = PillLayout(
      minimumInteritemSpacing: Styles.grid(2),
      minimumLineSpacing: Styles.grid(2),
      sectionInset: .init(
        top: Styles.grid(1),
        left: Styles.grid(3),
        bottom: Styles.grid(3),
        right: Styles.grid(3)
      )
    )

    return layout
  }()

  private lazy var skipButton: UIBarButtonItem = {
    UIBarButtonItem(
      title: Strings.general_navigation_buttons_skip(),
      style: .plain,
      target: self,
      action: #selector(CategorySelectionViewController.skipButtonTapped)
    )
  }()

  private let viewModel: CategorySelectionViewModelType = CategorySelectionViewModel()

  // MARK: - Lifecycle

  public override func viewDidLoad() {
    super.viewDidLoad()

    _ = self
      |> baseControllerStyle()

    _ = self.navigationController?.navigationBar
      ?|> navigationBarStyle

    self.navigationController?.navigationBar.setBackgroundImage(UIImage(), for: .default)
    self.navigationItem.setRightBarButton(self.skipButton, animated: false)
    self.navigationItem.setHidesBackButton(true, animated: false)

    self.navigationController?.setNavigationBarHidden(false, animated: false)

    self.collectionView.registerCellClass(CategoryPillCell.self)
    self.collectionView.register(
      CategoryCollectionViewSectionHeaderView.self,
      forSupplementaryViewOfKind: UICollectionView.elementKindSectionHeader,
      withReuseIdentifier: CategoryCollectionViewSectionHeaderView.defaultReusableId
    )

<<<<<<< HEAD
=======
    self.dataSource.collectionView = self.collectionView
>>>>>>> 74c7a23c
    self.continueButton.addTarget(
      self, action: #selector(CategorySelectionViewController.continueButtonTapped),
      for: .touchUpInside
    )

    self.configureSubviews()
    self.setupConstraints()

    self.viewModel.inputs.viewDidLoad()
  }

  public override var supportedInterfaceOrientations: UIInterfaceOrientationMask {
    return .portrait
  }

  public override var preferredStatusBarStyle: UIStatusBarStyle {
    return .lightContent
  }

  public override func bindStyles() {
    super.bindStyles()

    _ = self.collectionView
      |> collectionViewStyle

    _ = self.skipButton
      |> skipButtonStyle

    _ = self.headerView
      |> headerViewStyle

    _ = self.buttonView
      |> buttonViewStyle

    _ = self.continueButton
      |> continueButtonStyle
  }

  public override func viewDidLayoutSubviews() {
    super.viewDidLayoutSubviews()

    self.headerView.layoutIfNeeded()

    let bottomSafeAreaInset = self.view.safeAreaInsets.bottom
    let topSafeAreaInset = self.view.safeAreaInsets.top
    let bottomInset = self.buttonView.frame.height - bottomSafeAreaInset
    let topInset = self.headerView.frame.height - topSafeAreaInset + Styles.grid(2) // collection view's inset

    self.collectionView.contentInset.bottom = bottomInset
    self.collectionView.contentInset.top = topInset
    self.collectionView.scrollIndicatorInsets.bottom = bottomInset
    self.collectionView.scrollIndicatorInsets.top = topInset
  }

  public override func bindViewModel() {
    super.bindViewModel()

    self.viewModel.outputs.loadCategorySections
      .observeForUI()
      .observeValues { [weak self] sectionTitles, categories in
        self?.dataSource.load(sectionTitles, categories: categories)
        self?.collectionView.reloadData()
      }

    self.viewModel.outputs.goToCuratedProjects
      .observeForUI()
      .observeValues { [weak self] in
        let vc = CuratedProjectsViewController.instantiate()
<<<<<<< HEAD
        vc.configure(with: [KsApi.Category.filmAndVideo])
=======
>>>>>>> 74c7a23c
        self?.navigationController?.pushViewController(vc, animated: true)
      }
  }

  private func configureSubviews() {
    _ = (self.collectionView, self.view)
      |> ksr_addSubviewToParent()
      |> ksr_constrainViewToEdgesInParent()

    _ = (self.headerView, self.view)
      |> ksr_addSubviewToParent()

    _ = (self.buttonView, self.view)
      |> ksr_addSubviewToParent()

    _ = (self.continueButton, self.buttonView)
      |> ksr_addSubviewToParent()
      |> ksr_constrainViewToMarginsInParent()
  }

  private func setupConstraints() {
    NSLayoutConstraint.activate([
      self.headerView.leftAnchor.constraint(equalTo: self.view.leftAnchor),
      self.headerView.rightAnchor.constraint(equalTo: self.view.rightAnchor),
      self.headerView.topAnchor.constraint(equalTo: self.view.topAnchor),
      self.headerView.widthAnchor.constraint(equalTo: self.view.widthAnchor),
      self.buttonView.leftAnchor.constraint(equalTo: self.view.leftAnchor),
      self.buttonView.rightAnchor.constraint(equalTo: self.view.rightAnchor),
      self.buttonView.bottomAnchor.constraint(equalTo: self.view.bottomAnchor)
    ])
  }

  // MARK: - Accessors

  @objc func skipButtonTapped() {
    self.dismiss(animated: true)
  }
<<<<<<< HEAD

  @objc func continueButtonTapped() {
    self.viewModel.inputs.continueButtonTapped()
=======

  @objc func continueButtonTapped() {
    self.viewModel.inputs.continueButtonTapped()
  }
}

// MARK: - UICollectionViewDelegate

extension CategorySelectionViewController: UICollectionViewDelegate {
  public func collectionView(
    _: UICollectionView,
    willDisplay cell: UICollectionViewCell,
    forItemAt index: IndexPath
  ) {
    guard let pillCell = cell as? CategoryPillCell else { return }

    _ = pillCell
      |> \.delegate .~ self

    let shouldSelect = self.viewModel.outputs.shouldSelectCell(at: index)

    pillCell.setIsSelected(shouldSelect)
>>>>>>> 74c7a23c
  }
}

// MARK: - UICollectionViewDelegate

extension CategorySelectionViewController: UICollectionViewDelegateFlowLayout {
  public func collectionView(
    _ collectionView: UICollectionView,
    layout _: UICollectionViewLayout,
    referenceSizeForHeaderInSection section: Int
  ) -> CGSize {
    let indexPath = IndexPath.init(item: 0, section: section)
    let headerView = collectionView.dataSource?
      .collectionView?(
        collectionView,
        viewForSupplementaryElementOfKind: UICollectionView.elementKindSectionHeader,
        at: indexPath
      )
    headerView?.layoutIfNeeded()

    let height = headerView?.systemLayoutSizeFitting(UIView.layoutFittingExpandedSize).height ?? 0

    return CGSize(width: collectionView.bounds.width, height: height)
  }
}

<<<<<<< HEAD
extension CategorySelectionViewController: UICollectionViewDelegate {
  public func collectionView(
    _ collectionView: UICollectionView,
    willDisplay cell: UICollectionViewCell,
    forItemAt _: IndexPath
  ) {
    guard let pillCell = cell as? PillCell else { return }

    _ = pillCell.label
      |> \.preferredMaxLayoutWidth .~ collectionView.bounds.width
=======
// MARK: - CategoryPillCellDelegate

extension CategorySelectionViewController: CategoryPillCellDelegate {
  func categoryPillCell(_ cell: CategoryPillCell, didTapAtIndex index: IndexPath) {
    self.viewModel.inputs.categorySelected(at: index)

    let shouldSelectCell = self.viewModel.outputs.shouldSelectCell(at: index)

    cell.setIsSelected(shouldSelectCell)
>>>>>>> 74c7a23c
  }
}

// MARK: - Styles

private let skipButtonStyle: BarButtonStyle = { button in
  button
    |> \.tintColor .~ .white
}

private let headerViewStyle: ViewStyle = { view in
  view
    |> \.layoutMargins .~ .init(all: Styles.grid(3))
}

private let buttonViewStyle: ViewStyle = { view in
  view
    |> \.backgroundColor .~ .white
    |> \.layoutMargins .~ .init(all: Styles.grid(2))
    |> \.layer.shadowColor .~ UIColor.black.cgColor
    |> \.layer.shadowOpacity .~ 0.12
    |> \.layer.shadowOffset .~ CGSize(width: 0, height: -1.0)
    |> \.layer.shadowRadius .~ CGFloat(1.0)
}

private let continueButtonStyle: ButtonStyle = { button in
  button
    |> greyButtonStyle
    |> UIButton.lens.title(for: .normal) %~ { _ in Strings.Continue() }
}

private let collectionViewStyle: ViewStyle = { view in
  view
    |> \.backgroundColor .~ .white
}

private let navigationBarStyle: NavigationBarStyle = { navBar in
  navBar
    ?|> \.backgroundColor .~ .clear
    ?|> \.shadowImage .~ UIImage()
    ?|> \.isTranslucent .~ true
}<|MERGE_RESOLUTION|>--- conflicted
+++ resolved
@@ -83,10 +83,8 @@
       withReuseIdentifier: CategoryCollectionViewSectionHeaderView.defaultReusableId
     )
 
-<<<<<<< HEAD
-=======
     self.dataSource.collectionView = self.collectionView
->>>>>>> 74c7a23c
+
     self.continueButton.addTarget(
       self, action: #selector(CategorySelectionViewController.continueButtonTapped),
       for: .touchUpInside
@@ -155,10 +153,7 @@
       .observeForUI()
       .observeValues { [weak self] in
         let vc = CuratedProjectsViewController.instantiate()
-<<<<<<< HEAD
         vc.configure(with: [KsApi.Category.filmAndVideo])
-=======
->>>>>>> 74c7a23c
         self?.navigationController?.pushViewController(vc, animated: true)
       }
   }
@@ -196,11 +191,6 @@
   @objc func skipButtonTapped() {
     self.dismiss(animated: true)
   }
-<<<<<<< HEAD
-
-  @objc func continueButtonTapped() {
-    self.viewModel.inputs.continueButtonTapped()
-=======
 
   @objc func continueButtonTapped() {
     self.viewModel.inputs.continueButtonTapped()
@@ -223,7 +213,6 @@
     let shouldSelect = self.viewModel.outputs.shouldSelectCell(at: index)
 
     pillCell.setIsSelected(shouldSelect)
->>>>>>> 74c7a23c
   }
 }
 
@@ -250,18 +239,6 @@
   }
 }
 
-<<<<<<< HEAD
-extension CategorySelectionViewController: UICollectionViewDelegate {
-  public func collectionView(
-    _ collectionView: UICollectionView,
-    willDisplay cell: UICollectionViewCell,
-    forItemAt _: IndexPath
-  ) {
-    guard let pillCell = cell as? PillCell else { return }
-
-    _ = pillCell.label
-      |> \.preferredMaxLayoutWidth .~ collectionView.bounds.width
-=======
 // MARK: - CategoryPillCellDelegate
 
 extension CategorySelectionViewController: CategoryPillCellDelegate {
@@ -271,7 +248,6 @@
     let shouldSelectCell = self.viewModel.outputs.shouldSelectCell(at: index)
 
     cell.setIsSelected(shouldSelectCell)
->>>>>>> 74c7a23c
   }
 }
 
