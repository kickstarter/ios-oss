import KsApi
import Library
import Prelude
import UIKit

internal protocol ProjectNavigatorDelegate: AnyObject {
  /// Called when a page view controller has completed transitioning.
  func transitionedToProject(at index: Int)
}

internal final class ProjectNavigatorViewController: UIPageViewController {
  fileprivate let transitionAnimator = ProjectNavigatorTransitionAnimator()
  fileprivate weak var navigatorDelegate: ProjectNavigatorDelegate?
  fileprivate let pageDataSource: ProjectNavigatorPagesDataSource!
  fileprivate let viewModel: ProjectNavigatorViewModelType = ProjectNavigatorViewModel()

  internal static func configuredWith(project: Project, refTag: RefTag)
    -> ProjectNavigatorViewController {
    return self.configuredWith(
      project: project,
      refTag: refTag,
      initialPlaylist: nil,
      navigatorDelegate: nil
    )
  }

  internal static func configuredWith(
    project: Project,
    refTag: RefTag,
    initialPlaylist: [Project]? = nil,
    navigatorDelegate: ProjectNavigatorDelegate?
  ) -> ProjectNavigatorViewController {
    let vc = ProjectNavigatorViewController(
      initialProject: project,
      initialPlaylist: initialPlaylist,
      refTag: refTag,
      navigatorDelegate: navigatorDelegate
    )
    vc.setViewControllers(
      [.init()],
      direction: .forward,
      animated: true,
      completion: nil
    )
    vc.transitioningDelegate = vc
    return vc
  }

  private init(
    initialProject: Project,
    initialPlaylist: [Project]?,
    refTag: RefTag,
    navigatorDelegate: ProjectNavigatorDelegate?
  ) {
    self.pageDataSource = ProjectNavigatorPagesDataSource(
      refTag: refTag,
      initialPlaylist: initialPlaylist,
      initialProject: initialProject
    )
    self.navigatorDelegate = navigatorDelegate

    self.viewModel.inputs.configureWith(project: initialProject, refTag: refTag)

    super.init(
      transitionStyle: .scroll,
      navigationOrientation: .horizontal,
      options: convertToOptionalUIPageViewControllerOptionsKeyDictionary(
        [
          convertFromUIPageViewControllerOptionsKey(
            UIPageViewController.OptionsKey.interPageSpacing): Styles.grid(1)
        ]
      )
    )
  }

  internal required init?(coder _: NSCoder) {
    fatalError("init(coder:) has not been implemented")
  }

  internal override func viewDidLoad() {
    super.viewDidLoad()

    self.dataSource = self.pageDataSource
    self.delegate = self

    self.viewModel.inputs.viewDidLoad()
  }

  internal override func bindViewModel() {
    super.bindViewModel()

    self.viewModel.outputs.setInitialPagerViewController
      .observeForUI()
      .observeValues { [weak self] in self?.setInitialPagerViewController() }

    self.viewModel.outputs.cancelInteractiveTransition
      .observeForControllerAction()
      .observeValues { [weak self] in
        self?.transitionAnimator.cancel()
      }

    self.viewModel.outputs.dismissViewController
      .observeForControllerAction()
      .observeValues { [weak self] in
        self?.dismiss(animated: true, completion: nil)
      }

    self.viewModel.outputs.finishInteractiveTransition
      .observeForControllerAction()
      .observeValues { [weak self] in
        self?.transitionAnimator.finish()
      }

    self.viewModel.outputs.notifyDelegateTransitionedToProjectIndex
      .observeForUI()
      .observeValues { [weak self] in
        self?.navigatorDelegate?.transitionedToProject(at: $0)
      }

    self.viewModel.outputs.setTransitionAnimatorIsInFlight
      .observeForUI()
      .observeValues { [weak self] in
        self?.transitionAnimator.isInFlight = $0
      }

    self.viewModel.outputs.setNeedsStatusBarAppearanceUpdate
      .observeForUI()
      .observeValues { [weak self] in self?.setNeedsStatusBarAppearanceUpdate() }

    self.viewModel.outputs.updateInteractiveTransition
      .observeForControllerAction()
      .observeValues { [weak self] translation in
        guard let _self = self else { return }
        self?.transitionAnimator.update(translation / _self.view.bounds.height)
      }
  }

  internal override var childForStatusBarStyle: UIViewController? {
    return self.viewControllers?.first
  }

  internal override var childForStatusBarHidden: UIViewController? {
    return self.viewControllers?.first
  }

  /**
   View Controllers that present this View Controller should call this method whenever it loads an
   updated playlist of projects.
   */
  internal func updatePlaylist(_ playlist: [Project]) {
    self.pageDataSource.updatePlaylist(playlist)
  }

  fileprivate func setInitialPagerViewController() {
    guard let navController = self.pageDataSource.initialController(),
      let projectController = self.pageDataSource.initialPamphletController() else {
      return
    }

    projectController.delegate = self
    self.setViewControllers([navController], direction: .forward, animated: false, completion: nil)
  }
}

// MARK: - ProjectPamphletViewControllerDelegate

extension ProjectNavigatorViewController: ProjectPamphletViewControllerDelegate {
  internal func projectPamphlet(
    _: ProjectPamphletViewController,
    panGestureRecognizerDidChange recognizer: UIPanGestureRecognizer
  ) {
    guard let scrollView = recognizer.view as? UIScrollView else { return }

    self.viewModel.inputs.panning(
      contentOffset: scrollView.contentOffset,
      translation: recognizer.translation(in: scrollView),
      velocity: recognizer.velocity(in: scrollView),
      isDragging: scrollView.isTracking
    )
  }

  func projectPamphletViewController(
    _: ProjectPamphletViewController,
    didTapBackThisProject project: Project,
    refTag: RefTag?
  ) {
    let rewardsViewController = RewardsCollectionViewController.instantiate(with: project, refTag: refTag)

<<<<<<< HEAD
    let navigationController = UINavigationController(rootViewController: rewardsViewController)
    
    if AppEnvironment.current.device.userInterfaceIdiom == .pad {
      _ = navigationController
        |> \.modalPresentationStyle .~ .pageSheet
    }
=======
    let navigationController = RewardPledgeNavigationController(rootViewController: rewardsViewController)
      |> \.modalPresentationStyle .~ .formSheet
>>>>>>> 83f01bb1

    self.present(navigationController, animated: true)
  }
}

// MARK: - UIGestureRecognizerDelegate

extension ProjectNavigatorViewController: UIGestureRecognizerDelegate {
  func gestureRecognizer(_: UIGestureRecognizer, shouldReceive _: UITouch) -> Bool {
    return true
  }
}

// MARK: - UIPageViewControllerDelegate

extension ProjectNavigatorViewController: UIPageViewControllerDelegate {
  internal func pageViewController(
    _: UIPageViewController,
    didFinishAnimating _: Bool,
    previousViewControllers: [UIViewController],
    transitionCompleted completed: Bool
  ) {
    guard let prevController = previousViewControllers.first else { return }

    let previousIndex = self.pageDataSource.indexFor(controller: prevController)
    self.viewModel.inputs.pageTransition(completed: completed, from: previousIndex)
  }

  internal func pageViewController(
    _: UIPageViewController,
    willTransitionTo pendingViewControllers: [UIViewController]
  ) {
    guard let nav = pendingViewControllers.first as? UINavigationController,
      let vc = nav.viewControllers.first as? ProjectPamphletViewController,
      let project = self.pageDataSource.projectFor(controller: nav) else {
      return
    }

    vc.delegate = self

    let newIndex = self.pageDataSource.indexFor(controller: nav)
    self.viewModel.inputs.willTransition(toProject: project, at: newIndex)
  }
}

extension ProjectNavigatorViewController: UIViewControllerTransitioningDelegate {
  internal func animationController(forDismissed _: UIViewController)
    -> UIViewControllerAnimatedTransitioning? {
    return self.transitionAnimator
  }

  func animationController(
    forPresented _: UIViewController,
    presenting _: UIViewController,
    source _: UIViewController
  ) -> UIViewControllerAnimatedTransitioning? {
    return self.transitionAnimator
  }

  func interactionControllerForDismissal(using _: UIViewControllerAnimatedTransitioning)
    -> UIViewControllerInteractiveTransitioning? {
    return self.transitionAnimator.isInFlight ? self.transitionAnimator : nil
  }
}

// Helper function inserted by Swift 4.2 migrator.
private func convertToOptionalUIPageViewControllerOptionsKeyDictionary(
  _ input: [String: Any]?
) -> [UIPageViewController.OptionsKey: Any]? {
  guard let input = input else { return nil }
  return Dictionary(
    uniqueKeysWithValues: input
      .map { key, value in
        (UIPageViewController.OptionsKey(rawValue: key), value)
      }
  )
}

// Helper function inserted by Swift 4.2 migrator.
private func convertFromUIPageViewControllerOptionsKey(_ input: UIPageViewController.OptionsKey) -> String {
  return input.rawValue
}<|MERGE_RESOLUTION|>--- conflicted
+++ resolved
@@ -186,17 +186,12 @@
   ) {
     let rewardsViewController = RewardsCollectionViewController.instantiate(with: project, refTag: refTag)
 
-<<<<<<< HEAD
-    let navigationController = UINavigationController(rootViewController: rewardsViewController)
+    let navigationController = RewardPledgeNavigationController(rootViewController: rewardsViewController)
     
     if AppEnvironment.current.device.userInterfaceIdiom == .pad {
       _ = navigationController
         |> \.modalPresentationStyle .~ .pageSheet
     }
-=======
-    let navigationController = RewardPledgeNavigationController(rootViewController: rewardsViewController)
-      |> \.modalPresentationStyle .~ .formSheet
->>>>>>> 83f01bb1
 
     self.present(navigationController, animated: true)
   }
