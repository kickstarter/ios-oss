--- conflicted
+++ resolved
@@ -175,11 +175,7 @@
 
     let navigationController = UINavigationController(rootViewController: rewardsViewController)
 
-<<<<<<< HEAD
-    self.present(navigationController, animated: true, completion: nil)
-=======
     self.present(navigationController, animated: true)
->>>>>>> ed973f22
   }
 }
 
