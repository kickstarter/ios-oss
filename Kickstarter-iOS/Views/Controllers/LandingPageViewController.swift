import Library
import Prelude
import ReactiveSwift
import UIKit

private enum Layout {
  enum Button {
    static let height: CGFloat = 54
  }

  enum ImageView {
    static let width: CGFloat = 226
  }

  enum Card {
    static let height: CGFloat = 122
  }
}

public final class LandingPageViewController: UIViewController {
  // MARK: - Properties

  private let backgroundImageView: UIImageView = { UIImageView(frame: .zero) }()
  private let cardsScrollView: UIScrollView = {
    UIScrollView(frame: .zero)
      |> \.translatesAutoresizingMaskIntoConstraints .~ false
  }()

  private let cardsStackView: UIStackView = { UIStackView(frame: .zero) }()
  private let cardViewsStackView: UIStackView = { UIStackView(frame: .zero) }()
  private let ctaButton: UIButton = { UIButton(frame: .zero) }()
  private let descriptionLabel: UILabel = { UILabel(frame: .zero) }()
  private let labelsStackView: UIStackView = { UIStackView(frame: .zero) }()
  private let logoImageView: UIImageView = { UIImageView(frame: .zero) }()
  private let pageControl: UIPageControl = { UIPageControl(frame: .zero) }()
  private let rootStackView: UIStackView = { UIStackView(frame: .zero) }()
  private let scrollView: UIScrollView = { UIScrollView(frame: .zero) }()
  private let titleLabel: UILabel = { UILabel(frame: .zero) }()
  private let viewModel: LandingPageViewModelType = LandingPageViewModel()

  // MARK: - Life cycle

  public override func viewDidLoad() {
    super.viewDidLoad()

    self.configureViews()
    self.setupConstraints()
    self.ctaButton.addTarget(
      self,
      action: #selector(LandingPageViewController.ctaButtonTapped),
      for: .touchUpInside
    )

    self.viewModel.inputs.viewDidLoad()
  }

  public override var supportedInterfaceOrientations: UIInterfaceOrientationMask {
    return .portrait
  }

  // MARK: - View Model

  public override func bindViewModel() {
    super.bindViewModel()

    self.viewModel.outputs.landingPageCards
      .observeForUI()
      .observeValues { [weak self] cards in
        self?.configureCards(with: cards)
      }

<<<<<<< HEAD
    self.viewModel.outputs.dismissViewController
      .observeForUI()
      .observeValues { [weak self] in
        self?.dismiss(animated: true)
=======
    self.viewModel.outputs.numberOfPages
      .observeForUI()
      .observeValues { [weak self] count in
        _ = self?.pageControl
          ?|> \.numberOfPages .~ count
>>>>>>> 3748d2a2
      }
  }

  // MARK: - Styles

  public override func bindStyles() {
    super.bindStyles()

    _ = self.view
      |> viewStyle

    _ = self.backgroundImageView
      |> backgroundImageViewStyle

    _ = self.cardsStackView
      |> cardsStackViewStyle

    _ = self.ctaButton
      |> ctaButtonStyle

    _ = self.descriptionLabel
      |> descriptionLabelStyle

    _ = self.labelsStackView
      |> labelsStackViewStyle

    _ = self.logoImageView
      |> logoImageViewStyle

    _ = self.pageControl
      |> pageControlStyle

    _ = self.rootStackView
      |> rootStackViewStyle

    _ = self.cardsScrollView
      |> cardsScrollViewStyle
      |> \.delegate .~ self

    _ = self.titleLabel
      |> titleLabelStyle
  }

  // MARK: - Configuration

  private func configureViews() {
    _ = (self.backgroundImageView, self.view)
      |> ksr_addSubviewToParent()
      |> ksr_constrainViewToEdgesInParent()

    _ = (self.scrollView, self.view)
      |> ksr_addSubviewToParent()
      |> ksr_constrainViewToMarginsInParent()

    _ = ([self.logoImageView, self.titleLabel, self.descriptionLabel], self.labelsStackView)
      |> ksr_addArrangedSubviewsToStackView()

    _ = (self.cardViewsStackView, self.cardsScrollView)
      |> ksr_addSubviewToParent()
      |> ksr_constrainViewToEdgesInParent()

    _ = ([self.cardsScrollView, self.pageControl], self.cardsStackView)
      |> ksr_addArrangedSubviewsToStackView()

    let spacer1 = UIView()

    _ = ([
      spacer1,
      self.labelsStackView,
      self.cardsStackView
    ], self.rootStackView)
      |> ksr_addArrangedSubviewsToStackView()

    _ = (self.ctaButton, self.view)
      |> ksr_addSubviewToParent()

    _ = (self.rootStackView, self.scrollView)
      |> ksr_addSubviewToParent()
      |> ksr_constrainViewToEdgesInParent()
  }

  private func setupConstraints() {
    NSLayoutConstraint.activate([
      self.ctaButton.heightAnchor.constraint(equalToConstant: Layout.Button.height),
      self.ctaButton.leftAnchor.constraint(equalTo: self.scrollView.leftAnchor),
      self.ctaButton.rightAnchor.constraint(equalTo: self.scrollView.rightAnchor),
      self.ctaButton.bottomAnchor.constraint(equalTo: self.view.layoutMarginsGuide.bottomAnchor),
      self.cardsScrollView.heightAnchor.constraint(greaterThanOrEqualToConstant: Layout.Card.height),
      self.cardViewsStackView.heightAnchor.constraint(equalTo: self.cardsScrollView.heightAnchor),
      self.rootStackView.widthAnchor.constraint(equalTo: self.scrollView.widthAnchor)
    ])
  }

  @objc private func ctaButtonTapped() {
    self.viewModel.inputs.ctaButtonTapped()
  }

  private func configureCards(with cards: [LandingPageCardType]) {
    let cardViews = self.cardViews(with: cards)

    _ = (cardViews, self.cardViewsStackView)
      |> ksr_addArrangedSubviewsToStackView()

    self.setupViewsConstraints(cardViews)
  }

  private func cardViews(with cards: [LandingPageCardType]) -> [LandingPageStatsView] {
    return cards.map { card in
      let view = LandingPageStatsView(frame: .zero)

      view.configure(with: card)
      return view
    }
  }

  private func setupViewsConstraints(_ cardViews: [LandingPageStatsView]) {
    let layoutMarginsGuide = self.view.layoutMarginsGuide

    cardViews.forEach {
      NSLayoutConstraint.activate([
        $0.widthAnchor.constraint(equalTo: layoutMarginsGuide.widthAnchor)
      ])
    }
  }
}

// Styles
private let backgroundImageViewStyle: ImageViewStyle = { imageView in
  imageView
    |> \.contentMode .~ .scaleToFill
    |> \.image .~ image(named: "landing-page-background")
}

private let cardsScrollViewStyle: ScrollStyle = { scrollView in
  scrollView
    |> \.bounces .~ false
    |> \.isPagingEnabled .~ true
}

private let cardsStackViewStyle: StackViewStyle = { stackView in
  stackView
    |> verticalStackViewStyle
}

private let ctaButtonStyle: ButtonStyle = { button in
  button
    |> greenButtonStyle
    |> UIButton.lens.title(for: .normal) %~ { _ in Strings.Get_started() }
    |> \.translatesAutoresizingMaskIntoConstraints .~ false
}

private let descriptionLabelStyle: LabelStyle = { label in
  label
    |> \.numberOfLines .~ 0
    |> \.textColor .~ UIColor.ksr_text_dark_grey_500
    |> \.font .~ UIFont.ksr_callout()
    |> \.textAlignment .~ .center
    |> \.text %~ { _ in
      Strings.Pledge_to_projects_and_view_all_your_saved_and_backed_projects_in_one_place()
    }
}

private let labelsStackViewStyle: StackViewStyle = { stackView in
  stackView
    |> verticalStackViewStyle
    |> \.spacing .~ Styles.grid(3)
}

private let logoImageViewStyle: ImageViewStyle = { imageView in
  imageView
    |> \.image .~ image(named: "kickstarter-logo")?.withRenderingMode(.alwaysTemplate)
    |> \.tintColor .~ .ksr_green_400
    |> \.contentMode .~ .scaleAspectFit
    |> \.translatesAutoresizingMaskIntoConstraints .~ false
}

private let pageControlStyle: PageControlStyle = { pageControl in
  pageControl
    |> \.currentPage .~ 0
    |> \.currentPageIndicatorTintColor .~ .ksr_green_400
    |> \.pageIndicatorTintColor .~ .white
}

private let rootStackViewStyle: StackViewStyle = { stackView in
  stackView
    |> verticalStackViewStyle
    |> \.spacing .~ Styles.grid(5)
    |> \.translatesAutoresizingMaskIntoConstraints .~ false
    |> \.isLayoutMarginsRelativeArrangement .~ true
    |> \.layoutMargins .~ .init(top: Styles.grid(15), left: 0, bottom: Styles.grid(3), right: 0)
    |> \.distribution .~ .equalSpacing
}

private let scrollViewStyle: ScrollStyle = { scrollView in
  scrollView
    |> \.bounces .~ false
    |> \.isPagingEnabled .~ true
    |> \.showsHorizontalScrollIndicator .~ false
}

private let titleLabelStyle: LabelStyle = { label in
  label
    |> \.text %~ { _ in Strings.Bring_creative_projects_to_life() }
    |> \.font .~ UIFont.ksr_title3().bolded
    |> \.textAlignment .~ .center
    |> \.numberOfLines .~ 0
}

private let viewStyle: ViewStyle = { view in
  view
    |> \.layoutMargins .~ UIEdgeInsets.init(bottom: Styles.grid(3))
}

extension LandingPageViewController: UIScrollViewDelegate {
  public func scrollViewDidScroll(_ scrollView: UIScrollView) {
    let pageWidth = scrollView.bounds.width
    let pageFraction = scrollView.contentOffset.x / pageWidth

    _ = self.pageControl
      |> \.currentPage .~ Int(round(pageFraction))
  }
}<|MERGE_RESOLUTION|>--- conflicted
+++ resolved
@@ -67,21 +67,20 @@
       .observeForUI()
       .observeValues { [weak self] cards in
         self?.configureCards(with: cards)
-      }
-
-<<<<<<< HEAD
+    }
+
     self.viewModel.outputs.dismissViewController
       .observeForUI()
       .observeValues { [weak self] in
         self?.dismiss(animated: true)
-=======
+    }
+
     self.viewModel.outputs.numberOfPages
       .observeForUI()
       .observeValues { [weak self] count in
         _ = self?.pageControl
           ?|> \.numberOfPages .~ count
->>>>>>> 3748d2a2
-      }
+    }
   }
 
   // MARK: - Styles
@@ -240,7 +239,7 @@
     |> \.textAlignment .~ .center
     |> \.text %~ { _ in
       Strings.Pledge_to_projects_and_view_all_your_saved_and_backed_projects_in_one_place()
-    }
+  }
 }
 
 private let labelsStackViewStyle: StackViewStyle = { stackView in
