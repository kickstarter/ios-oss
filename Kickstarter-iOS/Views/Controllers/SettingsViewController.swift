--- conflicted
+++ resolved
@@ -29,16 +29,10 @@
   @IBOutlet fileprivate weak var deleteAccountLabel: UILabel!
   @IBOutlet fileprivate weak var emailFrequencyButton: UIButton!
   @IBOutlet fileprivate weak var emailFrequencyLabel: UILabel!
-<<<<<<< HEAD
   @IBOutlet fileprivate weak var emailFrequencyArrow: UIImageView!
+  @IBOutlet fileprivate weak var environmentSwitcher: UIButton!
   @IBOutlet fileprivate weak var exportDataButton: UIButton!
   @IBOutlet fileprivate weak var exportDataLabel: UILabel!
-=======
-  @IBOutlet fileprivate weak var exportDataButton: UIButton!
-  @IBOutlet fileprivate weak var exportDataLabel: UILabel!
-  @IBOutlet fileprivate weak var emailFrequencyArrow: UIImageView!
->>>>>>> ca88e095
-  @IBOutlet fileprivate weak var environmentSwitcher: UIButton!
   @IBOutlet fileprivate weak var findFriendsButton: UIButton!
   @IBOutlet fileprivate weak var findFriendsLabel: UILabel!
   @IBOutlet fileprivate weak var followerButton: UIButton!
@@ -227,19 +221,11 @@
 
     _ = self.deleteAccountLabel
       |> settingsSectionLabelStyle
-<<<<<<< HEAD
-      |> UILabel.lens.text %~ { _ in "Delete my Kickstarter Account" }
+      |> UILabel.lens.text %~ { _ in Strings.Delete_my_Kickstarter_Account() }
 
     _ = self.exportDataLabel
       |> settingsSectionLabelStyle
-      |> UILabel.lens.text %~ { _ in "Request my Personal Data" }
-=======
-      |> UILabel.lens.text %~ { _ in Strings.Delete_my_Kickstarter_Account() }
-
-    _ = self.exportDataLabel
-      |> settingsSectionLabelStyle
       |> UILabel.lens.text %~ { _ in Strings.Request_my_Personal_Data() }
->>>>>>> ca88e095
 
     _ = self.emailFrequencyLabel
       |> UILabel.lens.font .~ .ksr_body()
@@ -426,11 +412,7 @@
       .observeForControllerAction()
       .observeValues { [weak self] link in self?.goToAppStore(link: link) }
 
-<<<<<<< HEAD
-    self.viewModel.outputs.goToSafariBrowser
-=======
     self.viewModel.outputs.goToDeleteAccountBrowser
->>>>>>> ca88e095
       .observeForControllerAction()
       .observeValues { [weak self] url in self?.goToDeleteAccount(url: url) }
 
@@ -704,10 +686,6 @@
     self.viewModel.inputs.findFriendsTapped()
   }
 
-  @objc fileprivate func helpCenterTapped() {
-    self.helpViewModel.inputs.helpTypeButtonTapped(.helpCenter)
-  }
-
   @IBAction fileprivate func followerTapped(_ button: UIButton) {
     self.viewModel.inputs.followerTapped(selected: !button.isSelected)
   }
