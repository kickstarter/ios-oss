--- conflicted
+++ resolved
@@ -162,31 +162,6 @@
   }
 
   func tableView(_ tableView: UITableView, heightForFooterInSection section: Int) -> CGFloat {
-<<<<<<< HEAD
-    if SettingsSectionType(rawValue: section) == .some(.findFriends) {
-      if self.viewModel.outputs.findFriendsDisabledProperty.value {
-        return 100
-      } else {
-        return 0.1
-      }
-    }
-
-    return 0.1 // Required to remove the footer in UITableViewStyleGrouped
-  }
-
-  func tableView(_ tableView: UITableView, viewForFooterInSection section: Int) -> UIView? {
-    guard section == SettingsSectionType.findFriends.rawValue else {
-      return nil
-    }
-
-    let cell = tableView.dequeueReusableHeaderFooterView(withIdentifier: Nib.SettingsHeaderView.rawValue) as? SettingsHeaderView
-    cell?.configure(title: "Following is disabled blah blah blah")
-
-    return cell
-  }
-
-  func tableView(_ tableView: UITableView, viewForHeaderInSection section: Int) -> UIView? {
-=======
     guard section == SettingsSectionType.ratingAppVersion.rawValue else { return 0.1 }
 
     return UITableView.automaticDimension
@@ -195,7 +170,6 @@
   func tableView(_ tableView: UITableView, estimatedHeightForFooterInSection section: Int) -> CGFloat {
     return SettingsFooterView.defaultHeight
   }
->>>>>>> e68f625e
 
   func tableView(_ tableView: UITableView, viewForFooterInSection section: Int) -> UIView? {
     guard section == SettingsSectionType.ratingAppVersion.rawValue else { return nil }
