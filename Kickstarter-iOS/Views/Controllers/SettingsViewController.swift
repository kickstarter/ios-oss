--- conflicted
+++ resolved
@@ -25,21 +25,14 @@
   @IBOutlet fileprivate weak var creatorStackView: UIStackView!
   @IBOutlet fileprivate weak var creatorTips: UILabel!
   @IBOutlet fileprivate weak var creatorTipsButton: UIButton!
-<<<<<<< HEAD
   @IBOutlet fileprivate weak var deleteAccountButton: UIButton!
   @IBOutlet fileprivate weak var deleteAccountLabel: UILabel!
   @IBOutlet fileprivate weak var emailFrequencyButton: UIButton!
   @IBOutlet fileprivate weak var emailFrequencyLabel: UILabel!
+  @IBOutlet fileprivate weak var emailFrequencyArrow: UIImageView!
   @IBOutlet fileprivate weak var exportDataButton: UIButton!
   @IBOutlet fileprivate weak var exportDataLabel: UILabel!
-=======
-  @IBOutlet fileprivate weak var emailFrequencyArrow: UIImageView!
-  @IBOutlet fileprivate weak var emailFrequencyButton: UIButton!
-  @IBOutlet fileprivate weak var emailFrequencyLabel: UILabel!
   @IBOutlet fileprivate weak var environmentSwitcher: UIButton!
-  @IBOutlet fileprivate weak var helpCenterButton: UIButton!
-  @IBOutlet fileprivate weak var helpCenterLabel: UILabel!
->>>>>>> 22a0254f
   @IBOutlet fileprivate weak var findFriendsButton: UIButton!
   @IBOutlet fileprivate weak var findFriendsLabel: UILabel!
   @IBOutlet fileprivate weak var followerButton: UIButton!
@@ -133,13 +126,11 @@
 
     self.emailFrequencyButton.addTarget(self, action: #selector(emailFrequencyTapped), for: .touchUpInside)
 
-<<<<<<< HEAD
     self.exportDataButton.addTarget(self, action: #selector(exportDataTapped), for: .touchUpInside)
-=======
+
     self.environmentSwitcher.addTarget(self,
                                        action: #selector(environmentSwitcherTapped),
                                        for: .touchUpInside)
->>>>>>> 22a0254f
 
     self.findFriendsButton.addTarget(self,
                                      action: #selector(findFriendsTapped),
@@ -506,12 +497,8 @@
     self.betaToolsStackView.rac.hidden = self.viewModel.outputs.betaToolsHidden
     self.commentsButton.rac.selected = self.viewModel.outputs.commentsSelected
     self.creatorStackView.rac.hidden = self.viewModel.outputs.creatorNotificationsHidden
-<<<<<<< HEAD
     self.creatorTipsButton.rac.selected = self.viewModel.outputs.creatorTipsSelected
-=======
-      self.creatorTipsButton.rac.selected = self.viewModel.outputs.creatorTipsSelected
     self.environmentSwitcher.rac.title = self.viewModel.outputs.environmentSwitcherButtonTitle
->>>>>>> 22a0254f
     self.followerButton.rac.selected = self.viewModel.outputs.followerSelected
     self.followingPrivacySwitch.rac.on = self.viewModel.outputs.followingPrivacyOn
     self.friendActivityButton.rac.selected = self.viewModel.outputs.friendActivitySelected
@@ -668,7 +655,6 @@
     self.viewModel.inputs.emailFrequencyTapped()
   }
 
-<<<<<<< HEAD
   @objc fileprivate func exportDataTapped() {
     let exportDataSheet = UIAlertController(
       title: Strings.Download_your_personal_data(),
@@ -689,15 +675,8 @@
     self.present(exportDataSheet, animated: true, completion: nil)
   }
 
-  @objc fileprivate func faqTapped() {
-=======
   @objc fileprivate func environmentSwitcherTapped() {
     self.showEnvironmentActionSheet()
-  }
-
-  @objc fileprivate func helpCenterTapped() {
->>>>>>> 22a0254f
-    self.helpViewModel.inputs.helpTypeButtonTapped(.helpCenter)
   }
 
   @objc fileprivate func findFriendsTapped() {
