--- conflicted
+++ resolved
@@ -175,8 +175,6 @@
         self?.scrollView.handleKeyboardVisibilityDidChange(change)
     }
   }
-<<<<<<< HEAD
-=======
 
   // MARK: Private Functions
   private func logoutAndDismiss(params: DiscoveryParams?) {
@@ -298,5 +296,4 @@
   @IBAction func onePasswordButtonTapped(_ sender: Any) {
     self.viewModel.inputs.onePasswordButtonTapped()
   }
->>>>>>> b38aa044
 }