import Foundation
import KsApi
import Library
import Prelude
import UIKit

private enum Layout {
  enum RewardThumbnail {
    static let maxHeight: CGFloat = 130
    static let minWidth: CGFloat = 100
  }
}

final class PledgeDescriptionViewController: UIViewController {
  // MARK: - Properties

  private lazy var dateLabel: UILabel = { UILabel(frame: .zero) }()
  private lazy var descriptionStackView: UIStackView = { UIStackView(frame: .zero) }()
  private lazy var estimatedDeliveryLabel: UILabel = { UILabel(frame: .zero) }()
  private lazy var expandIconImageView: UIImageView = {
    UIImageView(frame: .zero)
      |> \.translatesAutoresizingMaskIntoConstraints .~ false
  }()

  private lazy var learnMoreTextView: UITextView = { UITextView(frame: .zero) |> \.delegate .~ self }()
  private lazy var longPressGestureRecognizer: UILongPressGestureRecognizer = {
    UILongPressGestureRecognizer(
      target: self, action: #selector(PledgeDescriptionViewController.depress(_:))
    )
      |> \.minimumPressDuration .~ CheckoutConstants.RewardCard.Transition
      .DepressAnimation.longPressMinimumDuration
      |> \.delegate .~ self
      |> \.cancelsTouchesInView .~ false
  }()

  internal lazy var rewardCardContainerShadowView: UIView = { UIView(frame: .zero) }()
  internal lazy var rewardCardContainerMaskView: UIView = { UIView(frame: .zero) }()
  private var rewardCardContainerShadowViewHeightConstraint: NSLayoutConstraint?
  private var rewardCardContainerShadowViewWidthConstraint: NSLayoutConstraint?
  internal lazy var rewardCardContainerView: RewardCardContainerView = {
    RewardCardContainerView(frame: .zero)
      |> \.delegate .~ self
      |> \.isUserInteractionEnabled .~ false
      |> \.translatesAutoresizingMaskIntoConstraints .~ false
  }()

  private lazy var rootStackView: UIStackView = {
    UIStackView(frame: .zero)
      |> \.translatesAutoresizingMaskIntoConstraints .~ false
  }()

  private let viewModel = PledgeDescriptionViewModel()

  // MARK: - Lifecycle

  override func viewDidLoad() {
    super.viewDidLoad()

    self.configureSubviews()
    self.setupConstraints()
  }

  // MARK: - Styles

  override func bindStyles() {
    super.bindStyles()

    _ = self.view
      |> checkoutBackgroundStyle

    _ = self.rootStackView
      |> rootStackViewStyle

    _ = self.descriptionStackView
      |> descriptionStackViewStyle

    _ = self.estimatedDeliveryLabel
      |> checkoutBackgroundStyle
    _ = self.estimatedDeliveryLabel
      |> estimatedDeliveryLabelStyle

    _ = self.dateLabel
      |> checkoutBackgroundStyle
    _ = self.dateLabel
      |> dateLabelStyle

    _ = self.learnMoreTextView
      |> checkoutBackgroundStyle

    _ = self.learnMoreTextView
      |> learnMoreTextViewStyle

    _ = self.rewardCardContainerShadowView
      |> rewardCardContainerShadowViewStyle

    _ = self.expandIconImageView
      |> expandIconImageViewStyle

    _ = self.rewardCardContainerMaskView
      |> rewardCardContainerMaskViewStyle
  }

  override func viewDidLayoutSubviews() {
    super.viewDidLayoutSubviews()

    self.sizeAndTransformRewardCardView()
  }

  private func configureSubviews() {
    _ = (self.rootStackView, self.view)
      |> ksr_addSubviewToParent()
      |> ksr_constrainViewToEdgesInParent()

    _ = ([self.rewardCardContainerShadowView], self.rootStackView)
      |> ksr_addArrangedSubviewsToStackView()

    _ = (self.rewardCardContainerMaskView, self.rewardCardContainerShadowView)
      |> ksr_addSubviewToParent()
      |> ksr_constrainViewToEdgesInParent()

    _ = (self.expandIconImageView, self.rewardCardContainerShadowView)
      |> ksr_addSubviewToParent()

    _ = (self.rewardCardContainerView, self.rewardCardContainerMaskView)
      |> ksr_addSubviewToParent()

    self.rewardCardContainerShadowView.addGestureRecognizer(self.longPressGestureRecognizer)

    let tapGestureRecognizer = UITapGestureRecognizer(target: self, action: #selector(self.rewardCardTapped))
    self.rewardCardContainerShadowView.addGestureRecognizer(tapGestureRecognizer)

    self.configureStackView()
  }

  private func setupConstraints() {
    self.rewardCardContainerShadowViewWidthConstraint = self.rewardCardContainerShadowView.widthAnchor
      .constraint(equalToConstant: 0)
    self.rewardCardContainerShadowViewHeightConstraint = self.rewardCardContainerShadowView.heightAnchor
      .constraint(equalToConstant: 0)

    let rewardCardContainerShadowViewConstraints = [
      self.rewardCardContainerShadowViewWidthConstraint,
      self.rewardCardContainerShadowViewHeightConstraint
    ]
    .compact()

    NSLayoutConstraint.activate([
      self.expandIconImageView.topAnchor
        .constraint(equalTo: self.rewardCardContainerShadowView.topAnchor, constant: -Styles.grid(1)),
      self.expandIconImageView.trailingAnchor
        .constraint(equalTo: self.rewardCardContainerShadowView.trailingAnchor, constant: Styles.grid(1)),
      self.rewardCardContainerView.widthAnchor.constraint(
        equalToConstant: CheckoutConstants.RewardCard.Layout.width
      ),
      self.rewardCardContainerView.leftAnchor.constraint(
        equalTo: self.rewardCardContainerShadowView.leftAnchor
      ),
      self.rewardCardContainerView.topAnchor.constraint(equalTo: self.rewardCardContainerShadowView.topAnchor)
    ] + rewardCardContainerShadowViewConstraints)
  }

  private func configureStackView() {
<<<<<<< HEAD
    let spacerViewHeightConstraint = self.spacerView.heightAnchor
      .constraint(equalToConstant: Layout.SpacerView.height)
    _ = spacerViewHeightConstraint
      |> \.priority .~ .defaultLow
      |> \.isActive .~ true

=======
>>>>>>> 83f01bb1
    let views = [
      self.estimatedDeliveryLabel,
      self.dateLabel,
      self.learnMoreTextView
    ]

    _ = (views, self.descriptionStackView)
      |> ksr_addArrangedSubviewsToStackView()

    _ = ([self.descriptionStackView], self.rootStackView)
      |> ksr_addArrangedSubviewsToStackView()
  }

  private func sizeAndTransformRewardCardView() {
    self.rewardCardContainerView.layoutIfNeeded()

    let cardContainerViewSize = self.rewardCardContainerView.bounds.size
    let thumbnailSize = rewardCardThumbnailViewSize(
      with: cardContainerViewSize, parentWidth: self.view.bounds.width
    )
    guard thumbnailSize.width > 0, thumbnailSize.height > 0 else { return }

    self.rewardCardContainerShadowViewWidthConstraint?.constant = thumbnailSize.width
    self.rewardCardContainerShadowViewHeightConstraint?.constant = min(
      Layout.RewardThumbnail.maxHeight, thumbnailSize.height
    )

    let actualRect = CGRect(origin: .zero, size: cardContainerViewSize)
    let thumbnailRect = CGRect(origin: .zero, size: thumbnailSize)

    self.rewardCardContainerView.transform = transformFromRect(
      from: actualRect,
      toRect: thumbnailRect
    )

    self.view.setNeedsLayout()
  }

  // MARK: - Actions

  @objc private func rewardCardTapped() {
    self.viewModel.inputs.rewardCardTapped()
  }

  // MARK: - Accessors

  public func setThumbnailHidden(_ hidden: Bool) {
    _ = self.rewardCardContainerShadowView
      |> \.alpha .~ (hidden ? 0 : 1)
  }

  // MARK: - View model

  internal override func bindViewModel() {
    super.bindViewModel()

    self.dateLabel.rac.text = self.viewModel.outputs.estimatedDeliveryText

    self.viewModel.outputs.presentTrustAndSafety
      .observeForUI()
      .observeValues { [weak self] in
        self?.presentHelpWebViewController(with: .trust)
      }

    self.viewModel.outputs.configureRewardCardViewWithData
      .observeForUI()
      .observeValues { [weak self] data in
        guard let self = self else { return }
        self.rewardCardContainerView.configure(with: data)
      }

    self.viewModel.outputs.popViewController
      .observeForUI()
      .observeValues { [weak self] in
        guard let self = self else { return }
        self.navigationController?.popViewController(animated: true)
      }
  }

  // MARK: - Configuration

  internal func configureWith(value: (project: Project, reward: Reward)) {
    self.viewModel.inputs.configureWith(data: value)
  }

  // MARK: - Depress Transform

  @objc private func depress(_ gestureRecognizer: UILongPressGestureRecognizer) {
    let animator = UIViewPropertyAnimator(
      duration: CheckoutConstants.RewardCard.Transition.DepressAnimation.duration,
      curve: .linear
    ) {
      let transform: CGAffineTransform
      switch gestureRecognizer.state {
      case .changed:
        return
      case .began:
        let scale = CheckoutConstants.RewardCard.Transition.DepressAnimation.scaleFactor
        transform = CGAffineTransform(scaleX: scale, y: scale)
      default:
        transform = .identity
      }

      _ = self.rewardCardContainerShadowView
        |> \.transform .~ transform
    }

    animator.startAnimation()
  }
}

extension PledgeDescriptionViewController: UITextViewDelegate {
  func textView(
    _: UITextView, shouldInteractWith _: NSTextAttachment,
    in _: NSRange, interaction _: UITextItemInteraction
  ) -> Bool {
    return false
  }

  func textView(
    _: UITextView, shouldInteractWith _: URL, in _: NSRange,
    interaction _: UITextItemInteraction
  ) -> Bool {
    self.viewModel.inputs.learnMoreTapped()
    return false
  }
}

// MARK: - RewardCardViewDelegate

extension PledgeDescriptionViewController: RewardCardViewDelegate {
  func rewardCardView(_: RewardCardView, didTapWithRewardId _: Int) {
    self.viewModel.inputs.rewardCardTapped()
  }
}

private let rootStackViewStyle: StackViewStyle = { (stackView: UIStackView) in
  stackView
    |> \.alignment .~ UIStackView.Alignment.top
    |> \.axis .~ NSLayoutConstraint.Axis.horizontal
    |> \.spacing .~ Styles.grid(3)
}

private let descriptionStackViewStyle: StackViewStyle = { (stackView: UIStackView) in
  stackView
    |> \.axis .~ NSLayoutConstraint.Axis.vertical
    |> \.distribution .~ UIStackView.Distribution.fill
    |> \.spacing .~ Styles.grid(1)
    |> \.isLayoutMarginsRelativeArrangement .~ true
    |> \.layoutMargins .~ UIEdgeInsets.init(topBottom: Styles.grid(1))
}

private let expandIconImageViewStyle: ImageViewStyle = { (imageView: UIImageView) in
  imageView
    |> \.image .~ image(named: "icon-expansion")
}

private let estimatedDeliveryLabelStyle: LabelStyle = { (label: UILabel) in
  label
    |> \.text %~ { _ in Strings.Estimated_delivery_of() }
    |> \.textColor .~ UIColor.ksr_text_dark_grey_500
    |> \.font .~ UIFont.ksr_headline()
    |> \.adjustsFontForContentSizeCategory .~ true
    |> \.numberOfLines .~ 0
}

private let dateLabelStyle: LabelStyle = { (label: UILabel) in
  label
    |> \.textColor .~ UIColor.ksr_soft_black
    |> \.font .~ UIFont.ksr_headline()
    |> \.adjustsFontForContentSizeCategory .~ true
    |> \.numberOfLines .~ 0
}

private let learnMoreTextViewStyle: TextViewStyle = { (textView: UITextView) -> UITextView in
  _ = textView
    |> tappableLinksViewStyle
    |> \.attributedText .~ attributedLearnMoreText()
    |> \.accessibilityTraits .~ [.staticText]

  return textView
}

private let rewardCardContainerMaskViewStyle: ViewStyle = { (view: UIView) -> UIView in
  view
    |> roundedStyle(cornerRadius: Styles.grid(1))
}

private let rewardCardContainerShadowViewStyle: ViewStyle = { (view: UIView) -> UIView in
  view
    |> rewardCardShadowStyle
}

private func attributedLearnMoreText() -> NSAttributedString? {
  // swiftlint:disable line_length
  let string = localizedString(
    key: "Kickstarter_is_not_a_store_Its_a_way_to_bring_creative_projects_to_life_Learn_more_about_accountability",
    defaultValue: "Kickstarter is not a store. It's a way to bring creative projects to life.</br><a href=\"%{trust_link}\">Learn more about accountability</a>",
    substitutions: [
      "trust_link": HelpType.trust.url(withBaseUrl: AppEnvironment.current.apiService.serverConfig.webBaseUrl)?.absoluteString
    ]
    .compactMapValues { $0.coalesceWith("") }
  )
  // swiftlint:enable line_length

  return checkoutAttributedLink(with: string)
}

// MARK: - RewardPledgeTransitionAnimatorDelegate

extension PledgeDescriptionViewController: RewardPledgeTransitionAnimatorDelegate {
  func beginTransition(_: UINavigationController.Operation) {
    self.setThumbnailHidden(true)
  }

  func snapshotData(withContainerView view: UIView) -> RewardPledgeTransitionSnapshotData? {
    guard
      let snapshotView = self.rewardCardContainerView.snapshotView(afterScreenUpdates: false),
      let sourceFrame = self.rewardCardContainerView.superview?
      .convert(self.rewardCardContainerView.frame, to: view)
    else { return nil }

    let maskFrame = CGRect(origin: .zero, size: self.rewardCardContainerShadowView.frame.size)

    return (snapshotView, sourceFrame, maskFrame)
  }

  func destinationFrameData(withContainerView view: UIView) -> RewardPledgeTransitionDestinationFrameData? {
    guard
      let containerFrame = self.rewardCardContainerView.superview?
      .convert(self.rewardCardContainerView.frame, to: view)
    else { return nil }

    let mask = self.rewardCardContainerShadowView.bounds

    return (containerFrame, mask)
  }

  func endTransition(_: UINavigationController.Operation) {
    self.setThumbnailHidden(false)
  }
}

// MARK: - UIGestureRecognizerDelegate

extension PledgeDescriptionViewController: UIGestureRecognizerDelegate {
  func gestureRecognizer(
    _ gestureRecognizer: UIGestureRecognizer,
    shouldRecognizeSimultaneouslyWith otherGestureRecognizer: UIGestureRecognizer
  ) -> Bool {
    if gestureRecognizer is UILongPressGestureRecognizer, otherGestureRecognizer is UITapGestureRecognizer {
      return true
    }

    return false
  }
}

// MARK: - Reward card thumbnail size calculations

private func rewardCardThumbnailViewSize(
  with cardContainerViewSize: CGSize,
  parentWidth: CGFloat
) -> CGSize {
  let width = cardContainerViewSize.width
  let height = cardContainerViewSize.height

  let maxWidth = parentWidth / 4.5
  let aspectRatio = height / width

  let newWidth = min(maxWidth, max(width / 3, Layout.RewardThumbnail.minWidth))
  let newHeight = newWidth * aspectRatio

  return .init(width: newWidth, height: newHeight)
}

private func transformFromRect(from source: CGRect, toRect destination: CGRect) -> CGAffineTransform {
  return CGAffineTransform.identity
    .translatedBy(x: destination.midX - source.midX, y: destination.midY - source.midY)
    .scaledBy(x: destination.width / source.width, y: destination.height / source.height)
}<|MERGE_RESOLUTION|>--- conflicted
+++ resolved
@@ -160,15 +160,6 @@
   }
 
   private func configureStackView() {
-<<<<<<< HEAD
-    let spacerViewHeightConstraint = self.spacerView.heightAnchor
-      .constraint(equalToConstant: Layout.SpacerView.height)
-    _ = spacerViewHeightConstraint
-      |> \.priority .~ .defaultLow
-      |> \.isActive .~ true
-
-=======
->>>>>>> 83f01bb1
     let views = [
       self.estimatedDeliveryLabel,
       self.dateLabel,
