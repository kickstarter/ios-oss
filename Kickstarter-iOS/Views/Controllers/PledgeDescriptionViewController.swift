import Foundation
import KsApi
import Library
import Prelude
import UIKit

final class PledgeDescriptionViewController: UIViewController {
  // MARK: - Properties

  private lazy var dateLabel: UILabel = { UILabel(frame: .zero) }()
  private lazy var estimatedDeliveryLabel: UILabel = { UILabel(frame: .zero) }()
  private lazy var estimatedDeliveryStackView: UIStackView = { UIStackView(frame: .zero) }()
  private lazy var learnMoreTextView: UITextView = { UITextView(frame: .zero) |> \.delegate .~ self }()
  private lazy var rewardInfoStackView: UIStackView = { UIStackView(frame: .zero) }()
  private lazy var rewardInfoBackgroundView: UIView = { UIView(frame: .zero) }()
  private lazy var rewardTitleLabel: UILabel = { UILabel(frame: .zero) }()
  private lazy var rootStackView: UIStackView = {
    UIStackView(frame: .zero)
      |> \.translatesAutoresizingMaskIntoConstraints .~ false
  }()

  private let viewModel: PledgeDescriptionViewModelType = PledgeDescriptionViewModel()

  // MARK: - Lifecycle

  override func viewDidLoad() {
    super.viewDidLoad()

    self.configureSubviews()
    self.setupConstraints()
  }

  // MARK: - Styles

  override func bindStyles() {
    super.bindStyles()

    _ = self.dateLabel
      |> dateLabelStyle

    _ = self.estimatedDeliveryLabel
      |> estimatedDeliveryLabelStyle

    let isAccessibilityCategory = self.traitCollection.preferredContentSizeCategory.isAccessibilityCategory

    _ = self.estimatedDeliveryStackView
      |> estimatedDeliveryStackViewStyle(isAccessibilityCategory)

    _ = self.learnMoreTextView
      |> checkoutBackgroundStyle

    _ = self.learnMoreTextView
      |> learnMoreTextViewStyle

    _ = self.rewardInfoBackgroundView
      |> rewardInfoBackgroundViewStyle

    _ = self.rewardInfoStackView
      |> rewardInfoStackViewStyle

    _ = self.rewardTitleLabel
      |> rewardTitleLabelStyle

    _ = self.rootStackView
      |> rootStackViewStyle

    _ = self.view
      |> checkoutBackgroundStyle
  }

  private func configureSubviews() {
    _ = (self.rootStackView, self.view)
      |> ksr_addSubviewToParent()
      |> ksr_constrainViewToEdgesInParent()

    _ = ([self.estimatedDeliveryLabel, self.dateLabel, UIView()], self.estimatedDeliveryStackView)
      |> ksr_addArrangedSubviewsToStackView()

    _ = ([self.estimatedDeliveryStackView, self.rewardTitleLabel], self.rewardInfoStackView)
      |> ksr_addArrangedSubviewsToStackView()

    _ = (self.rewardInfoStackView, self.rewardInfoBackgroundView)
      |> ksr_addSubviewToParent()
      |> ksr_constrainViewToEdgesInParent()

    _ = ([self.rewardInfoBackgroundView, self.learnMoreTextView], self.rootStackView)
      |> ksr_addArrangedSubviewsToStackView()
  }

  private func setupConstraints() {
    NSLayoutConstraint.activate([
<<<<<<< HEAD
      self.expandIconImageView.topAnchor
        .constraint(equalTo: self.rewardCardContainerShadowView.topAnchor, constant: -Styles.grid(1)),
      self.expandIconImageView.trailingAnchor
        .constraint(equalTo: self.rewardCardContainerShadowView.trailingAnchor, constant: Styles.grid(1)),
      self.rewardCardContainerView.widthAnchor.constraint(
        equalToConstant: CheckoutConstants.RewardCard.Layout.width
      ),
      self.rewardCardContainerView.leftAnchor.constraint(
        equalTo: self.rewardCardContainerShadowView.leftAnchor
      ),
      self.rewardCardContainerView.topAnchor.constraint(equalTo: self.rewardCardContainerShadowView.topAnchor)
    ] + rewardCardContainerShadowViewConstraints)
  }

  private func configureStackView() {
    let views = [
      self.estimatedDeliveryLabel,
      self.dateLabel,
      self.learnMoreTextView
    ]

    _ = (views, self.descriptionStackView)
      |> ksr_addArrangedSubviewsToStackView()

    _ = ([self.descriptionStackView], self.rootStackView)
      |> ksr_addArrangedSubviewsToStackView()
  }

  private func sizeAndTransformRewardCardView() {
    guard !self.view.isHidden else { return }

    self.rewardCardContainerView.layoutIfNeeded()

    let cardContainerViewSize = self.rewardCardContainerView.bounds.size
    let thumbnailSize = rewardCardThumbnailViewSize(
      with: cardContainerViewSize, parentWidth: self.view.bounds.width
    )
    guard thumbnailSize.width > 0, thumbnailSize.height > 0 else { return }

    self.rewardCardContainerShadowViewWidthConstraint?.constant = thumbnailSize.width
    self.rewardCardContainerShadowViewHeightConstraint?.constant = min(
      Layout.RewardThumbnail.maxHeight, thumbnailSize.height
    )

    let actualRect = CGRect(origin: .zero, size: cardContainerViewSize)
    let thumbnailRect = CGRect(origin: .zero, size: thumbnailSize)

    self.rewardCardContainerView.transform = transformFromRect(
      from: actualRect,
      toRect: thumbnailRect
    )
=======
      self.rewardInfoBackgroundView.widthAnchor.constraint(equalTo: self.rootStackView.widthAnchor)
    ])
>>>>>>> aa73551d
  }

  // MARK: - Actions

  @objc private func rewardCardTapped() {
    self.viewModel.inputs.rewardCardTapped()
  }

  // MARK: - View model

  internal override func bindViewModel() {
    super.bindViewModel()

    self.dateLabel.rac.text = self.viewModel.outputs.estimatedDeliveryText
    self.estimatedDeliveryStackView.rac.hidden = self.viewModel.outputs.estimatedDeliveryStackViewIsHidden

    self.viewModel.outputs.presentTrustAndSafety
      .observeForUI()
      .observeValues { [weak self] in
        self?.presentHelpWebViewController(with: .trust, presentationStyle: .formSheet)
      }

    self.viewModel.outputs.rewardTitle
      .observeForUI()
      .observeValues { [weak self] title in
        _ = self?.rewardTitleLabel
          ?|> \.text .~ title
      }

    self.viewModel.outputs.popViewController
      .observeForUI()
      .observeValues { [weak self] in
        guard let self = self else { return }
        self.navigationController?.popViewController(animated: true)
      }
  }

  // MARK: - Configuration

  internal func configureWith(value: (project: Project, reward: Reward)) {
    self.viewModel.inputs.configureWith(data: value)
  }
}

extension PledgeDescriptionViewController: UITextViewDelegate {
  func textView(
    _: UITextView, shouldInteractWith _: NSTextAttachment,
    in _: NSRange, interaction _: UITextItemInteraction
  ) -> Bool {
    return false
  }

  func textView(
    _: UITextView, shouldInteractWith _: URL, in _: NSRange,
    interaction _: UITextItemInteraction
  ) -> Bool {
    self.viewModel.inputs.learnMoreTapped()
    return false
  }
}

// MARK: Styles

private let dateLabelStyle: LabelStyle = { (label: UILabel) in
  label
    |> \.textColor .~ UIColor.ksr_soft_black
    |> \.font .~ UIFont.ksr_caption1()
    |> \.adjustsFontForContentSizeCategory .~ true
    |> \.numberOfLines .~ 0
}

private let estimatedDeliveryLabelStyle: LabelStyle = { (label: UILabel) in
  label
    |> \.text %~ { _ in Strings.Estimated_delivery() }
    |> \.textColor .~ UIColor.ksr_text_dark_grey_500
    |> \.font .~ UIFont.ksr_caption1()
    |> \.adjustsFontForContentSizeCategory .~ true
    |> \.minimumScaleFactor .~ 0.5
}

private func estimatedDeliveryStackViewStyle(_ isAccessibilityCategory: Bool) -> (StackViewStyle) {
  return { (stackView: UIStackView) in
    stackView
      |> checkoutAdaptableStackViewStyle(isAccessibilityCategory)
      |> \.isLayoutMarginsRelativeArrangement .~ true
      |> \.spacing .~ Styles.grid(1)
      |> \.distribution .~ .fill
      |> \.alignment .~ .leading
  }
}

private let learnMoreTextViewStyle: TextViewStyle = { (textView: UITextView) -> UITextView in
  _ = textView
    |> tappableLinksViewStyle
    |> \.font .~ UIFont.ksr_caption1()
    |> \.attributedText .~ attributedLearnMoreText()
    |> \.textColor .~ UIColor.ksr_text_dark_grey_500
    |> \.accessibilityTraits .~ [.staticText]

  return textView
}

private let rewardInfoBackgroundViewStyle: ViewStyle = { (view: UIView) in
  view
    |> roundedStyle(cornerRadius: Styles.grid(2))
    |> \.backgroundColor .~ .white
}

private let rewardInfoStackViewStyle: StackViewStyle = { (stackView: UIStackView) in

  stackView
    |> verticalStackViewStyle
    |> \.isLayoutMarginsRelativeArrangement .~ true
    |> \.layoutMargins .~ UIEdgeInsets.init(topBottom: Styles.grid(3), leftRight: Styles.grid(3))
    |> \.spacing .~ Styles.grid(1)
}

private let rewardTitleLabelStyle: LabelStyle = { (label: UILabel) in
  label
    |> \.numberOfLines .~ 2
    |> \.textColor .~ UIColor.ksr_soft_black
    |> \.font .~ UIFont.ksr_headline().bolded
    |> \.adjustsFontForContentSizeCategory .~ true
}

private let rootStackViewStyle: StackViewStyle = { (stackView: UIStackView) in
  stackView
    |> checkoutSubStackViewStyle
    |> verticalStackViewStyle
    |> \.alignment .~ UIStackView.Alignment.top
}

private func attributedLearnMoreText() -> NSAttributedString? {
  guard let trustLink = HelpType.trust.url(
    withBaseUrl: AppEnvironment.current.apiService.serverConfig.webBaseUrl
  )?.absoluteString else { return nil }

  let storeString = Strings.Kickstarter_is_not_a_store_Its_a_way_to_bring_creative_projects_to_life()
  let accountabilityString = Strings.Learn_more_about_accountability()
  let fullString = storeString + " " + accountabilityString

  guard let attributedString = try? NSAttributedString(
    data: Data(fullString.utf8),
    options: [
      .characterEncoding: String.Encoding.utf8.rawValue
    ],
    documentAttributes: nil
  ) else { return nil }

  return attributedString.setAsLink(textToFind: accountabilityString, linkURL: trustLink)
}<|MERGE_RESOLUTION|>--- conflicted
+++ resolved
@@ -89,62 +89,8 @@
 
   private func setupConstraints() {
     NSLayoutConstraint.activate([
-<<<<<<< HEAD
-      self.expandIconImageView.topAnchor
-        .constraint(equalTo: self.rewardCardContainerShadowView.topAnchor, constant: -Styles.grid(1)),
-      self.expandIconImageView.trailingAnchor
-        .constraint(equalTo: self.rewardCardContainerShadowView.trailingAnchor, constant: Styles.grid(1)),
-      self.rewardCardContainerView.widthAnchor.constraint(
-        equalToConstant: CheckoutConstants.RewardCard.Layout.width
-      ),
-      self.rewardCardContainerView.leftAnchor.constraint(
-        equalTo: self.rewardCardContainerShadowView.leftAnchor
-      ),
-      self.rewardCardContainerView.topAnchor.constraint(equalTo: self.rewardCardContainerShadowView.topAnchor)
-    ] + rewardCardContainerShadowViewConstraints)
-  }
-
-  private func configureStackView() {
-    let views = [
-      self.estimatedDeliveryLabel,
-      self.dateLabel,
-      self.learnMoreTextView
-    ]
-
-    _ = (views, self.descriptionStackView)
-      |> ksr_addArrangedSubviewsToStackView()
-
-    _ = ([self.descriptionStackView], self.rootStackView)
-      |> ksr_addArrangedSubviewsToStackView()
-  }
-
-  private func sizeAndTransformRewardCardView() {
-    guard !self.view.isHidden else { return }
-
-    self.rewardCardContainerView.layoutIfNeeded()
-
-    let cardContainerViewSize = self.rewardCardContainerView.bounds.size
-    let thumbnailSize = rewardCardThumbnailViewSize(
-      with: cardContainerViewSize, parentWidth: self.view.bounds.width
-    )
-    guard thumbnailSize.width > 0, thumbnailSize.height > 0 else { return }
-
-    self.rewardCardContainerShadowViewWidthConstraint?.constant = thumbnailSize.width
-    self.rewardCardContainerShadowViewHeightConstraint?.constant = min(
-      Layout.RewardThumbnail.maxHeight, thumbnailSize.height
-    )
-
-    let actualRect = CGRect(origin: .zero, size: cardContainerViewSize)
-    let thumbnailRect = CGRect(origin: .zero, size: thumbnailSize)
-
-    self.rewardCardContainerView.transform = transformFromRect(
-      from: actualRect,
-      toRect: thumbnailRect
-    )
-=======
       self.rewardInfoBackgroundView.widthAnchor.constraint(equalTo: self.rootStackView.widthAnchor)
     ])
->>>>>>> aa73551d
   }
 
   // MARK: - Actions
