--- conflicted
+++ resolved
@@ -106,10 +106,15 @@
         self?.pledgeSummaryCell?.configureWith(value: (project, pledgeTotal))
       }
 
-<<<<<<< HEAD
     self.sessionStartedObserver = NotificationCenter.default
       .addObserver(forName: .ksr_sessionStarted, object: nil, queue: nil) { [weak self] _ in
         self?.viewModel.inputs.userSessionStarted()
+	}
+
+    self.viewModel.outputs.dismissShippingRules
+      .observeForUI()
+      .observeValues { [weak self] in
+        self?.dismiss(animated: true)
       }
   }
 
@@ -121,13 +126,6 @@
     let sheetOverlayViewController = SheetOverlayViewController(child: navigationController)
 
     self.present(sheetOverlayViewController, animated: true)
-=======
-    self.viewModel.outputs.dismissShippingRules
-      .observeForUI()
-      .observeValues { [weak self] in
-        self?.dismiss(animated: true)
-      }
->>>>>>> 8ce75ac6
   }
 
   // MARK: - UITableViewDelegate
