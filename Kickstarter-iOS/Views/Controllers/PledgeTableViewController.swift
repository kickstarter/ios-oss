--- conflicted
+++ resolved
@@ -52,7 +52,6 @@
 
     self.viewModel.outputs.reloadWithData
       .observeForUI()
-<<<<<<< HEAD
       .observeValues { [weak self] data in
         self?.dataSource.load(data: data)
 
@@ -78,14 +77,6 @@
       .observeValues { [weak self] isLoading in
         self?.shippingLocationCell?.animate(isLoading)
     }
-=======
-      .observeValues { [weak self] amount, currency, delivery, shipping, isLoggedIn in
-        self?.dataSource.load(
-          amount: amount, currency: currency, delivery: delivery, shipping: shipping, isLoggedIn: isLoggedIn
-        )
-        self?.tableView.reloadData()
-      }
->>>>>>> 56ecf6ae
   }
 
   // MARK: - UITableViewDelegate
