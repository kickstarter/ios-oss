import KsApi
import Library
import Prelude
import UIKit

class PledgeTableViewController: UITableViewController {
  // MARK: - Properties

  private let dataSource: PledgeDataSource = PledgeDataSource()
  private weak var pledgeSummaryCell: PledgeSummaryCell?
  private weak var shippingLocationCell: PledgeShippingLocationCell?
  private let viewModel: PledgeViewModelType = PledgeViewModel()

  // MARK: - Lifecycle

  static func instantiate() -> PledgeTableViewController {
    return PledgeTableViewController(style: .grouped)
  }

  func configureWith(project: Project, reward: Reward) {
    self.viewModel.inputs.configureWith(project: project, reward: reward)
  }

  override func viewDidLoad() {
    super.viewDidLoad()

    _ = self.tableView
      |> \.dataSource .~ self.dataSource

    self.tableView.registerCellClass(PledgeAmountCell.self)
    self.tableView.registerCellClass(PledgeContinueCell.self)
    self.tableView.registerCellClass(PledgeDescriptionCell.self)
    self.tableView.registerCellClass(PledgeSummaryCell.self)
    self.tableView.registerCellClass(PledgeShippingLocationCell.self)
    self.tableView.registerHeaderFooterClass(PledgeFooterView.self)

    // Rebase Rebase Rebase
    self.tableView.addGestureRecognizer(
      UITapGestureRecognizer(target: self, action: #selector(PledgeTableViewController.dismissKeyboard))
    )

    self.viewModel.inputs.viewDidLoad()
  }

  // MARK: - Styles

  override func bindStyles() {
    super.bindStyles()

    _ = self.tableView
      |> tableViewStyle
  }

  // MARK: - View model

  override func bindViewModel() {
    super.bindViewModel()

    self.viewModel.outputs.pledgeViewDataAndReload
      .observeForUI()
      .observeValues { [weak self] data, reload in
        self?.dataSource.load(data: data)

        if reload {
          self?.tableView.reloadData()
        }
      }

<<<<<<< HEAD
    self.viewModel.outputs.configureSummaryCellWithAmount
      .observeValues { [weak self] data in
        self?.pledgeSummaryCell?.configureWith(value: (data.project, data.pledgeTotal))
=======
    self.viewModel.outputs.configureSummaryCellWithProjectAndPledgeTotal
      .observeValues { [weak self] project, pledgeTotal in
        self?.pledgeSummaryCell?.configureWith(value: (project, pledgeTotal))
>>>>>>> 0351d37a
      }
  }

  // MARK: - Actions

  @objc func dismissKeyboard() {
    self.tableView.endEditing(true)
  }

  // MARK: - UITableViewDelegate

  override func tableView(_ tableView: UITableView, viewForFooterInSection section: Int) -> UIView? {
    guard section < self.dataSource.numberOfSections(in: self.tableView) - 1 else { return nil }

    let footerView = tableView.dequeueReusableHeaderFooterView(withClass: PledgeFooterView.self)
    return footerView
  }

  internal override func tableView(_: UITableView, willDisplay cell: UITableViewCell, forRowAt _: IndexPath) {
    switch cell {
    case is PledgeAmountCell:
      (cell as? PledgeAmountCell)?.delegate = self
    case is PledgeDescriptionCell:
      (cell as? PledgeDescriptionCell)?.delegate = self
    case is PledgeSummaryCell:
      let pledgeSummaryCell = (cell as? PledgeSummaryCell)
      pledgeSummaryCell?.delegate = self
      self.pledgeSummaryCell = pledgeSummaryCell
    case is PledgeShippingLocationCell:
      let shippingLocationCell = (cell as? PledgeShippingLocationCell)
      shippingLocationCell?.delegate = self
      self.shippingLocationCell = shippingLocationCell
    default:
      break
    }
  }

  // MARK: - Actions

  private func presentHelpWebViewController(with helpType: HelpType) {
    let vc = HelpWebViewController.configuredWith(helpType: helpType)
    let nav = UINavigationController(rootViewController: vc)
    self.present(nav, animated: true, completion: nil)
  }
}

extension PledgeTableViewController: PledgeDescriptionCellDelegate {
  internal func pledgeDescriptionCellDidPresentTrustAndSafety(_: PledgeDescriptionCell) {
    self.presentHelpWebViewController(with: .trust)
  }
}

extension PledgeTableViewController: PledgeSummaryCellDelegate {
  internal func pledgeSummaryCell(_: PledgeSummaryCell, didOpen helpType: HelpType) {
    self.presentHelpWebViewController(with: helpType)
  }
}

extension PledgeTableViewController: PledgeShippingLocationCellDelegate {
  func pledgeShippingCell(_: PledgeShippingLocationCell, didSelectShippingRule rule: ShippingRule) {
    self.viewModel.inputs.shippingRuleDidUpdate(to: rule)
  }
}

extension PledgeTableViewController: PledgeAmountCellDelegate {
  func pledgeAmountCell(_: PledgeAmountCell, didUpdateAmount amount: Double) {
    self.viewModel.inputs.pledgeAmountDidUpdate(to: amount)
  }
}

// MARK: - Styles

private func tableViewStyle(_ tableView: UITableView) -> UITableView {
  let style = tableView
    |> \.allowsSelection .~ false
    |> \.separatorStyle .~ UITableViewCell.SeparatorStyle.none
    |> \.contentInset .~ UIEdgeInsets(top: -35)
    |> \.sectionFooterHeight .~ PledgeFooterView.defaultHeight
    |> \.sectionHeaderHeight .~ 0

  return style
}<|MERGE_RESOLUTION|>--- conflicted
+++ resolved
@@ -66,15 +66,9 @@
         }
       }
 
-<<<<<<< HEAD
-    self.viewModel.outputs.configureSummaryCellWithAmount
-      .observeValues { [weak self] data in
-        self?.pledgeSummaryCell?.configureWith(value: (data.project, data.pledgeTotal))
-=======
     self.viewModel.outputs.configureSummaryCellWithProjectAndPledgeTotal
       .observeValues { [weak self] project, pledgeTotal in
         self?.pledgeSummaryCell?.configureWith(value: (project, pledgeTotal))
->>>>>>> 0351d37a
       }
   }
 
