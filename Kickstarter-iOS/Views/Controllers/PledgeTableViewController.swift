import KsApi
import Library
import Prelude
import UIKit

class PledgeTableViewController: UITableViewController {
  // MARK: - Properties

  private let dataSource: PledgeDataSource = PledgeDataSource()
  private let viewModel: PledgeViewModelType = PledgeViewModel()

  // MARK: - Lifecycle

  static func instantiate() -> PledgeTableViewController {
    return PledgeTableViewController(style: .grouped)
  }

  func configureWith(project: Project, reward: Reward) {
    self.viewModel.inputs.configureWith(project: project, reward: reward)
  }

  override func viewDidLoad() {
    super.viewDidLoad()

    _ = self.tableView
      |> \.dataSource .~ self.dataSource

    self.tableView.registerCellClass(PledgeAmountCell.self)
<<<<<<< HEAD
    self.tableView.registerCellClass(PledgeContinueCell.self)
=======
    self.tableView.registerCellClass(PledgeDescriptionCell.self)
>>>>>>> ed973f22
    self.tableView.registerCellClass(PledgeRowCell.self)
    self.tableView.registerCellClass(PledgeShippingLocationCell.self)
    self.tableView.registerHeaderFooterClass(PledgeFooterView.self)

    self.viewModel.inputs.viewDidLoad()
  }

  // MARK: - Styles

  override func bindStyles() {
    super.bindStyles()

    _ = self.tableView
      |> tableViewStyle
  }

  // MARK: - View model

  override func bindViewModel() {
    super.bindViewModel()

<<<<<<< HEAD
    self.viewModel.outputs.reloadWithData
      .observeForUI()
      .observeValues { [weak self] (amount, currency, isLoggedIn) in
        self?.dataSource.load(amount: amount, currency: currency, isLoggedIn: isLoggedIn)

=======
    self.viewModel.outputs.amountCurrencyAndDelivery
      .observeForUI()
      .observeValues { [weak self] (amount, currency, delivery) in
        self?.dataSource.load(amount: amount, currency: currency, delivery: delivery)
>>>>>>> ed973f22
        self?.tableView.reloadData()
    }
  }

  // MARK: - UITableViewDelegate

  override func tableView(_ tableView: UITableView, viewForFooterInSection section: Int) -> UIView? {
    guard section < self.dataSource.numberOfSections(in: self.tableView) - 1 else { return nil }

    let footerView = tableView.dequeueReusableHeaderFooterView(withClass: PledgeFooterView.self)
    return footerView
  }
}

// MARK: - Styles

private func tableViewStyle(_ tableView: UITableView) -> UITableView {
  let style = tableView
    |> \.allowsSelection .~ false
    |> \.separatorStyle .~ UITableViewCell.SeparatorStyle.none
    |> \.contentInset .~ UIEdgeInsets(top: -35)
    |> \.sectionFooterHeight .~ PledgeFooterView.defaultHeight
    |> \.sectionHeaderHeight .~ 0

  if #available(iOS 11, *) { } else {
    let estimatedHeight: CGFloat = 44

    return style
      |> \.contentInset .~ UIEdgeInsets(top: 30)
      |> \.estimatedSectionFooterHeight .~ estimatedHeight
      |> \.estimatedSectionHeaderHeight .~ estimatedHeight
      |> \.estimatedRowHeight .~ estimatedHeight
      |> \.rowHeight .~ UITableView.automaticDimension
  }

  return style
}<|MERGE_RESOLUTION|>--- conflicted
+++ resolved
@@ -26,11 +26,8 @@
       |> \.dataSource .~ self.dataSource
 
     self.tableView.registerCellClass(PledgeAmountCell.self)
-<<<<<<< HEAD
     self.tableView.registerCellClass(PledgeContinueCell.self)
-=======
     self.tableView.registerCellClass(PledgeDescriptionCell.self)
->>>>>>> ed973f22
     self.tableView.registerCellClass(PledgeRowCell.self)
     self.tableView.registerCellClass(PledgeShippingLocationCell.self)
     self.tableView.registerHeaderFooterClass(PledgeFooterView.self)
@@ -52,18 +49,11 @@
   override func bindViewModel() {
     super.bindViewModel()
 
-<<<<<<< HEAD
     self.viewModel.outputs.reloadWithData
       .observeForUI()
-      .observeValues { [weak self] (amount, currency, isLoggedIn) in
-        self?.dataSource.load(amount: amount, currency: currency, isLoggedIn: isLoggedIn)
+      .observeValues { [weak self] (amount, currency, delivery, isLoggedIn) in
+        self?.dataSource.load(amount: amount, currency: currency, delivery: delivert, isLoggedIn: isLoggedIn)
 
-=======
-    self.viewModel.outputs.amountCurrencyAndDelivery
-      .observeForUI()
-      .observeValues { [weak self] (amount, currency, delivery) in
-        self?.dataSource.load(amount: amount, currency: currency, delivery: delivery)
->>>>>>> ed973f22
         self?.tableView.reloadData()
     }
   }
