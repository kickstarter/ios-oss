--- conflicted
+++ resolved
@@ -132,7 +132,7 @@
     self.navigationController?.dismiss(animated: true)
   }
 
-  // MARK: Private Helper Functions
+  // MARK: - Private Helper Functions
 
   private func configureFooterView() {
     let containerView = UIView(frame: .zero)
@@ -179,12 +179,8 @@
       return
     }
 
-<<<<<<< HEAD
     let preferredStyle: UIAlertController.Style = AppEnvironment.current.device.userInterfaceIdiom == .pad ?
       .alert : .actionSheet
-=======
-  // MARK: - Private Helper Functions
->>>>>>> 0e2aa2f1
 
     let alert = UIAlertController.alert(
       title: "Change Language",
