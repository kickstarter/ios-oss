--- conflicted
+++ resolved
@@ -6,17 +6,10 @@
 import UIKit
 
 internal final class ResetPasswordViewController: UIViewController {
-<<<<<<< HEAD
   @IBOutlet private weak var emailTextFieldBackgroundView: UIView!
   @IBOutlet private weak var emailTextField: UITextField!
   @IBOutlet private weak var resetPasswordButton: UIButton!
   @IBOutlet private weak var rootStackView: UIStackView!
-=======
-  @IBOutlet fileprivate weak var emailTextFieldBackgroundView: UIView!
-  @IBOutlet fileprivate weak var emailTextField: UITextField!
-  @IBOutlet fileprivate weak var resetPasswordButton: BorderButton!
-  @IBOutlet fileprivate weak var rootStackView: UIStackView!
->>>>>>> 1cedb98f
 
   fileprivate let viewModel: ResetPasswordViewModelType = ResetPasswordViewModel()
 
