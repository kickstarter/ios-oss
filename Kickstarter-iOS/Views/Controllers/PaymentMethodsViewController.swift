--- conflicted
+++ resolved
@@ -44,17 +44,10 @@
     }
   }
 
-<<<<<<< HEAD
   override func viewWillAppear(_ animated: Bool) {
     super.viewWillAppear(animated)
 
     self.viewModel.inputs.viewWillAppear()
-=======
-  override func viewDidAppear(_ animated: Bool) {
-    super.viewDidAppear(animated)
-
-    self.viewModel.inputs.viewDidAppear()
->>>>>>> bcaf066d
   }
 
   override func bindStyles() {
