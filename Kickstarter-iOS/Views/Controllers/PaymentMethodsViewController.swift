import KsApi
import Library
import Prelude
import UIKit

internal final class PaymentMethodsViewController: UIViewController {

  private let dataSource = PaymentMethodsDataSource()
  private let viewModel: PaymentMethodsViewModelType = PaymentMethodsViewModel()

  @IBOutlet private weak var headerLabel: UILabel!
  @IBOutlet private weak var tableView: UITableView!

  private var messageBannerView: MessageBannerViewController!

  public static func instantiate() -> PaymentMethodsViewController {
    return Storyboard.Settings.instantiate(PaymentMethodsViewController.self)
  }

  override func viewDidLoad() {
    super.viewDidLoad()

    guard let messageViewController = self.children.first as? MessageBannerViewController else {
      fatalError("Missing message View Controller")

    }
    self.messageBannerView = messageViewController

    self.tableView.dataSource = self.dataSource
    self.tableView.delegate = self
    self.tableView.register(nib: .CreditCardCell)
    self.tableView.registerHeaderFooter(nib: .PaymentMethodsFooterView)

    self.viewModel.inputs.viewDidLoad()
    self.navigationItem.rightBarButtonItem = UIBarButtonItem(
      title: Strings.discovery_favorite_categories_buttons_edit(),
      style: .plain,
      target: self,
      action: #selector(edit)
    )

    self.dataSource.deletionHandler = { [weak self] creditCard in
      self?.viewModel.inputs.didDelete(creditCard)
    }
  }

  override func viewDidAppear(_ animated: Bool) {
    super.viewDidAppear(animated)

    self.viewModel.inputs.viewDidAppear()
  }

  override func bindStyles() {
    super.bindStyles()

    _ = self
      |> settingsViewControllerStyle
      |> UIViewController.lens.title %~ { _ in
        Strings.Payment_methods()
    }

    _ = self.headerLabel
      |> settingsDescriptionLabelStyle
      |> \.text %~ { _ in
        Strings.Any_payment_methods_you_saved_to_Kickstarter()
    }

    _ = self.tableView
      |> \.backgroundColor .~ .clear
      |> \.estimatedRowHeight .~ Styles.grid(13)
      |> \.allowsSelection .~ false
      |> \.separatorStyle .~ .none
  }

  override func bindViewModel() {
    super.bindViewModel()

    self.viewModel.outputs.paymentMethods
      .observeForUI()
      .observeValues { [weak self] result in
        self?.dataSource.load(creditCards: result)
        self?.tableView.reloadData()
    }

    self.viewModel.outputs.goToAddCardScreen
      .observeForUI()
      .observeValues { [weak self] in
        self?.goToAddCardScreen()
    }

<<<<<<< HEAD
    self.viewModel.outputs.presentBanner
      .observeForUI()
      .observeValues { [weak self] message in
        self?.messageBannerView.showBanner(with: .success, message: message)
    }
=======
    self.viewModel.outputs.tableViewIsEditing
      .observeForUI()
      .observeValues { [weak self] isEditing in
        _ = self?.tableView
          ?|> \.isEditing .~ isEditing
    }

    self.viewModel.outputs.showAlert
      .observeForControllerAction()
      .observeValues { [weak self] message in
        self?.present(UIAlertController.genericError(message), animated: true)
    }
  }

  // MARK: - Actions

  @objc private func edit() {
    self.viewModel.inputs.editButtonTapped()
>>>>>>> 20c5d508
  }

  private func goToAddCardScreen() {
    let vc = AddNewCardViewController.instantiate()
    let nav = UINavigationController(rootViewController: vc)
    nav.modalPresentationStyle = .formSheet

    self.present(nav, animated: true, completion: nil)
  }
}

extension PaymentMethodsViewController: UITableViewDelegate {

  func tableView(_ tableView: UITableView, heightForHeaderInSection section: Int) -> CGFloat {
    return 0.1
  }

  func tableView(_ tableView: UITableView, heightForFooterInSection section: Int) -> CGFloat {
    return Styles.grid(13)
  }

  func tableView(_ tableView: UITableView, viewForFooterInSection section: Int) -> UIView? {
    let footer = tableView.dequeueReusableHeaderFooterView(
      withIdentifier: Nib.PaymentMethodsFooterView.rawValue
    ) as? PaymentMethodsFooterView
    footer?.delegate = self
    return footer
  }
}

extension PaymentMethodsViewController: PaymentMethodsFooterViewDelegate {
  internal func paymentMethodsFooterViewDidTapAddNewCardButton(_ footerView: PaymentMethodsFooterView) {
    self.viewModel.inputs.paymentMethodsFooterViewDidTapAddNewCardButton()
  }
}

extension PaymentMethodsViewController: AddNewCardViewControllerDelegate {
  internal func presentAddCardSuccessfulBanner(_ message: String) {
    self.viewModel.inputs.cardAddedSuccessfully(message)
  }
}<|MERGE_RESOLUTION|>--- conflicted
+++ resolved
@@ -88,13 +88,11 @@
         self?.goToAddCardScreen()
     }
 
-<<<<<<< HEAD
     self.viewModel.outputs.presentBanner
       .observeForUI()
       .observeValues { [weak self] message in
         self?.messageBannerView.showBanner(with: .success, message: message)
     }
-=======
     self.viewModel.outputs.tableViewIsEditing
       .observeForUI()
       .observeValues { [weak self] isEditing in
@@ -113,7 +111,6 @@
 
   @objc private func edit() {
     self.viewModel.inputs.editButtonTapped()
->>>>>>> 20c5d508
   }
 
   private func goToAddCardScreen() {
