// swiftlint:disable file_length
import KsApi
import Library
import LiveStream
import Prelude
import ReactiveSwift
import UIKit

public final class LiveStreamCountdownViewController: UIViewController {
  @IBOutlet private weak var creatorAvatarBottomConstraint: NSLayoutConstraint!
  @IBOutlet private weak var creatorAvatarImageView: UIImageView!
  @IBOutlet private weak var creatorAvatarWidthConstraint: NSLayoutConstraint!
  @IBOutlet private var countdownColons: [UILabel]!
  @IBOutlet private weak var countdownRootStackView: UIStackView!
  @IBOutlet private weak var countdownStackView: UIStackView!
  @IBOutlet private weak var daysSubtitleLabel: UILabel!
  @IBOutlet private weak var daysTitleLabel: UILabel!
  @IBOutlet private weak var dateContainerView: UIView!
  @IBOutlet private weak var dateLabel: UILabel!
  @IBOutlet private weak var detailsStackViewBackgroundView: UIView!
  @IBOutlet private weak var detailsStackView: UIStackView!
  @IBOutlet private weak var goToProjectButton: UIButton!
  @IBOutlet private weak var goToProjectButtonContainer: UIView!
  @IBOutlet private weak var gradientView: GradientView!
  @IBOutlet private weak var hoursSubtitleLabel: UILabel!
  @IBOutlet private weak var hoursTitleLabel: UILabel!
  @IBOutlet private weak var imageOverlayView: UIView!
  @IBOutlet private weak var introLabel: SimpleHTMLLabel!
  @IBOutlet private weak var liveStreamTitleLabel: UILabel!
  @IBOutlet private weak var liveStreamParagraphLabel: UILabel!
  @IBOutlet private weak var minutesSubtitleLabel: UILabel!
  @IBOutlet private weak var minutesTitleLabel: UILabel!
  @IBOutlet private weak var projectImageView: UIImageView!
  @IBOutlet private weak var secondsSubtitleLabel: UILabel!
  @IBOutlet private weak var secondsTitleLabel: UILabel!
  @IBOutlet private var separatorViews: [UIView]!
  @IBOutlet private weak var subscribeActivityIndicatorView: UIActivityIndicatorView!
  @IBOutlet private weak var subscribeButton: UIButton!

  private let eventDetailsViewModel: LiveStreamEventDetailsViewModelType = LiveStreamEventDetailsViewModel()
  private let viewModel: LiveStreamCountdownViewModelType = LiveStreamCountdownViewModel()
  private var sessionStartedObserver: Any?
  private let shareViewModel: ShareViewModelType = ShareViewModel()

  public static func configuredWith(project: Project,
                                    liveStreamEvent: LiveStreamEvent,
                                    refTag: RefTag,
                                    presentedFromProject: Bool) -> LiveStreamCountdownViewController {

    let vc = Storyboard.LiveStream.instantiate(LiveStreamCountdownViewController.self)
    vc.viewModel.inputs.configureWith(project: project,
                                      liveStreamEvent: liveStreamEvent,
                                      refTag: refTag,
                                      presentedFromProject: presentedFromProject)
    vc.eventDetailsViewModel.inputs.configureWith(project: project, liveStreamEvent: liveStreamEvent,
                                                  refTag: refTag, presentedFromProject: presentedFromProject)
    vc.shareViewModel.inputs.configureWith(shareContext: .liveStream(project, liveStreamEvent))

    return vc
  }

  public override func viewDidLoad() {
    super.viewDidLoad()

    self.subscribeButton.addTarget(self, action: #selector(subscribe), for: .touchUpInside)

    self.navigationItem.leftBarButtonItem = self.closeBarButtonItem
    self.navigationItem.rightBarButtonItem = self.shareBarButtonItem

    self.goToProjectButton.addTarget(self, action: #selector(goToProjectButtonTapped), for: [.touchUpInside])

    self.sessionStartedObserver = NotificationCenter.default
<<<<<<< HEAD
      .addObserver(forName: Notification.Name.ksr_sessionStarted, object: nil, queue: nil) { [weak self] _ in
=======
      .addObserver(forName: .ksr_sessionStarted, object: nil, queue: nil) { [weak self] _ in
>>>>>>> 23f4286a
        self?.eventDetailsViewModel.inputs.userSessionStarted()
    }

    self.viewModel.inputs.viewDidLoad()
    self.eventDetailsViewModel.inputs.viewDidLoad()
  }

  deinit {
<<<<<<< HEAD
    self.sessionStartedObserver.doIfSome {
      NotificationCenter.default.removeObserver($0)
    }
=======
    self.sessionStartedObserver.doIfSome { NotificationCenter.default.removeObserver($0) }
>>>>>>> 23f4286a
  }

  //swiftlint:disable:next function_body_length
  public override func bindStyles() {
    super.bindStyles()

    _ = self
      |> baseLiveStreamControllerStyle()

    _ = self.projectImageView
      |> UIImageView.lens.contentMode .~ .scaleAspectFill
      |> UIImageView.lens.clipsToBounds .~ true

    _ = self.countdownStackView
      |> UIStackView.lens.isAccessibilityElement .~ true
      |> UIStackView.lens.alignment .~ .firstBaseline
      |> UIStackView.lens.distribution .~ .equalCentering
      |> UIStackView.lens.spacing .~ Styles.grid(2)
      |> UIStackView.lens.layoutMarginsRelativeArrangement .~ true
      |> UIStackView.lens.layoutMargins %~~ { _, s in
        s.traitCollection.isRegularRegular
          ? .init(topBottom: 0, leftRight: Styles.grid(28))
          : .init(topBottom: 0, leftRight: Styles.grid(6))
    }

    _ = [self.daysTitleLabel, self.hoursTitleLabel, self.minutesTitleLabel, self.secondsTitleLabel]
      ||> UILabel.lens.textColor .~ .white
      ||> UILabel.lens.font %~~ { _, l in
        (l.traitCollection.isRegularRegular ? UIFont.ksr_title1() : .ksr_title1(size: 24)).countdownMonospaced
      }
      ||> UILabel.lens.textAlignment .~ .center

    _ = [self.daysSubtitleLabel, self.hoursSubtitleLabel, self.minutesSubtitleLabel,
         self.secondsSubtitleLabel]
      ||> UILabel.lens.textColor .~ .white
      ||> UILabel.lens.font %~~ { _, l in
        l.traitCollection.isRegularRegular ? .ksr_headline() : .ksr_subhead(size: 14)
      }
      ||> UILabel.lens.textAlignment .~ .center

    _ = [self.minutesSubtitleLabel, self.secondsSubtitleLabel]
      ||> UILabel.lens.contentCompressionResistancePriorityForAxis(.horizontal) .~ UILayoutPriorityDefaultLow
      ||> UILabel.lens.lineBreakMode .~ .byTruncatingTail

    _ = self.countdownRootStackView
      |> UIStackView.lens.alignment .~ .center
      |> UIStackView.lens.spacing .~ Styles.grid(3)

    _ = self.dateContainerView
      |> liveStreamDateContainerStyle

    _ = self.dateLabel
      |> UILabel.lens.font .~ .ksr_subhead()
      |> UILabel.lens.textColor .~ .ksr_text_navy_900
      |> UILabel.lens.textAlignment .~ .center

    _ = self.daysSubtitleLabel
      |> UILabel.lens.text %~ { _ in Strings.days() }

    _ = self.hoursSubtitleLabel
      |> UILabel.lens.text %~ { _ in Strings.hours() }

    _ = self.minutesSubtitleLabel
      |> UILabel.lens.text %~ { _ in Strings.minutes() }

    _ = self.secondsSubtitleLabel
      |> UILabel.lens.text %~ { _ in Strings.seconds() }

    _ = self.countdownColons
      ||> UILabel.lens.text .~ ":"
      ||> UILabel.lens.textColor .~ .white
      ||> UILabel.lens.font .~ .ksr_title1(size: 24)

    _ = self.detailsStackView
      |> UIStackView.lens.layoutMarginsRelativeArrangement .~ true
      |> UIStackView.lens.layoutMargins .~ UIEdgeInsets(top: Styles.grid(4), left: Styles.grid(4),
                                                        bottom: Styles.grid(7), right: Styles.grid(4))
      |> UIStackView.lens.spacing .~ Styles.grid(3)

    _ = self.detailsStackViewBackgroundView
      |> roundedStyle()
      |> dropShadowStyle()
      |> UIView.lens.layer.shadowColor .~ UIColor.black.cgColor
      |> UIView.lens.layer.shadowOpacity .~ 0.2

    self.creatorAvatarBottomConstraint.constant = -Styles.grid(4)
    self.creatorAvatarWidthConstraint.constant = self.traitCollection.isRegularRegular
      ? Styles.grid(20)
      : Styles.grid(10)

    let paragraphStyle = NSMutableParagraphStyle()
    paragraphStyle.alignment = .center
    let introLabelBaseFont = self.traitCollection.isRegularRegular
      ? UIFont.ksr_subhead(size: 18)
      : UIFont.ksr_subhead(size: 14)

    let introLabelBaseAttributes = [
      NSFontAttributeName: introLabelBaseFont,
      NSForegroundColorAttributeName: UIColor.ksr_navy_600,
      NSParagraphStyleAttributeName: paragraphStyle
    ]

    let introLabelBoldAttributes = [
      NSFontAttributeName: introLabelBaseFont.bolded,
      NSForegroundColorAttributeName: UIColor.ksr_navy_700
    ]
    _ = self.introLabel
      |> SimpleHTMLLabel.lens.baseAttributes .~ introLabelBaseAttributes
      |> SimpleHTMLLabel.lens.boldAttributes .~ introLabelBoldAttributes
      |> SimpleHTMLLabel.lens.numberOfLines .~ 2

    _ = self.liveStreamTitleLabel
      |> UILabel.lens.font %~~ { _, v in
        v.traitCollection.isRegularRegular ?  UIFont.ksr_title2() : UIFont.ksr_title3(size: 18)
      }
      |> UILabel.lens.textColor .~ .ksr_navy_700
      |> UILabel.lens.numberOfLines .~ 2

    _ = self.liveStreamParagraphLabel
      |> UILabel.lens.font %~~ { _, v in
        v.traitCollection.isRegularRegular ?  UIFont.ksr_body() : UIFont.ksr_body(size: 14)
      }
      |> UILabel.lens.textColor .~ .ksr_navy_600

    _ = self.subscribeButton
      |> darkSubscribeButtonStyle

    _ = self.subscribeActivityIndicatorView
      |> UIActivityIndicatorView.lens.activityIndicatorViewStyle .~ .gray
      |> UIActivityIndicatorView.lens.hidesWhenStopped .~ true

    self.gradientView.startPoint = .init(x: 1, y: 0)
    self.gradientView.endPoint = .init(x: 0, y: 1)
    _ = self.gradientView
      |> UIView.lens.layoutMargins %~~ { _, s in
        s.traitCollection.horizontalSizeClass == .regular
          ? .init(top: 0, left: Styles.grid(12), bottom: Styles.grid(4), right: Styles.grid(12))
          : .init(top: 0, left: Styles.grid(4), bottom: Styles.grid(4), right: Styles.grid(4))
    }

    _ = self.goToProjectButton
      |> liveStreamGoToProjectStyle
      |> UIButton.lens.titleColor(forState: .normal) .~ .ksr_text_navy_900

    _ = self.imageOverlayView
      |> UIView.lens.backgroundColor .~ UIColor.ksr_navy_900.withAlphaComponent(0.8)

    _ = self.separatorViews
      ||> separatorStyle
  }

  override public var prefersStatusBarHidden: Bool {
    return true
  }

  public override func viewDidLayoutSubviews() {
    super.viewDidLayoutSubviews()
    self.subscribeButton.layer.cornerRadius = self.subscribeButton.frame.size.height / 2
  }

  //swiftlint:disable:next function_body_length
  public override func bindViewModel() {
    super.bindViewModel()

    self.countdownStackView.rac.accessibilityLabel = self.viewModel.outputs.countdownAccessibilityLabel
    self.daysTitleLabel.rac.text = self.viewModel.outputs.daysString
    self.hoursTitleLabel.rac.text = self.viewModel.outputs.hoursString
    self.minutesTitleLabel.rac.text = self.viewModel.outputs.minutesString
    self.secondsTitleLabel.rac.text = self.viewModel.outputs.secondsString
    self.introLabel.rac.html = self.viewModel.outputs.upcomingIntroText
    self.liveStreamTitleLabel.rac.text = self.eventDetailsViewModel.outputs.liveStreamTitle
    self.liveStreamParagraphLabel.rac.text = self.eventDetailsViewModel.outputs.liveStreamParagraph
    self.projectImageView.rac.imageUrl = self.viewModel.outputs.projectImageUrl
    self.creatorAvatarImageView.rac.imageUrl = self.eventDetailsViewModel.outputs.creatorAvatarUrl
    self.dateLabel.rac.text = self.viewModel.outputs.countdownDateLabelText
    self.goToProjectButtonContainer.rac.hidden = self.viewModel.outputs.goToProjectButtonContainerHidden

    self.eventDetailsViewModel.outputs.openLoginToutViewController
      .observeValues { [weak self] _ in
        self?.openLoginTout()
    }

    self.viewModel.outputs.categoryId
      .observeForUI()
      .observeValues { [weak self] in
        let (startColor, endColor) = discoveryGradientColors(forCategoryId: $0)
        self?.gradientView.setGradient([(startColor, 0.0), (endColor, 1.0)])
    }

    self.viewModel.outputs.dismiss
      .observeForControllerAction()
      .observeValues { [weak self] in
        self?.dismiss(animated: true, completion: nil)
    }

    self.navigationItem.rac.title = self.viewModel.outputs.viewControllerTitle
    self.subscribeButton.rac.title = self.eventDetailsViewModel.outputs.subscribeButtonText
    self.subscribeButton.rac.accessibilityHint
      = self.eventDetailsViewModel.outputs.subscribeButtonAccessibilityHint
    self.subscribeButton.rac.accessibilityLabel
      = self.eventDetailsViewModel.outputs.subscribeButtonAccessibilityLabel

    self.eventDetailsViewModel.outputs.subscribeButtonImage
      .observeForUI()
      .observeValues { [weak self] imageName in
        self?.subscribeButton.setImage(image(named: imageName ?? ""), for: .normal)
    }

    self.subscribeActivityIndicatorView.rac.animating = self.eventDetailsViewModel.outputs
      .animateSubscribeButtonActivityIndicator

    self.subscribeButton.rac.hidden = self.eventDetailsViewModel.outputs
      .animateSubscribeButtonActivityIndicator

    self.viewModel.outputs.pushLiveStreamViewController
      .observeForControllerAction()
      .observeValues { [weak self] project, liveStreamEvent, refTag in
        let liveStreamContainerViewController = LiveStreamContainerViewController
          .configuredWith(project: project,
                          liveStreamEvent: liveStreamEvent,
                          refTag: refTag,
                          presentedFromProject: false)

        self?.navigationController?.pushViewController(liveStreamContainerViewController, animated: true)
    }

    self.shareViewModel.outputs.showShareSheet
      .observeForControllerAction()
      .observeValues { [weak self] in self?.showShareSheet(controller: $0) }

    self.eventDetailsViewModel.outputs.showErrorAlert
      .observeForUI()
      .observeValues { [weak self] in
        self?.present(UIAlertController.genericError($0), animated: true, completion: nil)
    }

    self.viewModel.outputs.goToProject
      .observeForControllerAction()
      .observeValues { [weak self] in self?.goTo(project: $0, refTag: $1) }
  }

  private func goTo(project: Project, refTag: RefTag) {
    let vc = ProjectNavigatorViewController.configuredWith(project: project, refTag: refTag)
    self.present(vc, animated: true, completion: nil)
  }

  lazy private var closeBarButtonItem: UIBarButtonItem = {
    let closeBarButtonItem = UIBarButtonItem()
      |> closeBarButtonItemStyle
      |> UIBarButtonItem.lens.tintColor .~ .white
      |> UIBarButtonItem.lens.targetAction .~ (self, #selector(close))

    closeBarButtonItem.accessibilityLabel = Strings.Close_live_stream()

    closeBarButtonItem.accessibilityHint = localizedString(
      key: "Closes_the_live_stream",
      defaultValue: "Closes the live stream."
    )

    return closeBarButtonItem
  }()

  lazy private var shareBarButtonItem: UIBarButtonItem = {
    let shareBarButtonItem = UIBarButtonItem()
      |> shareBarButtonItemStyle
      |> UIBarButtonItem.lens.tintColor .~ .white
      |> UIBarButtonItem.lens.targetAction .~ (self, #selector(share))

    shareBarButtonItem.accessibilityLabel = Strings.Share_this_live_stream()

    return shareBarButtonItem
  }()

  private func showShareSheet(controller: UIActivityViewController) {
    controller.completionWithItemsHandler = { [weak self] activityType, completed, returnedItems, error in

      self?.shareViewModel.inputs.shareActivityCompletion(
        with: .init(activityType: activityType,
                    completed: completed,
                    returnedItems: returnedItems,
                    activityError: error)
      )
    }

    if UIDevice.current.userInterfaceIdiom == .pad {
      controller.modalPresentationStyle = .popover
      controller.popoverPresentationController?.barButtonItem = self.navigationItem.rightBarButtonItem
      self.present(controller, animated: true, completion: nil)

    } else {
      self.present(controller, animated: true, completion: nil)
    }
  }

  private func openLoginTout() {
    let vc = LoginToutViewController.configuredWith(loginIntent: .liveStreamSubscribe)
    let nav = UINavigationController(rootViewController: vc)
    nav.modalPresentationStyle = .formSheet

    self.present(nav, animated: true, completion: nil)
  }

  // MARK: Actions

  @objc private func close() {
    self.viewModel.inputs.closeButtonTapped()
  }

  @objc private func share() {
    self.shareViewModel.inputs.shareButtonTapped()
  }

  @objc private func subscribe() {
    self.eventDetailsViewModel.inputs.subscribeButtonTapped()
  }

  @objc private func goToProjectButtonTapped() {
    self.viewModel.inputs.goToProjectButtonTapped()
  }
}<|MERGE_RESOLUTION|>--- conflicted
+++ resolved
@@ -70,11 +70,7 @@
     self.goToProjectButton.addTarget(self, action: #selector(goToProjectButtonTapped), for: [.touchUpInside])
 
     self.sessionStartedObserver = NotificationCenter.default
-<<<<<<< HEAD
-      .addObserver(forName: Notification.Name.ksr_sessionStarted, object: nil, queue: nil) { [weak self] _ in
-=======
       .addObserver(forName: .ksr_sessionStarted, object: nil, queue: nil) { [weak self] _ in
->>>>>>> 23f4286a
         self?.eventDetailsViewModel.inputs.userSessionStarted()
     }
 
@@ -83,13 +79,7 @@
   }
 
   deinit {
-<<<<<<< HEAD
-    self.sessionStartedObserver.doIfSome {
-      NotificationCenter.default.removeObserver($0)
-    }
-=======
     self.sessionStartedObserver.doIfSome { NotificationCenter.default.removeObserver($0) }
->>>>>>> 23f4286a
   }
 
   //swiftlint:disable:next function_body_length
