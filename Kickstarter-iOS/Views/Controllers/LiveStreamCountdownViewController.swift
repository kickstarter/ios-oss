--- conflicted
+++ resolved
@@ -180,23 +180,16 @@
   //swiftlint:disable:next function_body_length
   internal override func bindViewModel() {
     super.bindViewModel()
-
-<<<<<<< HEAD
+    NotificationCenter.default
+
+      .addObserver(forName: Notification.Name.ksr_sessionStarted, object: nil, queue: nil) { [weak self] _ in
+        self?.eventDetailsViewModel.inputs.userSessionStarted()
+    }
+
     self.daysTitleLabel.rac.text = self.viewModel.outputs.daysString
     self.hoursTitleLabel.rac.text = self.viewModel.outputs.hoursString
     self.minutesTitleLabel.rac.text = self.viewModel.outputs.minutesString
     self.secondsTitleLabel.rac.text = self.viewModel.outputs.secondsString
-=======
-    NotificationCenter.default
-      .addObserver(forName: Notification.Name.ksr_sessionStarted, object: nil, queue: nil) { [weak self] _ in
-        self?.eventDetailsViewModel.inputs.userSessionStarted()
-    }
-
-    self.daysLabel.rac.attributedText = self.viewModel.outputs.daysString
-    self.hoursLabel.rac.attributedText = self.viewModel.outputs.hoursString
-    self.minutesLabel.rac.attributedText = self.viewModel.outputs.minutesString
-    self.secondsLabel.rac.attributedText = self.viewModel.outputs.secondsString
->>>>>>> 14049208
 
     self.eventDetailsViewModel.outputs.configureShareViewModel
       .observeValues { [weak self] in
