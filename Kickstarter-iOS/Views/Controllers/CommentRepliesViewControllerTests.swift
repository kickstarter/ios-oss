@testable import Kickstarter_Framework
@testable import KsApi
import Library
import Prelude
import XCTest

final class CommentRepliesViewControllerTests: TestCase {
  override func setUp() {
    super.setUp()

    AppEnvironment.pushEnvironment(mainBundle: Bundle.framework)
    UIView.setAnimationsEnabled(false)
  }

  override func tearDown() {
    UIView.setAnimationsEnabled(true)
    super.tearDown()
  }

  func testViewController_WithRootCommentNoReplies() {
    let devices = [Device.phone4_7inch, Device.pad]
    combos(Language.allLanguages, devices).forEach { language, device in
      withEnvironment(currentUser: .template, language: language) {
        let controller = CommentRepliesViewController
          .configuredWith(comment: .template, project: .template, inputAreaBecomeFirstResponder: true)

        let (parent, _) = traitControllers(
          device: device,
          orientation: .portrait,
          child: controller
        )

        parent.view.frame.size.height = 1_100

        self.scheduler.run()

        FBSnapshotVerifyView(parent.view, identifier: "Comments - lang_\(language)_device_\(device)")
      }
    }
  }

  func testViewController_WithRootCommentAndSuccessfulReplies() {
    let mockService = MockService(
      fetchCommentRepliesEnvelopeResult: .success(CommentRepliesEnvelope.successfulRepliesTemplate)
    )
    let devices = [Device.phone4_7inch, Device.pad]
    combos(Language.allLanguages, devices).forEach { language, device in
      withEnvironment(apiService: mockService, currentUser: .template, language: language) {
        let controller = CommentRepliesViewController
          .configuredWith(comment: .template, project: .template, inputAreaBecomeFirstResponder: true)

        let (parent, _) = traitControllers(
          device: device,
          orientation: .portrait,
          child: controller
        )

        parent.view.frame.size.height = 1_100

        self.scheduler.run()
        FBSnapshotVerifyView(parent.view, identifier: "Comments - lang_\(language)_device_\(device)")
      }
    }
  }

<<<<<<< HEAD
  func testViewController_WithRootCommentRepliesandViewMoreRepliesFailedCell() {
    let mockService = MockService(
      fetchCommentRepliesEnvelopeResult: .success(CommentRepliesEnvelope.multipleReplyTemplate)
=======
  func testViewController_WithRootCommentAndFailingReplies() {
    let mockService = MockService(
      fetchCommentRepliesEnvelopeResult: .success(CommentRepliesEnvelope.failedAndSuccessRepliesTemplate)
>>>>>>> f57feaa8
    )
    let devices = [Device.phone4_7inch, Device.pad]
    combos(Language.allLanguages, devices).forEach { language, device in
      withEnvironment(apiService: mockService, currentUser: .template, language: language) {
        let controller = CommentRepliesViewController
          .configuredWith(comment: .template, project: .template, inputAreaBecomeFirstResponder: true)
<<<<<<< HEAD
=======

>>>>>>> f57feaa8
        let (parent, _) = traitControllers(
          device: device,
          orientation: .portrait,
          child: controller
        )
<<<<<<< HEAD
        parent.view.frame.size.height = 1_100

        self.scheduler.advance()

        withEnvironment(apiService: MockService(fetchCommentRepliesEnvelopeResult: .failure(.couldNotParseJSON))) {
          controller.viewModel.inputs.viewMoreRepliesOrViewMoreRepliesFailedCellWasTapped()

          self.scheduler.advance()

          FBSnapshotVerifyView(parent.view, identifier: "Comments - lang_\(language)_device_\(device)")
        }
      }
    }
  }

  // TODO: When implementing error state of posting `CommentPostFailedCell` are tested here.
=======

        parent.view.frame.size.height = 1_100

        self.scheduler.run()
        FBSnapshotVerifyView(parent.view, identifier: "Comments - lang_\(language)_device_\(device)")
      }
    }
  }
>>>>>>> f57feaa8
}<|MERGE_RESOLUTION|>--- conflicted
+++ resolved
@@ -63,31 +63,44 @@
     }
   }
 
-<<<<<<< HEAD
-  func testViewController_WithRootCommentRepliesandViewMoreRepliesFailedCell() {
-    let mockService = MockService(
-      fetchCommentRepliesEnvelopeResult: .success(CommentRepliesEnvelope.multipleReplyTemplate)
-=======
   func testViewController_WithRootCommentAndFailingReplies() {
     let mockService = MockService(
       fetchCommentRepliesEnvelopeResult: .success(CommentRepliesEnvelope.failedAndSuccessRepliesTemplate)
->>>>>>> f57feaa8
     )
     let devices = [Device.phone4_7inch, Device.pad]
     combos(Language.allLanguages, devices).forEach { language, device in
       withEnvironment(apiService: mockService, currentUser: .template, language: language) {
         let controller = CommentRepliesViewController
           .configuredWith(comment: .template, project: .template, inputAreaBecomeFirstResponder: true)
-<<<<<<< HEAD
-=======
 
->>>>>>> f57feaa8
         let (parent, _) = traitControllers(
           device: device,
           orientation: .portrait,
           child: controller
         )
-<<<<<<< HEAD
+
+        parent.view.frame.size.height = 1_100
+
+        self.scheduler.run()
+        FBSnapshotVerifyView(parent.view, identifier: "Comments - lang_\(language)_device_\(device)")
+      }
+    }
+  }
+
+  func testViewController_WithRootCommentRepliesandViewMoreRepliesFailedCell() {
+    let mockService = MockService(
+      fetchCommentRepliesEnvelopeResult: .success(CommentRepliesEnvelope.successfulRepliesTemplate))
+    let devices = [Device.phone4_7inch, Device.pad]
+    combos(Language.allLanguages, devices).forEach { language, device in
+      withEnvironment(apiService: mockService, currentUser: .template, language: language) {
+        let controller = CommentRepliesViewController
+          .configuredWith(comment: .template, project: .template, inputAreaBecomeFirstResponder: true)
+
+        let (parent, _) = traitControllers(
+          device: device,
+          orientation: .portrait,
+          child: controller
+        )
         parent.view.frame.size.height = 1_100
 
         self.scheduler.advance()
@@ -102,16 +115,4 @@
       }
     }
   }
-
-  // TODO: When implementing error state of posting `CommentPostFailedCell` are tested here.
-=======
-
-        parent.view.frame.size.height = 1_100
-
-        self.scheduler.run()
-        FBSnapshotVerifyView(parent.view, identifier: "Comments - lang_\(language)_device_\(device)")
-      }
-    }
-  }
->>>>>>> f57feaa8
 }