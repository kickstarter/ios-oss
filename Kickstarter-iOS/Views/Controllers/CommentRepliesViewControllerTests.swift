--- conflicted
+++ resolved
@@ -142,27 +142,6 @@
     }
   }
 
-<<<<<<< HEAD
-  func testInsert_NewComment_ShouldScroll() {
-    let (insert, scroll) = commentRepliesRowBehaviour(for: .template, newComment: true)
-
-    XCTAssertTrue(insert)
-    XCTAssertTrue(scroll)
-  }
-
-  func testReplace_ExistingCommentWithSuccessfulComment_ShouldNotScroll() {
-    let (insert, scroll) = commentRepliesRowBehaviour(for: .template, newComment: false)
-
-    XCTAssertFalse(insert)
-    XCTAssertFalse(scroll)
-  }
-
-  func testReplace_ExistingCommentWithFailedComment_ShouldScroll() {
-    let (insert, scroll) = commentRepliesRowBehaviour(for: .replyFailedTemplate, newComment: false)
-
-    XCTAssertFalse(insert)
-    XCTAssertTrue(scroll)
-=======
   func testViewController_WithRootCommentAndFailureToRequestFirstPage() {
     let mockService = MockService(
       fetchCommentRepliesEnvelopeResult: .failure(.couldNotParseJSON))
@@ -184,6 +163,26 @@
         FBSnapshotVerifyView(parent.view, identifier: "CommentReplies - lang_\(language)_device_\(device)")
       }
     }
->>>>>>> b2e76a92
+  }
+
+  func testInsert_NewComment_ShouldScroll() {
+    let (insert, scroll) = commentRepliesRowBehaviour(for: .template, newComment: true)
+
+    XCTAssertTrue(insert)
+    XCTAssertTrue(scroll)
+  }
+
+  func testReplace_ExistingCommentWithSuccessfulComment_ShouldNotScroll() {
+    let (insert, scroll) = commentRepliesRowBehaviour(for: .template, newComment: false)
+
+    XCTAssertFalse(insert)
+    XCTAssertFalse(scroll)
+  }
+
+  func testReplace_ExistingCommentWithFailedComment_ShouldScroll() {
+    let (insert, scroll) = commentRepliesRowBehaviour(for: .replyFailedTemplate, newComment: false)
+
+    XCTAssertFalse(insert)
+    XCTAssertTrue(scroll)
   }
 }