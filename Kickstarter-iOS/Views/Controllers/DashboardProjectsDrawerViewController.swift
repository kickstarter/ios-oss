--- conflicted
+++ resolved
@@ -118,12 +118,7 @@
       self.tableView.backgroundView?.addGestureRecognizer(
         UITapGestureRecognizer(
           target: self, action: #selector(DashboardProjectsDrawerViewController.backgroundTapped)
-<<<<<<< HEAD
-        )
-      )
-=======
         ))
->>>>>>> 3517ae42
     })
 
     UIView.animate(
