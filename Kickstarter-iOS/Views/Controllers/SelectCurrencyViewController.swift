import Library
import Prelude
import Prelude_UIKit
import UIKit

private let reuseIdentifier = "CurrencySelectionCell"

final class SelectCurrencyViewController: UIViewController, MessageBannerViewControllerPresenting {
  private let viewModel: SelectCurrencyViewModelType = SelectCurrencyViewModel()

  internal var messageBannerViewController: MessageBannerViewController?
  private var saveButtonView: LoadingBarButtonItemView!

  internal static func instantiate() -> SelectCurrencyViewController {
    return SelectCurrencyViewController(nibName: nil, bundle: nil)
  }

  public func configure(with currency: Currency) {
    self.viewModel.inputs.configure(with: currency)
  }

  override func viewDidLoad() {
    super.viewDidLoad()

    self.tableView.register(UITableViewCell.self, forCellReuseIdentifier: reuseIdentifier)

    self.tableView.setConstrained(headerView: self.headerView)
    self.view.addSubview(self.tableView)
    self.tableView.constrainEdges(to: self.view)

    self.messageBannerViewController = self.configureMessageBannerViewController(on: self)

    self.saveButtonView = LoadingBarButtonItemView.instantiate()
    self.saveButtonView.setTitle(title: Strings.Save())
    self.saveButtonView.addTarget(self, action: #selector(saveButtonTapped(_:)))

    let navigationBarButton = UIBarButtonItem(customView: self.saveButtonView)
    self.navigationItem.setRightBarButton(navigationBarButton, animated: false)

    self.viewModel.inputs.viewDidLoad()
  }

  override func bindStyles() {
    super.bindStyles()

    _ = self.tableView
      |> settingsTableViewStyle
      |> \.separatorStyle .~ .singleLine

    _ = self.headerView
      |> \.text %~ { _ in
        """
        \(Strings.Making_this_change())\n
        \(Strings.A_successfully_funded_project_will_collect_your_pledge_in_its_native_currency())
        """
    }
  }

<<<<<<< HEAD
  override func bindViewModel() {
    super.bindViewModel()

    self.viewModel.outputs.activityIndicatorShouldShow
      .observeForUI()
      .observeValues { shouldShow in
        if shouldShow {
          self.saveButtonView.startAnimating()
        } else {
          self.saveButtonView.stopAnimating()
        }
    }

    self.viewModel.outputs.saveButtonIsEnabled
      .observeForUI()
      .observeValues { [weak self] (isEnabled) in
        self?.saveButtonView.setIsEnabled(isEnabled: isEnabled)
    }

    self.viewModel.outputs.updateCurrencyDidFailWithError
      .observeForUI()
      .observeValues { error in
        self.messageBannerViewController?.showBanner(
          with: .error,
          message: error
        )
    }
  }

  // MARK: Actions

  @objc private func saveButtonTapped(_ sender: Any) {
    self.viewModel.inputs.saveButtonTapped()
  }

  // MARK: Subviews
=======
  // MARK: - Subviews
>>>>>>> d508e9fc

  private lazy var tableView: UITableView = {
    UITableView(frame: .zero, style: .plain)
      |> \.translatesAutoresizingMaskIntoConstraints .~ false
      |> \.tableFooterView .~ UIView(frame: .zero)
      |> \.dataSource .~ self
      |> \.delegate .~ self
  }()

  private lazy var headerView: SelectCurrencyTableViewHeader = {
    SelectCurrencyTableViewHeader(frame: .zero)
  }()
}

extension SelectCurrencyViewController: UITableViewDataSource {

  func tableView(_ tableView: UITableView, numberOfRowsInSection section: Int) -> Int {
    return Currency.allCases.count
  }

  func tableView(_ tableView: UITableView, cellForRowAt indexPath: IndexPath) -> UITableViewCell {
    let cell = tableView.dequeueReusableCell(withIdentifier: reuseIdentifier, for: indexPath)

    let currency = Currency.allCases[indexPath.row]

    cell.textLabel?.text = currency.descriptionText
    cell.accessoryType = self.viewModel.outputs.isSelectedCurrency(currency) ? .checkmark : .none

    return cell
  }
}

extension SelectCurrencyViewController: UITableViewDelegate {
  func tableView(_ tableView: UITableView, didSelectRowAt indexPath: IndexPath) {
    let currency = Currency.allCases[indexPath.row]

    self.viewModel.inputs.didSelect(currency)

    tableView.deselectRow(at: indexPath, animated: true)
    tableView.visibleCells.forEach { $0.accessoryType = .none }
    tableView.cellForRow(at: indexPath)?.accessoryType = .checkmark
  }
}<|MERGE_RESOLUTION|>--- conflicted
+++ resolved
@@ -56,7 +56,6 @@
     }
   }
 
-<<<<<<< HEAD
   override func bindViewModel() {
     super.bindViewModel()
 
@@ -92,10 +91,7 @@
     self.viewModel.inputs.saveButtonTapped()
   }
 
-  // MARK: Subviews
-=======
   // MARK: - Subviews
->>>>>>> d508e9fc
 
   private lazy var tableView: UITableView = {
     UITableView(frame: .zero, style: .plain)
