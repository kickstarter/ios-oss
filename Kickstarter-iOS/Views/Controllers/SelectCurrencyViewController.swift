import Library
import Prelude
import Prelude_UIKit
import UIKit

private let reuseIdentifier = "CurrencySelectionCell"

final class SelectCurrencyViewController: UIViewController, MessageBannerViewControllerPresenting {
  private let viewModel: SelectCurrencyViewModelType = SelectCurrencyViewModel()

  internal var messageBannerViewController: MessageBannerViewController?
  private var saveButtonView: LoadingBarButtonItemView!

  internal static func instantiate() -> SelectCurrencyViewController {
    return SelectCurrencyViewController(nibName: nil, bundle: nil)
  }

  public func configure(with currency: Currency) {
    self.viewModel.inputs.configure(with: currency)
  }

  override func viewDidLoad() {
    super.viewDidLoad()

    _ = self.navigationItem
      |> \.title %~ { _ in Strings.Currency() }

    self.tableView.register(UITableViewCell.self, forCellReuseIdentifier: reuseIdentifier)

    self.view.addSubview(self.tableView)
    self.tableView.constrainEdges(to: self.view)

<<<<<<< HEAD
    self.messageBannerViewController = self.configureMessageBannerViewController(on: self)

    self.saveButtonView = LoadingBarButtonItemView.instantiate()
    self.saveButtonView.setTitle(title: Strings.Save())
    self.saveButtonView.addTarget(self, action: #selector(saveButtonTapped(_:)))

    let navigationBarButton = UIBarButtonItem(customView: self.saveButtonView)
    self.navigationItem.setRightBarButton(navigationBarButton, animated: false)
=======
    let headerContainerView = UIView(frame: .zero)
    headerContainerView.addSubview(self.headerView)
    self.headerView.constrainEdges(to: headerContainerView)

    self.tableView.tableHeaderView = headerContainerView
    self.headerView.widthAnchor.constraint(equalTo: self.tableView.widthAnchor).isActive = true
    self.tableView.ksr_sizeHeaderFooterViewsToFit()
>>>>>>> 7fd76866

    self.viewModel.inputs.viewDidLoad()
  }

  override func bindStyles() {
    super.bindStyles()

    _ = self.tableView
      |> settingsTableViewStyle
      |> \.separatorStyle .~ .singleLine

    _ = self.headerView
      |> \.text %~ { _ in
        """
        \(Strings.Making_this_change())\n
        \(Strings.A_successfully_funded_project_will_collect_your_pledge_in_its_native_currency())
        """
    }

    self.tableView.ksr_sizeHeaderFooterViewsToFit()
  }

  override func bindViewModel() {
    super.bindViewModel()

    self.viewModel.outputs.activityIndicatorShouldShow
      .observeForUI()
      .observeValues { shouldShow in
        if shouldShow {
          self.saveButtonView.startAnimating()
        } else {
          self.saveButtonView.stopAnimating()
        }
    }

    self.viewModel.outputs.saveButtonIsEnabled
      .observeForUI()
      .observeValues { [weak self] (isEnabled) in
        self?.saveButtonView.setIsEnabled(isEnabled: isEnabled)
    }

    self.viewModel.outputs.updateCurrencyDidFailWithError
      .observeForUI()
      .observeValues { error in
        self.messageBannerViewController?.showBanner(
          with: .error,
          message: error
        )
    }
  }

  // MARK: Actions

  @objc private func saveButtonTapped(_ sender: Any) {
    self.viewModel.inputs.saveButtonTapped()
  }

  // MARK: - Subviews

  private lazy var tableView: UITableView = {
    UITableView(frame: .zero, style: .plain)
      |> \.translatesAutoresizingMaskIntoConstraints .~ false
      |> \.tableFooterView .~ UIView(frame: .zero)
      |> \.dataSource .~ self
      |> \.delegate .~ self
  }()

  private lazy var headerView: SelectCurrencyTableViewHeader = {
    SelectCurrencyTableViewHeader(frame: .zero)
  }()
}

extension SelectCurrencyViewController: UITableViewDataSource {

  func tableView(_ tableView: UITableView, numberOfRowsInSection section: Int) -> Int {
    return Currency.allCases.count
  }

  func tableView(_ tableView: UITableView, cellForRowAt indexPath: IndexPath) -> UITableViewCell {
    let cell = tableView.dequeueReusableCell(withIdentifier: reuseIdentifier, for: indexPath)

    let currency = Currency.allCases[indexPath.row]

    cell.textLabel?.text = currency.descriptionText
    cell.accessoryType = self.viewModel.outputs.isSelectedCurrency(currency) ? .checkmark : .none

    return cell
  }
}

extension SelectCurrencyViewController: UITableViewDelegate {
  func tableView(_ tableView: UITableView, didSelectRowAt indexPath: IndexPath) {
    let currency = Currency.allCases[indexPath.row]

    self.viewModel.inputs.didSelect(currency)

    tableView.deselectRow(at: indexPath, animated: true)
    tableView.visibleCells.forEach { $0.accessoryType = .none }
    tableView.cellForRow(at: indexPath)?.accessoryType = .checkmark
  }
}<|MERGE_RESOLUTION|>--- conflicted
+++ resolved
@@ -30,7 +30,6 @@
     self.view.addSubview(self.tableView)
     self.tableView.constrainEdges(to: self.view)
 
-<<<<<<< HEAD
     self.messageBannerViewController = self.configureMessageBannerViewController(on: self)
 
     self.saveButtonView = LoadingBarButtonItemView.instantiate()
@@ -39,7 +38,7 @@
 
     let navigationBarButton = UIBarButtonItem(customView: self.saveButtonView)
     self.navigationItem.setRightBarButton(navigationBarButton, animated: false)
-=======
+
     let headerContainerView = UIView(frame: .zero)
     headerContainerView.addSubview(self.headerView)
     self.headerView.constrainEdges(to: headerContainerView)
@@ -47,7 +46,6 @@
     self.tableView.tableHeaderView = headerContainerView
     self.headerView.widthAnchor.constraint(equalTo: self.tableView.widthAnchor).isActive = true
     self.tableView.ksr_sizeHeaderFooterViewsToFit()
->>>>>>> 7fd76866
 
     self.viewModel.inputs.viewDidLoad()
   }
