--- conflicted
+++ resolved
@@ -37,7 +37,6 @@
     self.tableView.tableHeaderView = headerContainerView
     self.headerView.widthAnchor.constraint(equalTo: self.tableView.widthAnchor).isActive = true
 
-<<<<<<< HEAD
     self.messageBannerViewController = self.configureMessageBannerViewController(on: self)
 
     self.saveButtonView = LoadingBarButtonItemView.instantiate()
@@ -47,8 +46,6 @@
     let navigationBarButton = UIBarButtonItem(customView: self.saveButtonView)
     self.navigationItem.setRightBarButton(navigationBarButton, animated: false)
 
-=======
->>>>>>> 13199d27
     self.viewModel.inputs.viewDidLoad()
   }
 
@@ -72,44 +69,6 @@
         \(Strings.A_successfully_funded_project_will_collect_your_pledge_in_its_native_currency())
         """
     }
-<<<<<<< HEAD
-  }
-
-  override func bindViewModel() {
-    super.bindViewModel()
-
-    self.viewModel.outputs.activityIndicatorShouldShow
-      .observeForUI()
-      .observeValues { shouldShow in
-        if shouldShow {
-          self.saveButtonView.startAnimating()
-        } else {
-          self.saveButtonView.stopAnimating()
-        }
-    }
-
-    self.viewModel.outputs.saveButtonIsEnabled
-      .observeForUI()
-      .observeValues { [weak self] (isEnabled) in
-        self?.saveButtonView.setIsEnabled(isEnabled: isEnabled)
-    }
-
-    self.viewModel.outputs.updateCurrencyDidFailWithError
-      .observeForUI()
-      .observeValues { error in
-        self.messageBannerViewController?.showBanner(
-          with: .error,
-          message: error
-        )
-    }
-  }
-
-  // MARK: Actions
-
-  @objc private func saveButtonTapped(_ sender: Any) {
-    self.viewModel.inputs.saveButtonTapped()
-=======
->>>>>>> 13199d27
   }
 
   // MARK: - Subviews
