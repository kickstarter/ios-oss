import KsApi
import Library
import Prelude
import UIKit

internal final class SettingsNotificationsViewController: UIViewController {
  @IBOutlet fileprivate weak var tableView: UITableView!
<<<<<<< HEAD

=======
  @IBOutlet fileprivate weak var emailFrequencyPickerView: UIPickerView!
  @IBOutlet fileprivate weak var emailPickerViewTopConstraint: NSLayoutConstraint!

  private static let emailPickerViewHeight: CGFloat = 200.0

>>>>>>> 99df9f38
  private let viewModel: SettingsNotificationsViewModelType = SettingsNotificationsViewModel()
  private let dataSource: SettingsNotificationsDataSource = SettingsNotificationsDataSource()

  internal static func instantiate() -> SettingsNotificationsViewController {
    return Storyboard.SettingsNotifications.instantiate(SettingsNotificationsViewController.self)
  }

  internal override func viewDidLoad() {
    super.viewDidLoad()

<<<<<<< HEAD
    dataSource.cellDelegate = self

    tableView.dataSource = dataSource
    tableView.delegate = self

    tableView.register(nib: .SettingsNotificationCell)
    tableView.registerHeaderFooter(nib: .SettingsHeaderView)

=======
    self.dataSource.cellDelegate = self

    self.tableView.dataSource = dataSource
    self.tableView.delegate = self

    self.emailFrequencyPickerView.delegate = self
    self.emailFrequencyPickerView.dataSource = self

    self.tableView.register(nib: .SettingsNotificationCell)
    self.tableView.register(nib: .SettingsNotificationPickerCell)
    self.tableView.registerHeaderFooter(nib: .SettingsHeaderView)

>>>>>>> 99df9f38
    self.viewModel.inputs.viewDidLoad()
  }

  internal override func bindStyles() {
    super.bindStyles()

    _ = self
      |> baseControllerStyle()
      |> UIViewController.lens.title %~ { _ in Strings.profile_settings_navbar_title_notifications() }

    _ = self.tableView
      |> UITableView.lens.backgroundColor .~ .ksr_grey_200
  }

  internal override func bindViewModel() {
    super.bindViewModel()

<<<<<<< HEAD
=======
    self.viewModel.outputs.pickerViewIsHidden
      .observeForUI()
      .observeValues { [weak self] (isHidden) in
        self?.animatePickerView(isHidden: isHidden)
    }

    self.viewModel.outputs.pickerViewSelectedRow
      .observeForUI()
      .observeValues { [weak self] (emailFrequency) in
        self?.emailFrequencyPickerView.selectRow(emailFrequency.rawValue,
                                                 inComponent: 0,
                                                 animated: false)
    }

>>>>>>> 99df9f38
    self.viewModel.outputs.unableToSaveError
      .observeForControllerAction()
      .observeValues { [weak self] message in
        self?.present(UIAlertController.genericError(message), animated: true, completion: nil)
    }

    self.viewModel.outputs.updateCurrentUser
      .observeForUI()
      .observeValues { [weak self] user in
        AppEnvironment.updateCurrentUser(user)

        self?.dataSource.load(user: user)

        self?.tableView.reloadData()
    }

    self.viewModel.outputs.goToFindFriends
      .observeForControllerAction()
      .observeValues { [weak self] in
        self?.goToFindFriends()
    }

    self.viewModel.outputs.goToManageProjectNotifications
      .observeForControllerAction()
<<<<<<< HEAD
      .observeValues { [weak self] user in
        self?.goToEmailFrequency(user: user)
    }

    self.viewModel.outputs.goToManageProjectNotifications
      .observeForControllerAction()
      .observeValues { [weak self] _ in self?.goToManageProjectNotifications() }
  }

  fileprivate func goToEmailFrequency(user: User) {
    let vc = CreatorDigestSettingsViewController.configureWith(user: user)
    self.navigationController?.pushViewController(vc, animated: true)
  }

  fileprivate func goToFindFriends() {
    let vc = FindFriendsViewController.configuredWith(source: .settings)
    self.navigationController?.pushViewController(vc, animated: true)
  }

  fileprivate func goToManageProjectNotifications() {
    let vc = ProjectNotificationsViewController.instantiate()
    self.navigationController?.pushViewController(vc, animated: true)
  }
}

extension SettingsNotificationsViewController: UITableViewDelegate {
  func tableView(_ tableView: UITableView, heightForHeaderInSection section: Int) -> CGFloat {
    return SettingsNotificationSectionType.sectionHeaderHeight
  }

  func tableView(_ tableView: UITableView, heightForFooterInSection section: Int) -> CGFloat {
    return 0.1 // Required to remove the footer in UITableViewStyleGrouped
  }

  func tableView(_ tableView: UITableView, viewForHeaderInSection section: Int) -> UIView? {
    guard let sectionType = dataSource.sectionType(section: section,
                                                   user: AppEnvironment.current.currentUser) else {
      return nil
    }

    let headerView = tableView
      .dequeueReusableHeaderFooterView(withIdentifier: Nib.SettingsHeaderView.rawValue) as? SettingsHeaderView
    headerView?.configure(title: sectionType.sectionTitle)

    return headerView
=======
      .observeValues { [weak self] _ in self?.goToManageProjectNotifications() }
  }

  fileprivate func goToEmailFrequency(user: User) {
    let vc = CreatorDigestSettingsViewController.configureWith(user: user)
    self.navigationController?.pushViewController(vc, animated: true)
  }

  fileprivate func goToFindFriends() {
    let vc = FindFriendsViewController.configuredWith(source: .settings)
    self.navigationController?.pushViewController(vc, animated: true)
  }

  fileprivate func goToManageProjectNotifications() {
    let vc = ProjectNotificationsViewController.instantiate()
    self.navigationController?.pushViewController(vc, animated: true)
  }

  private func animatePickerView(isHidden: Bool) {
    UIView.animate(withDuration: 0.25) {
      self.emailPickerViewTopConstraint.constant = isHidden
        ? 0 : -SettingsNotificationsViewController.emailPickerViewHeight

      self.view.setNeedsLayout()
      self.view.layoutIfNeeded()
    }
  }
}

extension SettingsNotificationsViewController: UITableViewDelegate {
  func tableView(_ tableView: UITableView, heightForHeaderInSection section: Int) -> CGFloat {
    guard let sectionType = dataSource.sectionType(section: section,
                                                   user: AppEnvironment.current.currentUser) else {
                                                    return 0.0
    }

    return sectionType.sectionHeaderHeight
  }

  func tableView(_ tableView: UITableView, heightForFooterInSection section: Int) -> CGFloat {
    return 0.1 // Required to remove footer in table view of type "Grouped"
  }

  func tableView(_ tableView: UITableView, viewForHeaderInSection section: Int) -> UIView? {
    guard let sectionType = dataSource.sectionType(section: section,
                                                   user: AppEnvironment.current.currentUser) else {
      return nil
    }

    let headerView = tableView
      .dequeueReusableHeaderFooterView(withIdentifier: Nib.SettingsHeaderView.rawValue) as? SettingsHeaderView
    headerView?.configure(title: sectionType.sectionTitle)

    return headerView
  }

  func tableView(_ tableView: UITableView, shouldHighlightRowAt indexPath: IndexPath) -> Bool {
    guard let cellType = self.dataSource.cellTypeForIndexPath(indexPath: indexPath) else {
      return false
    }

    return self.viewModel.shouldSelectRow(for: cellType)
  }

  func tableView(_ tableView: UITableView, didSelectRowAt indexPath: IndexPath) {
    tableView.deselectRow(at: indexPath, animated: true)

    guard let cellType = dataSource.cellTypeForIndexPath(indexPath: indexPath) else {
      return
    }

    self.viewModel.inputs.didSelectRow(cellType: cellType)
>>>>>>> 99df9f38
  }
}

<<<<<<< HEAD
  func tableView(_ tableView: UITableView, shouldHighlightRowAt indexPath: IndexPath) -> Bool {
    guard let cellType = self.dataSource.cellTypeForIndexPath(indexPath: indexPath) else {
      return false
    }

    return self.viewModel.shouldSelectRow(for: cellType)
=======
// MARK: SettingsNotificationCellDelegate
extension SettingsNotificationsViewController: SettingsNotificationCellDelegate {
  func settingsNotificationCell(_ cell: SettingsNotificationCell, didFailToUpdateUser errorMessage: String) {
    self.viewModel.inputs.failedToUpdateUser(error: errorMessage)
  }

  func settingsNotificationCell(_ cell: SettingsNotificationCell, didUpdateUser user: User) {
    self.viewModel.inputs.updateUser(user: user)
>>>>>>> 99df9f38
  }
}

<<<<<<< HEAD
  func tableView(_ tableView: UITableView, didSelectRowAt indexPath: IndexPath) {
    tableView.deselectRow(at: indexPath, animated: true)

    guard let cellType = dataSource.cellTypeForIndexPath(indexPath: indexPath) else {
      return
    }

    self.viewModel.inputs.didSelectRow(cellType: cellType)
=======
// MARK: UIPickerViewDataSource & UIPickerViewDelegate
extension SettingsNotificationsViewController: UIPickerViewDataSource {
  func numberOfComponents(in pickerView: UIPickerView) -> Int {
    return 1
  }

  func pickerView(_ pickerView: UIPickerView, numberOfRowsInComponent component: Int) -> Int {
    return EmailFrequency.allCases.count
  }
}

extension SettingsNotificationsViewController: UIPickerViewDelegate {
  func pickerView(_ pickerView: UIPickerView, titleForRow row: Int, forComponent component: Int) -> String? {
    return EmailFrequency(rawValue: row)?.descriptionText
>>>>>>> 99df9f38
  }
}

<<<<<<< HEAD
extension SettingsNotificationsViewController: SettingsNotificationCellDelegate {
  func didFailToSaveChange(errorMessage: String) {
    self.viewModel.inputs.failedToUpdateUser(error: errorMessage)
  }

  func didUpdateUser(user: User) {
    self.viewModel.inputs.updateUser(user: user)
=======
  func pickerView(_ pickerView: UIPickerView, didSelectRow row: Int, inComponent component: Int) {
    guard let selectedEmailFrequency = EmailFrequency(rawValue: row) else {
      return
    }

    self.viewModel.inputs.didSelectEmailFrequency(frequency: selectedEmailFrequency)
  }

  func pickerView(_ pickerView: UIPickerView, rowHeightForComponent component: Int) -> CGFloat {
    return EmailFrequency.rowHeight
>>>>>>> 99df9f38
  }
}<|MERGE_RESOLUTION|>--- conflicted
+++ resolved
@@ -5,15 +5,11 @@
 
 internal final class SettingsNotificationsViewController: UIViewController {
   @IBOutlet fileprivate weak var tableView: UITableView!
-<<<<<<< HEAD
-
-=======
   @IBOutlet fileprivate weak var emailFrequencyPickerView: UIPickerView!
   @IBOutlet fileprivate weak var emailPickerViewTopConstraint: NSLayoutConstraint!
 
   private static let emailPickerViewHeight: CGFloat = 200.0
 
->>>>>>> 99df9f38
   private let viewModel: SettingsNotificationsViewModelType = SettingsNotificationsViewModel()
   private let dataSource: SettingsNotificationsDataSource = SettingsNotificationsDataSource()
 
@@ -24,16 +20,6 @@
   internal override func viewDidLoad() {
     super.viewDidLoad()
 
-<<<<<<< HEAD
-    dataSource.cellDelegate = self
-
-    tableView.dataSource = dataSource
-    tableView.delegate = self
-
-    tableView.register(nib: .SettingsNotificationCell)
-    tableView.registerHeaderFooter(nib: .SettingsHeaderView)
-
-=======
     self.dataSource.cellDelegate = self
 
     self.tableView.dataSource = dataSource
@@ -46,7 +32,6 @@
     self.tableView.register(nib: .SettingsNotificationPickerCell)
     self.tableView.registerHeaderFooter(nib: .SettingsHeaderView)
 
->>>>>>> 99df9f38
     self.viewModel.inputs.viewDidLoad()
   }
 
@@ -64,8 +49,6 @@
   internal override func bindViewModel() {
     super.bindViewModel()
 
-<<<<<<< HEAD
-=======
     self.viewModel.outputs.pickerViewIsHidden
       .observeForUI()
       .observeValues { [weak self] (isHidden) in
@@ -80,7 +63,6 @@
                                                  animated: false)
     }
 
->>>>>>> 99df9f38
     self.viewModel.outputs.unableToSaveError
       .observeForControllerAction()
       .observeValues { [weak self] message in
@@ -105,53 +87,6 @@
 
     self.viewModel.outputs.goToManageProjectNotifications
       .observeForControllerAction()
-<<<<<<< HEAD
-      .observeValues { [weak self] user in
-        self?.goToEmailFrequency(user: user)
-    }
-
-    self.viewModel.outputs.goToManageProjectNotifications
-      .observeForControllerAction()
-      .observeValues { [weak self] _ in self?.goToManageProjectNotifications() }
-  }
-
-  fileprivate func goToEmailFrequency(user: User) {
-    let vc = CreatorDigestSettingsViewController.configureWith(user: user)
-    self.navigationController?.pushViewController(vc, animated: true)
-  }
-
-  fileprivate func goToFindFriends() {
-    let vc = FindFriendsViewController.configuredWith(source: .settings)
-    self.navigationController?.pushViewController(vc, animated: true)
-  }
-
-  fileprivate func goToManageProjectNotifications() {
-    let vc = ProjectNotificationsViewController.instantiate()
-    self.navigationController?.pushViewController(vc, animated: true)
-  }
-}
-
-extension SettingsNotificationsViewController: UITableViewDelegate {
-  func tableView(_ tableView: UITableView, heightForHeaderInSection section: Int) -> CGFloat {
-    return SettingsNotificationSectionType.sectionHeaderHeight
-  }
-
-  func tableView(_ tableView: UITableView, heightForFooterInSection section: Int) -> CGFloat {
-    return 0.1 // Required to remove the footer in UITableViewStyleGrouped
-  }
-
-  func tableView(_ tableView: UITableView, viewForHeaderInSection section: Int) -> UIView? {
-    guard let sectionType = dataSource.sectionType(section: section,
-                                                   user: AppEnvironment.current.currentUser) else {
-      return nil
-    }
-
-    let headerView = tableView
-      .dequeueReusableHeaderFooterView(withIdentifier: Nib.SettingsHeaderView.rawValue) as? SettingsHeaderView
-    headerView?.configure(title: sectionType.sectionTitle)
-
-    return headerView
-=======
       .observeValues { [weak self] _ in self?.goToManageProjectNotifications() }
   }
 
@@ -224,18 +159,9 @@
     }
 
     self.viewModel.inputs.didSelectRow(cellType: cellType)
->>>>>>> 99df9f38
-  }
-}
-
-<<<<<<< HEAD
-  func tableView(_ tableView: UITableView, shouldHighlightRowAt indexPath: IndexPath) -> Bool {
-    guard let cellType = self.dataSource.cellTypeForIndexPath(indexPath: indexPath) else {
-      return false
-    }
-
-    return self.viewModel.shouldSelectRow(for: cellType)
-=======
+  }
+}
+
 // MARK: SettingsNotificationCellDelegate
 extension SettingsNotificationsViewController: SettingsNotificationCellDelegate {
   func settingsNotificationCell(_ cell: SettingsNotificationCell, didFailToUpdateUser errorMessage: String) {
@@ -244,20 +170,9 @@
 
   func settingsNotificationCell(_ cell: SettingsNotificationCell, didUpdateUser user: User) {
     self.viewModel.inputs.updateUser(user: user)
->>>>>>> 99df9f38
-  }
-}
-
-<<<<<<< HEAD
-  func tableView(_ tableView: UITableView, didSelectRowAt indexPath: IndexPath) {
-    tableView.deselectRow(at: indexPath, animated: true)
-
-    guard let cellType = dataSource.cellTypeForIndexPath(indexPath: indexPath) else {
-      return
-    }
-
-    self.viewModel.inputs.didSelectRow(cellType: cellType)
-=======
+  }
+}
+
 // MARK: UIPickerViewDataSource & UIPickerViewDelegate
 extension SettingsNotificationsViewController: UIPickerViewDataSource {
   func numberOfComponents(in pickerView: UIPickerView) -> Int {
@@ -272,19 +187,8 @@
 extension SettingsNotificationsViewController: UIPickerViewDelegate {
   func pickerView(_ pickerView: UIPickerView, titleForRow row: Int, forComponent component: Int) -> String? {
     return EmailFrequency(rawValue: row)?.descriptionText
->>>>>>> 99df9f38
-  }
-}
-
-<<<<<<< HEAD
-extension SettingsNotificationsViewController: SettingsNotificationCellDelegate {
-  func didFailToSaveChange(errorMessage: String) {
-    self.viewModel.inputs.failedToUpdateUser(error: errorMessage)
-  }
-
-  func didUpdateUser(user: User) {
-    self.viewModel.inputs.updateUser(user: user)
-=======
+  }
+
   func pickerView(_ pickerView: UIPickerView, didSelectRow row: Int, inComponent component: Int) {
     guard let selectedEmailFrequency = EmailFrequency(rawValue: row) else {
       return
@@ -295,6 +199,5 @@
 
   func pickerView(_ pickerView: UIPickerView, rowHeightForComponent component: Int) -> CGFloat {
     return EmailFrequency.rowHeight
->>>>>>> 99df9f38
   }
 }