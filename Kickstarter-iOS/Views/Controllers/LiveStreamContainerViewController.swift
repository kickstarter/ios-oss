--- conflicted
+++ resolved
@@ -22,26 +22,20 @@
   @IBOutlet private weak var liveStreamParagraphLabel: UILabel!
   @IBOutlet private weak var liveStreamTitleLabel: UILabel!
   @IBOutlet private weak var loaderActivityIndicatorView: UIActivityIndicatorView!
-//  @IBOutlet private weak var loaderButton: UIButton!
-//  @IBOutlet private weak var loaderContainerStackView: UIStackView!
   @IBOutlet private weak var loaderLabel: UILabel!
   @IBOutlet private weak var loaderStackView: UIStackView!
   @IBOutlet private weak var loaderView: UIView!
-//  @IBOutlet private weak var loaderViewHeightConstraint: NSLayoutConstraint!
-//  @IBOutlet private weak var numberWatchingButton: UIButton!
   @IBOutlet private weak var projectImageView: UIImageView!
   @IBOutlet private var separatorViews: [UIView]!
   @IBOutlet private weak var subscribeActivityIndicatorView: UIActivityIndicatorView!
   @IBOutlet private weak var subscribeButton: UIButton!
   @IBOutlet private weak var subscribeLabel: UILabel!
   @IBOutlet private weak var subscribeStackView: UIStackView!
-//  @IBOutlet private weak var titleDetailsSeparator: UIView!
   @IBOutlet private weak var titleStackView: UIStackView!
   @IBOutlet private var videoContainerAspectRatioConstraint_4_3: NSLayoutConstraint!
   @IBOutlet private var videoContainerAspectRatioConstraint_16_9: NSLayoutConstraint!
   @IBOutlet private weak var watchingBadgeView: UIView!
   @IBOutlet private weak var watchingLabel: UILabel!
-//  @IBOutlet private weak var titleStackViewHeightConstraint: NSLayoutConstraint!
 
   fileprivate let eventDetailsViewModel: LiveStreamEventDetailsViewModelType
     = LiveStreamEventDetailsViewModel()
@@ -107,11 +101,6 @@
       |> UIImageView.lens.contentMode .~ .scaleAspectFill
       |> UIImageView.lens.clipsToBounds .~ true
 
-//    _  = self.loaderContainerStackView
-//      |> UIStackView.lens.axis .~ .horizontal
-//      |> UIStackView.lens.alignment .~ .center
-//      |> UIStackView.lens.distribution .~ .fill
-
     _  = self.loaderStackView
       |> UIStackView.lens.axis .~ .vertical
       |> UIStackView.lens.alignment .~ .center
@@ -131,11 +120,6 @@
 
     _ = self.separatorViews
       ||> separatorStyle
-
-//    _  = self.loaderButton
-//      |> UIButton.lens.hidden .~ true
-
-//    _  = self.titleStackViewHeightConstraint.constant = Styles.grid(14)
 
     _  = self.titleStackView
       |> UIStackView.lens.axis .~ .horizontal
@@ -315,7 +299,7 @@
         self?.dismiss(animated: true, completion: nil)
     }
 
-//    self.creatorAvatarLabel.rac.attributedText = self.viewModel.outputs.creatorIntroText
+    self.creatorAvatarLabel.rac.attributedText = self.viewModel.outputs.creatorIntroText
 
     self.eventDetailsViewModel.outputs.creatorAvatarUrl
       .observeForUI()
@@ -328,7 +312,7 @@
 
     self.navBarLiveDotImageView.rac.hidden = self.viewModel.outputs.navBarLiveDotImageViewHidden
     self.creatorAvatarLiveDotImageView.rac.hidden = self.viewModel.outputs.creatorAvatarLiveDotImageViewHidden
-//    self.numberWatchingButton.rac.hidden = self.viewModel.outputs.numberWatchingButtonHidden
+    self.watchingBadgeView.rac.hidden = self.viewModel.outputs.numberWatchingButtonHidden
     self.availableForLabel.rac.hidden = self.viewModel.outputs.availableForLabelHidden
 
     self.navBarTitleLabel.rac.text = self.viewModel.outputs.titleViewText
@@ -337,7 +321,7 @@
     self.liveStreamParagraphLabel.rac.text = self.eventDetailsViewModel.outputs.liveStreamParagraph
     self.subscribeLabel.rac.text = self.eventDetailsViewModel.outputs.subscribeLabelText
     self.subscribeButton.rac.title = self.eventDetailsViewModel.outputs.subscribeButtonText
-//    self.numberWatchingButton.rac.title = self.eventDetailsViewModel.outputs.numberOfPeopleWatchingText
+    self.watchingLabel.rac.text = self.eventDetailsViewModel.outputs.numberOfPeopleWatchingText
     self.shareBarButtonItem.rac.enabled = self.eventDetailsViewModel.outputs.shareButtonEnabled
 
     self.eventDetailsViewModel.outputs.configureShareViewModel
@@ -380,8 +364,6 @@
       .observeValues { [weak self] in self?.showShareSheet(controller: $0) }
   }
 
-<<<<<<< HEAD
-=======
   private func openLoginTout() {
     let vc = LoginToutViewController.configuredWith(loginIntent: .liveStreamSubscribe)
     let nav = UINavigationController(rootViewController: vc)
@@ -390,11 +372,6 @@
     self.present(nav, animated: true, completion: nil)
   }
 
-  override var preferredStatusBarStyle: UIStatusBarStyle {
-    return .lightContent
-  }
-
->>>>>>> 14049208
   override var prefersStatusBarHidden: Bool {
     return true
   }
@@ -402,19 +379,8 @@
   internal override func viewDidLayoutSubviews() {
     super.viewDidLayoutSubviews()
 
-    // FIXME: we might be able to leverage `dropShadowStyle` for this. let's revisit after we get screenshot 
-    // tests
-//    _  = self.loaderView.layer
-//      |> CALayer.lens.masksToBounds .~ false
-//      |> CALayer.lens.shadowColor .~ UIColor.black.cgColor
-//      |> CALayer.lens.shadowOffset .~ CGSize(width: 0, height: 5)
-//      |> CALayer.lens.shadowOpacity .~ Float(0.5)
-
-//    self.loaderView.layer.shadowPath = UIBezierPath(rect: self.loaderView.bounds).cgPath
-//    self.numberWatchingButton.layer.cornerRadius = self.numberWatchingButton.frame.size.height / 2
     self.subscribeButton.layer.cornerRadius = self.subscribeButton.frame.size.height / 2
     self.watchingBadgeView.layer.cornerRadius = self.watchingBadgeView.frame.size.height / 2
-//    self.creatorAvatarImageView.layer.cornerRadius = self.creatorAvatarImageView.frame.size.width / 2
 
     // FIXME: do we have to set frame like this?
     let titleSize = self.navBarTitleLabel.sizeThatFits(
@@ -424,47 +390,7 @@
       origin:self.navBarTitleStackViewBackgroundView.frame.origin,
       size: CGSize(width: Styles.grid(4) + titleSize.width, height: Styles.grid(5))
     )
-
-//    self.loaderViewHeightConstraint.constant = self.videoFrame(landscape: self.isLandscape()).height
-
-    if let view = self.liveStreamViewController?.view {
-      self.layoutLiveStreamView(view: view)
-    }
-  }
-
-//  override func viewWillTransition(to size: CGSize, with coordinator: UIViewControllerTransitionCoordinator) {
-//
-//    super.viewWillTransition(to: size, with: coordinator)
-//
-//    coordinator.animate(alongsideTransition: { _ in
-//      if let view = self.liveStreamViewController?.view { self.layoutLiveStreamView(view: view) }
-//    }, completion: { _ in
-//      self.navigationController?.setNavigationBarHidden(self.isLandscape(), animated: true)
-//    })
-//  }
-//
-//  private func addChildLiveStreamViewController(controller: LiveStreamViewController) {
-//    self.liveStreamViewController = controller
-//    controller.view.isHidden = true
-//    self.addChildViewController(controller)
-//    controller.didMove(toParentViewController: self)
-//    self.view.addSubview(controller.view)
-//  }
-
-  private func layoutLiveStreamView(view: UIView) {
-//    view.frame = self.videoFrame(landscape: self.isLandscape())
-  }
-
-  // FIXME: we shouldn't depend on these globals for portrait/landscape
-//  private func isLandscape() -> Bool {
-//    return UIApplication.shared.statusBarOrientation != .portrait
-//  }
-
-//  private func videoFrame(landscape: Bool) -> CGRect {
-//    return CGRect(x: 0, y: 0,
-//                  width: self.view.bounds.size.width,
-//                  height: self.view.bounds.size.height * (landscape ? 1 : 0.4))
-//  }
+  }
 
   private func showShareSheet(controller: UIActivityViewController) {
 
