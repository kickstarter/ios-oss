--- conflicted
+++ resolved
@@ -43,18 +43,11 @@
       |> \.delegate .~ self
   }()
 
-<<<<<<< HEAD
   internal var processingView: ProcessingView? = ProcessingView(frame: .zero)
-
-  private lazy var continueViewController = {
-    PledgeContinueViewController.instantiate()
-=======
   private lazy var pledgeDisclaimerViewController: PledgeDisclaimerViewController = {
     PledgeDisclaimerViewController.instantiate()
->>>>>>> c2003cfe
-  }()
-
-  private lazy var processingView: ProcessingView = { ProcessingView(frame: .zero) }()
+  }()
+
 
   private lazy var descriptionSectionViews = {
     [self.descriptionViewController.view, self.descriptionSectionSeparator]
