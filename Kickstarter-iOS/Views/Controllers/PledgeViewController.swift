import KsApi
import Library
import Prelude
import Stripe
import UIKit

protocol PledgeViewControllerDelegate: AnyObject {
  func pledgeViewControllerDidUpdatePledge(_ viewController: PledgeViewController, message: String)
}

final class PledgeViewController: UIViewController, MessageBannerViewControllerPresenting {
  // MARK: - Properties

  private lazy var confirmationSectionViews = {
    [self.submitButton]
  }()

  public weak var delegate: PledgeViewControllerDelegate?

  private lazy var descriptionSectionSeparator: UIView = {
    UIView(frame: .zero)
      |> \.translatesAutoresizingMaskIntoConstraints .~ false
  }()

  private lazy var sectionSeparatorViews = {
    [self.descriptionSectionSeparator, self.summarySectionSeparator]
  }()

  private lazy var summarySectionSeparator: UIView = {
    UIView(frame: .zero)
      |> \.translatesAutoresizingMaskIntoConstraints .~ false
  }()

  private lazy var pledgeAmountViewController = {
    PledgeAmountViewController.instantiate()
      |> \.delegate .~ self
  }()

  private lazy var processingView: ProcessingView = { ProcessingView(frame: .zero) }()

  private lazy var continueViewController = {
    PledgeContinueViewController.instantiate()
  }()

  private lazy var descriptionSectionViews = {
    [self.descriptionViewController.view, self.descriptionSectionSeparator]
  }()

  private lazy var descriptionViewController = {
    PledgeDescriptionViewController.instantiate()
  }()

  private lazy var inputsSectionViews = {
    [self.pledgeAmountViewController.view, self.shippingLocationViewController.view]
  }()

  private lazy var loginSectionViews = {
    [self.continueViewController.view]
  }()

  internal var messageBannerViewController: MessageBannerViewController?

  private lazy var pledgeAmountSummaryViewController: PledgeAmountSummaryViewController = {
    PledgeAmountSummaryViewController.instantiate()
  }()

  private lazy var paymentMethodsSectionViews = {
    [self.paymentMethodsViewController.view]
  }()

  private lazy var paymentMethodsViewController = {
    PledgePaymentMethodsViewController.instantiate()
      |> \.messageDisplayingDelegate .~ self
      |> \.delegate .~ self
  }()

  private lazy var shippingLocationViewController = {
    PledgeShippingLocationViewController.instantiate()
      |> \.delegate .~ self
  }()

  private lazy var submitButton: LoadingButton = { LoadingButton(type: .custom) }()

  private lazy var summarySectionViews = {
    [
      self.summarySectionSeparator,
      self.pledgeAmountSummaryViewController.view,
      self.summaryViewController.view
    ]
  }()

  private lazy var summaryViewController = {
    PledgeSummaryViewController.instantiate()
  }()

  fileprivate lazy var keyboardDimissingTapGestureRecognizer: UITapGestureRecognizer = {
    UITapGestureRecognizer(
      target: self,
      action: #selector(PledgeViewController.dismissKeyboard)
    )
      |> \.cancelsTouchesInView .~ false
  }()

  private lazy var rootScrollView: UIScrollView = { UIScrollView(frame: .zero) }()
  private lazy var rootStackView: UIStackView = {
    UIStackView(frame: .zero)
      |> \.translatesAutoresizingMaskIntoConstraints .~ false
  }()

  private var sessionStartedObserver: Any?
  private let viewModel: PledgeViewModelType = PledgeViewModel()

  // MARK: - Lifecycle

  func configureWith(project: Project, reward: Reward, refTag: RefTag?, context: PledgeViewContext) {
    self.viewModel.inputs.configureWith(project: project, reward: reward, refTag: refTag, context: context)
  }

  override func viewDidLoad() {
    super.viewDidLoad()

    _ = self
      |> \.extendedLayoutIncludesOpaqueBars .~ true

    self.messageBannerViewController = self.configureMessageBannerViewController(on: self)

    _ = (self.rootScrollView, self.view)
      |> ksr_addSubviewToParent()
      |> ksr_constrainViewToEdgesInParent()

    _ = (self.rootStackView, self.rootScrollView)
      |> ksr_addSubviewToParent()
      |> ksr_constrainViewToEdgesInParent()

    self.view.addGestureRecognizer(self.keyboardDimissingTapGestureRecognizer)

    self.submitButton.addTarget(
      self,
      action: #selector(PledgeViewController.submitButtonTapped),
      for: .touchUpInside
    )

    self.configureChildViewControllers()
    self.setupConstraints()

    self.viewModel.inputs.viewDidLoad()
  }

  deinit {
    self.sessionStartedObserver.doIfSome(NotificationCenter.default.removeObserver)
  }

  // MARK: - Configuration

  private func configureChildViewControllers() {
    let childViewControllers = [
      self.descriptionViewController,
      self.pledgeAmountViewController,
      self.pledgeAmountSummaryViewController,
      self.shippingLocationViewController,
      self.summaryViewController,
      self.continueViewController,
      self.paymentMethodsViewController
    ]

    let topSectionViews = [
      self.descriptionSectionViews,
      self.inputsSectionViews,
      self.summarySectionViews,
      self.loginSectionViews,
      self.paymentMethodsSectionViews
    ]
    .flatMap { $0 }
    .compact()

    let topSectionStackView = UIStackView(arrangedSubviews: topSectionViews)
      |> nestedStackViewStyle

    let bottomSectionViews = [self.confirmationSectionViews]
      .flatMap { $0 }

    let bottomSectionStackView = UIStackView(arrangedSubviews: bottomSectionViews)
      |> bottomStackViewStyle

    let arrangedSubviews = [
      [topSectionStackView],
      [bottomSectionStackView]
    ]
    .flatMap { $0 }

    arrangedSubviews.forEach { view in
      self.rootStackView.addArrangedSubview(view)
    }

    _ = (self.paymentMethodsViewController.view, self.rootStackView)
      |> ksr_setCustomSpacing(Styles.grid(2))

    childViewControllers.forEach { viewController in
      self.addChild(viewController)
      viewController.didMove(toParent: self)
    }
  }

  private func setupConstraints() {
    NSLayoutConstraint.activate([
      self.rootStackView.widthAnchor.constraint(equalTo: self.rootScrollView.widthAnchor),
      self.submitButton.heightAnchor.constraint(greaterThanOrEqualToConstant: Styles.minTouchSize.height)
    ])

    self.sectionSeparatorViews.forEach { view in
      _ = view.heightAnchor.constraint(equalToConstant: 1)
        |> \.isActive .~ true

      view.setContentCompressionResistancePriority(.required, for: .vertical)
    }
  }

  // MARK: - Styles

  override func bindStyles() {
    super.bindStyles()

    _ = self.view
      |> checkoutBackgroundStyle

    _ = self.rootScrollView
      |> rootScrollViewStyle

    _ = self.rootStackView
      |> rootStackViewStyle

    _ = self.sectionSeparatorViews
      ||> separatorStyleDark

    _ = self.submitButton
      |> greenButtonStyle
<<<<<<< HEAD

    _ = self.confirmationLabel
      |> \.numberOfLines .~ 0
      |> checkoutBackgroundStyle

    _ = self.paymentMethodsViewController.view
      |> roundedStyle(cornerRadius: Styles.grid(2))
=======
>>>>>>> d5f8c4e3
  }

  // MARK: - View model

  override func bindViewModel() {
    super.bindViewModel()

    self.viewModel.outputs.beginSCAFlowWithClientSecret
      .observeForUI()
      .observeValues { [weak self] secret in
        self?.beginSCAFlow(withClientSecret: secret)
      }

    self.viewModel.outputs.configureStripeIntegration
      .observeForUI()
      .observeValues { merchantIdentifier, publishableKey in
        STPPaymentConfiguration.shared().publishableKey = publishableKey
        STPPaymentConfiguration.shared().appleMerchantIdentifier = merchantIdentifier
      }

    self.viewModel.outputs.configureWithData
      .observeForUI()
      .observeValues { [weak self] data in
        self?.continueViewController.configureWith(value: data)
        self?.descriptionViewController.configureWith(value: data)
        self?.pledgeAmountViewController.configureWith(value: data)
        self?.pledgeAmountSummaryViewController.configureWith(data.project)
        self?.shippingLocationViewController.configureWith(value: data)
      }

    self.viewModel.outputs.notifyPledgeAmountViewControllerShippingAmountChanged
      .observeForUI()
      .observeValues { [weak self] amount in
        self?.pledgeAmountViewController.selectedShippingAmountChanged(to: amount)
      }

    self.viewModel.outputs.configureSummaryViewControllerWithData
      .observeForUI()
      .observeValues { [weak self] data in
        self?.summaryViewController.configure(with: data)
      }
    self.viewModel.outputs.configurePaymentMethodsViewControllerWithValue
      .observeForUI()
      .observeValues { [weak self] value in
        self?.paymentMethodsViewController.configure(with: value)
      }

    self.sessionStartedObserver = NotificationCenter.default
      .addObserver(forName: .ksr_sessionStarted, object: nil, queue: nil) { [weak self] _ in
        self?.viewModel.inputs.userSessionStarted()
      }

    self.viewModel.outputs.goToApplePayPaymentAuthorization
      .observeForControllerAction()
      .observeValues { [weak self] paymentAuthorizationData in
        self?.goToPaymentAuthorization(paymentAuthorizationData)
      }

    self.viewModel.outputs.goToThanks
      .observeForControllerAction()
      .observeValues { [weak self] data in
        generateNotificationSuccessFeedback()
        self?.goToThanks(data: data)
      }

    self.viewModel.outputs.notifyDelegateUpdatePledgeDidSucceedWithMessage
      .observeForUI()
      .observeValues { [weak self] message in
        guard let self = self else { return }
        self.delegate?.pledgeViewControllerDidUpdatePledge(self, message: message)
      }

    self.viewModel.outputs.popToRootViewController
      .observeForControllerAction()
      .observeValues { [weak self] in
        self?.navigationController?.popToRootViewController(animated: true)
      }

    Keyboard.change
      .observeForUI()
      .observeValues { [weak self] change in
        self?.rootScrollView.handleKeyboardVisibilityDidChange(change)
      }

    self.viewModel.outputs.sectionSeparatorsHidden
      .observeForUI()
      .observeValues { [weak self] hidden in self?.sectionSeparatorViews.forEach { $0.isHidden = hidden } }

    self.descriptionViewController.view.rac.hidden = self.viewModel.outputs.descriptionViewHidden

    self.shippingLocationViewController.view.rac.hidden
      = self.viewModel.outputs.shippingLocationViewHidden
    self.continueViewController.view.rac.hidden = self.viewModel.outputs.continueViewHidden
    self.paymentMethodsViewController.view.rac.hidden = self.viewModel.outputs.paymentMethodsViewHidden
    self.pledgeAmountViewController.view.rac.hidden = self.viewModel.outputs.pledgeAmountViewHidden
    self.pledgeAmountSummaryViewController.view.rac.hidden
      = self.viewModel.outputs.pledgeAmountSummaryViewHidden

    self.submitButton.rac.enabled = self.viewModel.outputs.submitButtonEnabled
    self.submitButton.rac.hidden = self.viewModel.outputs.submitButtonHidden
    self.submitButton.rac.title = self.viewModel.outputs.submitButtonTitle

    self.viewModel.outputs.title
      .observeForUI()
      .observeValues { [weak self] title in
        guard let self = self else { return }

        _ = self
          |> \.title %~ { _ in title }
      }

    self.viewModel.outputs.submitButtonIsLoading
      .observeForUI()
      .observeValues { [weak self] isLoading in
        self?.submitButton.isLoading = isLoading
      }

    self.viewModel.outputs.processingViewIsHidden
      .observeForUI()
      .observeValues { [weak self] isHidden in
        if isHidden {
          self?.hideProcessingView()
        } else {
          self?.showProcessingView()
        }
      }

    // MARK: Errors

    self.viewModel.outputs.showErrorBannerWithMessage
      .observeForControllerAction()
      .observeValues { [weak self] errorMessage in
        self?.messageBannerViewController?.showBanner(with: .error, message: errorMessage)
      }

    self.viewModel.outputs.showApplePayAlert
      .observeForControllerAction()
      .observeValues { [weak self] title, message in
        self?.presentApplePayInvalidAmountAlert(title: title, message: message)
      }
  }

  private func goToPaymentAuthorization(_ paymentAuthorizationData: PaymentAuthorizationData) {
    let request = PKPaymentRequest
      .paymentRequest(
        for: paymentAuthorizationData.project,
        reward: paymentAuthorizationData.reward,
        pledgeAmount: paymentAuthorizationData.pledgeAmount,
        selectedShippingRule: paymentAuthorizationData.selectedShippingRule,
        merchantIdentifier: paymentAuthorizationData.merchantIdentifier
      )

    guard
      let paymentAuthorizationViewController = PKPaymentAuthorizationViewController(paymentRequest: request)
    else { return }
    paymentAuthorizationViewController.delegate = self

    self.present(paymentAuthorizationViewController, animated: true)
  }

  private func goToThanks(data: ThanksPageData) {
    let thanksVC = ThanksViewController.configured(with: data)
    self.navigationController?.pushViewController(thanksVC, animated: true)
  }

  private func presentApplePayInvalidAmountAlert(title: String, message: String) {
    self.present(UIAlertController.alert(title, message: message), animated: true)
  }

  // MARK: - Actions

  @objc private func submitButtonTapped() {
    self.viewModel.inputs.submitButtonTapped()
  }

  @objc private func dismissKeyboard() {
    self.view.endEditing(true)
  }

  // MARK: - Functions

  private func beginSCAFlow(withClientSecret secret: String) {
    STPPaymentHandler.shared().confirmSetupIntent(
      withParams: .init(clientSecret: secret),
      authenticationContext: self
    ) { [weak self] status, _, error in
      self?.viewModel.inputs.scaFlowCompleted(with: status, error: error)
    }
  }

  private func showProcessingView() {
    guard let window = UIApplication.shared.keyWindow else {
      return
    }

    _ = (self.processingView, window)
      |> ksr_addSubviewToParent()
      |> ksr_constrainViewToEdgesInParent()
  }

  private func hideProcessingView() {
    self.processingView.removeFromSuperview()
  }
}

// MARK: - STPAuthenticationContext

extension PledgeViewController: STPAuthenticationContext {
  func authenticationPresentingViewController() -> UIViewController {
    return self
  }
}

// MARK: - PKPaymentAuthorizationViewControllerDelegate

extension PledgeViewController: PKPaymentAuthorizationViewControllerDelegate {
  func paymentAuthorizationViewController(
    _: PKPaymentAuthorizationViewController,
    didAuthorizePayment payment: PKPayment,
    handler completion: @escaping (PKPaymentAuthorizationResult)
      -> Void
  ) {
    let paymentDisplayName = payment.token.paymentMethod.displayName
    let paymentNetworkName = payment.token.paymentMethod.network?.rawValue
    let transactionId = payment.token.transactionIdentifier

    self.viewModel.inputs.paymentAuthorizationDidAuthorizePayment(paymentData: (
      paymentDisplayName,
      paymentNetworkName,
      transactionId
    ))

    STPAPIClient.shared().createToken(with: payment) { [weak self] token, error in
      guard let self = self else { return }

      let status = self.viewModel.inputs.stripeTokenCreated(token: token?.tokenId, error: error)
      let result = PKPaymentAuthorizationResult(status: status, errors: [])

      completion(result)
    }
  }

  func paymentAuthorizationViewControllerDidFinish(_ controller: PKPaymentAuthorizationViewController) {
    controller.dismiss(animated: true, completion: { [weak self] in
      self?.viewModel.inputs.paymentAuthorizationViewControllerDidFinish()
    })
  }
}

// MARK: - PledgeAmountViewControllerDelegate

extension PledgeViewController: PledgeAmountViewControllerDelegate {
  func pledgeAmountViewController(
    _: PledgeAmountViewController,
    didUpdateWith data: PledgeAmountData
  ) {
    self.viewModel.inputs.pledgeAmountViewControllerDidUpdate(with: data)
  }
}

// MARK: - PledgeShippingLocationViewControllerDelegate

extension PledgeViewController: PledgeShippingLocationViewControllerDelegate {
  func pledgeShippingLocationViewController(
    _: PledgeShippingLocationViewController,
    didSelect shippingRule: ShippingRule
  ) {
    self.viewModel.inputs.shippingRuleSelected(shippingRule)
  }
}

// MARK: - PledgeViewControllerMessageDisplaying

extension PledgeViewController: PledgeViewControllerMessageDisplaying {
  func pledgeViewController(_: UIViewController, didErrorWith message: String) {
    self.messageBannerViewController?.showBanner(with: .error, message: message)
  }

  func pledgeViewController(_: UIViewController, didSucceedWith message: String) {
    self.messageBannerViewController?.showBanner(with: .success, message: message)
  }
}

// MARK: - PledgePaymentMethodsViewControllerDelegate

extension PledgeViewController: PledgePaymentMethodsViewControllerDelegate {
  func pledgePaymentMethodsViewControllerDidTapApplePayButton(
    _: PledgePaymentMethodsViewController
  ) {
    self.viewModel.inputs.applePayButtonTapped()
  }

  func pledgePaymentMethodsViewController(
    _: PledgePaymentMethodsViewController,
    didSelectCreditCard paymentSourceId: String
  ) {
    self.viewModel.inputs.creditCardSelected(with: paymentSourceId)
  }
}

// MARK: - Styles

private let nestedStackViewStyle: StackViewStyle = { stackView in
  stackView
    |> checkoutRootStackViewStyle
    |> \.layoutMargins .~ UIEdgeInsets(leftRight: CheckoutConstants.PledgeView.Inset.leftRight)
}

private let bottomStackViewStyle: StackViewStyle = { stackView in
  stackView
    |> verticalStackViewStyle
    |> \.spacing .~ Styles.grid(2)
    |> \.isLayoutMarginsRelativeArrangement .~ true
    |> \.layoutMargins .~ UIEdgeInsets(leftRight: CheckoutConstants.PledgeView.Inset.leftRight)
}

private let rootScrollViewStyle: ScrollStyle = { scrollView in
  scrollView
    |> UIScrollView.lens.showsVerticalScrollIndicator .~ false
    |> \.alwaysBounceVertical .~ true
}

private let rootStackViewStyle: StackViewStyle = { stackView in
  stackView
    |> checkoutRootStackViewStyle
    |> \.layoutMargins .~ UIEdgeInsets(topBottom: Styles.grid(3))
}<|MERGE_RESOLUTION|>--- conflicted
+++ resolved
@@ -234,16 +234,9 @@
 
     _ = self.submitButton
       |> greenButtonStyle
-<<<<<<< HEAD
-
-    _ = self.confirmationLabel
-      |> \.numberOfLines .~ 0
-      |> checkoutBackgroundStyle
 
     _ = self.paymentMethodsViewController.view
       |> roundedStyle(cornerRadius: Styles.grid(2))
-=======
->>>>>>> d5f8c4e3
   }
 
   // MARK: - View model
