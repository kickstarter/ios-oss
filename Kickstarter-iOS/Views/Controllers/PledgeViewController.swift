import KsApi
import Library
import Prelude
import Stripe
import UIKit

protocol PledgeViewControllerDelegate: AnyObject {
  func pledgeViewControllerDidUpdatePledge(_ viewController: PledgeViewController)
}

final class PledgeViewController: UIViewController, MessageBannerViewControllerPresenting {
  // MARK: - Properties

  private lazy var confirmButton: UIButton = { UIButton(type: .custom) }()
  private lazy var confirmationLabel: UILabel = { UILabel(frame: .zero) }()
  private lazy var confirmationSectionViews = {
    [self.confirmationLabel, self.confirmButton]
  }()

  public weak var delegate: PledgeViewControllerDelegate?

  private lazy var descriptionSectionSeparator: UIView = {
    UIView(frame: .zero)
      |> \.translatesAutoresizingMaskIntoConstraints .~ false
  }()

  private lazy var sectionSeparatorViews = {
    [self.descriptionSectionSeparator, self.summarySectionSeparator]
  }()

  private lazy var summarySectionSeparator: UIView = {
    UIView(frame: .zero)
      |> \.translatesAutoresizingMaskIntoConstraints .~ false
  }()

  private lazy var pledgeAmountViewController = {
    PledgeAmountViewController.instantiate()
      |> \.delegate .~ self
  }()

  private lazy var continueViewController = {
    PledgeContinueViewController.instantiate()
  }()

  private lazy var descriptionSectionViews = {
    [self.descriptionViewController.view, self.descriptionSectionSeparator]
  }()

  private lazy var descriptionViewController = {
    PledgeDescriptionViewController.instantiate()
  }()

  private lazy var inputsSectionViews = {
    [self.pledgeAmountViewController.view, self.shippingLocationViewController.view]
  }()

  private lazy var loginSectionViews = {
    [self.continueViewController.view]
  }()

  internal var messageBannerViewController: MessageBannerViewController?

  private lazy var paymentMethodsSectionViews = {
    [self.paymentMethodsViewController.view]
  }()

  private lazy var paymentMethodsViewController = {
    PledgePaymentMethodsViewController.instantiate()
      |> \.messageDisplayingDelegate .~ self
      |> \.delegate .~ self
  }()

  private lazy var shippingLocationViewController = {
    PledgeShippingLocationViewController.instantiate()
      |> \.delegate .~ self
  }()

  private lazy var summarySectionViews = {
    [self.summarySectionSeparator, self.summaryViewController.view]
  }()

  private lazy var summaryViewController = {
    PledgeSummaryViewController.instantiate()
  }()

  private lazy var rootScrollView: UIScrollView = { UIScrollView(frame: .zero) }()
  private lazy var rootStackView: UIStackView = {
    UIStackView(frame: .zero)
      |> \.translatesAutoresizingMaskIntoConstraints .~ false
  }()

  private var sessionStartedObserver: Any?
  private let viewModel: PledgeViewModelType = PledgeViewModel()

  // MARK: - Lifecycle

  func configureWith(project: Project, reward: Reward, refTag: RefTag?, context: PledgeViewContext) {
    self.viewModel.inputs.configureWith(project: project, reward: reward, refTag: refTag, context: context)
  }

  override func viewDidLoad() {
    super.viewDidLoad()

    _ = self
      |> \.extendedLayoutIncludesOpaqueBars .~ true

    self.messageBannerViewController = self.configureMessageBannerViewController(on: self)

    _ = (self.rootScrollView, self.view)
      |> ksr_addSubviewToParent()
      |> ksr_constrainViewToEdgesInParent()

    _ = (self.rootStackView, self.rootScrollView)
      |> ksr_addSubviewToParent()
      |> ksr_constrainViewToEdgesInParent()

    self.view.addGestureRecognizer(
      UITapGestureRecognizer(target: self, action: #selector(PledgeViewController.dismissKeyboard))
    )

    self.confirmButton.addTarget(
      self,
      action: #selector(PledgeViewController.confirmButtonTapped),
      for: .touchUpInside
    )

    self.configureChildViewControllers()
    self.setupConstraints()

    self.viewModel.inputs.viewDidLoad()
  }

  override func traitCollectionDidChange(_ previousTraitCollection: UITraitCollection?) {
    super.traitCollectionDidChange(previousTraitCollection)

    self.viewModel.inputs.traitCollectionDidChange()
  }

  deinit {
    self.sessionStartedObserver.doIfSome(NotificationCenter.default.removeObserver)
  }

  // MARK: - Configuration

  private func configureChildViewControllers() {
    let childViewControllers = [
      self.descriptionViewController,
      self.pledgeAmountViewController,
      self.shippingLocationViewController,
      self.summaryViewController,
      self.continueViewController,
      self.paymentMethodsViewController
    ]

    let arrangedSubviews = [
      self.descriptionSectionViews,
      self.inputsSectionViews,
      self.summarySectionViews,
      self.loginSectionViews,
      self.paymentMethodsSectionViews,
      self.confirmationSectionViews
    ]
    .flatMap { $0 }
    .compact()

    arrangedSubviews.forEach { view in
      self.rootStackView.addArrangedSubview(view)
    }

    childViewControllers.forEach { viewController in
      self.addChild(viewController)
      viewController.didMove(toParent: self)
    }
  }

  private func setupConstraints() {
    NSLayoutConstraint.activate([
      self.rootStackView.widthAnchor.constraint(equalTo: self.rootScrollView.widthAnchor),
      self.confirmButton.heightAnchor.constraint(greaterThanOrEqualToConstant: Styles.minTouchSize.height)
    ])

    self.sectionSeparatorViews.forEach { view in
      _ = view.heightAnchor.constraint(equalToConstant: 1)
        |> \.isActive .~ true

      view.setContentCompressionResistancePriority(.required, for: .vertical)
    }
  }

  // MARK: - Styles

  override func bindStyles() {
    super.bindStyles()

    _ = self.view
      |> checkoutBackgroundStyle

    _ = self.rootScrollView
      |> rootScrollViewStyle

    _ = self.rootStackView
      |> checkoutRootStackViewStyle

    _ = self.sectionSeparatorViews
      ||> separatorStyleDark

    _ = self.confirmButton
      |> greenButtonStyle
      |> UIButton.lens.title(for: .normal) %~ { _ in Strings.Confirm() }

    _ = self.confirmationLabel
      |> \.numberOfLines .~ 0
      |> checkoutBackgroundStyle
  }

  // MARK: - View model

  override func bindViewModel() {
    super.bindViewModel()

    self.viewModel.outputs.configureStripeIntegration
      .observeForUI()
      .observeValues { merchantIdentifier, publishableKey in
        STPPaymentConfiguration.shared().publishableKey = publishableKey
        STPPaymentConfiguration.shared().appleMerchantIdentifier = merchantIdentifier
      }

    self.viewModel.outputs.configureWithData
      .observeForUI()
      .observeValues { [weak self] data in
        self?.descriptionViewController.configureWith(value: data)
        self?.pledgeAmountViewController.configureWith(value: data)
        self?.shippingLocationViewController.configureWith(value: data)
      }

    self.viewModel.outputs.configureSummaryViewControllerWithData
      .observeForUI()
      .observeValues { [weak self] project, pledgeTotal in
        self?.summaryViewController.configureWith(value: (project, pledgeTotal))
      }
    self.viewModel.outputs.configurePaymentMethodsViewControllerWithValue
      .observeForUI()
      .observeValues { [weak self] value in
        self?.paymentMethodsViewController.configure(with: value)
      }

    self.sessionStartedObserver = NotificationCenter.default
      .addObserver(forName: .ksr_sessionStarted, object: nil, queue: nil) { [weak self] _ in
        self?.viewModel.inputs.userSessionStarted()
      }

    self.viewModel.outputs.updatePledgeButtonEnabled
      .observeForUI()
      .observeValues { [weak self] isEnabled in
        self?.paymentMethodsViewController.updatePledgeButton(isEnabled)
      }

    self.viewModel.outputs.goToApplePayPaymentAuthorization
      .observeForControllerAction()
      .observeValues { [weak self] paymentAuthorizationData in
        self?.goToPaymentAuthorization(paymentAuthorizationData)
      }

    self.viewModel.outputs.goToThanks
      .observeForControllerAction()
      .observeValues { [weak self] project in
        generateNotificationSuccessFeedback()

        self?.goToThanks(project: project)
      }

    self.viewModel.outputs.notifyDelegateUpdatePledgeDidSucceed
      .observeForUI()
      .observeValues { [weak self] in
        guard let self = self else { return }
        self.delegate?.pledgeViewControllerDidUpdatePledge(self)
      }

    self.viewModel.outputs.popViewController
      .observeForControllerAction()
      .observeValues { [weak self] in
        self?.navigationController?.popViewController(animated: true)
      }

    Keyboard.change
      .observeForUI()
      .observeValues { [weak self] change in
        self?.rootScrollView.handleKeyboardVisibilityDidChange(change)
      }

    self.viewModel.outputs.sectionSeparatorsHidden
      .observeForUI()
      .observeValues { [weak self] hidden in self?.sectionSeparatorViews.forEach { $0.isHidden = hidden } }

    self.descriptionViewController.view.rac.hidden = self.viewModel.outputs.descriptionViewHidden

    self.shippingLocationViewController.view.rac.hidden
      = self.viewModel.outputs.shippingLocationViewHidden
    self.continueViewController.view.rac.hidden = self.viewModel.outputs.continueViewHidden
    self.paymentMethodsViewController.view.rac.hidden = self.viewModel.outputs.paymentMethodsViewHidden

    self.confirmButton.rac.enabled = self.viewModel.outputs.confirmButtonEnabled
    self.confirmButton.rac.hidden = self.viewModel.outputs.confirmButtonHidden
    self.confirmationLabel.rac.hidden = self.viewModel.outputs.confirmationLabelHidden

    self.confirmationLabel.rac.attributedText = self.viewModel.outputs.confirmationLabelAttributedText

    self.viewModel.outputs.title
      .observeForUI()
      .observeValues { [weak self] title in
        guard let self = self else { return }

        _ = self
          |> \.title %~ { _ in title }
      }

    // MARK: Errors

    self.viewModel.outputs.createBackingError
      .observeForUI()
      .observeValues { [weak self] errorMessage in
        self?.messageBannerViewController?.showBanner(with: .error, message: errorMessage)
      }

<<<<<<< HEAD
    self.viewModel.outputs.updatePledgeFailedWithError
      .observeForUI()
      .observeValues { [weak self] errorMessage in
        self?.messageBannerViewController?.showBanner(with: .error, message: errorMessage)
=======
    self.viewModel.outputs.showApplePayAlert
      .observeForControllerAction()
      .observeValues { [weak self] title, message in
        self?.presentApplePayInvalidAmountAlert(title: title, message: message)
>>>>>>> 34c90a90
      }
  }

  private func goToPaymentAuthorization(_ paymentAuthorizationData: PaymentAuthorizationData) {
    let request = PKPaymentRequest
      .paymentRequest(
        for: paymentAuthorizationData.project,
        reward: paymentAuthorizationData.reward,
        pledgeAmount: paymentAuthorizationData.pledgeAmount,
        selectedShippingRule: paymentAuthorizationData.selectedShippingRule,
        merchantIdentifier: paymentAuthorizationData.merchantIdentifier
      )

    guard
      let paymentAuthorizationViewController = PKPaymentAuthorizationViewController(paymentRequest: request)
    else { return }
    paymentAuthorizationViewController.delegate = self

    self.present(paymentAuthorizationViewController, animated: true)
  }

  private func goToThanks(project: Project) {
    let thanksVC = ThanksViewController.configuredWith(project: project)
    self.navigationController?.pushViewController(thanksVC, animated: true)
  }

  private func presentApplePayInvalidAmountAlert(title: String, message: String) {
    self.present(UIAlertController.alert(title, message: message), animated: true)
  }

  // MARK: - Actions

  @objc private func confirmButtonTapped() {
    self.viewModel.inputs.confirmButtonTapped()
  }

  @objc private func dismissKeyboard() {
    self.view.endEditing(true)
  }
}

// MARK: - PKPaymentAuthorizationViewControllerDelegate

extension PledgeViewController: PKPaymentAuthorizationViewControllerDelegate {
  func paymentAuthorizationViewController(
    _: PKPaymentAuthorizationViewController,
    didAuthorizePayment payment: PKPayment,
    handler completion: @escaping (PKPaymentAuthorizationResult)
      -> Void
  ) {
    let paymentDisplayName = payment.token.paymentMethod.displayName
    let paymentNetworkName = payment.token.paymentMethod.network?.rawValue
    let transactionId = payment.token.transactionIdentifier

    self.viewModel.inputs.paymentAuthorizationDidAuthorizePayment(paymentData: (
      paymentDisplayName,
      paymentNetworkName,
      transactionId
    ))

    STPAPIClient.shared().createToken(with: payment) { [weak self] token, error in
      guard let self = self else { return }

      let status = self.viewModel.inputs.stripeTokenCreated(token: token?.tokenId, error: error)
      let result = PKPaymentAuthorizationResult(status: status, errors: [])

      completion(result)
    }
  }

  func paymentAuthorizationViewControllerDidFinish(_ controller: PKPaymentAuthorizationViewController) {
    controller.dismiss(animated: true, completion: { [weak self] in
      self?.viewModel.inputs.paymentAuthorizationViewControllerDidFinish()
    })
  }
}

// MARK: - PledgeAmountViewControllerDelegate

extension PledgeViewController: PledgeAmountViewControllerDelegate {
  func pledgeAmountViewController(
    _: PledgeAmountViewController,
    didUpdateWith data: PledgeAmountData
  ) {
    self.viewModel.inputs.pledgeAmountViewControllerDidUpdate(with: data)
  }
}

// MARK: - PledgeShippingLocationViewControllerDelegate

extension PledgeViewController: PledgeShippingLocationViewControllerDelegate {
  func pledgeShippingLocationViewController(
    _: PledgeShippingLocationViewController,
    didSelect shippingRule: ShippingRule
  ) {
    self.viewModel.inputs.shippingRuleSelected(shippingRule)
  }
}

// MARK: - RewardPledgeTransitionAnimatorDelegate

extension PledgeViewController: RewardPledgeTransitionAnimatorDelegate {
  func beginTransition(_ operation: UINavigationController.Operation) {
    self.descriptionViewController.beginTransition(operation)
  }

  func snapshotData(withContainerView view: UIView) -> RewardPledgeTransitionSnapshotData? {
    return self.descriptionViewController.snapshotData(withContainerView: view)
  }

  func destinationFrameData(withContainerView view: UIView) -> RewardPledgeTransitionDestinationFrameData? {
    guard let (destination, mask) = self.descriptionViewController
      .destinationFrameData(withContainerView: view)
    else { return nil }

    let offsetDestination = destination
      .offsetBy(dx: 0, dy: -self.view.safeAreaInsets.top)

    return (offsetDestination, mask)
  }

  func endTransition(_ operation: UINavigationController.Operation) {
    self.descriptionViewController.endTransition(operation)
  }
}

// MARK: - PledgeViewControllerMessageDisplaying

extension PledgeViewController: PledgeViewControllerMessageDisplaying {
  func pledgeViewController(_: UIViewController, didErrorWith message: String) {
    self.messageBannerViewController?.showBanner(with: .error, message: message)
  }

  func pledgeViewController(_: UIViewController, didSucceedWith message: String) {
    self.messageBannerViewController?.showBanner(with: .success, message: message)
  }
}

// MARK: - PledgePaymentMethodsViewControllerDelegate

extension PledgeViewController: PledgePaymentMethodsViewControllerDelegate {
  func pledgePaymentMethodsViewControllerDidTapApplePayButton(
    _: PledgePaymentMethodsViewController
  ) {
    self.viewModel.inputs.applePayButtonTapped()
  }

  func pledgePaymentMethodsViewController(
    _: PledgePaymentMethodsViewController,
    didSelectCreditCard paymentSourceId: String
  ) {
    self.viewModel.inputs.creditCardSelected(with: paymentSourceId)
  }

  func pledgePaymentMethodsViewControllerDidTapPledgeButton(_: PledgePaymentMethodsViewController) {
    self.viewModel.inputs.pledgeButtonTapped()
  }
}

// MARK: - Styles

private let rootScrollViewStyle: ScrollStyle = { scrollView in
  scrollView
    |> UIScrollView.lens.showsVerticalScrollIndicator .~ false
    |> \.alwaysBounceVertical .~ true
}<|MERGE_RESOLUTION|>--- conflicted
+++ resolved
@@ -322,17 +322,16 @@
         self?.messageBannerViewController?.showBanner(with: .error, message: errorMessage)
       }
 
-<<<<<<< HEAD
     self.viewModel.outputs.updatePledgeFailedWithError
       .observeForUI()
       .observeValues { [weak self] errorMessage in
         self?.messageBannerViewController?.showBanner(with: .error, message: errorMessage)
-=======
+      }
+
     self.viewModel.outputs.showApplePayAlert
       .observeForControllerAction()
       .observeValues { [weak self] title, message in
         self?.presentApplePayInvalidAmountAlert(title: title, message: message)
->>>>>>> 34c90a90
       }
   }
 
