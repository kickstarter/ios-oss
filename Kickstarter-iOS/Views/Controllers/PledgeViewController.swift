import KsApi
import Library
import Prelude
import Stripe
import UIKit

protocol PledgeViewControllerDelegate: AnyObject {
  func pledgeViewControllerDidUpdatePledge(_ viewController: PledgeViewController, message: String)
}

final class PledgeViewController: UIViewController, MessageBannerViewControllerPresenting {
  // MARK: - Properties

  private lazy var confirmationSectionViews = {
    [self.submitButton]
  }()

  public weak var delegate: PledgeViewControllerDelegate?

  private lazy var descriptionSectionSeparator: UIView = {
    UIView(frame: .zero)
      |> \.translatesAutoresizingMaskIntoConstraints .~ false
  }()

  private lazy var sectionSeparatorViews = {
    [self.descriptionSectionSeparator, self.summarySectionSeparator]
  }()

  private lazy var summarySectionSeparator: UIView = {
    UIView(frame: .zero)
      |> \.translatesAutoresizingMaskIntoConstraints .~ false
  }()

  private lazy var pledgeAmountViewController = {
    PledgeAmountViewController.instantiate()
      |> \.delegate .~ self
  }()

  private lazy var processingView: ProcessingView = { ProcessingView(frame: .zero) }()

  private lazy var continueViewController = {
    PledgeContinueViewController.instantiate()
  }()

  private lazy var descriptionSectionViews = {
    [self.descriptionViewController.view, self.descriptionSectionSeparator]
  }()

  private lazy var descriptionViewController = {
    PledgeDescriptionViewController.instantiate()
  }()

  private lazy var inputsSectionViews = {
    [self.pledgeAmountViewController.view, self.shippingLocationViewController.view]
  }()

  fileprivate lazy var keyboardDimissingTapGestureRecognizer: UITapGestureRecognizer = {
    UITapGestureRecognizer(
      target: self,
      action: #selector(PledgeViewController.dismissKeyboard)
    )
      |> \.cancelsTouchesInView .~ false
  }()

  private lazy var loginSectionViews = {
    [self.continueViewController.view]
  }()

  internal var messageBannerViewController: MessageBannerViewController?

  private lazy var pledgeAmountSummaryViewController: PledgeAmountSummaryViewController = {
    PledgeAmountSummaryViewController.instantiate()
  }()

  private lazy var paymentMethodsSectionViews = {
    [self.paymentMethodsViewController.view]
  }()

  private lazy var paymentMethodsViewController = {
    PledgePaymentMethodsViewController.instantiate()
      |> \.messageDisplayingDelegate .~ self
      |> \.delegate .~ self
  }()

  private lazy var shippingLocationViewController = {
    PledgeShippingLocationViewController.instantiate()
      |> \.delegate .~ self
  }()

  private lazy var submitButton: LoadingButton = { LoadingButton(type: .custom) }()

  private lazy var summarySectionViews = {
    [
      self.summarySectionSeparator,
      self.pledgeAmountSummaryViewController.view,
      self.summaryViewController.view
    ]
  }()

  private lazy var summaryViewController = {
    PledgeSummaryViewController.instantiate()
  }()

  private lazy var pledgeCTAContainerView: PledgeViewCTAContainerView = {
    PledgeViewCTAContainerView(frame: .zero)
      |> \.translatesAutoresizingMaskIntoConstraints .~ false
      |> \.delegate .~ self
<<<<<<< HEAD
=======
  }()

  private lazy var rootScrollView: UIScrollView = {
    UIScrollView(frame: .zero)
      |> \.translatesAutoresizingMaskIntoConstraints .~ false
>>>>>>> b39d6135
  }()

  private lazy var rootStackView: UIStackView = {
    UIStackView(frame: .zero)
      |> \.translatesAutoresizingMaskIntoConstraints .~ false
  }()

  private var sessionStartedObserver: Any?
  private let viewModel: PledgeViewModelType = PledgeViewModel()

  // MARK: - Lifecycle

  func configureWith(project: Project, reward: Reward, refTag: RefTag?, context: PledgeViewContext) {
    self.viewModel.inputs.configureWith(project: project, reward: reward, refTag: refTag, context: context)
  }

  override func viewDidLoad() {
    super.viewDidLoad()

    _ = self
      |> \.extendedLayoutIncludesOpaqueBars .~ true

    self.messageBannerViewController = self.configureMessageBannerViewController(on: self)

    self.view.addGestureRecognizer(self.keyboardDimissingTapGestureRecognizer)

    self.submitButton.addTarget(
      self,
      action: #selector(PledgeViewController.submitButtonTapped),
      for: .touchUpInside
    )

    self.configureChildViewControllers()
    self.setupConstraints()

    self.viewModel.inputs.viewDidLoad()
  }

  deinit {
    self.sessionStartedObserver.doIfSome(NotificationCenter.default.removeObserver)
  }

  // MARK: - Configuration

  private func configureChildViewControllers() {
    _ = (self.rootScrollView, self.view)
      |> ksr_addSubviewToParent()

    _ = (self.rootStackView, self.rootScrollView)
      |> ksr_addSubviewToParent()

    _ = (self.pledgeCTAContainerView, self.view)
      |> ksr_addSubviewToParent()

    let childViewControllers = [
      self.descriptionViewController,
      self.pledgeAmountViewController,
      self.pledgeAmountSummaryViewController,
      self.shippingLocationViewController,
      self.summaryViewController,
      self.continueViewController,
      self.paymentMethodsViewController
    ]

    let topSectionViews = [
      self.descriptionSectionViews,
      self.inputsSectionViews,
      self.summarySectionViews,
      self.loginSectionViews,
      self.paymentMethodsSectionViews
    ]
    .flatMap { $0 }
    .compact()

    let topSectionStackView = UIStackView(arrangedSubviews: topSectionViews)
      |> nestedStackViewStyle

    let bottomSectionViews = [self.confirmationSectionViews]
      .flatMap { $0 }

    let bottomSectionStackView = UIStackView(arrangedSubviews: bottomSectionViews)
      |> bottomStackViewStyle

    let arrangedSubviews = [
      [topSectionStackView],
      [bottomSectionStackView]
    ]
    .flatMap { $0 }

    arrangedSubviews.forEach { view in
      self.rootStackView.addArrangedSubview(view)
    }

    _ = (self.paymentMethodsViewController.view, self.rootStackView)
      |> ksr_setCustomSpacing(Styles.grid(2))

    childViewControllers.forEach { viewController in
      self.addChild(viewController)
      viewController.didMove(toParent: self)
    }
  }

  private func setupConstraints() {
    _ = (self.rootStackView, self.rootScrollView)
      |> ksr_constrainViewToEdgesInParent()

    NSLayoutConstraint.activate([
      self.rootScrollView.topAnchor.constraint(equalTo: self.view.topAnchor),
      self.rootScrollView.leftAnchor.constraint(equalTo: self.view.leftAnchor),
      self.rootScrollView.rightAnchor.constraint(equalTo: self.view.rightAnchor),
      self.rootScrollView.bottomAnchor.constraint(equalTo: self.pledgeCTAContainerView.topAnchor),
      self.pledgeCTAContainerView.leftAnchor.constraint(equalTo: self.view.leftAnchor),
      self.pledgeCTAContainerView.rightAnchor.constraint(equalTo: self.view.rightAnchor),
      self.pledgeCTAContainerView.bottomAnchor.constraint(equalTo: self.view.bottomAnchor),
      self.rootStackView.widthAnchor.constraint(equalTo: self.rootScrollView.widthAnchor),
      self.submitButton.heightAnchor.constraint(greaterThanOrEqualToConstant: Styles.minTouchSize.height)
    ])

    self.sectionSeparatorViews.forEach { view in
      _ = view.heightAnchor.constraint(equalToConstant: 1)
        |> \.isActive .~ true

      view.setContentCompressionResistancePriority(.required, for: .vertical)
    }
  }

  // MARK: - Styles

  override func bindStyles() {
    super.bindStyles()

    _ = self.view
      |> checkoutBackgroundStyle

    _ = self.rootScrollView
      |> rootScrollViewStyle

    _ = self.rootStackView
      |> rootStackViewStyle

    _ = self.sectionSeparatorViews
      ||> separatorStyleDark

    _ = self.submitButton
      |> greenButtonStyle

    _ = self.paymentMethodsViewController.view
      |> roundedStyle(cornerRadius: Styles.grid(2))
  }

  // MARK: - View model

  override func bindViewModel() {
    super.bindViewModel()

    self.viewModel.outputs.beginSCAFlowWithClientSecret
      .observeForUI()
      .observeValues { [weak self] secret in
        self?.beginSCAFlow(withClientSecret: secret)
      }

    self.viewModel.outputs.configureStripeIntegration
      .observeForUI()
      .observeValues { merchantIdentifier, publishableKey in
        STPPaymentConfiguration.shared().publishableKey = publishableKey
        STPPaymentConfiguration.shared().appleMerchantIdentifier = merchantIdentifier
      }

    self.viewModel.outputs.configureWithData
      .observeForUI()
      .observeValues { [weak self] data in
        self?.continueViewController.configureWith(value: data)
        self?.descriptionViewController.configureWith(value: data)
        self?.pledgeAmountViewController.configureWith(value: data)
        self?.pledgeAmountSummaryViewController.configureWith(data.project)
        self?.shippingLocationViewController.configureWith(value: data)
      }

    self.viewModel.outputs.notifyPledgeAmountViewControllerShippingAmountChanged
      .observeForUI()
      .observeValues { [weak self] amount in
        self?.pledgeAmountViewController.selectedShippingAmountChanged(to: amount)
      }

    self.viewModel.outputs.configureSummaryViewControllerWithData
      .observeForUI()
      .observeValues { [weak self] data in
        self?.summaryViewController.configure(with: data)
      }
    self.viewModel.outputs.configurePaymentMethodsViewControllerWithValue
      .observeForUI()
      .observeValues { [weak self] value in
        self?.paymentMethodsViewController.configure(with: value)
      }

    self.sessionStartedObserver = NotificationCenter.default
      .addObserver(forName: .ksr_sessionStarted, object: nil, queue: nil) { [weak self] _ in
        self?.viewModel.inputs.userSessionStarted()
      }

    self.viewModel.outputs.goToApplePayPaymentAuthorization
      .observeForControllerAction()
      .observeValues { [weak self] paymentAuthorizationData in
        self?.goToPaymentAuthorization(paymentAuthorizationData)
      }

    self.viewModel.outputs.goToThanks
      .observeForControllerAction()
      .observeValues { [weak self] data in
        generateNotificationSuccessFeedback()
        self?.goToThanks(data: data)
      }

    self.viewModel.outputs.notifyDelegateUpdatePledgeDidSucceedWithMessage
      .observeForUI()
      .observeValues { [weak self] message in
        guard let self = self else { return }
        self.delegate?.pledgeViewControllerDidUpdatePledge(self, message: message)
      }

    self.viewModel.outputs.popToRootViewController
      .observeForControllerAction()
      .observeValues { [weak self] in
        self?.navigationController?.popToRootViewController(animated: true)
      }

    Keyboard.change
      .observeForUI()
      .observeValues { [weak self] change in
        self?.rootScrollView.handleKeyboardVisibilityDidChange(change)
      }

    self.viewModel.outputs.sectionSeparatorsHidden
      .observeForUI()
      .observeValues { [weak self] hidden in self?.sectionSeparatorViews.forEach { $0.isHidden = hidden } }

    self.descriptionViewController.view.rac.hidden = self.viewModel.outputs.descriptionViewHidden

    self.shippingLocationViewController.view.rac.hidden
      = self.viewModel.outputs.shippingLocationViewHidden
    self.continueViewController.view.rac.hidden = self.viewModel.outputs.continueViewHidden
    self.paymentMethodsViewController.view.rac.hidden = self.viewModel.outputs.paymentMethodsViewHidden
    self.pledgeAmountViewController.view.rac.hidden = self.viewModel.outputs.pledgeAmountViewHidden
    self.pledgeAmountSummaryViewController.view.rac.hidden
      = self.viewModel.outputs.pledgeAmountSummaryViewHidden

    self.submitButton.rac.enabled = self.viewModel.outputs.submitButtonEnabled
    self.submitButton.rac.hidden = self.viewModel.outputs.submitButtonHidden
    self.submitButton.rac.title = self.viewModel.outputs.submitButtonTitle

    self.viewModel.outputs.title
      .observeForUI()
      .observeValues { [weak self] title in
        guard let self = self else { return }

        _ = self
          |> \.title %~ { _ in title }
      }

    self.viewModel.outputs.submitButtonIsLoading
      .observeForUI()
      .observeValues { [weak self] isLoading in
        self?.submitButton.isLoading = isLoading
      }

    self.viewModel.outputs.processingViewIsHidden
      .observeForUI()
      .observeValues { [weak self] isHidden in
        if isHidden {
          self?.hideProcessingView()
        } else {
          self?.showProcessingView()
        }
      }

    self.viewModel.outputs.showWebHelp
      .observeForUI()
      .observeValues { [weak self] helpType in
        guard let self = self else { return }
        self.presentHelpWebViewController(with: helpType, presentationStyle: .formSheet)
      }

    // MARK: Errors

    self.viewModel.outputs.showErrorBannerWithMessage
      .observeForControllerAction()
      .observeValues { [weak self] errorMessage in
        self?.messageBannerViewController?.showBanner(with: .error, message: errorMessage)
      }

    self.viewModel.outputs.showApplePayAlert
      .observeForControllerAction()
      .observeValues { [weak self] title, message in
        self?.presentApplePayInvalidAmountAlert(title: title, message: message)
      }
  }

  private func goToPaymentAuthorization(_ paymentAuthorizationData: PaymentAuthorizationData) {
    let request = PKPaymentRequest
      .paymentRequest(
        for: paymentAuthorizationData.project,
        reward: paymentAuthorizationData.reward,
        pledgeAmount: paymentAuthorizationData.pledgeAmount,
        selectedShippingRule: paymentAuthorizationData.selectedShippingRule,
        merchantIdentifier: paymentAuthorizationData.merchantIdentifier
      )

    guard
      let paymentAuthorizationViewController = PKPaymentAuthorizationViewController(paymentRequest: request)
    else { return }
    paymentAuthorizationViewController.delegate = self

    self.present(paymentAuthorizationViewController, animated: true)
  }

  private func goToThanks(data: ThanksPageData) {
    let thanksVC = ThanksViewController.configured(with: data)
    self.navigationController?.pushViewController(thanksVC, animated: true)
  }

  private func presentApplePayInvalidAmountAlert(title: String, message: String) {
    self.present(UIAlertController.alert(title, message: message), animated: true)
  }

  // MARK: - Actions

  @objc internal func submitButtonTapped() {
    self.viewModel.inputs.submitButtonTapped()
  }

  @objc private func dismissKeyboard() {
    self.view.endEditing(true)
  }

  // MARK: - Functions

  private func beginSCAFlow(withClientSecret secret: String) {
    STPPaymentHandler.shared().confirmSetupIntent(
      withParams: .init(clientSecret: secret),
      authenticationContext: self
    ) { [weak self] status, _, error in
      self?.viewModel.inputs.scaFlowCompleted(with: status, error: error)
    }
  }

  private func showProcessingView() {
    guard let window = UIApplication.shared.keyWindow else {
      return
    }

    _ = (self.processingView, window)
      |> ksr_addSubviewToParent()
      |> ksr_constrainViewToEdgesInParent()
  }

  private func hideProcessingView() {
    self.processingView.removeFromSuperview()
  }
}

// MARK: - STPAuthenticationContext

extension PledgeViewController: STPAuthenticationContext {
  func authenticationPresentingViewController() -> UIViewController {
    return self
  }
}

// MARK: - PKPaymentAuthorizationViewControllerDelegate

extension PledgeViewController: PKPaymentAuthorizationViewControllerDelegate {
  func paymentAuthorizationViewController(
    _: PKPaymentAuthorizationViewController,
    didAuthorizePayment payment: PKPayment,
    handler completion: @escaping (PKPaymentAuthorizationResult)
      -> Void
  ) {
    let paymentDisplayName = payment.token.paymentMethod.displayName
    let paymentNetworkName = payment.token.paymentMethod.network?.rawValue
    let transactionId = payment.token.transactionIdentifier

    self.viewModel.inputs.paymentAuthorizationDidAuthorizePayment(paymentData: (
      paymentDisplayName,
      paymentNetworkName,
      transactionId
    ))

    STPAPIClient.shared().createToken(with: payment) { [weak self] token, error in
      guard let self = self else { return }

      let status = self.viewModel.inputs.stripeTokenCreated(token: token?.tokenId, error: error)
      let result = PKPaymentAuthorizationResult(status: status, errors: [])

      completion(result)
    }
  }

  func paymentAuthorizationViewControllerDidFinish(_ controller: PKPaymentAuthorizationViewController) {
    controller.dismiss(animated: true, completion: { [weak self] in
      self?.viewModel.inputs.paymentAuthorizationViewControllerDidFinish()
    })
  }
}

// MARK: - PledgeScreenCTAContainerViewDelegate

extension PledgeViewController: PledgeViewCTAContainerViewDelegate {
  func applePayButtonTapped() {
    self.viewModel.inputs.applePayButtonTapped()
  }

<<<<<<< HEAD
  func pledgeCTAButtonTapped() {
    self.viewModel.inputs.submitButtonTapped()
  }

  func termsOfUseTapped(with helpType: HelpType) {
    self.viewModel.inputs.termsOfUseTapped(with: helpType)
  }
=======
  func pledgeButtonTapped() {
    self.viewModel.inputs.submitButtonTapped()
  }
>>>>>>> b39d6135
}

// MARK: - PledgeAmountViewControllerDelegate

extension PledgeViewController: PledgeAmountViewControllerDelegate {
  func pledgeAmountViewController(
    _: PledgeAmountViewController,
    didUpdateWith data: PledgeAmountData
  ) {
    self.viewModel.inputs.pledgeAmountViewControllerDidUpdate(with: data)
  }
}

// MARK: - PledgeShippingLocationViewControllerDelegate

extension PledgeViewController: PledgeShippingLocationViewControllerDelegate {
  func pledgeShippingLocationViewController(
    _: PledgeShippingLocationViewController,
    didSelect shippingRule: ShippingRule
  ) {
    self.viewModel.inputs.shippingRuleSelected(shippingRule)
  }
}

// MARK: - PledgeViewControllerMessageDisplaying

extension PledgeViewController: PledgeViewControllerMessageDisplaying {
  func pledgeViewController(_: UIViewController, didErrorWith message: String) {
    self.messageBannerViewController?.showBanner(with: .error, message: message)
  }

  func pledgeViewController(_: UIViewController, didSucceedWith message: String) {
    self.messageBannerViewController?.showBanner(with: .success, message: message)
  }
}

// MARK: - PledgePaymentMethodsViewControllerDelegate

extension PledgeViewController: PledgePaymentMethodsViewControllerDelegate {
  func pledgePaymentMethodsViewControllerDidTapApplePayButton(
    _: PledgePaymentMethodsViewController
  ) {
    self.viewModel.inputs.applePayButtonTapped()
  }

  func pledgePaymentMethodsViewController(
    _: PledgePaymentMethodsViewController,
    didSelectCreditCard paymentSourceId: String
  ) {
    self.viewModel.inputs.creditCardSelected(with: paymentSourceId)
  }
}

// MARK: - Styles

private let nestedStackViewStyle: StackViewStyle = { stackView in
  stackView
    |> checkoutRootStackViewStyle
    |> \.layoutMargins .~ UIEdgeInsets(leftRight: CheckoutConstants.PledgeView.Inset.leftRight)
}

private let bottomStackViewStyle: StackViewStyle = { stackView in
  stackView
    |> verticalStackViewStyle
    |> \.spacing .~ Styles.grid(2)
    |> \.isLayoutMarginsRelativeArrangement .~ true
    |> \.layoutMargins .~ UIEdgeInsets(leftRight: CheckoutConstants.PledgeView.Inset.leftRight)
}

private let rootScrollViewStyle: ScrollStyle = { scrollView in
  scrollView
    |> UIScrollView.lens.showsVerticalScrollIndicator .~ false
    |> \.alwaysBounceVertical .~ true
}

private let rootStackViewStyle: StackViewStyle = { stackView in
  stackView
    |> checkoutRootStackViewStyle
    |> \.layoutMargins .~ UIEdgeInsets(topBottom: Styles.grid(3))
}<|MERGE_RESOLUTION|>--- conflicted
+++ resolved
@@ -105,14 +105,11 @@
     PledgeViewCTAContainerView(frame: .zero)
       |> \.translatesAutoresizingMaskIntoConstraints .~ false
       |> \.delegate .~ self
-<<<<<<< HEAD
-=======
   }()
 
   private lazy var rootScrollView: UIScrollView = {
     UIScrollView(frame: .zero)
       |> \.translatesAutoresizingMaskIntoConstraints .~ false
->>>>>>> b39d6135
   }()
 
   private lazy var rootStackView: UIStackView = {
@@ -524,19 +521,13 @@
     self.viewModel.inputs.applePayButtonTapped()
   }
 
-<<<<<<< HEAD
-  func pledgeCTAButtonTapped() {
+  func pledgeButtonTapped() {
     self.viewModel.inputs.submitButtonTapped()
   }
 
   func termsOfUseTapped(with helpType: HelpType) {
     self.viewModel.inputs.termsOfUseTapped(with: helpType)
   }
-=======
-  func pledgeButtonTapped() {
-    self.viewModel.inputs.submitButtonTapped()
-  }
->>>>>>> b39d6135
 }
 
 // MARK: - PledgeAmountViewControllerDelegate
