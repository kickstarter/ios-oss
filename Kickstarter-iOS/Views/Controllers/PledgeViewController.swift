--- conflicted
+++ resolved
@@ -180,11 +180,7 @@
     self.viewModel.outputs.configureWithData
       .observeForUI()
       .observeValues { [weak self] data in
-<<<<<<< HEAD
-        self?.pledgeDescriptionViewController.configureWith(value: data)
-=======
-        self?.descriptionViewController.configureWith(value: data.reward)
->>>>>>> 547d2760
+        self?.descriptionViewController.configureWith(value: data)
         self?.pledgeAmountViewController.configureWith(value: data)
         self?.shippingLocationViewController.configureWith(value: data)
         self?.paymentMethodsViewController.configureWith(value: [GraphUserCreditCard.template])
