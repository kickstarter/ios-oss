import KsApi
import Library
import Prelude
import UIKit

final class PledgeViewController: UIViewController {
  // MARK: - Properties

  private lazy var descriptionSectionSeparatorView: UIView = {
    UIView(frame: .zero)
      |> \.translatesAutoresizingMaskIntoConstraints .~ false
  }()

  private lazy var sectionSeparatorViews = {
    [self.descriptionSectionSeparatorView, self.summarySectionSeparator]
  }()

  private lazy var summarySectionSeparator: UIView = {
    UIView(frame: .zero)
      |> \.translatesAutoresizingMaskIntoConstraints .~ false
  }()

  private lazy var pledgeAmountViewController = {
    PledgeAmountViewController.instantiate()
      |> \.delegate .~ self
  }()

  private lazy var continueViewController = {
    PledgeContinueViewController.instantiate()
  }()

<<<<<<< HEAD
  private lazy var descriptionSectionViews = {
    [self.descriptionViewController.view, self.descriptionSectionSeparator]
=======
  private lazy var pledgeDescriptionSectionViews = {
    [self.pledgeDescriptionViewController.view, self.descriptionSectionSeparatorView]
>>>>>>> c65de863
  }()

  private lazy var descriptionViewController = {
    PledgeDescriptionViewController.instantiate()
  }()

  private lazy var inputsSectionViews = {
    [self.pledgeAmountViewController.view, self.shippingLocationViewController.view]
  }()

  private lazy var loginSectionViews = {
    [self.continueViewController.view]
  }()

  private lazy var paymentMethodsSectionViews = {
    [self.paymentMethodsViewController.view]
  }()

  private lazy var paymentMethodsViewController = {
    PledgePaymentMethodsViewController.instantiate()
  }()

  private lazy var shippingLocationViewController = {
    PledgeShippingLocationViewController.instantiate()
      |> \.delegate .~ self
  }()

  private lazy var summarySectionViews = {
    [self.summarySectionSeparator, self.summaryViewController.view]
  }()

  private lazy var summaryViewController = {
    PledgeSummaryViewController.instantiate()
  }()

  private lazy var rootScrollView: UIScrollView = { UIScrollView(frame: .zero) }()
  private lazy var rootStackView: UIStackView = {
    UIStackView(frame: .zero)
      |> \.translatesAutoresizingMaskIntoConstraints .~ false
  }()

  private var sessionStartedObserver: Any?
  private let viewModel: PledgeViewModelType = PledgeViewModel()

  // MARK: - Lifecycle

  func configureWith(project: Project, reward: Reward) {
    self.viewModel.inputs.configureWith(project: project, reward: reward)
  }

  override func viewDidLoad() {
    super.viewDidLoad()

    _ = self
      |> \.title %~ { _ in Strings.Back_this_project() }

    _ = (self.rootScrollView, self.view)
      |> ksr_addSubviewToParent()
      |> ksr_constrainViewToEdgesInParent()

    _ = (self.rootStackView, self.rootScrollView)
      |> ksr_addSubviewToParent()
      |> ksr_constrainViewToEdgesInParent()

    self.view.addGestureRecognizer(
      UITapGestureRecognizer(target: self, action: #selector(PledgeViewController.dismissKeyboard))
    )

    self.configureChildViewControllers()
    self.setupConstraints()

    self.viewModel.inputs.viewDidLoad()
  }

  deinit {
    self.sessionStartedObserver.doIfSome(NotificationCenter.default.removeObserver)
  }

  // MARK: - Configuration

  private func configureChildViewControllers() {
    let childViewControllers = [
      self.descriptionViewController,
      self.pledgeAmountViewController,
      self.shippingLocationViewController,
      self.summaryViewController,
      self.continueViewController,
      self.paymentMethodsViewController
    ]

    let arrangedSubviews = [
      self.descriptionSectionViews,
      self.inputsSectionViews,
      self.summarySectionViews,
      self.loginSectionViews,
      self.paymentMethodsSectionViews
    ]
    .flatMap { $0 }
    .compact()

    arrangedSubviews.forEach { view in
      self.rootStackView.addArrangedSubview(view)
    }

    childViewControllers.forEach { viewController in
      self.addChild(viewController)
      viewController.didMove(toParent: self)
    }
  }

  private func setupConstraints() {
    NSLayoutConstraint.activate([
      self.rootStackView.widthAnchor.constraint(equalTo: self.rootScrollView.widthAnchor)
    ])

    self.sectionSeparatorViews.forEach { view in
      _ = view.heightAnchor.constraint(equalToConstant: 1)
        |> \.isActive .~ true

      view.setContentCompressionResistancePriority(.required, for: .vertical)
    }
  }

  // MARK: - Styles

  override func bindStyles() {
    super.bindStyles()

    _ = self.view
      |> checkoutBackgroundStyle

    _ = self.rootScrollView
      |> rootScrollViewStyle

    _ = self.rootStackView
      |> rootStackViewStyle

    _ = self.sectionSeparatorViews
      ||> separatorStyleDark
  }

  // MARK: - View model

  override func bindViewModel() {
    super.bindViewModel()

    self.viewModel.outputs.configureWithData
      .observeForUI()
      .observeValues { [weak self] data in
        self?.descriptionViewController.configureWith(value: data.reward)
        self?.pledgeAmountViewController.configureWith(value: data)
        self?.shippingLocationViewController.configureWith(value: data)
        self?.paymentMethodsViewController.configureWith(value: [GraphUserCreditCard.template])
      }

    self.viewModel.outputs.configureSummaryViewControllerWithData
      .observeForUI()
      .observeValues { [weak self] project, pledgeTotal in
        self?.summaryViewController.configureWith(value: (project, pledgeTotal))
      }

    self.sessionStartedObserver = NotificationCenter.default
      .addObserver(forName: .ksr_sessionStarted, object: nil, queue: nil) { [weak self] _ in
        self?.viewModel.inputs.userSessionStarted()
      }

    Keyboard.change
      .observeForUI()
      .observeValues { [weak self] change in
        self?.rootScrollView.handleKeyboardVisibilityDidChange(change)
      }

    self.shippingLocationViewController.view.rac.hidden
      = self.viewModel.outputs.shippingLocationViewHidden
    self.continueViewController.view.rac.hidden = self.viewModel.outputs.continueViewHidden
    self.paymentMethodsViewController.view.rac.hidden = self.viewModel.outputs.paymentMethodsViewHidden
  }

  // MARK: - Actions

  @objc private func dismissKeyboard() {
    self.view.endEditing(true)
  }
}

extension PledgeViewController: PledgeAmountViewControllerDelegate {
  func pledgeAmountViewController(
    _: PledgeAmountViewController,
    didUpdateAmount amount: Double
  ) {
    self.viewModel.inputs.pledgeAmountDidUpdate(to: amount)
  }
}

extension PledgeViewController: PledgeShippingLocationViewControllerDelegate {
  func pledgeShippingLocationViewController(
    _: PledgeShippingLocationViewController,
    didSelect shippingRule: ShippingRule
  ) {
    self.viewModel.inputs.shippingRuleSelected(shippingRule)
  }
}

// MARK: - Styles

private let rootScrollViewStyle: ScrollStyle = { scrollView in
  scrollView
    |> UIScrollView.lens.showsVerticalScrollIndicator .~ false
    |> \.alwaysBounceVertical .~ true
}

private let rootStackViewStyle: StackViewStyle = { stackView in
  stackView
    |> \.layoutMargins .~ .init(
      top: Styles.grid(3),
      left: Styles.grid(4),
      bottom: Styles.grid(3),
      right: Styles.grid(4)
    )
    |> \.isLayoutMarginsRelativeArrangement .~ true
    |> \.axis .~ NSLayoutConstraint.Axis.vertical
    |> \.distribution .~ UIStackView.Distribution.fill
    |> \.alignment .~ UIStackView.Alignment.fill
    |> \.spacing .~ Styles.grid(4)
}<|MERGE_RESOLUTION|>--- conflicted
+++ resolved
@@ -6,13 +6,13 @@
 final class PledgeViewController: UIViewController {
   // MARK: - Properties
 
-  private lazy var descriptionSectionSeparatorView: UIView = {
+  private lazy var descriptionSectionSeparator: UIView = {
     UIView(frame: .zero)
       |> \.translatesAutoresizingMaskIntoConstraints .~ false
   }()
 
   private lazy var sectionSeparatorViews = {
-    [self.descriptionSectionSeparatorView, self.summarySectionSeparator]
+    [self.descriptionSectionSeparator, self.summarySectionSeparator]
   }()
 
   private lazy var summarySectionSeparator: UIView = {
@@ -29,13 +29,8 @@
     PledgeContinueViewController.instantiate()
   }()
 
-<<<<<<< HEAD
   private lazy var descriptionSectionViews = {
     [self.descriptionViewController.view, self.descriptionSectionSeparator]
-=======
-  private lazy var pledgeDescriptionSectionViews = {
-    [self.pledgeDescriptionViewController.view, self.descriptionSectionSeparatorView]
->>>>>>> c65de863
   }()
 
   private lazy var descriptionViewController = {
