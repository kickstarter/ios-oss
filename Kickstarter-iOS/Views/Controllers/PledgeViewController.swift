import KsApi
import Library
import Prelude
import Stripe
import UIKit

protocol PledgeViewControllerDelegate: AnyObject {
  func pledgeViewControllerDidUpdatePledge(_ viewController: PledgeViewController, message: String)
}

final class PledgeViewController: UIViewController, MessageBannerViewControllerPresenting {
  // MARK: - Properties

  private lazy var confirmationLabel: UILabel = { UILabel(frame: .zero) }()
  private lazy var confirmationSectionViews = {
    [self.submitButton, self.confirmationLabel]
  }()

  public weak var delegate: PledgeViewControllerDelegate?

  private lazy var descriptionSectionSeparator: UIView = {
    UIView(frame: .zero)
      |> \.translatesAutoresizingMaskIntoConstraints .~ false
  }()

  private lazy var sectionSeparatorViews = {
    [self.descriptionSectionSeparator, self.summarySectionSeparator]
  }()

  private lazy var summarySectionSeparator: UIView = {
    UIView(frame: .zero)
      |> \.translatesAutoresizingMaskIntoConstraints .~ false
  }()

  private lazy var pledgeAmountViewController = {
    PledgeAmountViewController.instantiate()
      |> \.delegate .~ self
  }()

  private lazy var continueViewController = {
    PledgeContinueViewController.instantiate()
  }()

  private lazy var descriptionSectionViews = {
    [self.descriptionViewController.view, self.descriptionSectionSeparator]
  }()

  private lazy var descriptionViewController = {
    PledgeDescriptionViewController.instantiate()
  }()

  private lazy var inputsSectionViews = {
    [self.pledgeAmountViewController.view, self.shippingLocationViewController.view]
  }()

  private lazy var loginSectionViews = {
    [self.continueViewController.view]
  }()

  internal var messageBannerViewController: MessageBannerViewController?

  private lazy var pledgeAmountSummaryViewController: PledgeAmountSummaryViewController = {
    PledgeAmountSummaryViewController.instantiate()
  }()

  private lazy var paymentMethodsSectionViews = {
    [self.paymentMethodsViewController.view]
  }()

  private lazy var paymentMethodsViewController = {
    PledgePaymentMethodsViewController.instantiate()
      |> \.messageDisplayingDelegate .~ self
      |> \.delegate .~ self
  }()

  private lazy var shippingLocationViewController = {
    PledgeShippingLocationViewController.instantiate()
      |> \.delegate .~ self
  }()

  private lazy var submitButton: LoadingButton = { LoadingButton(type: .custom) }()

  private lazy var summarySectionViews = {
    [
      self.summarySectionSeparator,
      self.pledgeAmountSummaryViewController.view,
      self.summaryViewController.view
    ]
  }()

  private lazy var summaryViewController = {
    PledgeSummaryViewController.instantiate()
  }()

<<<<<<< HEAD
  private lazy var PledgeCTAContainerView: PledgeScreenCTAContainerView = {
    PledgeScreenCTAContainerView(frame: .zero)
      |> \.translatesAutoresizingMaskIntoConstraints .~ false
      |> \.delegate .~ self
=======
  private let pledgeCTAContainerView: PledgeScreenCTAContainerView = {
    PledgeScreenCTAContainerView(frame: .zero) |> \.translatesAutoresizingMaskIntoConstraints .~ false
>>>>>>> 8a9b6f34
  }()

  private lazy var rootScrollView: UIScrollView = { UIScrollView(frame: .zero) }()
  private lazy var rootStackView: UIStackView = {
    UIStackView(frame: .zero)
      |> \.translatesAutoresizingMaskIntoConstraints .~ false
  }()

  private var sessionStartedObserver: Any?
  private let viewModel: PledgeViewModelType = PledgeViewModel()

  // MARK: - Lifecycle

  func configureWith(project: Project, reward: Reward, refTag: RefTag?, context: PledgeViewContext) {
    self.viewModel.inputs.configureWith(project: project, reward: reward, refTag: refTag, context: context)
  }

  override func viewDidLoad() {
    super.viewDidLoad()

    _ = self
      |> \.extendedLayoutIncludesOpaqueBars .~ true

    self.messageBannerViewController = self.configureMessageBannerViewController(on: self)

    _ = (self.rootScrollView, self.view)
      |> ksr_addSubviewToParent()
      |> ksr_constrainViewToEdgesInParent()

    _ = (self.rootStackView, self.rootScrollView)
      |> ksr_addSubviewToParent()
      |> ksr_constrainViewToEdgesInParent()

    self.view.addGestureRecognizer(
      UITapGestureRecognizer(target: self, action: #selector(PledgeViewController.dismissKeyboard))
    )

    self.submitButton.addTarget(
      self,
      action: #selector(PledgeViewController.submitButtonTapped),
      for: .touchUpInside
    )

    self.configureChildViewControllers()
    self.setupConstraints()
    self.configurePledgeScreenCTAContainerView()

    self.viewModel.inputs.viewDidLoad()
  }

  deinit {
    self.sessionStartedObserver.doIfSome(NotificationCenter.default.removeObserver)
  }

  // MARK: - Configuration

  private func configureChildViewControllers() {
    let childViewControllers = [
      self.descriptionViewController,
      self.pledgeAmountViewController,
      self.pledgeAmountSummaryViewController,
      self.shippingLocationViewController,
      self.summaryViewController,
      self.continueViewController,
      self.paymentMethodsViewController
    ]

    let topSectionViews = [
      self.descriptionSectionViews,
      self.inputsSectionViews,
      self.summarySectionViews,
      self.loginSectionViews
    ]
    .flatMap { $0 }
    .compact()

    let topSectionStackView = UIStackView(arrangedSubviews: topSectionViews)
      |> nestedStackViewStyle

    let bottomSectionViews = [self.confirmationSectionViews]
      .flatMap { $0 }

    let bottomSectionStackView = UIStackView(arrangedSubviews: bottomSectionViews)
      |> bottomStackViewStyle

    let arrangedSubviews = [
      [topSectionStackView],
      self.paymentMethodsSectionViews,
      [bottomSectionStackView]
    ]
    .flatMap { $0 }
    .compact()

    arrangedSubviews.forEach { view in
      self.rootStackView.addArrangedSubview(view)
    }

    _ = (self.paymentMethodsViewController.view, self.rootStackView)
      |> ksr_setCustomSpacing(Styles.grid(2))

    childViewControllers.forEach { viewController in
      self.addChild(viewController)
      viewController.didMove(toParent: self)
    }
  }

  private func configurePledgeScreenCTAContainerView() {
    // Configure subviews
    _ = (self.pledgeCTAContainerView, self.view)
      |> ksr_addSubviewToParent()

    // Configure constraints
    let pledgeCTAContainerViewConstraints = [
      self.pledgeCTAContainerView.leftAnchor.constraint(equalTo: self.view.leftAnchor),
      self.pledgeCTAContainerView.rightAnchor.constraint(equalTo: self.view.rightAnchor),
      self.pledgeCTAContainerView.bottomAnchor.constraint(equalTo: self.view.bottomAnchor)
    ]

    NSLayoutConstraint.activate(pledgeCTAContainerViewConstraints)
  }

  private func setupConstraints() {
    NSLayoutConstraint.activate([
      self.rootStackView.widthAnchor.constraint(equalTo: self.rootScrollView.widthAnchor),
      self.submitButton.heightAnchor.constraint(greaterThanOrEqualToConstant: Styles.minTouchSize.height)
    ])

    self.sectionSeparatorViews.forEach { view in
      _ = view.heightAnchor.constraint(equalToConstant: 1)
        |> \.isActive .~ true

      view.setContentCompressionResistancePriority(.required, for: .vertical)
    }
  }

  // MARK: - Styles

  override func bindStyles() {
    super.bindStyles()

    _ = self.view
      |> checkoutBackgroundStyle

    _ = self.rootScrollView
      |> rootScrollViewStyle

    _ = self.rootStackView
      |> rootStackViewStyle

    _ = self.sectionSeparatorViews
      ||> separatorStyleDark

    _ = self.submitButton
      |> greenButtonStyle

    _ = self.confirmationLabel
      |> \.numberOfLines .~ 0
      |> checkoutBackgroundStyle
  }

  // MARK: - View model

  override func bindViewModel() {
    super.bindViewModel()

    self.viewModel.outputs.beginSCAFlowWithClientSecret
      .observeForUI()
      .observeValues { [weak self] secret in
        self?.beginSCAFlow(withClientSecret: secret)
      }

    self.viewModel.outputs.configureStripeIntegration
      .observeForUI()
      .observeValues { merchantIdentifier, publishableKey in
        STPPaymentConfiguration.shared().publishableKey = publishableKey
        STPPaymentConfiguration.shared().appleMerchantIdentifier = merchantIdentifier
      }

    self.viewModel.outputs.configureWithData
      .observeForUI()
      .observeValues { [weak self] data in
        self?.continueViewController.configureWith(value: data)
        self?.descriptionViewController.configureWith(value: data)
        self?.pledgeAmountViewController.configureWith(value: data)
        self?.pledgeAmountSummaryViewController.configureWith(data.project)
        self?.shippingLocationViewController.configureWith(value: data)
      }

    self.viewModel.outputs.notifyPledgeAmountViewControllerShippingAmountChanged
      .observeForUI()
      .observeValues { [weak self] amount in
        self?.pledgeAmountViewController.selectedShippingAmountChanged(to: amount)
      }

    self.viewModel.outputs.configureSummaryViewControllerWithData
      .observeForUI()
      .observeValues { [weak self] project, pledgeTotal in
        self?.summaryViewController.configureWith(project, total: pledgeTotal)
      }
    self.viewModel.outputs.configurePaymentMethodsViewControllerWithValue
      .observeForUI()
      .observeValues { [weak self] value in
        self?.paymentMethodsViewController.configure(with: value)
      }

    self.sessionStartedObserver = NotificationCenter.default
      .addObserver(forName: .ksr_sessionStarted, object: nil, queue: nil) { [weak self] _ in
        self?.viewModel.inputs.userSessionStarted()
      }

    self.viewModel.outputs.goToApplePayPaymentAuthorization
      .observeForControllerAction()
      .observeValues { [weak self] paymentAuthorizationData in
        self?.goToPaymentAuthorization(paymentAuthorizationData)
      }

    self.viewModel.outputs.goToThanks
      .observeForControllerAction()
      .observeValues { [weak self] data in
        generateNotificationSuccessFeedback()
        self?.goToThanks(data: data)
      }

    self.viewModel.outputs.notifyDelegateUpdatePledgeDidSucceedWithMessage
      .observeForUI()
      .observeValues { [weak self] message in
        guard let self = self else { return }
        self.delegate?.pledgeViewControllerDidUpdatePledge(self, message: message)
      }

    self.viewModel.outputs.popToRootViewController
      .observeForControllerAction()
      .observeValues { [weak self] in
        self?.navigationController?.popToRootViewController(animated: true)
      }

    Keyboard.change
      .observeForUI()
      .observeValues { [weak self] change in
        self?.rootScrollView.handleKeyboardVisibilityDidChange(change)
      }

    self.viewModel.outputs.sectionSeparatorsHidden
      .observeForUI()
      .observeValues { [weak self] hidden in self?.sectionSeparatorViews.forEach { $0.isHidden = hidden } }

    self.descriptionViewController.view.rac.hidden = self.viewModel.outputs.descriptionViewHidden

    self.shippingLocationViewController.view.rac.hidden
      = self.viewModel.outputs.shippingLocationViewHidden
    self.continueViewController.view.rac.hidden = self.viewModel.outputs.continueViewHidden
    self.paymentMethodsViewController.view.rac.hidden = self.viewModel.outputs.paymentMethodsViewHidden
    self.pledgeAmountViewController.view.rac.hidden = self.viewModel.outputs.pledgeAmountViewHidden
    self.pledgeAmountSummaryViewController.view.rac.hidden
      = self.viewModel.outputs.pledgeAmountSummaryViewHidden

    self.submitButton.rac.enabled = self.viewModel.outputs.submitButtonEnabled
    self.submitButton.rac.hidden = self.viewModel.outputs.submitButtonHidden
    self.submitButton.rac.title = self.viewModel.outputs.submitButtonTitle
    self.confirmationLabel.rac.hidden = self.viewModel.outputs.confirmationLabelHidden

    self.confirmationLabel.rac.attributedText = self.viewModel.outputs.confirmationLabelAttributedText

    self.viewModel.outputs.title
      .observeForUI()
      .observeValues { [weak self] title in
        guard let self = self else { return }

        _ = self
          |> \.title %~ { _ in title }
      }

    self.viewModel.outputs.submitButtonIsLoading
      .observeForUI()
      .observeValues { [weak self] isLoading in
        self?.submitButton.isLoading = isLoading
      }

    // MARK: Errors

    self.viewModel.outputs.showErrorBannerWithMessage
      .observeForControllerAction()
      .observeValues { [weak self] errorMessage in
        self?.messageBannerViewController?.showBanner(with: .error, message: errorMessage)
      }

    self.viewModel.outputs.showApplePayAlert
      .observeForControllerAction()
      .observeValues { [weak self] title, message in
        self?.presentApplePayInvalidAmountAlert(title: title, message: message)
      }
  }

  private func goToPaymentAuthorization(_ paymentAuthorizationData: PaymentAuthorizationData) {
    let request = PKPaymentRequest
      .paymentRequest(
        for: paymentAuthorizationData.project,
        reward: paymentAuthorizationData.reward,
        pledgeAmount: paymentAuthorizationData.pledgeAmount,
        selectedShippingRule: paymentAuthorizationData.selectedShippingRule,
        merchantIdentifier: paymentAuthorizationData.merchantIdentifier
      )

    guard
      let paymentAuthorizationViewController = PKPaymentAuthorizationViewController(paymentRequest: request)
    else { return }
    paymentAuthorizationViewController.delegate = self

    self.present(paymentAuthorizationViewController, animated: true)
  }

  private func goToThanks(data: ThanksPageData) {
    let thanksVC = ThanksViewController.configured(with: data)
    self.navigationController?.pushViewController(thanksVC, animated: true)
  }

  private func presentApplePayInvalidAmountAlert(title: String, message: String) {
    self.present(UIAlertController.alert(title, message: message), animated: true)
  }

  // MARK: - Actions

  @objc private func submitButtonTapped() {
    self.viewModel.inputs.submitButtonTapped()
  }

  @objc private func dismissKeyboard() {
    self.view.endEditing(true)
  }

  private func beginSCAFlow(withClientSecret secret: String) {
    STPPaymentHandler.shared().confirmSetupIntent(
      withParams: .init(clientSecret: secret),
      authenticationContext: self
    ) { [weak self] status, _, error in
      self?.viewModel.inputs.scaFlowCompleted(with: status, error: error)
    }
  }
}

// MARK: - STPAuthenticationContext

extension PledgeViewController: STPAuthenticationContext {
  func authenticationPresentingViewController() -> UIViewController {
    return self
  }
}

// MARK: - PKPaymentAuthorizationViewControllerDelegate

extension PledgeViewController: PKPaymentAuthorizationViewControllerDelegate {
  func paymentAuthorizationViewController(
    _: PKPaymentAuthorizationViewController,
    didAuthorizePayment payment: PKPayment,
    handler completion: @escaping (PKPaymentAuthorizationResult)
      -> Void
  ) {
    let paymentDisplayName = payment.token.paymentMethod.displayName
    let paymentNetworkName = payment.token.paymentMethod.network?.rawValue
    let transactionId = payment.token.transactionIdentifier

    self.viewModel.inputs.paymentAuthorizationDidAuthorizePayment(paymentData: (
      paymentDisplayName,
      paymentNetworkName,
      transactionId
    ))

    STPAPIClient.shared().createToken(with: payment) { [weak self] token, error in
      guard let self = self else { return }

      let status = self.viewModel.inputs.stripeTokenCreated(token: token?.tokenId, error: error)
      let result = PKPaymentAuthorizationResult(status: status, errors: [])

      completion(result)
    }
  }

  func paymentAuthorizationViewControllerDidFinish(_ controller: PKPaymentAuthorizationViewController) {
    controller.dismiss(animated: true, completion: { [weak self] in
      self?.viewModel.inputs.paymentAuthorizationViewControllerDidFinish()
    })
  }
}

// MARK: - PledgeScreenCTAContainerViewDelegate

extension PledgeViewController: PledgeScreenCTAContainerViewDelegate {
  func applePayButtonTapped() {
    self.viewModel.inputs.applePayButtonTapped()
  }

  func pledgeCTAButtonTapped() {
    self.viewModel.inputs.submitButtonTapped()
  }
}

// MARK: - PledgeAmountViewControllerDelegate

extension PledgeViewController: PledgeAmountViewControllerDelegate {
  func pledgeAmountViewController(
    _: PledgeAmountViewController,
    didUpdateWith data: PledgeAmountData
  ) {
    self.viewModel.inputs.pledgeAmountViewControllerDidUpdate(with: data)
  }
}

// MARK: - PledgeShippingLocationViewControllerDelegate

extension PledgeViewController: PledgeShippingLocationViewControllerDelegate {
  func pledgeShippingLocationViewController(
    _: PledgeShippingLocationViewController,
    didSelect shippingRule: ShippingRule
  ) {
    self.viewModel.inputs.shippingRuleSelected(shippingRule)
  }
}

// MARK: - PledgeViewControllerMessageDisplaying

extension PledgeViewController: PledgeViewControllerMessageDisplaying {
  func pledgeViewController(_: UIViewController, didErrorWith message: String) {
    self.messageBannerViewController?.showBanner(with: .error, message: message)
  }

  func pledgeViewController(_: UIViewController, didSucceedWith message: String) {
    self.messageBannerViewController?.showBanner(with: .success, message: message)
  }
}

// MARK: - PledgePaymentMethodsViewControllerDelegate

extension PledgeViewController: PledgePaymentMethodsViewControllerDelegate {
  func pledgePaymentMethodsViewControllerDidTapApplePayButton(
    _: PledgePaymentMethodsViewController
  ) {
    self.viewModel.inputs.applePayButtonTapped()
  }

  func pledgePaymentMethodsViewController(
    _: PledgePaymentMethodsViewController,
    didSelectCreditCard paymentSourceId: String
  ) {
    self.viewModel.inputs.creditCardSelected(with: paymentSourceId)
  }
}

// MARK: - Styles

private let nestedStackViewStyle: StackViewStyle = { stackView in
  stackView
    |> checkoutRootStackViewStyle
    |> \.layoutMargins .~ UIEdgeInsets(leftRight: CheckoutConstants.PledgeView.Inset.leftRight)
}

private let bottomStackViewStyle: StackViewStyle = { stackView in
  stackView
    |> verticalStackViewStyle
    |> \.spacing .~ Styles.grid(2)
    |> \.isLayoutMarginsRelativeArrangement .~ true
    |> \.layoutMargins .~ UIEdgeInsets(leftRight: CheckoutConstants.PledgeView.Inset.leftRight)
}

private let rootScrollViewStyle: ScrollStyle = { scrollView in
  scrollView
    |> UIScrollView.lens.showsVerticalScrollIndicator .~ false
    |> \.alwaysBounceVertical .~ true
}

private let rootStackViewStyle: StackViewStyle = { stackView in
  stackView
    |> checkoutRootStackViewStyle
    |> \.layoutMargins .~ UIEdgeInsets(topBottom: Styles.grid(3))
}<|MERGE_RESOLUTION|>--- conflicted
+++ resolved
@@ -92,15 +92,10 @@
     PledgeSummaryViewController.instantiate()
   }()
 
-<<<<<<< HEAD
   private lazy var PledgeCTAContainerView: PledgeScreenCTAContainerView = {
     PledgeScreenCTAContainerView(frame: .zero)
       |> \.translatesAutoresizingMaskIntoConstraints .~ false
       |> \.delegate .~ self
-=======
-  private let pledgeCTAContainerView: PledgeScreenCTAContainerView = {
-    PledgeScreenCTAContainerView(frame: .zero) |> \.translatesAutoresizingMaskIntoConstraints .~ false
->>>>>>> 8a9b6f34
   }()
 
   private lazy var rootScrollView: UIScrollView = { UIScrollView(frame: .zero) }()
