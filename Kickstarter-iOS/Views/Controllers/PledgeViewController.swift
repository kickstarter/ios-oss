--- conflicted
+++ resolved
@@ -93,15 +93,10 @@
     PledgeSummaryViewController.instantiate()
   }()
 
-<<<<<<< HEAD
   private lazy var pledgeCTAContainerView: PledgeScreenCTAContainerView = {
     PledgeScreenCTAContainerView(frame: .zero)
       |> \.translatesAutoresizingMaskIntoConstraints .~ false
       |> \.delegate .~ self
-=======
-  private let pledgeCTAContainerView: PledgeViewCTAContainerView = {
-    PledgeViewCTAContainerView(frame: .zero) |> \.translatesAutoresizingMaskIntoConstraints .~ false
->>>>>>> 0163a7a6
   }()
 
   private lazy var rootScrollView: UIScrollView = { UIScrollView(frame: .zero) }()
@@ -147,11 +142,7 @@
 
     self.configureChildViewControllers()
     self.setupConstraints()
-<<<<<<< HEAD
-    self.configurePledgeScreenCTAContainerView()
-=======
     self.configurePledgeViewCTAContainerView()
->>>>>>> 0163a7a6
 
     self.viewModel.inputs.viewDidLoad()
   }
@@ -212,11 +203,7 @@
     }
   }
 
-<<<<<<< HEAD
-  private func configurePledgeScreenCTAContainerView() {
-=======
   private func configurePledgeViewCTAContainerView() {
->>>>>>> 0163a7a6
     // Configure subviews
     _ = (self.pledgeCTAContainerView, self.view)
       |> ksr_addSubviewToParent()
