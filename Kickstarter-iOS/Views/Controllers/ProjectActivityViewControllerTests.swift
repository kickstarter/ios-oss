@testable import Kickstarter_Framework
@testable import KsApi
import Library
import Prelude
import XCTest

internal final class ProjectActivityViewControllerTests: TestCase {
  override func setUp() {
    super.setUp()
    AppEnvironment.pushEnvironment(
      apiService: MockService(
        oauthToken: OauthToken(token: "deadbeef"),
        fetchProjectActivitiesResponse: activityCategories.map {
          baseActivity |> Activity.lens.category .~ $0
        }
          + backingActivities
      ),
      currentUser: Project.cosmicSurgery.creator,
      mainBundle: Bundle.framework
    )

    UIView.setAnimationsEnabled(false)
  }

  override func tearDown() {
    AppEnvironment.popEnvironment()
    UIView.setAnimationsEnabled(true)
    super.tearDown()
  }

<<<<<<< HEAD
  func testProjectActivityViewController() {
=======
  func testProjectActivityView() {
>>>>>>> ace347d5
    combos(Language.allLanguages, Device.allCases).forEach { language, device in
      withEnvironment(language: language) {
        let controller = ProjectActivitiesViewController.configuredWith(project: project)
        let (parent, _) = traitControllers(device: device, orientation: .portrait, child: controller)
<<<<<<< HEAD
        parent.view.frame.size.height = device == .pad ? 2_600 : 2_200
=======
>>>>>>> ace347d5

        self.scheduler.run()

        FBSnapshotVerifyView(
          parent.view,
          identifier: "lang_\(language)_device_\(device)",
<<<<<<< HEAD
          overallTolerance: 0.2
=======
          overallTolerance: 0.03
>>>>>>> ace347d5
        )
      }
    }
  }
}

private let project =
  Project.cosmicSurgery
    |> Project.lens.dates.deadline .~ 123_456_789.0
    |> Project.lens.dates.launchedAt .~ 123_456_789.0
    |> Project.lens.photo.small .~ ""
    |> Project.lens.photo.med .~ ""
    |> Project.lens.photo.full .~ ""

private let user =
  User.brando
    |> \.avatar.large .~ ""
    |> \.avatar.medium .~ ""
    |> \.avatar.small .~ ""

private let baseActivity =
  .template
    |> Activity.lens.createdAt .~ 123_456_789.0
    |> Activity.lens.comment .~ (
      .template
        |> Comment.lens.author .~ .template
        |> Comment.lens.body .~ ("Hi, I'm wondering if you're planning on holding a gallery showing with "
          + "these portraits? I'd love to attend if you'll be in New York!")
    )
    |> Activity.lens.memberData.amount .~ 25
    |> Activity.lens.project .~ project
    |> Activity.lens.update .~ (
      .template
        |> Update.lens.title .~ "Spirit animal reward available again"
        |> Update.lens.body .~ ("Due to popular demand, and the inspirational momentum of this project, we've"
          + " added more spirit animal rewards!")
        |> Update.lens.publishedAt .~ 123_456_789.0
    )
    |> Activity.lens.user .~ user
    |> Activity.lens.memberData.backing .~ .some(
      .template
        |> Backing.lens.amount .~ 25
        |> Backing.lens.backerId .~ user.id
        |> Backing.lens.backer .~ user
    )

private let backingActivity =
  baseActivity
    |> Activity.lens.category .~ .backing
    |> Activity.lens.memberData.amount .~ 25
    |> Activity.lens.memberData.rewardId .~ 1

private let backingAmountActivity =
  baseActivity
    |> Activity.lens.category .~ .backingAmount
    |> Activity.lens.memberData.newAmount .~ 25
    |> Activity.lens.memberData.newRewardId .~ 1
    |> Activity.lens.memberData.oldRewardId .~ 2
    |> Activity.lens.memberData.oldAmount .~ 100

private let backingCanceledActivity =
  baseActivity
    |> Activity.lens.category .~ .backingCanceled
    |> Activity.lens.memberData.amount .~ 25
    |> Activity.lens.memberData.rewardId .~ 1

private let backingRewardActivity =
  baseActivity
    |> Activity.lens.category .~ .backingReward
    |> Activity.lens.memberData.newRewardId .~ 1
    |> Activity.lens.memberData.oldRewardId .~ 2

private let activityCategories: [Activity.Category] = [
  .update,
  .suspension,
  .cancellation,
  .failure,
  .success,
  .launch,
  .commentPost,
  .commentProject
]

private let backingActivities = [
  backingActivity,
  backingAmountActivity,
  backingCanceledActivity,
  backingRewardActivity
]<|MERGE_RESOLUTION|>--- conflicted
+++ resolved
@@ -28,30 +28,18 @@
     super.tearDown()
   }
 
-<<<<<<< HEAD
-  func testProjectActivityViewController() {
-=======
   func testProjectActivityView() {
->>>>>>> ace347d5
     combos(Language.allLanguages, Device.allCases).forEach { language, device in
       withEnvironment(language: language) {
         let controller = ProjectActivitiesViewController.configuredWith(project: project)
         let (parent, _) = traitControllers(device: device, orientation: .portrait, child: controller)
-<<<<<<< HEAD
-        parent.view.frame.size.height = device == .pad ? 2_600 : 2_200
-=======
->>>>>>> ace347d5
 
         self.scheduler.run()
 
         FBSnapshotVerifyView(
           parent.view,
           identifier: "lang_\(language)_device_\(device)",
-<<<<<<< HEAD
-          overallTolerance: 0.2
-=======
           overallTolerance: 0.03
->>>>>>> ace347d5
         )
       }
     }
