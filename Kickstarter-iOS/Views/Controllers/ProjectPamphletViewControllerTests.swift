@testable import Kickstarter_Framework
@testable import KsApi
@testable import Library
import Prelude
import XCTest

internal final class ProjectPamphletViewControllerTests: TestCase {
  private var project: Project = .cosmicSurgery

  override func setUp() {
    super.setUp()

    self.project = Project.cosmicSurgery
      |> Project.lens.photo.full .~ "" // prevents flaky tests caused by async photo download
      |> (Project.lens.creator.avatar .. User.Avatar.lens.small) .~ ""
      |> Project.lens.rewards %~ { rewards in
        [
          rewards[0]
            |> Reward.lens.startsAt .~ 0,
          rewards[2]
            |> Reward.lens.startsAt .~ 0
        ]
      }
      |> Project.lens.stats.pledged .~ (Project.template.stats.goal * 3 / 4)

    AppEnvironment.pushEnvironment(mainBundle: Bundle.framework)
    UIView.setAnimationsEnabled(false)
  }

  override func tearDown() {
    AppEnvironment.popEnvironment()
    UIView.setAnimationsEnabled(true)

    super.tearDown()
  }

  // MARK: - Logged In, Native Checkout Enabled

  func testLoggedIn_Backer_LiveProject_NativeCheckout_Enabled() {
    let config = Config.template
      |> \.features .~ [Feature.checkout.rawValue: true]
    let backedProject = self.project
      |> Project.lens.personalization.isBacking .~ true
      |> Project.lens.personalization.backing .~ .template
      |> Project.lens.state .~ .live

    combos(Language.allLanguages, Device.allCases).forEach { language, device in
      withEnvironment(config: config, currentUser: .template, language: language) {
        let vc = ProjectPamphletViewController.configuredWith(
          projectOrParam: .left(backedProject), refTag: nil
        )

        let (parent, _) = traitControllers(device: device, orientation: .portrait, child: vc)
        parent.view.frame.size.height = device == .pad ? 1_200 : parent.view.frame.size.height

        FBSnapshotVerifyView(vc.view, identifier: "lang_\(language)_device_\(device)")
      }
    }
  }

  func testLoggedIn_Backer_NonLiveProject_NativeCheckout_Enabled() {
    let config = Config.template
      |> \.features .~ [Feature.checkout.rawValue: true]
    let backedProject = self.project
      |> Project.lens.personalization.isBacking .~ true
      |> Project.lens.personalization.backing .~ .template
      |> Project.lens.state .~ .successful

    combos(Language.allLanguages, Device.allCases).forEach { language, device in
      withEnvironment(config: config, currentUser: .template, language: language) {
        let vc = ProjectPamphletViewController.configuredWith(
          projectOrParam: .left(backedProject), refTag: nil
        )

        let (parent, _) = traitControllers(device: device, orientation: .portrait, child: vc)
        parent.view.frame.size.height = device == .pad ? 1_200 : parent.view.frame.size.height

        FBSnapshotVerifyView(vc.view, identifier: "lang_\(language)_device_\(device)")
      }
    }
  }

  func testLoggedIn_NonBacker_LiveProject_NativeCheckout_Enabled() {
    let config = Config.template
      |> \.features .~ [Feature.checkout.rawValue: true]
    let backedProject = self.project
      |> Project.lens.personalization.isBacking .~ false
      |> Project.lens.state .~ .live

    combos(Language.allLanguages, Device.allCases).forEach { language, device in
      withEnvironment(config: config, currentUser: .template, language: language) {
        let vc = ProjectPamphletViewController
          .configuredWith(projectOrParam: .left(backedProject), refTag: nil)

        let (parent, _) = traitControllers(device: device, orientation: .portrait, child: vc)
        parent.view.frame.size.height = device == .pad ? 1_200 : parent.view.frame.size.height

        FBSnapshotVerifyView(vc.view, identifier: "lang_\(language)_device_\(device)")
      }
    }
  }

  func testLoggedIn_NonBacker_NonLiveProject_NativeCheckout_Enabled() {
    let config = Config.template
      |> \.features .~ [Feature.checkout.rawValue: true]
    let backedProject = self.project
      |> Project.lens.personalization.isBacking .~ false
      |> Project.lens.state .~ .successful

    combos(Language.allLanguages, Device.allCases).forEach { language, device in
      withEnvironment(config: config, currentUser: .template, language: language) {
        let vc = ProjectPamphletViewController.configuredWith(
          projectOrParam: .left(backedProject), refTag: nil
        )

        let (parent, _) = traitControllers(device: device, orientation: .portrait, child: vc)
        parent.view.frame.size.height = device == .pad ? 1_200 : parent.view.frame.size.height

        FBSnapshotVerifyView(vc.view, identifier: "lang_\(language)_device_\(device)")
      }
    }
  }

<<<<<<< HEAD
  func testBacker_NonLiveProject_NativeCheckout_Enabled_Landscape() {
=======
  func testLoggedIn_Backer_LiveProject_Error_NativeCheckout_Enabled() {
    let config = Config.template
      |> \.features .~ [Feature.checkout.rawValue: true]
    let backing = Backing.template
      |> Backing.lens.status .~ .errored
    let backedProject = self.project
      |> Project.lens.personalization.isBacking .~ true
      |> Project.lens.personalization.backing .~ backing
      |> Project.lens.state .~ .live

    combos(Language.allLanguages, Device.allCases).forEach { language, device in
      withEnvironment(config: config, currentUser: .template, language: language) {
        let vc = ProjectPamphletViewController.configuredWith(
          projectOrParam: .left(backedProject), refTag: nil
        )

        let (parent, _) = traitControllers(device: device, orientation: .portrait, child: vc)
        parent.view.frame.size.height = device == .pad ? 1_200 : parent.view.frame.size.height

        FBSnapshotVerifyView(vc.view, identifier: "lang_\(language)_device_\(device)", tolerance: 0.01)
      }
    }
  }

  // MARK: - Logged Out, Native Checkout Enabled

  func testLoggedOut_NonBacker_LiveProject_NativeCheckout_Feature_Enabled() {
>>>>>>> 82cd0cb6
    let config = Config.template
      |> \.features .~ [Feature.checkout.rawValue: true]
    let backedProject = self.project
      |> Project.lens.personalization.isBacking .~ nil
      |> Project.lens.state .~ .live

    combos(Language.allLanguages, Device.allCases).forEach { language, device in
      withEnvironment(config: config, currentUser: nil, language: language) {
        let vc = ProjectPamphletViewController
          .configuredWith(projectOrParam: .left(backedProject), refTag: nil)

        let (parent, _) = traitControllers(device: device, orientation: .portrait, child: vc)
        parent.view.frame.size.height = device == .pad ? 1_200 : parent.view.frame.size.height

        FBSnapshotVerifyView(vc.view, identifier: "lang_\(language)_device_\(device)")
      }
    }
  }

  func testLoggedOut_NonBacker_NonLiveProject_NativeCheckout_Enabled() {
    let config = Config.template
      |> \.features .~ [Feature.checkout.rawValue: true]
    let backedProject = self.project
      |> Project.lens.personalization.isBacking .~ nil
      |> Project.lens.state .~ .successful

    combos(Language.allLanguages, Device.allCases).forEach { language, device in
      withEnvironment(config: config, currentUser: nil, language: language) {
        let vc = ProjectPamphletViewController.configuredWith(
          projectOrParam: .left(backedProject), refTag: nil
        )

        let (parent, _) = traitControllers(device: device, orientation: .portrait, child: vc)
        parent.view.frame.size.height = device == .pad ? 1_200 : parent.view.frame.size.height

        FBSnapshotVerifyView(vc.view, identifier: "lang_\(language)_device_\(device)")
      }
    }
  }

  // MARK: - Native Checkout Disabled or Undefined

  func testLoggedOut_LiveProject_NativeCheckout_Disabled() {
    let config = Config.template
      |> \.features .~ [Feature.checkout.rawValue: false]
    let backedProject = self.project
      |> Project.lens.personalization.isBacking .~ nil
      |> Project.lens.state .~ .live
    let language = Language.en
    let device = Device.phone4_7inch

    // All we want to see here is that the pledge CTA button is hidden

    withEnvironment(config: config, currentUser: nil, language: language) {
      let vc = ProjectPamphletViewController
        .configuredWith(projectOrParam: .left(backedProject), refTag: nil)
      _ = traitControllers(device: device, orientation: .portrait, child: vc)

      FBSnapshotVerifyView(vc.view, identifier: "lang_\(language)_device_\(device)")
    }
  }

  func testLoggedOut_LiveProject_NativeCheckout_Undefined() {
    let config = Config.template
      |> \.features .~ [:]
    let backedProject = self.project
      |> Project.lens.personalization.isBacking .~ nil
      |> Project.lens.state .~ .live
    let language = Language.en
    let device = Device.phone4_7inch

    // All we want to see here is that the pledge CTA button is hidden
    withEnvironment(config: config, language: language) {
      let vc = ProjectPamphletViewController
        .configuredWith(projectOrParam: .left(backedProject), refTag: nil)

      let (parent, _) = traitControllers(device: device, orientation: .portrait, child: vc)
      parent.view.frame.size.height = device == .pad ? 2_300 : 1_800

      FBSnapshotVerifyView(vc.view, identifier: "lang_\(language)_device_\(device)")
    }
  }
}<|MERGE_RESOLUTION|>--- conflicted
+++ resolved
@@ -5,6 +5,7 @@
 import XCTest
 
 internal final class ProjectPamphletViewControllerTests: TestCase {
+  private let user = User.brando
   private var project: Project = .cosmicSurgery
 
   override func setUp() {
@@ -21,6 +22,8 @@
             |> Reward.lens.startsAt .~ 0
         ]
       }
+      |> Project.lens.state .~ .live
+      |> Project.lens.personalization.isBacking .~ false
       |> Project.lens.stats.pledged .~ (Project.template.stats.goal * 3 / 4)
 
     AppEnvironment.pushEnvironment(mainBundle: Bundle.framework)
@@ -39,7 +42,9 @@
   func testLoggedIn_Backer_LiveProject_NativeCheckout_Enabled() {
     let config = Config.template
       |> \.features .~ [Feature.checkout.rawValue: true]
-    let backedProject = self.project
+    let backedProject = Project.cosmicSurgery
+      |> Project.lens.photo.full .~ ""
+      |> (Project.lens.creator.avatar .. User.Avatar.lens.small) .~ ""
       |> Project.lens.personalization.isBacking .~ true
       |> Project.lens.personalization.backing .~ .template
       |> Project.lens.state .~ .live
@@ -61,7 +66,9 @@
   func testLoggedIn_Backer_NonLiveProject_NativeCheckout_Enabled() {
     let config = Config.template
       |> \.features .~ [Feature.checkout.rawValue: true]
-    let backedProject = self.project
+    let backedProject = Project.cosmicSurgery
+      |> Project.lens.photo.full .~ ""
+      |> (Project.lens.creator.avatar .. User.Avatar.lens.small) .~ ""
       |> Project.lens.personalization.isBacking .~ true
       |> Project.lens.personalization.backing .~ .template
       |> Project.lens.state .~ .successful
@@ -83,14 +90,10 @@
   func testLoggedIn_NonBacker_LiveProject_NativeCheckout_Enabled() {
     let config = Config.template
       |> \.features .~ [Feature.checkout.rawValue: true]
-    let backedProject = self.project
-      |> Project.lens.personalization.isBacking .~ false
-      |> Project.lens.state .~ .live
-
-    combos(Language.allLanguages, Device.allCases).forEach { language, device in
-      withEnvironment(config: config, currentUser: .template, language: language) {
-        let vc = ProjectPamphletViewController
-          .configuredWith(projectOrParam: .left(backedProject), refTag: nil)
+
+    combos(Language.allLanguages, Device.allCases).forEach { language, device in
+      withEnvironment(config: config, currentUser: .template, language: language) {
+        let vc = ProjectPamphletViewController.configuredWith(projectOrParam: .left(project), refTag: nil)
 
         let (parent, _) = traitControllers(device: device, orientation: .portrait, child: vc)
         parent.view.frame.size.height = device == .pad ? 1_200 : parent.view.frame.size.height
@@ -103,7 +106,9 @@
   func testLoggedIn_NonBacker_NonLiveProject_NativeCheckout_Enabled() {
     let config = Config.template
       |> \.features .~ [Feature.checkout.rawValue: true]
-    let backedProject = self.project
+    let backedProject = Project.cosmicSurgery
+      |> Project.lens.photo.full .~ ""
+      |> (Project.lens.creator.avatar .. User.Avatar.lens.small) .~ ""
       |> Project.lens.personalization.isBacking .~ false
       |> Project.lens.state .~ .successful
 
@@ -121,47 +126,15 @@
     }
   }
 
-<<<<<<< HEAD
-  func testBacker_NonLiveProject_NativeCheckout_Enabled_Landscape() {
-=======
-  func testLoggedIn_Backer_LiveProject_Error_NativeCheckout_Enabled() {
-    let config = Config.template
-      |> \.features .~ [Feature.checkout.rawValue: true]
-    let backing = Backing.template
-      |> Backing.lens.status .~ .errored
-    let backedProject = self.project
-      |> Project.lens.personalization.isBacking .~ true
-      |> Project.lens.personalization.backing .~ backing
-      |> Project.lens.state .~ .live
-
-    combos(Language.allLanguages, Device.allCases).forEach { language, device in
-      withEnvironment(config: config, currentUser: .template, language: language) {
-        let vc = ProjectPamphletViewController.configuredWith(
-          projectOrParam: .left(backedProject), refTag: nil
-        )
-
-        let (parent, _) = traitControllers(device: device, orientation: .portrait, child: vc)
-        parent.view.frame.size.height = device == .pad ? 1_200 : parent.view.frame.size.height
-
-        FBSnapshotVerifyView(vc.view, identifier: "lang_\(language)_device_\(device)", tolerance: 0.01)
-      }
-    }
-  }
-
   // MARK: - Logged Out, Native Checkout Enabled
 
   func testLoggedOut_NonBacker_LiveProject_NativeCheckout_Feature_Enabled() {
->>>>>>> 82cd0cb6
-    let config = Config.template
-      |> \.features .~ [Feature.checkout.rawValue: true]
-    let backedProject = self.project
-      |> Project.lens.personalization.isBacking .~ nil
-      |> Project.lens.state .~ .live
+    let config = Config.template
+      |> \.features .~ [Feature.checkout.rawValue: true]
 
     combos(Language.allLanguages, Device.allCases).forEach { language, device in
       withEnvironment(config: config, currentUser: nil, language: language) {
-        let vc = ProjectPamphletViewController
-          .configuredWith(projectOrParam: .left(backedProject), refTag: nil)
+        let vc = ProjectPamphletViewController.configuredWith(projectOrParam: .left(project), refTag: nil)
 
         let (parent, _) = traitControllers(device: device, orientation: .portrait, child: vc)
         parent.view.frame.size.height = device == .pad ? 1_200 : parent.view.frame.size.height
@@ -174,8 +147,10 @@
   func testLoggedOut_NonBacker_NonLiveProject_NativeCheckout_Enabled() {
     let config = Config.template
       |> \.features .~ [Feature.checkout.rawValue: true]
-    let backedProject = self.project
-      |> Project.lens.personalization.isBacking .~ nil
+    let backedProject = Project.cosmicSurgery
+      |> Project.lens.photo.full .~ ""
+      |> (Project.lens.creator.avatar .. User.Avatar.lens.small) .~ ""
+      |> Project.lens.personalization.isBacking .~ false
       |> Project.lens.state .~ .successful
 
     combos(Language.allLanguages, Device.allCases).forEach { language, device in
@@ -197,17 +172,14 @@
   func testLoggedOut_LiveProject_NativeCheckout_Disabled() {
     let config = Config.template
       |> \.features .~ [Feature.checkout.rawValue: false]
-    let backedProject = self.project
-      |> Project.lens.personalization.isBacking .~ nil
-      |> Project.lens.state .~ .live
+
     let language = Language.en
     let device = Device.phone4_7inch
 
     // All we want to see here is that the pledge CTA button is hidden
 
     withEnvironment(config: config, currentUser: nil, language: language) {
-      let vc = ProjectPamphletViewController
-        .configuredWith(projectOrParam: .left(backedProject), refTag: nil)
+      let vc = ProjectPamphletViewController.configuredWith(projectOrParam: .left(project), refTag: nil)
       _ = traitControllers(device: device, orientation: .portrait, child: vc)
 
       FBSnapshotVerifyView(vc.view, identifier: "lang_\(language)_device_\(device)")
@@ -217,16 +189,13 @@
   func testLoggedOut_LiveProject_NativeCheckout_Undefined() {
     let config = Config.template
       |> \.features .~ [:]
-    let backedProject = self.project
-      |> Project.lens.personalization.isBacking .~ nil
-      |> Project.lens.state .~ .live
+
     let language = Language.en
     let device = Device.phone4_7inch
 
     // All we want to see here is that the pledge CTA button is hidden
     withEnvironment(config: config, language: language) {
-      let vc = ProjectPamphletViewController
-        .configuredWith(projectOrParam: .left(backedProject), refTag: nil)
+      let vc = ProjectPamphletViewController.configuredWith(projectOrParam: .left(project), refTag: nil)
 
       let (parent, _) = traitControllers(device: device, orientation: .portrait, child: vc)
       parent.view.frame.size.height = device == .pad ? 2_300 : 1_800
