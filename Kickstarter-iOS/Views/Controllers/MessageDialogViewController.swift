--- conflicted
+++ resolved
@@ -13,20 +13,12 @@
   fileprivate let viewModel: MessageDialogViewModelType = MessageDialogViewModel()
   internal weak var delegate: MessageDialogViewControllerDelegate?
 
-<<<<<<< HEAD
   @IBOutlet private weak var bodyTextView: UITextView!
   @IBOutlet private weak var bottomConstraint: NSLayoutConstraint!
   @IBOutlet private weak var loadingView: UIView!
   @IBOutlet private weak var nameLabel: UILabel!
   @IBOutlet private weak var postButton: UIBarButtonItem!
   @IBOutlet private weak var titleLabel: UILabel!
-=======
-  @IBOutlet fileprivate weak var nameLabel: UILabel!
-  @IBOutlet fileprivate weak var postButton: UIBarButtonItem!
-  @IBOutlet fileprivate weak var bodyTextView: UITextView!
-  @IBOutlet fileprivate weak var loadingView: UIView!
-  @IBOutlet fileprivate weak var bottomConstraint: NSLayoutConstraint!
->>>>>>> 1cedb98f
 
   internal static func configuredWith(messageSubject: MessageSubject,
                                       context: Koala.MessageDialogContext) -> MessageDialogViewController {
@@ -68,26 +60,22 @@
       .observeValues { [weak self] in self?.presentError($0) }
   }
 
-<<<<<<< HEAD
   internal override func bindStyles() {
     super.bindStyles()
 
-    self.nameLabel
+    _ = self.nameLabel
       |> UILabel.lens.textColor .~ .ksr_text_navy_700
       |> UILabel.lens.font .~ UIFont.ksr_headline(size: 13.0)
 
-    self.postButton
+    _ = self.postButton
       |> UIBarButtonItem.lens.title %~ { _ in Strings.social_buttons_send() }
 
-    self.titleLabel
+    _ = self.titleLabel
       |> UILabel.lens.textColor .~ .ksr_navy_600
       |> UILabel.lens.font .~ UIFont.ksr_subhead(size: 14.0)
   }
 
-  @IBAction private func cancelButtonPressed () {
-=======
   @IBAction fileprivate func cancelButtonPressed () {
->>>>>>> 1cedb98f
     self.viewModel.inputs.cancelButtonPressed()
   }
 
