--- conflicted
+++ resolved
@@ -132,24 +132,18 @@
         self?.showActionSheetMenuWithOptions(options)
       }
 
-<<<<<<< HEAD
     self.viewModel.outputs.goToUpdatePledge
       .observeForControllerAction()
       .observeValues { [weak self] project, reward in
         self?.goToUpdatePledge(project: project, reward: reward)
-=======
+      }
+
     self.viewModel.outputs.goToRewards
       .observeForControllerAction()
       .observeValues { [weak self] project in
         self?.goToRewards(project)
       }
 
-    self.viewModel.outputs.goToUpdatePledge
-      .observeForControllerAction()
-      .observeValues { [weak self] project in
-        self?.goToUpdatePledge(project)
-      }
-
     self.viewModel.outputs.goToChangePaymentMethod
       .observeForControllerAction()
       .observeValues { [weak self] in
@@ -166,7 +160,6 @@
       .observeForControllerAction()
       .observeValues { [weak self] in
         self?.goToCancelPledge()
->>>>>>> 08995ab4
       }
   }
 
@@ -227,12 +220,10 @@
 
     options.forEach { option in
       let title: String
-      var handler: ((UIAlertAction) -> ())?
 
       switch option {
       case .updatePledge:
         title = Strings.Update_pledge()
-        handler = { _ in self.viewModel.inputs.updatePledgeTapped() }
       case .changePaymentMethod:
         title = Strings.Change_payment_method()
       case .chooseAnotherReward:
@@ -246,13 +237,9 @@
       let style: UIAlertAction.Style = option == .cancelPledge ? .destructive : .default
 
       actionSheet.addAction(
-<<<<<<< HEAD
-        UIAlertAction(title: title, style: style, handler: handler)
-=======
         UIAlertAction(title: title, style: style, handler: { _ in
           self.viewModel.inputs.menuOptionSelected(with: option)
         })
->>>>>>> 08995ab4
       )
     }
 
@@ -267,23 +254,19 @@
     self.dismiss(animated: true)
   }
 
-<<<<<<< HEAD
+  // MARK: - Functions
+
+  private func goToRewards(_ project: Project) {
+    let rewardsVC = RewardsCollectionViewController.instantiate(with: project, refTag: nil)
+
+    self.navigationController?.pushViewController(rewardsVC, animated: true)
+  }
+
   private func goToUpdatePledge(project: Project, reward: Reward) {
     let vc = PledgeViewController.instantiate()
     vc.configureWith(project: project, reward: reward, refTag: nil, context: .update)
 
     self.show(vc, sender: nil)
-=======
-  // MARK: - Functions
-
-  private func goToRewards(_ project: Project) {
-    let rewardsVC = RewardsCollectionViewController.instantiate(with: project, refTag: nil)
-
-    self.navigationController?.pushViewController(rewardsVC, animated: true)
-  }
-
-  private func goToUpdatePledge(_: Project) {
-    // TODO:
   }
 
   private func goToCancelPledge() {
@@ -296,7 +279,6 @@
 
   private func goToContactCreator() {
     // TODO:
->>>>>>> 08995ab4
   }
 }
 
