import KsApi
import Library
import Prelude
import UIKit

final class ManagePledgeViewController: UIViewController, MessageBannerViewControllerPresenting {
  // MARK: - Properties

  private lazy var closeButton: UIBarButtonItem = {
    UIBarButtonItem(
      image: UIImage(named: "icon--cross"),
      style: .plain,
      target: self,
      action: #selector(ManagePledgeViewController.closeButtonTapped)
    )
  }()

  private lazy var menuButton: UIBarButtonItem = {
    UIBarButtonItem(
      image: UIImage(named: "icon--more-menu"),
      style: .plain,
      target: self,
      action: #selector(ManagePledgeViewController.menuButtonTapped)
    )
  }()

<<<<<<< HEAD
  private lazy var paymentMethodSectionSeparator: UIView = {
    UIView(frame: .zero)
      |> \.translatesAutoresizingMaskIntoConstraints .~ false
  }()

  private lazy var paymentMethodViews = {
    [self.paymentMethodView, self.paymentMethodSectionSeparator]
  }()
=======
  internal var messageBannerViewController: MessageBannerViewController?

  private lazy var pledgeSummaryView: ManagePledgeSummaryView = { ManagePledgeSummaryView(frame: .zero) }()
>>>>>>> 3d19cd59

  private lazy var paymentMethodView: ManagePledgePaymentMethodView = {
    ManagePledgePaymentMethodView(frame: .zero)
  }()

  private lazy var pledgeSummaryView: ManagePledgeSummaryView = { ManagePledgeSummaryView(frame: .zero) }()

  private lazy var pledgeSummarySectionViews = {
    [self.pledgeSummaryView, self.pledgeSummarySectionSeparator]
  }()

  private lazy var pledgeSummarySectionSeparator: UIView = {
    UIView(frame: .zero)
      |> \.translatesAutoresizingMaskIntoConstraints .~ false
  }()

  private lazy var rewardView: ManagePledgeRewardView = {
    ManagePledgeRewardView(frame: .zero)
  }()

  private lazy var rewardReceivedViewController: ManageViewPledgeRewardReceivedViewController = {
    ManageViewPledgeRewardReceivedViewController.instantiate()
  }()

  private lazy var rewardSectionSeparator: UIView = {
    UIView(frame: .zero)
      |> \.translatesAutoresizingMaskIntoConstraints .~ false
  }()

  private lazy var rewardSectionViews = {
    [self.rewardView, self.rewardSectionSeparator]
  }()

  private lazy var rootScrollView: UIScrollView = {
    UIScrollView(frame: .zero)
      |> \.translatesAutoresizingMaskIntoConstraints .~ false
  }()

  private lazy var rootStackView: UIStackView = {
    UIStackView(frame: .zero)
      |> \.translatesAutoresizingMaskIntoConstraints .~ false
  }()

  private lazy var sectionSeparatorViews = {
    [self.pledgeSummarySectionSeparator, self.paymentMethodSectionSeparator, self.rewardSectionSeparator]
  }()

  private let viewModel: ManagePledgeViewModelType = ManagePledgeViewModel()

  static func instantiate(with project: Project, reward: Reward) -> ManagePledgeViewController {
    let manageViewPledgeVC = ManagePledgeViewController.instantiate()
    manageViewPledgeVC.viewModel.inputs.configureWith(project, reward: reward)

    return manageViewPledgeVC
  }

  // MARK: - Lifecycle

  override func viewDidLoad() {
    super.viewDidLoad()

    _ = self.navigationItem
      ?|> \.leftBarButtonItem .~ self.closeButton
      ?|> \.rightBarButtonItem .~ self.menuButton

    self.messageBannerViewController = self.configureMessageBannerViewController(on: self)

    self.configureViews()
    self.setupConstraints()

    self.viewModel.inputs.viewDidLoad()
  }

  // MARK: - Styles

  override func bindStyles() {
    super.bindStyles()

    _ = self.view
      |> checkoutBackgroundStyle

    _ = self.closeButton
      |> \.accessibilityLabel %~ { _ in Strings.Dismiss() }
      |> \.width .~ Styles.minTouchSize.width

    _ = self.menuButton
      |> \.accessibilityLabel %~ { _ in Strings.Menu() }

    _ = self.rootScrollView
      |> rootScrollViewStyle

    _ = self.rootStackView
      |> checkoutRootStackViewStyle

    _ = self.sectionSeparatorViews
      ||> separatorStyleDark
  }

  // MARK: - View model

  override func bindViewModel() {
    super.bindViewModel()

    self.rewardReceivedViewController.view.rac.hidden =
      self.viewModel.outputs.rewardReceivedViewControllerViewIsHidden

    self.viewModel.outputs.title
      .observeForUI()
      .observeValues { [weak self] title in
        guard let self = self else { return }
        _ = self
          |> \.title .~ title
      }

    self.viewModel.outputs.configurePaymentMethodView
      .observeForUI()
      .observeValues { [weak self] card in
        self?.paymentMethodView.configure(with: card)
      }

    self.viewModel.outputs.configurePledgeSummaryView
      .observeForUI()
      .observeValues { [weak self] project in
        self?.pledgeSummaryView.configureWith(project)
      }

    self.viewModel.outputs.configureRewardReceivedWithProject
      .observeForControllerAction()
      .observeValues { [weak self] project in
        self?.rewardReceivedViewController.configureWith(project: project)
      }

    self.viewModel.outputs.configureRewardSummaryView
      .observeForUI()
      .observeValues { [weak self] in
        self?.rewardView.configure(with: $0)
      }

    self.viewModel.outputs.showActionSheetMenuWithOptions
      .observeForControllerAction()
      .observeValues { [weak self] options in
        self?.showActionSheetMenuWithOptions(options)
      }

    self.viewModel.outputs.goToRewards
      .observeForControllerAction()
      .observeValues { [weak self] project in
        self?.goToRewards(project)
      }

    self.viewModel.outputs.goToUpdatePledge
      .observeForControllerAction()
      .observeValues { [weak self] project, reward in
        self?.goToUpdatePledge(project: project, reward: reward)
      }

    self.viewModel.outputs.goToChangePaymentMethod
      .observeForControllerAction()
      .observeValues { [weak self] in
        self?.goToChangePaymentMethod()
      }

    self.viewModel.outputs.goToContactCreator
      .observeForControllerAction()
      .observeValues { [weak self] in
        self?.goToContactCreator()
      }

    self.viewModel.outputs.goToCancelPledge
      .observeForControllerAction()
      .observeValues { [weak self] project, backing in
        self?.goToCancelPledge(project: project, backing: backing)
      }

    self.viewModel.outputs.showSuccessBannerWithMessage
      .observeForControllerAction()
      .observeValues { [weak self] message in
        guard let self = self else { return }

        self.messageBannerViewController?.showBanner(with: .success, message: message)
      }
  }

  // MARK: - Configuration

  func configureWith(project: Project, reward: Reward) {
    self.viewModel.inputs.configureWith(project, reward: reward)
  }

  private func setupConstraints() {
    NSLayoutConstraint.activate([
      self.rootStackView.widthAnchor.constraint(equalTo: self.rootScrollView.widthAnchor)
    ])

    self.sectionSeparatorViews.forEach { view in
      _ = view.heightAnchor.constraint(equalToConstant: 1)
        |> \.isActive .~ true

      view.setContentCompressionResistancePriority(.required, for: .vertical)
    }
  }

  // MARK: Functions

  private func configureViews() {
    _ = (self.rootScrollView, self.view)
      |> ksr_addSubviewToParent()
      |> ksr_constrainViewToEdgesInParent()

    _ = (self.rootStackView, self.rootScrollView)
      |> ksr_addSubviewToParent()
      |> ksr_constrainViewToEdgesInParent()

    let childViews: [UIView] = [
      self.pledgeSummarySectionViews,
      self.paymentMethodViews,
      self.rewardSectionViews,
      [self.rewardReceivedViewController.view]
    ]
    .flatMap { $0 }

    _ = (childViews, self.rootStackView)
      |> ksr_addArrangedSubviewsToStackView()

    self.addChild(self.rewardReceivedViewController)
    self.rewardReceivedViewController.didMove(toParent: self)
  }

  // MARK: Actions

  @objc private func menuButtonTapped() {
    self.viewModel.inputs.menuButtonTapped()
  }

  private func showActionSheetMenuWithOptions(_ options: [ManagePledgeAlertAction]) {
    let actionSheet = UIAlertController.alert(
      title: Strings.Select_an_option(),
      preferredStyle: .actionSheet,
      barButtonItem: self.menuButton
    )

    options.forEach { option in
      let title: String

      switch option {
      case .updatePledge:
        title = Strings.Update_pledge()
      case .changePaymentMethod:
        title = Strings.Change_payment_method()
      case .chooseAnotherReward:
        title = Strings.Choose_another_reward()
      case .contactCreator:
        title = Strings.Contact_creator()
      case .cancelPledge:
        title = Strings.Cancel_pledge()
      }

      let style: UIAlertAction.Style = option == .cancelPledge ? .destructive : .default

      actionSheet.addAction(
        UIAlertAction(title: title, style: style, handler: { _ in
          self.viewModel.inputs.menuOptionSelected(with: option)
        })
      )
    }

    actionSheet.addAction(
      UIAlertAction(title: Strings.Cancel(), style: .cancel)
    )

    self.present(actionSheet, animated: true)
  }

  @objc private func closeButtonTapped() {
    self.dismiss(animated: true)
  }

  // MARK: - Functions

  private func goToRewards(_ project: Project) {
    let rewardsVC = RewardsCollectionViewController.instantiate(with: project, refTag: nil)

    self.navigationController?.pushViewController(rewardsVC, animated: true)
  }

  private func goToUpdatePledge(project: Project, reward: Reward) {
    let vc = PledgeViewController.instantiate()
    vc.configureWith(project: project, reward: reward, refTag: nil, context: .update)
    vc.delegate = self

    self.show(vc, sender: nil)
  }

  private func goToCancelPledge(project: Project, backing: Backing) {
    let cancelPledgeViewController = CancelPledgeViewController.instantiate()
    cancelPledgeViewController.configure(with: project, backing: backing)

    self.navigationController?.pushViewController(cancelPledgeViewController, animated: true)
  }

  private func goToChangePaymentMethod() {
    // TODO:
  }

  private func goToContactCreator() {
    // TODO:
  }
}

// MARK: - PledgeViewControllerDelegate

extension ManagePledgeViewController: PledgeViewControllerDelegate {
  func pledgeViewControllerDidUpdatePledge(_: PledgeViewController, message: String) {
    self.viewModel.inputs.pledgeViewControllerDidUpdatePledgeWithMessage(message)
  }
}

// MARK: Styles

private let rootScrollViewStyle = { (scrollView: UIScrollView) in
  scrollView
    |> \.alwaysBounceVertical .~ true
}

private let rootStackViewStyle: StackViewStyle = { stackView in
  stackView
    |> \.layoutMargins .~ .init(
      top: Styles.grid(3),
      left: Styles.grid(4),
      bottom: Styles.grid(3),
      right: Styles.grid(4)
    )
    |> \.isLayoutMarginsRelativeArrangement .~ true
    |> \.axis .~ NSLayoutConstraint.Axis.vertical
    |> \.distribution .~ UIStackView.Distribution.fill
    |> \.alignment .~ UIStackView.Alignment.fill
    |> \.spacing .~ Styles.grid(4)
}<|MERGE_RESOLUTION|>--- conflicted
+++ resolved
@@ -24,23 +24,19 @@
     )
   }()
 
-<<<<<<< HEAD
+  internal var messageBannerViewController: MessageBannerViewController?
+
   private lazy var paymentMethodSectionSeparator: UIView = {
     UIView(frame: .zero)
       |> \.translatesAutoresizingMaskIntoConstraints .~ false
   }()
 
+  private lazy var paymentMethodView: ManagePledgePaymentMethodView = {
+    ManagePledgePaymentMethodView(frame: .zero)
+  }()
+
   private lazy var paymentMethodViews = {
     [self.paymentMethodView, self.paymentMethodSectionSeparator]
-  }()
-=======
-  internal var messageBannerViewController: MessageBannerViewController?
-
-  private lazy var pledgeSummaryView: ManagePledgeSummaryView = { ManagePledgeSummaryView(frame: .zero) }()
->>>>>>> 3d19cd59
-
-  private lazy var paymentMethodView: ManagePledgePaymentMethodView = {
-    ManagePledgePaymentMethodView(frame: .zero)
   }()
 
   private lazy var pledgeSummaryView: ManagePledgeSummaryView = { ManagePledgeSummaryView(frame: .zero) }()
