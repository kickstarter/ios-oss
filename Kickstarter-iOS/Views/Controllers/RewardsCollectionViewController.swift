import Foundation
import KsApi
import Library
import Prelude

final class RewardsCollectionViewController: UICollectionViewController {
  // MARK: - Properties

  private let dataSource = RewardsCollectionViewDataSource()

  private let layout: UICollectionViewFlowLayout = {
    UICollectionViewFlowLayout()
      |> \.minimumLineSpacing .~ Styles.grid(3)
      |> \.minimumInteritemSpacing .~ 0
      |> \.sectionInset .~ .init(leftRight: Styles.grid(6))
      |> \.scrollDirection .~ .horizontal
  }()

  private var flowLayout: UICollectionViewFlowLayout? {
    return self.collectionView.collectionViewLayout as? UICollectionViewFlowLayout
  }

  private lazy var rewardsCollectionFooterView: RewardsCollectionViewFooter = {
    RewardsCollectionViewFooter(frame: .zero)
      |> \.translatesAutoresizingMaskIntoConstraints .~ false
  }()

  private lazy var navigationBarShadowImage: UIImage? = {
    UIImage(in: CGRect(x: 0, y: 0, width: 1, height: 0.5), with: .ksr_dark_grey_400)
  }()

  private var collectionViewBottomConstraintSuperview: NSLayoutConstraint?
  private var collectionViewBottomConstraintFooterView: NSLayoutConstraint?

  private let viewModel = RewardsCollectionViewModel()

  static func instantiate(with project: Project, refTag: RefTag?) -> RewardsCollectionViewController {
    let rewardsCollectionVC = RewardsCollectionViewController()
    rewardsCollectionVC.viewModel.inputs.configure(with: project, refTag: refTag)

    return rewardsCollectionVC
  }

  init() {
    super.init(collectionViewLayout: self.layout)

    let closeButton = UIBarButtonItem(
      image: UIImage(named: "icon--cross"),
      style: .plain,
      target: self,
      action: #selector(RewardsCollectionViewController.closeButtonTapped)
    )

    _ = closeButton
      |> \.width .~ Styles.minTouchSize.width
      |> \.accessibilityLabel %~ { _ in Strings.Dismiss() }

    _ = self
      |> \.title %~ { _ in Strings.Back_this_project() }

    self.navigationItem.setLeftBarButton(closeButton, animated: false)
  }

  required init?(coder aDecoder: NSCoder) {
    super.init(coder: aDecoder)
  }

  override func viewDidLoad() {
    super.viewDidLoad()

    _ = self.collectionView
      |> \.dataSource .~ self.dataSource

    _ = (self.rewardsCollectionFooterView, self.view)
      |> ksr_addSubviewToParent()

    self.collectionView.register(RewardCell.self)

    self.setupConstraints()

    self.viewModel.inputs.viewDidLoad()
  }

  override func viewDidAppear(_ animated: Bool) {
    super.viewDidAppear(animated)

    self.viewModel.inputs.viewDidAppear()
  }

  override func viewDidLayoutSubviews() {
    super.viewDidLayoutSubviews()

    guard let layout = self.flowLayout else { return }

    let itemSize = self.calculateItemSize(from: layout, using: self.collectionView)

<<<<<<< HEAD
  override func viewWillAppear(_ animated: Bool) {
    super.viewWillAppear(animated)

    self.viewModel.inputs.viewWillAppear()
  }

  override func viewWillTransition(to size: CGSize, with coordinator: UIViewControllerTransitionCoordinator) {
    super.viewWillTransition(to: size, with: coordinator)

    self.flowLayout?.invalidateLayout()
=======
    if itemSize != layout.itemSize {
      layout.invalidateLayout()
    }
>>>>>>> 4a75f5bb
  }

  override func traitCollectionDidChange(_ previousTraitCollection: UITraitCollection?) {
    super.traitCollectionDidChange(previousTraitCollection)

    self.viewModel.inputs.traitCollectionDidChange(self.traitCollection)
  }

  override func bindStyles() {
    super.bindStyles()

    _ = self.view
      |> rewardsBackgroundStyle

    _ = self.collectionView
      |> collectionViewStyle
  }

  override func bindViewModel() {
    super.bindViewModel()

    self.viewModel.outputs.reloadDataWithValues
      .observeForUI()
      .observeValues { [weak self] values in
        self?.dataSource.load(values)
        self?.collectionView.reloadData()
      }

    self.viewModel.outputs.goToPledge
      .observeForControllerAction()
      .observeValues { [weak self] project, reward, refTag in
        self?.goToPledge(project: project, reward: reward, refTag: refTag)
      }

    self.viewModel.outputs.goToDeprecatedPledge
      .observeForControllerAction()
      .observeValues { [weak self] project, reward, refTag in
        self?.goToDeprecatedPledge(project: project, reward: reward, refTag: refTag)
      }

    self.viewModel.outputs.rewardsCollectionViewFooterIsHidden
      .observeForUI()
      .observeValues { [weak self] isHidden in
        self?.updateRewardCollectionViewFooterConstraints(isHidden)
      }

    self.viewModel.outputs.configureRewardsCollectionViewFooterWithCount
      .observeForUI()
      .observeValues { [weak self] count in
        self?.configureRewardsCollectionViewFooter(with: count)
      }

    self.viewModel.outputs.flashScrollIndicators
      .observeForUI()
      .observeValues { [weak self] in
        self?.collectionView.flashScrollIndicators()
      }

    self.rewardsCollectionFooterView.rac.hidden = self.viewModel.outputs.rewardsCollectionViewFooterIsHidden

    self.viewModel.outputs.navigationBarShadowImageHidden
      .observeForUI()
      .observeValues { [weak self] hidden in
        guard let self = self else { return }
        self.navigationController?.navigationBar.shadowImage = hidden
          ? UIImage()
          : self.navigationBarShadowImage
      }
  }

  // MARK: - Functions

  private func setupConstraints() {
    _ = self.collectionView
      |> \.translatesAutoresizingMaskIntoConstraints .~ false

    NSLayoutConstraint.activate([
      self.rewardsCollectionFooterView.leftAnchor.constraint(equalTo: self.view.leftAnchor),
      self.rewardsCollectionFooterView.rightAnchor.constraint(equalTo: self.view.rightAnchor),
      self.rewardsCollectionFooterView.bottomAnchor.constraint(equalTo: self.view.bottomAnchor),
      self.collectionView.leftAnchor.constraint(equalTo: self.view.leftAnchor),
      self.collectionView.rightAnchor.constraint(equalTo: self.view.rightAnchor),
      self.collectionView.topAnchor.constraint(equalTo: self.view.topAnchor)
    ])

    self.collectionViewBottomConstraintFooterView = self.collectionView.bottomAnchor
      .constraint(equalTo: self.rewardsCollectionFooterView.topAnchor)
    self.collectionViewBottomConstraintSuperview = self.collectionView.bottomAnchor
      .constraint(equalTo: self.view.bottomAnchor)
  }

  private func calculateItemSize(
    from layout: UICollectionViewFlowLayout,
    using collectionView: UICollectionView
  ) -> CGSize {
    let sectionInsets = layout.sectionInset
    let adjustedContentInset = collectionView.adjustedContentInset

    let topBottomSectionInsets = sectionInsets.top + sectionInsets.bottom
    let topBottomContentInsets = adjustedContentInset.top + adjustedContentInset.bottom

    let itemHeight = collectionView.frame.height - topBottomSectionInsets - topBottomContentInsets
    let itemWidth = CheckoutConstants.RewardCard.Layout.width

    return CGSize(width: itemWidth, height: itemHeight)
  }

  private func configureRewardsCollectionViewFooter(with count: Int) {
    self.rewardsCollectionFooterView.configure(with: count)
  }

  private func updateRewardCollectionViewFooterConstraints(_ isHidden: Bool) {
    _ = self.collectionViewBottomConstraintSuperview
      ?|> \.isActive .~ isHidden

    _ = self.collectionViewBottomConstraintFooterView
      ?|> \.isActive .~ !isHidden
  }

  private func goToPledge(project: Project, reward: Reward, refTag _: RefTag?) {
    let pledgeViewController = PledgeViewController.instantiate()
    pledgeViewController.configureWith(project: project, reward: reward)

    self.navigationController?.pushViewController(pledgeViewController, animated: true)
  }

  private func goToDeprecatedPledge(project: Project, reward: Reward, refTag _: RefTag?) {
    let pledgeViewController = DeprecatedRewardPledgeViewController
      .configuredWith(
        project: project, reward: reward
      )

    self.navigationController?.pushViewController(pledgeViewController, animated: true)
  }

  // MARK: - Actions

  @objc func closeButtonTapped() {
    self.navigationController?.dismiss(animated: true)
  }
}

// MARK: - Functions

// MARK: - UICollectionViewDelegate

extension RewardsCollectionViewController {
  override func collectionView(
    _: UICollectionView, willDisplay cell: UICollectionViewCell,
    forItemAt _: IndexPath
  ) {
    if let rewardCell = cell as? RewardCell {
      rewardCell.delegate = self
    }
  }
}

// MARK: - UICollectionViewDelegateFlowLayout

extension RewardsCollectionViewController: UICollectionViewDelegateFlowLayout {
  func collectionView(
    _ collectionView: UICollectionView, layout collectionViewLayout: UICollectionViewLayout,
    sizeForItemAt _: IndexPath
  ) -> CGSize {
    guard let layout = collectionViewLayout as? UICollectionViewFlowLayout else {
      return .zero
    }

    layout.itemSize = self.calculateItemSize(from: layout, using: collectionView)

    return layout.itemSize
  }
}

// MARK: - RewardCellDelegate

extension RewardsCollectionViewController: RewardCellDelegate {
  func rewardCellDidTapPledgeButton(_: RewardCell, rewardId: Int) {
    self.viewModel.inputs.rewardSelected(with: rewardId)
  }

  func rewardCell(_: RewardCell, shouldShowDividerLine show: Bool) {
    self.viewModel.inputs.rewardCellShouldShowDividerLine(show)
  }
}

// MARK: - RewardPledgeTransitionAnimatorDelegate

extension RewardsCollectionViewController: RewardPledgeTransitionAnimatorDelegate {
  func beginTransition(_: UINavigationController.Operation) {
    self.selectedRewardCell()?.alpha = 0
  }

  func snapshotData(withContainerView view: UIView) -> RewardPledgeTransitionSnapshotData? {
    guard
      let cell = self.selectedRewardCell(),
      let snapshotView = cell.rewardCardContainerView.snapshotView(afterScreenUpdates: false),
      let sourceFrame = cell.rewardCardContainerView.superview?
      .convert(cell.rewardCardContainerView.frame, to: view)
    else { return nil }

    return (snapshotView, sourceFrame, snapshotView.bounds)
  }

  func destinationFrameData(withContainerView _: UIView) -> RewardPledgeTransitionDestinationFrameData? {
    guard
      let cell = self.selectedRewardCell(),
      let frame = cell.rewardCardContainerView.superview?
      .convert(cell.rewardCardContainerView.frame, to: self.view)
    else { return nil }

    return (frame, CGRect(origin: .zero, size: frame.size))
  }

  func endTransition(_: UINavigationController.Operation) {
    self.selectedRewardCell()?.alpha = 1
  }

  private func selectedRewardCell() -> RewardCell? {
    guard
      let selectedReward = self.viewModel.outputs.selectedReward(),
      let cell = self.cell(for: selectedReward)
    else { return nil }

    return cell
  }

  private func cell(for reward: Reward) -> RewardCell? {
    return self.collectionView.visibleCells
      .compactMap { $0 as? RewardCell }
      .filter { cell in cell.currentReward(is: reward) }
      .first
  }
}

// MARK: Styles

private var collectionViewStyle: CollectionViewStyle = { collectionView -> UICollectionView in
  collectionView
    |> \.backgroundColor .~ .ksr_grey_200
    |> \.clipsToBounds .~ false
    |> \.allowsSelection .~ true
    |> \.showsHorizontalScrollIndicator .~ true
}<|MERGE_RESOLUTION|>--- conflicted
+++ resolved
@@ -87,6 +87,12 @@
     self.viewModel.inputs.viewDidAppear()
   }
 
+  override func viewWillAppear(_ animated: Bool) {
+    super.viewWillAppear(animated)
+
+    self.viewModel.inputs.viewWillAppear()
+  }
+
   override func viewDidLayoutSubviews() {
     super.viewDidLayoutSubviews()
 
@@ -94,22 +100,9 @@
 
     let itemSize = self.calculateItemSize(from: layout, using: self.collectionView)
 
-<<<<<<< HEAD
-  override func viewWillAppear(_ animated: Bool) {
-    super.viewWillAppear(animated)
-
-    self.viewModel.inputs.viewWillAppear()
-  }
-
-  override func viewWillTransition(to size: CGSize, with coordinator: UIViewControllerTransitionCoordinator) {
-    super.viewWillTransition(to: size, with: coordinator)
-
-    self.flowLayout?.invalidateLayout()
-=======
     if itemSize != layout.itemSize {
       layout.invalidateLayout()
     }
->>>>>>> 4a75f5bb
   }
 
   override func traitCollectionDidChange(_ previousTraitCollection: UITraitCollection?) {
