--- conflicted
+++ resolved
@@ -84,7 +84,6 @@
 
   internal override func viewDidLayoutSubviews() {
     super.viewDidLayoutSubviews()
-
     self.loadingIndicatorView.center = self.backgroundView.center
   }
 
@@ -94,17 +93,11 @@
     _ = self
       |> baseTableControllerStyle()
       |> UIViewController.lens.title %~ { _ in Strings.Follow_friends() }
-<<<<<<< HEAD
-=======
-
-    _ = self.navigationController?.navigationBar
-      ?|> baseNavigationBarStyle
 
     _ = self.loadingIndicatorView
       |> UIActivityIndicatorView.lens.hidesWhenStopped .~ true
       |> UIActivityIndicatorView.lens.activityIndicatorViewStyle .~ .white
       |> UIActivityIndicatorView.lens.color .~ .ksr_navy_900
->>>>>>> 2c5a2be3
   }
 
   override func tableView(_ tableView: UITableView, willDisplay cell: UITableViewCell,
