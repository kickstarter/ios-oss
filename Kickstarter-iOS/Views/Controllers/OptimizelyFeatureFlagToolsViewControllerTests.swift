@testable import Kickstarter_Framework
@testable import KsApi
@testable import Library
import Prelude
import UIKit

final class OptimizelyFeatureFlagToolsViewControllerTests: TestCase {
  override func setUp() {
    super.setUp()

    AppEnvironment.pushEnvironment(mainBundle: Bundle.framework)
    UIView.setAnimationsEnabled(false)
  }

  override func tearDown() {
    AppEnvironment.popEnvironment()
    UIView.setAnimationsEnabled(true)
    super.tearDown()
  }

  func testOptimizelyFeatureFlagToolsViewController() {
    let mockOptimizelyClient = MockOptimizelyClient()
      |> \.features .~ [
        OptimizelyFeature.commentFlaggingEnabled.rawValue: false,
        OptimizelyFeature.projectPageStoryTabEnabled.rawValue: false,
        OptimizelyFeature.rewardLocalPickupEnabled.rawValue: false,
<<<<<<< HEAD
        OptimizelyFeature.paymentSheetEnabled.rawValue: false,
        OptimizelyFeature.settingsPaymentSheetEnabled.rawValue: false
=======
        OptimizelyFeature.facebookLoginDeprecationEnabled.rawValue: false
>>>>>>> 31562b1a
      ]

    withEnvironment(language: .en, mainBundle: MockBundle(), optimizelyClient: mockOptimizelyClient) {
      let controller = OptimizelyFeatureFlagToolsViewController.instantiate()
      let (parent, _) = traitControllers(device: .phone4_7inch, orientation: .portrait, child: controller)

      self.scheduler.run()

      FBSnapshotVerifyView(parent.view)
    }
  }
}<|MERGE_RESOLUTION|>--- conflicted
+++ resolved
@@ -24,12 +24,9 @@
         OptimizelyFeature.commentFlaggingEnabled.rawValue: false,
         OptimizelyFeature.projectPageStoryTabEnabled.rawValue: false,
         OptimizelyFeature.rewardLocalPickupEnabled.rawValue: false,
-<<<<<<< HEAD
         OptimizelyFeature.paymentSheetEnabled.rawValue: false,
-        OptimizelyFeature.settingsPaymentSheetEnabled.rawValue: false
-=======
+        OptimizelyFeature.settingsPaymentSheetEnabled.rawValue: false,
         OptimizelyFeature.facebookLoginDeprecationEnabled.rawValue: false
->>>>>>> 31562b1a
       ]
 
     withEnvironment(language: .en, mainBundle: MockBundle(), optimizelyClient: mockOptimizelyClient) {
