import AuthenticationServices
import FBSDKLoginKit
import Foundation
import KsApi
import Library
import MessageUI
import Prelude
import ReactiveSwift
import UIKit

internal final class LoginToutViewController: UIViewController, MFMailComposeViewControllerDelegate {
  // MARK: - Properties

  @available(iOS 13.0, *)
  private lazy var appleLoginButton: ASAuthorizationAppleIDButton = {
    ASAuthorizationAppleIDButton(type: .continue, style: .black)
  }()

  private lazy var backgroundImageView: UIImageView = { UIImageView(frame: .zero) }()
  private lazy var bringCreativeProjectsToLifeLabel = { UILabel(frame: .zero) }()
  private lazy var contextLabel = { UILabel(frame: .zero) }()
  private lazy var emailLoginStackView = { UIStackView(frame: .zero) }()
  private lazy var fbLoginButton = { UIButton(type: .custom)
    |> \.translatesAutoresizingMaskIntoConstraints .~ false
  }()

  private lazy var fbLoginManager: LoginManager = {
    let manager = LoginManager()
    manager.defaultAudience = .friends
    return manager
  }()

  private lazy var fbLoginStackView = { UIStackView(frame: .zero) }()
  private lazy var getNotifiedLabel = { UILabel(frame: .zero) }()
  private let helpViewModel = HelpViewModel()
  private lazy var loginButton = { UIButton(type: .custom)
    |> \.translatesAutoresizingMaskIntoConstraints .~ false
  }()

  private lazy var loginContextStackView = { UIStackView() }()
  private lazy var logoImageView = { UIImageView(frame: .zero) }()
  private lazy var rootStackView = { UIStackView() }()
  private lazy var scrollView = {
    UIScrollView(frame: .zero)
      |> \.alwaysBounceVertical .~ true

  }()

  private lazy var separatorView: UIView = { UIView(frame: .zero) }()
  private var sessionStartedObserver: Any?
  private lazy var signupButton = { UIButton(type: .custom)
    |> \.translatesAutoresizingMaskIntoConstraints .~ false
  }()

  private let viewModel: LoginToutViewModelType = LoginToutViewModel()

  // MARK: - Configuration

  internal static func configuredWith(
    loginIntent intent: LoginIntent,
    project: Project? = nil,
    reward: Reward? = nil
  ) -> LoginToutViewController {
    let vc = LoginToutViewController.instantiate()
    vc.viewModel.inputs.configureWith(intent, project: project, reward: reward)
    vc.helpViewModel.inputs.configureWith(helpContext: .loginTout)
    vc.helpViewModel.inputs.canSendEmail(MFMailComposeViewController.canSendMail())
    return vc
  }

  // MARK: - Lifecycle

  override func viewDidLoad() {
    super.viewDidLoad()

    #warning("This will be replaced with the configureTransparentNavigationBar() function, instead.")
    _ = self.navigationController?.navigationBar
      ?|> \.backgroundColor .~ .clear
      ?|> \.shadowImage .~ UIImage()
      ?|> \.isTranslucent .~ true

    self.navigationController?.navigationBar.setBackgroundImage(UIImage(), for: .default)

    self.configureViews()
    self.setupConstraints()
    self.configureTargets()

    self.fbLoginManager.logOut()

    self.sessionStartedObserver = NotificationCenter.default
      .addObserver(forName: .ksr_sessionStarted, object: nil, queue: nil) { [weak self] _ in
        self?.viewModel.inputs.userSessionStarted()
      }

    if self.presentingViewController != nil {
      self.navigationItem.leftBarButtonItem = .close(self, selector: #selector(self.closeButtonPressed))
    }

    _ = self.navigationItem
      |> \.rightBarButtonItem .~ .help(self, selector: #selector(self.helpButtonPressed))
  }

  override func viewWillAppear(_ animated: Bool) {
    super.viewWillAppear(animated)
    self.viewModel.inputs.view(isPresented: self.presentingViewController != nil)
    self.viewModel.inputs.viewWillAppear()
  }

  deinit {
    self.sessionStartedObserver.doIfSome(NotificationCenter.default.removeObserver)
  }

  // MARK: - Styles

  override func bindStyles() {
    super.bindStyles()

    _ = self.backgroundImageView
      |> backgroundImageViewStyle

    if #available(iOS 13.0, *) {
      _ = self.appleLoginButton
        |> roundedStyle(cornerRadius: Styles.grid(2))
    }

    _ = self.bringCreativeProjectsToLifeLabel
      |> baseLabelStyle
      |> UILabel.lens.font .~ .ksr_title2()
      |> UILabel.lens.text %~ { _ in Strings.Bring_creative_projects_to_life() }

    _ = self.contextLabel
      |> baseLabelStyle
      |> UILabel.lens.font %~ { _ in
        self.bringCreativeProjectsToLifeLabel.isHidden ? UIFont.ksr_title2() : UIFont.ksr_subhead()
      }

    _ = self.fbLoginButton
      |> facebookButtonStyle
      |> UIButton.lens.title(for: .normal) %~ { _ in Strings.Continue_with_Facebook() }

    _ = self.getNotifiedLabel
      |> baseLabelStyle
      |> UILabel.lens.font %~~ { _, label in
        label.traitCollection.isRegularRegular ? UIFont.ksr_subhead() : UIFont.ksr_caption2()
      }
      |> UILabel.lens.text %~ { _ in Strings.Get_notified_when_your_friends_back_and_launch_projects() }

    _ = self.loginButton
      |> greyButtonStyle
      |> UIButton.lens.title(for: .normal) %~ { _ in
        Strings.login_tout_back_intent_traditional_login_button()
      }

    _ = self.loginContextStackView
      |> UIStackView.lens.spacing .~ Styles.gridHalf(1)
      |> UIStackView.lens.layoutMargins %~~ { _, stack in
        stack.traitCollection.isRegularRegular
          ? .init(topBottom: Styles.grid(10), leftRight: 0)
          : .init(top: Styles.grid(10), left: 0, bottom: Styles.grid(5), right: 0)
      }
      |> UIStackView.lens.isLayoutMarginsRelativeArrangement .~ true

    _ = self.logoImageView
      |> logoImageViewStyle

    _ = self.rootStackView
      |> baseStackViewStyle
      |> loginRootStackViewStyle
      |> UIStackView.lens.spacing .~ Styles.grid(5)

    _ = self.separatorView
      |> separatorViewStyle

    _ = self.signupButton
      |> signupWithEmailButtonStyle

    _ = [self.loginContextStackView, self.fbLoginStackView, self.emailLoginStackView]
      ||> baseStackViewStyle
  }

  // MARK: - View Model

  override func bindViewModel() {
    self.viewModel.outputs.startLogin
      .observeForControllerAction()
      .observeValues { [weak self] _ in
        self?.pushLoginViewController()
      }

    self.viewModel.outputs.startSignup
      .observeForControllerAction()
      .observeValues { [weak self] _ in
        self?.pushSignupViewController()
      }

    self.viewModel.outputs.logIntoEnvironment
      .observeValues { [weak self] accessTokenEnv in
        AppEnvironment.login(accessTokenEnv)
        self?.viewModel.inputs.environmentLoggedIn()
      }

    self.viewModel.outputs.postNotification
      .observeForUI()
      .observeValues {
        NotificationCenter.default.post($0.0)
        NotificationCenter.default.post($0.1)
      }

    self.viewModel.outputs.startFacebookConfirmation
      .observeForControllerAction()
      .observeValues { [weak self] user, token in
        self?.pushFacebookConfirmationController(facebookUser: user, facebookToken: token)
      }

    self.viewModel.outputs.startTwoFactorChallenge
      .observeForControllerAction()
      .observeValues { [weak self] token in
        self?.pushTwoFactorViewController(facebookAccessToken: token)
      }

    self.viewModel.outputs.attemptFacebookLogin
      .observeValues { [weak self] _ in self?.attemptFacebookLogin()
      }

    self.viewModel.outputs.showFacebookErrorAlert
      .observeForControllerAction()
      .observeValues { [weak self] error in
        self?.present(
          UIAlertController.alertController(forError: error),
          animated: true,
          completion: nil
        )
      }

    self.viewModel.outputs.dismissViewController
      .observeForControllerAction()
      .observeValues { [weak self] in
        self?.dismiss(animated: true)
      }

    self.helpViewModel.outputs.showHelpSheet
      .observeForControllerAction()
      .observeValues { [weak self] in
        self?.showHelpSheet(helpTypes: $0)
      }

    self.helpViewModel.outputs.showMailCompose
      .observeForControllerAction()
      .observeValues { [weak self] in
        guard let _self = self else { return }
        let controller = MFMailComposeViewController.support()
        controller.mailComposeDelegate = _self
        _self.present(controller, animated: true, completion: nil)
      }

    self.helpViewModel.outputs.showNoEmailError
      .observeForControllerAction()
      .observeValues { [weak self] alert in
        self?.present(alert, animated: true, completion: nil)
      }

    self.helpViewModel.outputs.showWebHelp
      .observeForControllerAction()
      .observeValues { [weak self] helpType in
        self?.goToHelpType(helpType)
      }

    self.contextLabel.rac.text = self.viewModel.outputs.logInContextText
    self.bringCreativeProjectsToLifeLabel.rac.hidden = self.viewModel.outputs.headlineLabelHidden

    self.viewModel.outputs.headlineLabelHidden
      .observeForUI()
      .observeValues { [weak self] isHidden in
        _ = self?.contextLabel
          ?|> UILabel.lens.font .~ (isHidden ? UIFont.ksr_title2() : UIFont.ksr_subhead())
      }

    self.viewModel.outputs.attemptAppleLogin
      .observeForUI()
      .observeValues { [weak self] in
        if #available(iOS 13, *) {
          self?.attemptAppleLogin()
        }
      }
  }

  // MARK: - Functions

  private func configureViews() {
    _ = (self.backgroundImageView, self.view)
      |> ksr_addSubviewToParent()
      |> ksr_constrainViewToEdgesInParent()

    _ = (self.scrollView, self.view)
      |> ksr_addSubviewToParent()
      |> ksr_constrainViewToEdgesInParent()

    _ = (self.rootStackView, self.scrollView)
      |> ksr_addSubviewToParent()
      |> ksr_constrainViewToEdgesInParent()

    _ = ([
      self.loginContextStackView, self.fbLoginStackView, self.separatorView, self.emailLoginStackView
    ], self.rootStackView)
      |> ksr_addArrangedSubviewsToStackView()

    let spacer = UIView()
    _ = ([
      self.logoImageView, spacer, self.bringCreativeProjectsToLifeLabel, self.contextLabel
    ], self.loginContextStackView)
      |> ksr_addArrangedSubviewsToStackView()

    if #available(iOS 13.0, *) {
      _ = ([self.appleLoginButton, self.fbLoginButton, self.getNotifiedLabel], self.fbLoginStackView)
        |> ksr_addArrangedSubviewsToStackView()
    } else {
      _ = ([self.fbLoginButton, self.getNotifiedLabel], self.fbLoginStackView)
        |> ksr_addArrangedSubviewsToStackView()
    }

    _ = ([self.signupButton, self.loginButton], self.emailLoginStackView)
      |> ksr_addArrangedSubviewsToStackView()
  }

  private func setupConstraints() {
    NSLayoutConstraint.activate([
      self.separatorView.heightAnchor.constraint(equalToConstant: 1),
      self.rootStackView.widthAnchor.constraint(equalTo: self.view.widthAnchor),
      self.fbLoginButton.heightAnchor.constraint(greaterThanOrEqualToConstant: Styles.minTouchSize.height),
      self.loginButton.heightAnchor.constraint(greaterThanOrEqualToConstant: Styles.minTouchSize.height),
      self.signupButton.heightAnchor.constraint(greaterThanOrEqualToConstant: Styles.minTouchSize.height)
    ])

    if #available(iOS 13.0, *) {
      NSLayoutConstraint.activate([
        self.appleLoginButton.heightAnchor
          .constraint(greaterThanOrEqualToConstant: Styles.minTouchSize.height)
      ])
    }
  }

  private func configureTargets() {
    if #available(iOS 13.0, *) {
      self.appleLoginButton.addTarget(
        self, action: #selector(self.appleLoginButtonPressed(_:)),
        for: .touchUpInside
      )
    }
    self.fbLoginButton.addTarget(
      self, action: #selector(self.facebookLoginButtonPressed(_:)),
      for: .touchUpInside
    )
    self.loginButton.addTarget(self, action: #selector(self.loginButtonPressed(_:)), for: .touchUpInside)
    self.signupButton.addTarget(self, action: #selector(self.signupButtonPressed), for: .touchUpInside)
  }

  @available(iOS 13, *)
  private func attemptAppleLogin() {
    let appleIDRequest = ASAuthorizationAppleIDProvider().createRequest()
      |> \.requestedScopes .~ [.fullName, .email]

    let authorizationController = ASAuthorizationController(authorizationRequests: [appleIDRequest])
      |> \.delegate .~ self
      ?|> \.presentationContextProvider .~ (self as? ASAuthorizationControllerPresentationContextProviding)
    authorizationController?.performRequests()
  }

  fileprivate func goToHelpType(_ helpType: HelpType) {
    let vc = HelpWebViewController.configuredWith(helpType: helpType)
    self.navigationController?.pushViewController(vc, animated: true)
    self.navigationItem.backBarButtonItem = UIBarButtonItem.back(nil, selector: nil)
  }

  fileprivate func pushLoginViewController() {
    self.navigationController?.pushViewController(LoginViewController.instantiate(), animated: true)
    self.navigationItem.backBarButtonItem = UIBarButtonItem.back(nil, selector: nil)
  }

  fileprivate func pushTwoFactorViewController(facebookAccessToken token: String) {
    let vc = TwoFactorViewController.configuredWith(facebookAccessToken: token)
    self.navigationController?.pushViewController(vc, animated: true)
    self.navigationItem.backBarButtonItem = UIBarButtonItem.back(nil, selector: nil)
  }

  fileprivate func pushFacebookConfirmationController(
    facebookUser user: ErrorEnvelope.FacebookUser?,
    facebookToken token: String
  ) {
    let vc = FacebookConfirmationViewController
      .configuredWith(facebookUserEmail: user?.email ?? "", facebookAccessToken: token)
    self.navigationController?.pushViewController(vc, animated: true)
    self.navigationItem.backBarButtonItem = UIBarButtonItem.back(nil, selector: nil)
  }

  fileprivate func pushSignupViewController() {
    self.navigationController?.pushViewController(SignupViewController.instantiate(), animated: true)
    self.navigationItem.backBarButtonItem = UIBarButtonItem.back(nil, selector: nil)
  }

  fileprivate func showHelpSheet(helpTypes: [HelpType]) {
    let helpSheet = UIAlertController(title: nil, message: nil, preferredStyle: .actionSheet)

    helpTypes.forEach { helpType in
      helpSheet.addAction(
        UIAlertAction(title: helpType.title, style: .default) { [weak helpVM = self.helpViewModel] _ in
          helpVM?.inputs.helpTypeButtonTapped(helpType)
        }
      )
    }

    helpSheet.addAction(
      UIAlertAction(
        title: Strings.login_tout_help_sheet_cancel(),
        style: .cancel
      ) { [weak helpVM = self.helpViewModel] _ in
        helpVM?.inputs.cancelHelpSheetButtonTapped()
      }
    )

    // iPad provision
    helpSheet.popoverPresentationController?.barButtonItem = self.navigationItem.rightBarButtonItem

    self.present(helpSheet, animated: true, completion: nil)
  }

  // MARK: - Facebook Login

  fileprivate func attemptFacebookLogin() {
    self.fbLoginManager.logIn(
      permissions: ["public_profile", "email", "user_friends"], from: nil
    ) { result, error in
      if let error = error {
        self.viewModel.inputs.facebookLoginFail(error: error)
      } else if let result = result, !result.isCancelled {
        self.viewModel.inputs.facebookLoginSuccess(result: result)
      }
    }
  }

  // MARK: - Accessors

  @objc internal func mailComposeController(
    _: MFMailComposeViewController,
    didFinishWith result: MFMailComposeResult,
    error _: Error?
  ) {
    self.helpViewModel.inputs.mailComposeCompletion(result: result)
    self.dismiss(animated: true, completion: nil)
  }

  @objc private func appleLoginButtonPressed(_: UIButton) {
    self.viewModel.inputs.appleLoginButtonPressed()
  }

  @objc private func closeButtonPressed() {
    self.dismiss(animated: true, completion: nil)
  }

  @objc private func helpButtonPressed() {
    self.helpViewModel.inputs.showHelpSheetButtonTapped()
  }

  @objc private func loginButtonPressed(_: UIButton) {
    self.viewModel.inputs.loginButtonPressed()
  }

  @objc private func facebookLoginButtonPressed(_: UIButton) {
    self.viewModel.inputs.facebookLoginButtonPressed()
  }

  @objc private func signupButtonPressed() {
    self.viewModel.inputs.signupButtonPressed()
  }
}

extension LoginToutViewController: TabBarControllerScrollable {
  func scrollToTop() {
    guard self.view.subviews.count > 1 else {
      return
    }

    if let scrollView = self.view.subviews[1] as? UIScrollView {
      scrollView.scrollToTop()
    }
  }
}

// MARK: - Styles

private let backgroundImageViewStyle: ImageViewStyle = { imageView in
  imageView
    |> \.contentMode .~ .scaleToFill
    |> \.image .~ image(named: "signup-background")
}

private let baseStackViewStyle: StackViewStyle = { stackView in
  stackView
    |> \.distribution .~ .fill
    |> \.alignment .~ .fill
    |> \.axis .~ .vertical
    |> \.spacing .~ Styles.grid(2)
}

private let baseLabelStyle: LabelStyle = { label in
  label
    |> \.textAlignment .~ NSTextAlignment.center
    |> \.lineBreakMode .~ NSLineBreakMode.byWordWrapping
    |> \.numberOfLines .~ 0
}

private let logoImageViewStyle: ImageViewStyle = { imageView in
  imageView
    |> \.image .~ image(named: "kickstarter-logo")?.withRenderingMode(.alwaysTemplate)
    |> \.tintColor .~ .ksr_green_500
    |> \.contentMode .~ .scaleAspectFit
    |> \.translatesAutoresizingMaskIntoConstraints .~ false
}

private let separatorViewStyle: ViewStyle = { view in
  view
    |> \.backgroundColor .~ .ksr_grey_500
    |> \.translatesAutoresizingMaskIntoConstraints .~ false
}

<<<<<<< HEAD
=======
// MARK: - ASAuthorizationControllerDelegate

>>>>>>> 68e699e5
@available(iOS 13, *)
extension LoginToutViewController: ASAuthorizationControllerDelegate {
  func authorizationController(
    controller _: ASAuthorizationController,
    didCompleteWithAuthorization authorization: ASAuthorization
  ) {
    guard let credential = authorization.credential as? ASAuthorizationAppleIDCredential,
      let authToken = credential.authorizationCode else {
      return
    }

    let fullName = credential.fullName
    let token = String(data: authToken, encoding: .utf8)

    let data = (
      appId: AppEnvironment.current.apiService.appId,
      firstName: fullName?.givenName,
      lastName: fullName?.familyName,
      token: token
    ) as? SignInWithAppleData
    self.viewModel.inputs.appleAuthorizationDidSucceed(with: data)
  }

  func authorizationController(controller _: ASAuthorizationController, didCompleteWithError error: Error) {
    self.viewModel.inputs.appleAuthorizationDidFail(with: error)
  }
}

<<<<<<< HEAD
@available(iOS 13.0, *)
extension LoginViewController: ASAuthorizationControllerPresentationContextProviding {
=======
// MARK: - ASAuthorizationControllerPresentationContextProviding

@available(iOS 13.0, *)
extension LoginToutViewController: ASAuthorizationControllerPresentationContextProviding {
>>>>>>> 68e699e5
  func presentationAnchor(for _: ASAuthorizationController) -> ASPresentationAnchor {
    guard let window = self.view.window else {
      return ASPresentationAnchor()
    }
    return window
  }
}<|MERGE_RESOLUTION|>--- conflicted
+++ resolved
@@ -361,7 +361,7 @@
 
     let authorizationController = ASAuthorizationController(authorizationRequests: [appleIDRequest])
       |> \.delegate .~ self
-      ?|> \.presentationContextProvider .~ (self as? ASAuthorizationControllerPresentationContextProviding)
+      ?|> \.presentationContextProvider .~ self
     authorizationController?.performRequests()
   }
 
@@ -522,11 +522,8 @@
     |> \.translatesAutoresizingMaskIntoConstraints .~ false
 }
 
-<<<<<<< HEAD
-=======
 // MARK: - ASAuthorizationControllerDelegate
 
->>>>>>> 68e699e5
 @available(iOS 13, *)
 extension LoginToutViewController: ASAuthorizationControllerDelegate {
   func authorizationController(
@@ -555,15 +552,10 @@
   }
 }
 
-<<<<<<< HEAD
-@available(iOS 13.0, *)
-extension LoginViewController: ASAuthorizationControllerPresentationContextProviding {
-=======
 // MARK: - ASAuthorizationControllerPresentationContextProviding
 
 @available(iOS 13.0, *)
 extension LoginToutViewController: ASAuthorizationControllerPresentationContextProviding {
->>>>>>> 68e699e5
   func presentationAnchor(for _: ASAuthorizationController) -> ASPresentationAnchor {
     guard let window = self.view.window else {
       return ASPresentationAnchor()
