import ReactiveSwift
import Foundation
import UIKit
import MessageUI
import Library
import KsApi
import Prelude
import FBSDKLoginKit

internal final class LoginToutViewController: UIViewController, MFMailComposeViewControllerDelegate {
  @IBOutlet fileprivate weak var fbDisclaimer: UILabel!
  @IBOutlet fileprivate weak var fbLoginButton: UIButton!
  @IBOutlet fileprivate weak var helpButton: UIButton!
  @IBOutlet fileprivate weak var loginButton: UIButton!
  @IBOutlet fileprivate weak var signupButton: UIButton!
  @IBOutlet fileprivate weak var rootStackView: UIStackView!

  fileprivate let viewModel: LoginToutViewModelType = LoginToutViewModel()
  fileprivate let helpViewModel = HelpViewModel()

  fileprivate lazy var fbLoginManager: FBSDKLoginManager = {
    let manager = FBSDKLoginManager()
    manager.loginBehavior = .systemAccount
    manager.defaultAudience = .friends
    return manager
  }()

  internal static func configuredWith(loginIntent intent: LoginIntent) -> LoginToutViewController {
    let vc = Storyboard.Login.instantiate(LoginToutViewController.self)
    vc.viewModel.inputs.loginIntent(intent)
    vc.helpViewModel.inputs.configureWith(helpContext: .loginTout)
    vc.helpViewModel.inputs.canSendEmail(MFMailComposeViewController.canSendMail())
    return vc
  }

  override func viewDidLoad() {
    super.viewDidLoad()

    self.fbLoginManager.logOut()

    NotificationCenter.default
      .addObserver(forName: Notification.Name.ksr_sessionStarted, object: nil, queue: nil) { [weak self] _ in
        self?.viewModel.inputs.userSessionStarted()
    }

    if let _ = self.presentingViewController {
      self.navigationItem.leftBarButtonItem = .close(self, selector: #selector(closeButtonPressed))
    }
    self.navigationItem.rightBarButtonItem = .help(self, selector: #selector(helpButtonPressed))
  }

  override func viewWillAppear(_ animated: Bool) {
    super.viewWillAppear(animated)
    self.viewModel.inputs.view(isPresented: self.presentingViewController != nil)
    self.viewModel.inputs.viewWillAppear()
  }

  override func bindStyles() {
    super.bindStyles()

    _ = self |> baseControllerStyle()

    _ = self.fbDisclaimer |> fbDisclaimerLabelStyle
    _ = self.fbLoginButton |> fbLoginButtonStyle
    _ = self.helpButton |> disclaimerButtonStyle
    _ = self.loginButton |> loginWithEmailButtonStyle
    _ = self.rootStackView |> loginRootStackViewStyle
    _ = self.signupButton |> signupWithEmailButtonStyle
  }

  // swiftlint:disable function_body_length
  override func bindViewModel() {
    self.viewModel.outputs.startLogin
      .observeForControllerAction()
      .observeValues { [weak self] _ in
        self?.pushLoginViewController()
    }
    self.viewModel.outputs.startSignup
      .observeForControllerAction()
      .observeValues { [weak self] _ in
        self?.pushSignupViewController()
    }

    self.viewModel.outputs.logIntoEnvironment
      .observeValues { [weak self] accessTokenEnv in
        AppEnvironment.login(accessTokenEnv)
        self?.viewModel.inputs.environmentLoggedIn()
    }

    self.viewModel.outputs.postNotification
      .observeForUI()
      .observeValues(NotificationCenter.default.post)

    self.viewModel.outputs.startFacebookConfirmation
      .observeForControllerAction()
      .observeValues { [weak self] (user, token) in
        self?.pushFacebookConfirmationController(facebookUser: user, facebookToken: token)
    }

    self.viewModel.outputs.startTwoFactorChallenge
      .observeForControllerAction()
      .observeValues { [weak self] token in
        self?.pushTwoFactorViewController(facebookAccessToken: token)
    }

    self.viewModel.outputs.attemptFacebookLogin
      .observeValues { [weak self] _ in self?.attemptFacebookLogin()
    }

    self.viewModel.outputs.showFacebookErrorAlert
      .observeForControllerAction()
      .observeValues { [weak self] error in
        self?.present(
          UIAlertController.alertController(forError: error),
          animated: true,
          completion: nil
        )
    }

    self.viewModel.outputs.dismissViewController
      .observeForControllerAction()
      .observeValues { [weak self] in
        self?.dismiss(animated: true, completion: nil)
    }

    self.helpViewModel.outputs.showHelpSheet
      .observeForControllerAction()
      .observeValues { [weak self] in
        self?.showHelpSheet(helpTypes: $0)
    }

    self.helpViewModel.outputs.showMailCompose
      .observeForControllerAction()
      .observeValues { [weak self] in
        guard let _self = self else { return }
        let controller = MFMailComposeViewController.support()
        controller.mailComposeDelegate = _self
        _self.present(controller, animated: true, completion: nil)
    }

    self.helpViewModel.outputs.showNoEmailError
      .observeForControllerAction()
      .observeValues { [weak self] alert in
        self?.present(alert, animated: true, completion: nil)
    }

    self.helpViewModel.outputs.showWebHelp
      .observeForControllerAction()
      .observeValues { [weak self] helpType in
        self?.goToHelpType(helpType)
    }
  }
  // swiftlint:enable function_body_length

  @objc internal func mailComposeController(_ controller: MFMailComposeViewController,
                                            didFinishWith result: MFMailComposeResult,
                                                                error: Error?) {
    self.helpViewModel.inputs.mailComposeCompletion(result: result)
    self.dismiss(animated: true, completion: nil)
  }

  fileprivate func goToHelpType(_ helpType: HelpType) {
    let vc = HelpWebViewController.configuredWith(helpType: helpType)
    self.navigationController?.pushViewController(vc, animated: true)
    self.navigationItem.backBarButtonItem = UIBarButtonItem.back(nil, selector: nil)
  }

  fileprivate func pushLoginViewController() {
    self.navigationController?.pushViewController(LoginViewController.instantiate(), animated: true)
    self.navigationItem.backBarButtonItem = UIBarButtonItem.back(nil, selector: nil)
  }

  fileprivate func pushTwoFactorViewController(facebookAccessToken token: String) {
    let vc = TwoFactorViewController.configuredWith(facebookAccessToken: token)
    self.navigationController?.pushViewController(vc, animated: true)
    self.navigationItem.backBarButtonItem = UIBarButtonItem.back(nil, selector: nil)
  }

  fileprivate func pushFacebookConfirmationController(facebookUser user: ErrorEnvelope.FacebookUser?,
                                                               facebookToken token: String) {
    let vc = FacebookConfirmationViewController
      .configuredWith(facebookUserEmail: user?.email ?? "", facebookAccessToken: token)
    self.navigationController?.pushViewController(vc, animated: true)
    self.navigationItem.backBarButtonItem = UIBarButtonItem.back(nil, selector: nil)
  }

  fileprivate func pushSignupViewController() {
    self.navigationController?.pushViewController(SignupViewController.instantiate(), animated: true)
    self.navigationItem.backBarButtonItem = UIBarButtonItem.back(nil, selector: nil)
  }

  fileprivate func showHelpSheet(helpTypes: [HelpType]) {
    let helpSheet = UIAlertController(title: nil, message: nil, preferredStyle: .actionSheet)

    helpTypes.forEach { helpType in
<<<<<<< HEAD
      helpSheet.addAction(UIAlertAction(title: helpType.title, style: .default, handler: {
        [weak helpVM = self.helpViewModel] _ in
        helpVM?.inputs.helpTypeButtonTapped(helpType)
      }))
    }

    helpSheet.addAction(UIAlertAction(title: Strings.login_tout_help_sheet_cancel(),
      style: .cancel,
      handler: { [weak helpVM = self.helpViewModel] _ in
=======
      helpSheet.addAction(
        UIAlertAction(title: helpType.title, style: .Default) { [weak helpVM = self.helpViewModel] _ in
          helpVM?.inputs.helpTypeButtonTapped(helpType)
        }
      )
    }

    helpSheet.addAction(
      UIAlertAction(
        title: Strings.login_tout_help_sheet_cancel(),
        style: .Cancel
      ) { [weak helpVM = self.helpViewModel] _ in
>>>>>>> 93d7fb09
        helpVM?.inputs.cancelHelpSheetButtonTapped()
      }
    )

    //iPad provision
    helpSheet.popoverPresentationController?.barButtonItem = self.navigationItem.rightBarButtonItem

    self.present(helpSheet, animated: true, completion: nil)
  }

  // MARK: Facebook Login
<<<<<<< HEAD
  fileprivate func attemptFacebookLogin() {
    self.fbLoginManager
      .logIn(withReadPermissions: ["public_profile", "email", "user_friends"], from: nil) { result, error in
        if let error = error {
          // FIXME: get rid of this NSError
          self.viewModel.inputs.facebookLoginFail(error: error as NSError?)
        } else if let result = result, !result.isCancelled {
          self.viewModel.inputs.facebookLoginSuccess(result: result)
        }
=======
  private func attemptFacebookLogin() {
    self.fbLoginManager.logInWithReadPermissions(
      ["public_profile", "email", "user_friends"],
      fromViewController: self
    ) { (result: FBSDKLoginManagerLoginResult!, error: NSError!) in
      if error != nil {
        self.viewModel.inputs.facebookLoginFail(error: error)
      } else if !result.isCancelled {
        self.viewModel.inputs.facebookLoginSuccess(result: result)
      }
>>>>>>> 93d7fb09
    }
  }

  @objc fileprivate func closeButtonPressed() {
    self.dismiss(animated: true, completion: nil)
  }

  @objc fileprivate func helpButtonPressed() {
    self.helpViewModel.inputs.showHelpSheetButtonTapped()
  }

  @IBAction fileprivate func loginButtonPressed(_ sender: UIButton) {
    self.viewModel.inputs.loginButtonPressed()
  }

  @IBAction fileprivate func facebookLoginButtonPressed(_ sender: UIButton) {
    self.viewModel.inputs.facebookLoginButtonPressed()
  }

  @IBAction fileprivate func signupButtonPressed() {
    self.viewModel.inputs.signupButtonPressed()
  }
}<|MERGE_RESOLUTION|>--- conflicted
+++ resolved
@@ -193,17 +193,6 @@
     let helpSheet = UIAlertController(title: nil, message: nil, preferredStyle: .actionSheet)
 
     helpTypes.forEach { helpType in
-<<<<<<< HEAD
-      helpSheet.addAction(UIAlertAction(title: helpType.title, style: .default, handler: {
-        [weak helpVM = self.helpViewModel] _ in
-        helpVM?.inputs.helpTypeButtonTapped(helpType)
-      }))
-    }
-
-    helpSheet.addAction(UIAlertAction(title: Strings.login_tout_help_sheet_cancel(),
-      style: .cancel,
-      handler: { [weak helpVM = self.helpViewModel] _ in
-=======
       helpSheet.addAction(
         UIAlertAction(title: helpType.title, style: .Default) { [weak helpVM = self.helpViewModel] _ in
           helpVM?.inputs.helpTypeButtonTapped(helpType)
@@ -216,7 +205,6 @@
         title: Strings.login_tout_help_sheet_cancel(),
         style: .Cancel
       ) { [weak helpVM = self.helpViewModel] _ in
->>>>>>> 93d7fb09
         helpVM?.inputs.cancelHelpSheetButtonTapped()
       }
     )
@@ -228,20 +216,9 @@
   }
 
   // MARK: Facebook Login
-<<<<<<< HEAD
   fileprivate func attemptFacebookLogin() {
     self.fbLoginManager
       .logIn(withReadPermissions: ["public_profile", "email", "user_friends"], from: nil) { result, error in
-        if let error = error {
-          // FIXME: get rid of this NSError
-          self.viewModel.inputs.facebookLoginFail(error: error as NSError?)
-        } else if let result = result, !result.isCancelled {
-          self.viewModel.inputs.facebookLoginSuccess(result: result)
-        }
-=======
-  private func attemptFacebookLogin() {
-    self.fbLoginManager.logInWithReadPermissions(
-      ["public_profile", "email", "user_friends"],
       fromViewController: self
     ) { (result: FBSDKLoginManagerLoginResult!, error: NSError!) in
       if error != nil {
@@ -249,7 +226,6 @@
       } else if !result.isCancelled {
         self.viewModel.inputs.facebookLoginSuccess(result: result)
       }
->>>>>>> 93d7fb09
     }
   }
 
