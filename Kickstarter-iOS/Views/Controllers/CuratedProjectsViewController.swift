--- conflicted
+++ resolved
@@ -22,14 +22,11 @@
       |> \.translatesAutoresizingMaskIntoConstraints .~ false
   }()
 
-<<<<<<< HEAD
   private lazy var loadingIndicator: UIActivityIndicatorView = {
     UIActivityIndicatorView()
       |> \.translatesAutoresizingMaskIntoConstraints .~ false
   }()
 
-=======
->>>>>>> 5f879ec7
   private lazy var tableView: UITableView = {
     UITableView(frame: .zero)
       |> \.translatesAutoresizingMaskIntoConstraints .~ false
@@ -103,11 +100,8 @@
   override func bindViewModel() {
     super.bindViewModel()
 
-<<<<<<< HEAD
     self.loadingIndicator.rac.animating = self.viewModel.outputs.isLoading
 
-=======
->>>>>>> 5f879ec7
     self.viewModel.outputs.dismissViewController
       .observeForUI()
       .observeValues { [weak self] in
