import KsApi
import Library
import Prelude
import UIKit

final class CuratedProjectsViewController: UIViewController {
  // MARK: - Properties

  private let dataSource = DiscoveryProjectsDataSource()

  private lazy var doneButton: UIBarButtonItem = {
    UIBarButtonItem(
      title: Strings.Done(),
      style: .plain,
      target: self,
      action: #selector(CuratedProjectsViewController.doneButtonTapped)
    )
  }()

  private lazy var headerView: UIView = {
    CategorySelectionHeaderView(frame: .zero, context: .curatedProjects)
      |> \.translatesAutoresizingMaskIntoConstraints .~ false
  }()

  private lazy var tableView: UITableView = {
    UITableView(frame: .zero)
      |> \.translatesAutoresizingMaskIntoConstraints .~ false
  }()

  private let viewModel: CuratedProjectsViewModelType = CuratedProjectsViewModel()

  // MARK: - Lifecycle

  override func viewDidLoad() {
    super.viewDidLoad()

    self.navigationController?.configureTransparentNavigationBar()

    self.navigationItem.setRightBarButton(self.doneButton, animated: false)
    self.navigationItem.hidesBackButton = true

    self.tableView.register(nib: .DiscoveryPostcardCell)

    _ = self.tableView
      |> \.dataSource .~ self.dataSource

    self.configureSubviews()
    self.setupConstraints()

    self.viewModel.inputs.viewDidLoad()
  }

  public override var supportedInterfaceOrientations: UIInterfaceOrientationMask {
    return .portrait
  }

  public override var preferredStatusBarStyle: UIStatusBarStyle {
    return .lightContent
  }

  // MARK: - Configuration

  public func configure(with categories: [KsApi.Category]) {
    self.viewModel.inputs.configure(with: categories)
  }

  private func configureSubviews() {
    _ = (self.headerView, self.view)
      |> ksr_addSubviewToParent()

    _ = (self.tableView, self.view)
      |> ksr_addSubviewToParent()
  }

  private func setupConstraints() {
    NSLayoutConstraint.activate([
      self.headerView.leftAnchor.constraint(equalTo: self.view.leftAnchor),
      self.headerView.rightAnchor.constraint(equalTo: self.view.rightAnchor),
      self.headerView.topAnchor.constraint(equalTo: self.view.topAnchor),
      self.headerView.widthAnchor.constraint(equalTo: self.view.widthAnchor),

      self.tableView.topAnchor.constraint(equalTo: self.headerView.bottomAnchor),
      self.tableView.bottomAnchor.constraint(equalTo: self.view.bottomAnchor),
      self.tableView.leftAnchor.constraint(equalTo: self.view.leftAnchor),
      self.tableView.rightAnchor.constraint(equalTo: self.view.rightAnchor)
    ])
  }

  // MARK: - View model

  override func bindViewModel() {
    super.bindViewModel()

    self.viewModel.outputs.dismissViewController
      .observeForUI()
      .observeValues { [weak self] in
        self?.dismiss(animated: true)
      }

    self.viewModel.outputs.loadProjects
      .observeForUI()
      .observeValues { [weak self] projects in
        self?.dataSource.load(projects: projects)
        self?.tableView.reloadData()
      }
<<<<<<< HEAD

    self.viewModel.outputs.showErrorMessage
      .observeForUI()
      .observeValues { [weak self] message in
        self?.present(UIAlertController.genericError(message), animated: true)
    }
=======
>>>>>>> 5f879ec7
  }

  // MARK: - Styles

  public override func bindStyles() {
    super.bindStyles()

    _ = self.tableView
      |> tableViewStyle

    _ = self.doneButton
      |> doneButtonStyle

    _ = self.headerView
      |> headerViewStyle
  }

  // MARK: - Accessors

  @objc func doneButtonTapped() {
    self.viewModel.inputs.doneButtonTapped()
  }
}

// MARK: - Styles

private let doneButtonStyle: BarButtonStyle = { button in
  button
    |> \.tintColor .~ .white
}

private let headerViewStyle: ViewStyle = { view in
  view
    |> \.layoutMargins .~ .init(all: Styles.grid(3))
}

private let tableViewStyle: TableViewStyle = { view in
  view
    |> \.backgroundColor .~ .white
    |> \.separatorStyle .~ .none
    |> \.rowHeight .~ UITableView.automaticDimension
    |> \.estimatedRowHeight .~ 550
}<|MERGE_RESOLUTION|>--- conflicted
+++ resolved
@@ -103,15 +103,12 @@
         self?.dataSource.load(projects: projects)
         self?.tableView.reloadData()
       }
-<<<<<<< HEAD
 
     self.viewModel.outputs.showErrorMessage
       .observeForUI()
       .observeValues { [weak self] message in
         self?.present(UIAlertController.genericError(message), animated: true)
     }
-=======
->>>>>>> 5f879ec7
   }
 
   // MARK: - Styles
