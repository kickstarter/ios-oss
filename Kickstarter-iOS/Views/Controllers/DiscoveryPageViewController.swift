import KsApi
import Library
import Prelude
import UIKit

protocol DiscoveryPageViewControllerDelegate: AnyObject {
  func discoverPageViewController(
    _ viewController: DiscoveryPageViewController,
    contentOffsetDidChangeTo offset: CGPoint
  )
}

internal final class DiscoveryPageViewController: UITableViewController {
  fileprivate let viewModel: DiscoveryPageViewModelType = DiscoveryPageViewModel()
  fileprivate let shareViewModel: ShareViewModelType = ShareViewModel()

  // MARK: - Properties

  private var configUpdatedObserver: Any?
  private var currentEnvironmentChangedObserver: Any?
  public var contentOffsetChanged: ((CGPoint) -> ())?
  fileprivate let dataSource = DiscoveryProjectsDataSource()
  public weak var delegate: DiscoveryPageViewControllerDelegate?
  fileprivate var emptyStatesController: EmptyStatesViewController?
  private lazy var headerLabel = { UILabel(frame: .zero) }()
  internal var preferredBackgroundColor: UIColor?
  private var sessionEndedObserver: Any?
  private var sessionStartedObserver: Any?

  internal static func configuredWith(sort: DiscoveryParams.Sort) -> DiscoveryPageViewController {
    let vc = Storyboard.DiscoveryPage.instantiate(DiscoveryPageViewController.self)
    vc.viewModel.inputs.configureWith(sort: sort)
    return vc
  }

  internal override func viewDidLoad() {
    super.viewDidLoad()

    self.tableView.register(nib: Nib.DiscoveryPostcardCell)
    self.tableView.registerCellClass(DiscoveryEditorialCell.self)

    self.tableView.dataSource = self.dataSource

    let refreshControl = UIRefreshControl()
    refreshControl.addTarget(
      self,
      action: #selector(self.pulledToRefresh),
      for: .valueChanged
    )
    self.refreshControl = refreshControl

    self.sessionStartedObserver = NotificationCenter.default
      .addObserver(forName: .ksr_sessionStarted, object: nil, queue: nil) { [weak self] _ in
        self?.viewModel.inputs.userSessionStarted()
      }

    self.sessionEndedObserver = NotificationCenter.default
      .addObserver(forName: .ksr_sessionEnded, object: nil, queue: nil) { [weak self] _ in
        self?.viewModel.inputs.userSessionEnded()
      }

    self.currentEnvironmentChangedObserver = NotificationCenter.default
      .addObserver(forName: .ksr_environmentChanged, object: nil, queue: nil, using: { [weak self] _ in
        self?.viewModel.inputs.currentEnvironmentChanged(
          environment:
          AppEnvironment.current.apiService.serverConfig.environment
        )
      })

    self.configUpdatedObserver = NotificationCenter.default
      .addObserver(forName: .ksr_configUpdated, object: nil, queue: nil, using: { [weak self] _ in
        self?.viewModel.inputs.configUpdated(config: AppEnvironment.current.config)
      })

    let emptyVC = EmptyStatesViewController.configuredWith(emptyState: nil)
    self.emptyStatesController = emptyVC
    emptyVC.delegate = self
    self.addChild(emptyVC)
    self.view.addSubview(emptyVC.view)
    NSLayoutConstraint.activate([
      emptyVC.view.topAnchor.constraint(equalTo: self.view.topAnchor),
      emptyVC.view.leadingAnchor.constraint(equalTo: self.view.leadingAnchor),
      emptyVC.view.bottomAnchor.constraint(equalTo: self.view.bottomAnchor),
      emptyVC.view.trailingAnchor.constraint(equalTo: self.view.trailingAnchor)
    ])
    emptyVC.didMove(toParent: self)
  }

  deinit {
    self.sessionEndedObserver.doIfSome(NotificationCenter.default.removeObserver)
    self.sessionStartedObserver.doIfSome(NotificationCenter.default.removeObserver)
    self.currentEnvironmentChangedObserver.doIfSome(NotificationCenter.default.removeObserver)
    self.configUpdatedObserver.doIfSome(NotificationCenter.default.removeObserver)
  }

  internal override func viewWillAppear(_ animated: Bool) {
    super.viewWillAppear(animated)

    self.viewModel.inputs.viewWillAppear()
  }

  internal override func viewDidAppear(_ animated: Bool) {
    super.viewDidAppear(animated)

    self.viewModel.inputs.viewDidAppear()
  }

  internal override func viewDidDisappear(_ animated: Bool) {
    super.viewDidDisappear(animated)

    self.viewModel.inputs.viewDidDisappear(animated: animated)
  }

  override func viewDidLayoutSubviews() {
    super.viewDidLayoutSubviews()

    self.tableView.ksr_sizeHeaderFooterViewsToFit()
  }

  internal override func bindStyles() {
    super.bindStyles()

    _ = self
      |> baseTableControllerStyle(estimatedRowHeight: 200.0)

    if let preferredBackgroundColor = self.preferredBackgroundColor {
      _ = self
        |> \.view.backgroundColor .~ preferredBackgroundColor
    }

    _ = self.headerLabel
      |> headerLabelStyle
  }

  internal override func bindViewModel() {
    super.bindViewModel()

    self.viewModel.outputs.projectsAreLoadingAnimated
      .observeForUI()
      .observeValues { [weak self] isLoading, animated in
        DispatchQueue.main.async {
          if isLoading {
            UIView.perform(animated: true) {
              self?.refreshControl?.beginRefreshing()
            }
          } else {
            UIView.perform(animated: animated) {
              self?.refreshControl?.endRefreshing()
            }
          }
        }
      }

    self.viewModel.outputs.activitiesForSample
      .observeForUI()
      .observeValues { [weak self] activities in
        self?.dataSource.load(activities: activities)
        self?.tableView.reloadData()
      }

    self.viewModel.outputs.asyncReloadData
      .observeForUI()
      .observeValues { [weak self] in
        DispatchQueue.main.async {
          self?.tableView.reloadData()
        }
      }

    self.viewModel.outputs.goToActivityProject
      .observeForControllerAction()
      .observeValues { [weak self] in self?.goTo(project: $0, refTag: $1) }

    self.viewModel.outputs.goToProjectPlaylist
      .observeForControllerAction()
      .observeValues { [weak self] in
        self?.goTo(project: $0, initialPlaylist: $1, refTag: $2)
      }

    self.viewModel.outputs.goToProjectUpdate
      .observeForControllerAction()
      .observeValues { [weak self] project, update in self?.goTo(project: project, update: update) }

    self.viewModel.outputs.projectsLoaded
      .observeForUI()
      .observeValues { [weak self] projects, params in
        self?.dataSource.load(projects: projects, params: params)
        self?.tableView.reloadData()
        self?.updateProjectPlaylist(projects)
      }

    self.viewModel.outputs.showOnboarding
      .observeForUI()
      .observeValues { [weak self] in
        self?.dataSource.show(onboarding: $0)
        self?.tableView.reloadData()
      }

    self.viewModel.outputs.showEditorialHeader
      .observeForUI()
      .observeValues { [weak self] value in
        self?.dataSource.showEditorial(value: value)

        self?.tableView.reloadData()
      }

    self.viewModel.outputs.setScrollsToTop
      .observeForUI()
      .observeValues { [weak self] in
        _ = self?.tableView ?|> UIScrollView.lens.scrollsToTop .~ $0
      }

    self.viewModel.outputs.scrollToProjectRow
      .observeForUI()
      .observeValues { [weak self] row in
        guard let _self = self else { return }
        _self.tableView.scrollToRow(
          at: _self.dataSource.indexPath(forProjectRow: row),
          at: .top,
          animated: false
        )
      }

    self.shareViewModel.outputs.showShareSheet
      .observeForControllerAction()
      .observeValues { [weak self] in self?.showShareSheet($0, shareContextView: $1) }

    self.viewModel.outputs.showEmptyState
      .observeForUI()
      .observeValues { [weak self] emptyState in
        self?.showEmptyState(emptyState)
      }

    self.viewModel.outputs.hideEmptyState
      .observeForUI()
      .observeValues { [weak self] in
        self?.emptyStatesController?.view.alpha = 0
        self?.emptyStatesController?.view.isHidden = true

        if let discovery = self?.parent?.parent as? DiscoveryViewController {
          discovery.setSortsEnabled(true)
        }
      }

    self.viewModel.outputs.goToEditorialProjectList
      .observeForControllerAction()
      .observeValues { [weak self] tagId in
        self?.goToEditorialProjectList(using: tagId)
      }

<<<<<<< HEAD
    self.viewModel.outputs.configureEditorialTableViewHeader
      .observeForUI()
      .observeValues { [weak self] title in
        self?.configureHeaderView(with: title)
=======
    self.viewModel.outputs.notifyDelegateContentOffsetChanged
      .observeForUI()
      .observeValues { [weak self] offset in
        guard let self = self else { return }

        self.delegate?.discoverPageViewController(self, contentOffsetDidChangeTo: offset)
>>>>>>> ae03a15d
      }
  }

  internal override func tableView(
    _: UITableView,
    willDisplay cell: UITableViewCell,
    forRowAt indexPath: IndexPath
  ) {
    if let cell = cell as? DiscoveryPostcardCell {
      cell.delegate = self
    } else if let cell = cell as? ActivitySampleBackingCell, cell.delegate == nil {
      cell.delegate = self
    } else if let cell = cell as? ActivitySampleFollowCell, cell.delegate == nil {
      cell.delegate = self
    } else if let cell = cell as? ActivitySampleProjectCell, cell.delegate == nil {
      cell.delegate = self
    } else if let cell = cell as? DiscoveryOnboardingCell, cell.delegate == nil {
      cell.delegate = self
    } else if let cell = cell as? DiscoveryEditorialCell {
      cell.delegate = self
    }

    self.viewModel.inputs.willDisplayRow(
      self.dataSource.itemIndexAt(indexPath),
      outOf: self.dataSource.numberOfItems()
    )
  }

  internal override func tableView(
    _: UITableView,
    didSelectRowAt indexPath: IndexPath
  ) {
    if let project = self.dataSource.projectAtIndexPath(indexPath) {
      self.viewModel.inputs.tapped(project: project)
    } else if let activity = self.dataSource.activityAtIndexPath(indexPath) {
      self.viewModel.inputs.tapped(activity: activity)
    }
  }

  // MARK: - Functions

  private func configureHeaderView(with title: String) {
    let headerContainer = UIView(frame: .zero)
      |> \.backgroundColor .~ .white
      |> \.accessibilityLabel .~ title
      |> \.accessibilityTraits .~ .header
      |> \.isAccessibilityElement .~ true
      |> \.layoutMargins %~~ { _, _ in
        self.view.traitCollection.isRegularRegular
          ? .init(top: Styles.grid(4), left: Styles.grid(30), bottom: Styles.grid(2), right: Styles.grid(30))
          : .init(top: Styles.grid(4), left: Styles.grid(2), bottom: Styles.grid(2), right: Styles.grid(2))
      }

    _ = self.headerLabel
      |> \.text .~ title

    _ = (self.headerLabel, headerContainer)
      |> ksr_addSubviewToParent()

    self.tableView.tableHeaderView = headerContainer

    _ = (self.headerLabel, headerContainer)
      |> ksr_constrainViewToMarginsInParent()

    let widthConstraint = self.headerLabel.widthAnchor.constraint(equalTo: self.tableView.widthAnchor)
      |> \.priority .~ .defaultHigh

    NSLayoutConstraint.activate([widthConstraint])
  }

  fileprivate func showShareSheet(_ controller: UIActivityViewController, shareContextView: UIView?) {
    controller.completionWithItemsHandler = { [weak self] activityType, completed, returnedItems, error in

      self?.shareViewModel.inputs.shareActivityCompletion(
        with: .init(
          activityType: activityType,
          completed: completed,
          returnedItems: returnedItems,
          activityError: error
        )
      )
    }

    if UIDevice.current.userInterfaceIdiom == .pad {
      controller.modalPresentationStyle = .popover
      let popover = controller.popoverPresentationController
      popover?.sourceView = shareContextView
    }

    self.present(controller, animated: true, completion: nil)
  }

  fileprivate func goToEditorialProjectList(using tagId: DiscoveryParams.TagID) {
    let vc = EditorialProjectsViewController.instantiate()
    vc.configure(with: tagId)
    self.present(vc, animated: true)
  }

  fileprivate func goTo(project: Project, refTag: RefTag) {
    let vc = ProjectNavigatorViewController.configuredWith(project: project, refTag: refTag)
    self.present(vc, animated: true, completion: nil)
  }

  fileprivate func goTo(project: Project, initialPlaylist: [Project], refTag: RefTag) {
    let vc = ProjectNavigatorViewController.configuredWith(
      project: project,
      refTag: refTag,
      initialPlaylist: initialPlaylist,
      navigatorDelegate: self
    )
    self.present(vc, animated: true, completion: nil)
  }

  fileprivate func goTo(project: Project, update: Update) {
    let vc = UpdateViewController.configuredWith(project: project, update: update, context: .activitySample)
    self.navigationController?.pushViewController(vc, animated: true)
  }

  fileprivate func showEmptyState(_ emptyState: EmptyState) {
    guard let emptyVC = self.emptyStatesController else { return }

    emptyVC.setEmptyState(emptyState)
    emptyVC.view.isHidden = false
    self.view.bringSubviewToFront(emptyVC.view)
    UIView.animate(
      withDuration: 0.3,
      animations: {
        self.emptyStatesController?.view.alpha = 1.0
      }, completion: nil
    )
    if let discovery = self.parent?.parent as? DiscoveryViewController {
      discovery.setSortsEnabled(false)
    }
  }

  private func updateProjectPlaylist(_ playlist: [Project]) {
    guard let navigator = self.presentedViewController as? ProjectNavigatorViewController else { return }
    navigator.updatePlaylist(playlist)
  }

  // MARK: - Accessors

  internal func change(filter: DiscoveryParams) {
    self.viewModel.inputs.selectedFilter(filter)
  }

  // MARK: - Actions

  @objc private func pulledToRefresh() {
    self.viewModel.inputs.pulledToRefresh()
  }

  override func scrollViewDidScroll(_ scrollView: UIScrollView) {
<<<<<<< HEAD
    self.contentOffsetChanged?(scrollView.contentOffset)
=======
    self.viewModel.inputs.scrollViewDidScroll(toContentOffset: scrollView.contentOffset)
>>>>>>> ae03a15d
  }
}

extension DiscoveryPageViewController: ActivitySampleBackingCellDelegate, ActivitySampleFollowCellDelegate,
  ActivitySampleProjectCellDelegate {
  internal func goToActivity() {
    guard let root = self.tabBarController as? RootTabBarViewController else { return }
    root.switchToActivities()
  }
}

// MARK: - DiscoveryOnboardingCellDelegate

extension DiscoveryPageViewController: DiscoveryOnboardingCellDelegate {
  internal func discoveryOnboardingTappedSignUpLoginButton() {
    let loginTout = LoginToutViewController.configuredWith(loginIntent: .discoveryOnboarding)
    let nav = UINavigationController(rootViewController: loginTout)
    nav.modalPresentationStyle = .formSheet

    self.present(nav, animated: true, completion: nil)
  }
}

// MARK: - DiscoveryEditorialCellDelegate

extension DiscoveryPageViewController: DiscoveryEditorialCellDelegate {
  func discoveryEditorialCellTapped(_: DiscoveryEditorialCell, tagId: DiscoveryParams.TagID) {
    self.viewModel.inputs.discoveryEditorialCellTapped(with: tagId)
  }
}

// MARK: - EmptyStatesViewControllerDelegate

extension DiscoveryPageViewController: EmptyStatesViewControllerDelegate {
  func emptyStatesViewController(
    _: EmptyStatesViewController,
    goToDiscoveryWithParams params: DiscoveryParams?
  ) {
    self.view.window?.rootViewController
      .flatMap { $0 as? RootTabBarViewController }
      .doIfSome { $0.switchToDiscovery(params: params) }
  }

  func emptyStatesViewControllerGoToFriends() {
    let vc = FindFriendsViewController.configuredWith(source: .discovery)
    self.navigationController?.pushViewController(vc, animated: true)
  }
}

extension DiscoveryPageViewController: DiscoveryPostcardCellDelegate {
  internal func discoveryPostcard(
    cell _: DiscoveryPostcardCell, tappedShare context: ShareContext,
    fromSourceView: UIView
  ) {
    self.shareViewModel.inputs.configureWith(shareContext: context, shareContextView: fromSourceView)
    self.shareViewModel.inputs.shareButtonTapped()
  }

  internal func discoveryPostcardCellProjectSaveAlert() {
    let alertController = UIAlertController(
      title: Strings.Project_saved(),
      message: Strings.Well_remind_you_forty_eight_hours_before_this_project_ends(),
      preferredStyle: .alert
    )
    alertController.addAction(
      UIAlertAction(
        title: Strings.Got_it(),
        style: .cancel,
        handler: nil
      )
    )

    self.present(alertController, animated: true, completion: nil)
  }

  internal func discoveryPostcardCellGoToLoginTout() {
    let vc = LoginToutViewController.configuredWith(loginIntent: .starProject)
    let nav = UINavigationController(rootViewController: vc)
    nav.modalPresentationStyle = .formSheet

    self.present(nav, animated: true, completion: nil)
  }
}

extension DiscoveryPageViewController: ProjectNavigatorDelegate {
  func transitionedToProject(at index: Int) {
    self.viewModel.inputs.transitionedToProject(at: index, outOf: self.dataSource.numberOfItems())
  }
}

private extension UIView {
  static func perform(animated: Bool, _ closure: () -> Void) {
    if animated {
      closure()
    } else {
      UIView.performWithoutAnimation { closure() }
    }
  }
}

// MARK: - Styles

private let headerLabelStyle: LabelStyle = { label in
  label
    |> \.textColor .~ UIColor.ksr_trust_700
    |> \.font .~ UIFont.ksr_subhead().bolded
    |> \.lineBreakMode .~ .byWordWrapping
    |> \.numberOfLines .~ 0
    |> \.textAlignment .~ .center
    |> \.translatesAutoresizingMaskIntoConstraints .~ false
}<|MERGE_RESOLUTION|>--- conflicted
+++ resolved
@@ -18,7 +18,6 @@
 
   private var configUpdatedObserver: Any?
   private var currentEnvironmentChangedObserver: Any?
-  public var contentOffsetChanged: ((CGPoint) -> ())?
   fileprivate let dataSource = DiscoveryProjectsDataSource()
   public weak var delegate: DiscoveryPageViewControllerDelegate?
   fileprivate var emptyStatesController: EmptyStatesViewController?
@@ -247,19 +246,18 @@
         self?.goToEditorialProjectList(using: tagId)
       }
 
-<<<<<<< HEAD
+    self.viewModel.outputs.notifyDelegateContentOffsetChanged
+      .observeForUI()
+      .observeValues { [weak self] offset in
+        guard let self = self else { return }
+
+        self.delegate?.discoverPageViewController(self, contentOffsetDidChangeTo: offset)
+      }
+
     self.viewModel.outputs.configureEditorialTableViewHeader
       .observeForUI()
       .observeValues { [weak self] title in
         self?.configureHeaderView(with: title)
-=======
-    self.viewModel.outputs.notifyDelegateContentOffsetChanged
-      .observeForUI()
-      .observeValues { [weak self] offset in
-        guard let self = self else { return }
-
-        self.delegate?.discoverPageViewController(self, contentOffsetDidChangeTo: offset)
->>>>>>> ae03a15d
       }
   }
 
@@ -413,11 +411,7 @@
   }
 
   override func scrollViewDidScroll(_ scrollView: UIScrollView) {
-<<<<<<< HEAD
-    self.contentOffsetChanged?(scrollView.contentOffset)
-=======
     self.viewModel.inputs.scrollViewDidScroll(toContentOffset: scrollView.contentOffset)
->>>>>>> ae03a15d
   }
 }
 
