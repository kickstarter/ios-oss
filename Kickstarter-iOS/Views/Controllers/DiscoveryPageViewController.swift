import KsApi
import Library
import Prelude
import UIKit

protocol DiscoveryPageViewControllerDelegate: AnyObject {
  func discoverPageViewController(
    _ viewController: DiscoveryPageViewController,
    contentOffsetDidChangeTo offset: CGPoint
  )
}

internal final class DiscoveryPageViewController: UITableViewController {
  fileprivate let viewModel: DiscoveryPageViewModelType = DiscoveryPageViewModel()
  fileprivate let shareViewModel: ShareViewModelType = ShareViewModel()

  // MARK: - Properties

  private var configUpdatedObserver: Any?
  private var currentEnvironmentChangedObserver: Any?
  fileprivate let dataSource = DiscoveryProjectsDataSource()
  public weak var delegate: DiscoveryPageViewControllerDelegate?
  fileprivate var emptyStatesController: EmptyStatesViewController?
  private lazy var headerLabel = { UILabel(frame: .zero) }()
  private var onboardingCompletedObserver: Any?
  private var sessionEndedObserver: Any?
  private var sessionStartedObserver: Any?

  internal static func configuredWith(sort: DiscoveryParams.Sort) -> DiscoveryPageViewController {
    let vc = Storyboard.DiscoveryPage.instantiate(DiscoveryPageViewController.self)
    vc.viewModel.inputs.configureWith(sort: sort)
    return vc
  }

  internal override func viewDidLoad() {
    super.viewDidLoad()

    self.tableView.register(nib: Nib.DiscoveryPostcardCell)
    self.tableView.registerCellClass(PersonalizationCell.self)
    self.tableView.registerCellClass(DiscoveryProjectCardCell.self)

    self.tableView.dataSource = self.dataSource

    let refreshControl = UIRefreshControl()
    refreshControl.addTarget(
      self,
      action: #selector(self.pulledToRefresh),
      for: .valueChanged
    )
    self.refreshControl = refreshControl

    self.onboardingCompletedObserver = NotificationCenter.default
      .addObserver(forName: .ksr_onboardingCompleted, object: nil, queue: nil) { [weak self] _ in
        self?.viewModel.inputs.onboardingCompleted()
      }

    self.sessionStartedObserver = NotificationCenter.default
      .addObserver(forName: .ksr_sessionStarted, object: nil, queue: nil) { [weak self] _ in
        self?.viewModel.inputs.userSessionStarted()
      }

    self.sessionEndedObserver = NotificationCenter.default
      .addObserver(forName: .ksr_sessionEnded, object: nil, queue: nil) { [weak self] _ in
        self?.viewModel.inputs.userSessionEnded()
      }

    self.currentEnvironmentChangedObserver = NotificationCenter.default
      .addObserver(forName: .ksr_environmentChanged, object: nil, queue: nil, using: { [weak self] _ in
        self?.viewModel.inputs.currentEnvironmentChanged(
          environment:
          AppEnvironment.current.apiService.serverConfig.environment
        )
      })

    self.configUpdatedObserver = NotificationCenter.default
      .addObserver(forName: .ksr_configUpdated, object: nil, queue: nil, using: { [weak self] _ in
        self?.viewModel.inputs.configUpdated(config: AppEnvironment.current.config)
      })

    let emptyVC = EmptyStatesViewController.configuredWith(emptyState: nil)
    self.emptyStatesController = emptyVC
    emptyVC.delegate = self
    self.addChild(emptyVC)
    self.view.addSubview(emptyVC.view)
    NSLayoutConstraint.activate([
      emptyVC.view.topAnchor.constraint(equalTo: self.view.topAnchor),
      emptyVC.view.leadingAnchor.constraint(equalTo: self.view.leadingAnchor),
      emptyVC.view.bottomAnchor.constraint(equalTo: self.view.bottomAnchor),
      emptyVC.view.trailingAnchor.constraint(equalTo: self.view.trailingAnchor)
    ])
    emptyVC.didMove(toParent: self)
  }

  deinit {
    [
      self.sessionEndedObserver,
      self.sessionStartedObserver,
      self.currentEnvironmentChangedObserver,
      self.configUpdatedObserver,
      self.onboardingCompletedObserver
    ].forEach { $0.doIfSome(NotificationCenter.default.removeObserver) }
  }

  internal override func viewWillAppear(_ animated: Bool) {
    super.viewWillAppear(animated)

    self.viewModel.inputs.viewWillAppear()
  }

  internal override func viewDidAppear(_ animated: Bool) {
    super.viewDidAppear(animated)

    self.viewModel.inputs.viewDidAppear()
  }

  internal override func viewDidDisappear(_ animated: Bool) {
    super.viewDidDisappear(animated)

    self.viewModel.inputs.viewDidDisappear(animated: animated)
  }

  override func viewDidLayoutSubviews() {
    super.viewDidLayoutSubviews()

    self.tableView.ksr_sizeHeaderFooterViewsToFit()
  }

  internal override func bindStyles() {
    super.bindStyles()

    _ = self.tableView
      |> \.rowHeight .~ UITableView.automaticDimension
      |> \.estimatedRowHeight .~ 200.0

    _ = self.view
      |> \.backgroundColor .~ discoveryPageBackgroundColor()

    _ = self.headerLabel
      |> headerLabelStyle
  }

  internal override func bindViewModel() {
    super.bindViewModel()

    self.viewModel.outputs.projectsAreLoadingAnimated
      .observeForUI()
      .observeValues { [weak self] isLoading, animated in
        DispatchQueue.main.async {
          if isLoading {
            UIView.perform(animated: true) {
              self?.refreshControl?.beginRefreshing()
            }
          } else {
            UIView.perform(animated: animated) {
              self?.refreshControl?.endRefreshing()
            }
          }
        }
      }

    self.viewModel.outputs.activitiesForSample
      .observeForUI()
      .observeValues { [weak self] activities in
        self?.dataSource.load(activities: activities)
        self?.tableView.reloadData()
      }

    self.viewModel.outputs.asyncReloadData
      .observeForUI()
      .observeValues { [weak self] in
        DispatchQueue.main.async {
          self?.tableView.reloadData()
        }
      }

    self.viewModel.outputs.goToActivityProject
      .observeForControllerAction()
      .observeValues { [weak self] in self?.goTo(project: $0, refTag: $1) }

    self.viewModel.outputs.goToProjectPlaylist
      .observeForControllerAction()
      .observeValues { [weak self] in
        self?.goTo(project: $0, initialPlaylist: $1, refTag: $2)
      }

    self.viewModel.outputs.goToProjectUpdate
      .observeForControllerAction()
      .observeValues { [weak self] project, update in self?.goTo(project: project, update: update) }

    self.viewModel.outputs.projectsLoaded
      .observeForUI()
      .observeValues { [weak self] projects, params, variant in
        self?.dataSource.load(projects: projects, params: params, projectCardVariant: variant)
        self?.tableView.reloadData()
        self?.updateProjectPlaylist(projects)
      }

    self.viewModel.outputs.showOnboarding
      .observeForUI()
      .observeValues { [weak self] in
        self?.dataSource.show(onboarding: $0)
        self?.tableView.reloadData()
      }

    self.viewModel.outputs.showPersonalization
      .observeForUI()
      .observeValues { [weak self] shouldShow in
        self?.dataSource.showPersonalization(shouldShow)

        self?.tableView.reloadData()
      }

    self.viewModel.outputs.dismissPersonalizationCell
      .observeForUI()
      .observeValues { [weak self] _ in
        self?.dataSource.showPersonalization(false)

        let section = DiscoveryProjectsDataSource.Section.personalization.rawValue
        self?.tableView.beginUpdates()
        self?.tableView.deleteRows(at: [IndexPath(row: 0, section: section)], with: .automatic)
        self?.tableView.endUpdates()
      }

    self.viewModel.outputs.goToCuratedProjects
      .observeForUI()
      .observeValues { [weak self] categories in
        let curatedProjectsVC = CuratedProjectsViewController.instantiate()
        curatedProjectsVC.configure(with: categories, context: .discovery)

        let isIpad = AppEnvironment.current.device.userInterfaceIdiom == .pad

        let navController = NavigationController(rootViewController: curatedProjectsVC)
          |> \.modalPresentationStyle .~ (isIpad ? .formSheet : .fullScreen)

        self?.present(navController, animated: true)
      }

    self.viewModel.outputs.setScrollsToTop
      .observeForUI()
      .observeValues { [weak self] in
        _ = self?.tableView ?|> UIScrollView.lens.scrollsToTop .~ $0
      }

    self.viewModel.outputs.scrollToProjectRow
      .observeForUI()
      .observeValues { [weak self] row in
        guard let self = self else { return }
        self.tableView.scrollToRow(
          at: self.dataSource.indexPath(forProjectRow: row),
          at: .top,
          animated: false
        )
      }

    self.shareViewModel.outputs.showShareSheet
      .observeForControllerAction()
      .observeValues { [weak self] in self?.showShareSheet($0, shareContextView: $1) }

    self.viewModel.outputs.showEmptyState
      .observeForUI()
      .observeValues { [weak self] emptyState in
        self?.showEmptyState(emptyState)
      }

    self.viewModel.outputs.hideEmptyState
      .observeForUI()
      .observeValues { [weak self] in
        self?.emptyStatesController?.view.alpha = 0
        self?.emptyStatesController?.view.isHidden = true

        if let discovery = self?.parent?.parent as? DiscoveryViewController {
          discovery.setSortsEnabled(true)
        }
      }

    self.viewModel.outputs.notifyDelegateContentOffsetChanged
      .observeForUI()
      .observeValues { [weak self] offset in
        guard let self = self else { return }

        self.delegate?.discoverPageViewController(self, contentOffsetDidChangeTo: offset)
      }

    self.viewModel.outputs.goToLoginSignup
      .observeForControllerAction()
      .observeValues { [weak self] intent in
        let loginTout = LoginToutViewController.configuredWith(loginIntent: intent)

        let isIpad = AppEnvironment.current.device.userInterfaceIdiom == .pad
        let nav = UINavigationController(rootViewController: loginTout)
          |> \.modalPresentationStyle .~ (isIpad ? .formSheet : .fullScreen)

        self?.present(nav, animated: true, completion: nil)
      }

    self.viewModel.outputs.contentInset
      .observeForUI()
      .observeValues { [weak self] inset in
        guard let self = self else { return }

        _ = self.tableView
          |> \.contentInset .~ inset
      }
  }

  internal override func tableView(
    _: UITableView,
    willDisplay cell: UITableViewCell,
    forRowAt indexPath: IndexPath
  ) {
    if let cell = cell as? DiscoveryPostcardCell {
      cell.delegate = self
    } else if let cell = cell as? ActivitySampleBackingCell, cell.delegate == nil {
      cell.delegate = self
    } else if let cell = cell as? ActivitySampleFollowCell, cell.delegate == nil {
      cell.delegate = self
    } else if let cell = cell as? ActivitySampleProjectCell, cell.delegate == nil {
      cell.delegate = self
    } else if let cell = cell as? DiscoveryOnboardingCell, cell.delegate == nil {
      cell.delegate = self
    } else if let cell = cell as? PersonalizationCell {
      cell.delegate = self
    } else if let cell = cell as? DiscoveryProjectCardCell {
      cell.delegate = self
      cell.layoutIfNeeded()
    }

    self.viewModel.inputs.willDisplayRow(
      self.dataSource.itemIndexAt(indexPath),
      outOf: self.dataSource.numberOfItems()
    )
  }

  internal override func tableView(
    _: UITableView,
    didSelectRowAt indexPath: IndexPath
  ) {
    if let project = self.dataSource.projectAtIndexPath(indexPath) {
      self.viewModel.inputs.tapped(project: project)
    } else if let activity = self.dataSource.activityAtIndexPath(indexPath) {
      self.viewModel.inputs.tapped(activity: activity)
    }
  }

  // MARK: - Functions

  fileprivate func showShareSheet(_ controller: UIActivityViewController, shareContextView: UIView?) {
    if UIDevice.current.userInterfaceIdiom == .pad {
      controller.modalPresentationStyle = .popover
      let popover = controller.popoverPresentationController
      popover?.sourceView = shareContextView
    }

    self.present(controller, animated: true, completion: nil)
  }

  fileprivate func goTo(project: Project, refTag: RefTag) {
    guard featureNavigationSelectorProjectPageIsEnabled() else {
      let vc = ProjectNavigatorViewController.configuredWith(project: project, refTag: refTag)
      if UIDevice.current.userInterfaceIdiom == .pad {
        vc.modalPresentationStyle = .fullScreen
      }
      self.present(vc, animated: true, completion: nil)

      return
    }

    let projectParam = Either<Project, Param>(left: project)
    let vc = ProjectPageViewController.configuredWith(
      projectOrParam: projectParam,
      refTag: refTag
    )

    let nav = NavigationController(rootViewController: vc)
    nav.modalPresentationStyle = self.traitCollection.userInterfaceIdiom == .pad ? .fullScreen : .formSheet

    self.present(nav, animated: true, completion: nil)
  }

<<<<<<< HEAD
  fileprivate func goTo(project: Project, initialPlaylist _: [Project], refTag: RefTag) {
    /** FIXME: This is an entry point to the new project page, as we build it out and get it fully functional we'll need to refactor entry points in `ProjectNavigatorPagesDataSource` and `ProjectNavigatorViewController` (basically search for places where `ProjectPamphletViewController` is used in the app.)
     let vc = ProjectNavigatorViewController.configuredWith(
       project: project,
       refTag: refTag,
       initialPlaylist: initialPlaylist,
       navigatorDelegate: self
     )
=======
  fileprivate func goTo(project: Project, initialPlaylist: [Project], refTag: RefTag) {
    guard featureNavigationSelectorProjectPageIsEnabled() else {
      let vc = ProjectNavigatorViewController.configuredWith(
        project: project,
        refTag: refTag,
        initialPlaylist: initialPlaylist,
        navigatorDelegate: self
      )
>>>>>>> 560cd908

      if UIDevice.current.userInterfaceIdiom == .pad {
        vc.modalPresentationStyle = .fullScreen
      }

      self.present(vc, animated: true, completion: nil)

      return
    }

    let projectParam = Either<Project, Param>(left: project)
    let vc = ProjectPageViewController.configuredWith(
      projectOrParam: projectParam,
      refTag: refTag
    )

    let nav = NavigationController(rootViewController: vc)
    nav.modalPresentationStyle = self.traitCollection.userInterfaceIdiom == .pad ? .fullScreen : .formSheet

    self.present(nav, animated: true, completion: nil)
  }

  fileprivate func goTo(project: Project, update: Update) {
    let vc = UpdateViewController.configuredWith(project: project, update: update, context: .activitySample)
    self.navigationController?.pushViewController(vc, animated: true)
  }

  fileprivate func showEmptyState(_ emptyState: EmptyState) {
    guard let emptyVC = self.emptyStatesController else { return }

    emptyVC.setEmptyState(emptyState)
    emptyVC.view.isHidden = false
    self.view.bringSubviewToFront(emptyVC.view)
    UIView.animate(
      withDuration: 0.3,
      animations: {
        self.emptyStatesController?.view.alpha = 1.0
      }, completion: nil
    )
    if let discovery = self.parent?.parent as? DiscoveryViewController {
      discovery.setSortsEnabled(false)
    }
  }

  private func updateProjectPlaylist(_ playlist: [Project]) {
    guard let navigator = self.presentedViewController as? ProjectNavigatorViewController else { return }
    navigator.updatePlaylist(playlist)
  }

  // MARK: - Accessors

  internal func change(filter: DiscoveryParams) {
    self.viewModel.inputs.selectedFilter(filter)
  }

  // MARK: - Actions

  @objc private func pulledToRefresh() {
    self.viewModel.inputs.pulledToRefresh()
  }

  override func scrollViewDidScroll(_ scrollView: UIScrollView) {
    self.viewModel.inputs.scrollViewDidScroll(toContentOffset: scrollView.contentOffset)
  }
}

extension DiscoveryPageViewController: ActivitySampleBackingCellDelegate, ActivitySampleFollowCellDelegate,
  ActivitySampleProjectCellDelegate {
  internal func goToActivity() {
    guard let root = self.tabBarController as? RootTabBarViewController else { return }
    root.switchToActivities()
  }
}

// MARK: - DiscoveryOnboardingCellDelegate

extension DiscoveryPageViewController: DiscoveryOnboardingCellDelegate {
  internal func discoveryOnboardingTappedSignUpLoginButton() {
    self.viewModel.inputs.signupLoginButtonTapped()
  }
}

// MARK: - PersonalizationCellDelegate

extension DiscoveryPageViewController: PersonalizationCellDelegate {
  func personalizationCellTapped(_: PersonalizationCell) {
    self.viewModel.inputs.personalizationCellTapped()
  }

  func personalizationCellDidTapDismiss(_: PersonalizationCell) {
    self.viewModel.inputs.personalizationCellDismissTapped()
  }
}

// MARK: - EmptyStatesViewControllerDelegate

extension DiscoveryPageViewController: EmptyStatesViewControllerDelegate {
  func emptyStatesViewController(
    _: EmptyStatesViewController,
    goToDiscoveryWithParams params: DiscoveryParams?
  ) {
    self.view.window?.rootViewController
      .flatMap { $0 as? RootTabBarViewController }
      .doIfSome { $0.switchToDiscovery(params: params) }
  }

  func emptyStatesViewControllerGoToFriends() {
    let vc = FindFriendsViewController.configuredWith(source: .discovery)
    self.navigationController?.pushViewController(vc, animated: true)
  }
}

extension DiscoveryPageViewController: DiscoveryPostcardCellDelegate {
  internal func discoveryPostcard(
    cell _: DiscoveryPostcardCell, tappedShare context: ShareContext,
    fromSourceView: UIView
  ) {
    self.shareViewModel.inputs.configureWith(shareContext: context, shareContextView: fromSourceView)
    self.shareViewModel.inputs.shareButtonTapped()
  }

  internal func discoveryPostcardCellProjectSaveAlert() {
    let alertController = UIAlertController(
      title: Strings.Project_saved(),
      message: Strings.Well_remind_you_forty_eight_hours_before_this_project_ends(),
      preferredStyle: .alert
    )
    alertController.addAction(
      UIAlertAction(
        title: Strings.Got_it(),
        style: .cancel,
        handler: nil
      )
    )

    self.present(alertController, animated: true, completion: nil)
  }

  internal func discoveryPostcardCellGoToLoginTout() {
    let vc = LoginToutViewController.configuredWith(loginIntent: .starProject)
    let isIpad = AppEnvironment.current.device.userInterfaceIdiom == .pad
    let nav = UINavigationController(rootViewController: vc)
      |> \.modalPresentationStyle .~ (isIpad ? .formSheet : .fullScreen)

    self.present(nav, animated: true, completion: nil)
  }
}

extension DiscoveryPageViewController: ProjectNavigatorDelegate {
  func transitionedToProject(at index: Int) {
    self.viewModel.inputs.transitionedToProject(at: index, outOf: self.dataSource.numberOfItems())
  }
}

private extension UIView {
  static func perform(animated: Bool, _ closure: () -> Void) {
    if animated {
      closure()
    } else {
      UIView.performWithoutAnimation { closure() }
    }
  }
}

// MARK: - Styles

private let headerLabelStyle: LabelStyle = { label in
  label
    |> \.textColor .~ UIColor.ksr_trust_700
    |> \.font .~ UIFont.ksr_subhead().bolded
    |> \.lineBreakMode .~ .byWordWrapping
    |> \.numberOfLines .~ 0
    |> \.textAlignment .~ .center
    |> \.translatesAutoresizingMaskIntoConstraints .~ false
}<|MERGE_RESOLUTION|>--- conflicted
+++ resolved
@@ -377,16 +377,6 @@
     self.present(nav, animated: true, completion: nil)
   }
 
-<<<<<<< HEAD
-  fileprivate func goTo(project: Project, initialPlaylist _: [Project], refTag: RefTag) {
-    /** FIXME: This is an entry point to the new project page, as we build it out and get it fully functional we'll need to refactor entry points in `ProjectNavigatorPagesDataSource` and `ProjectNavigatorViewController` (basically search for places where `ProjectPamphletViewController` is used in the app.)
-     let vc = ProjectNavigatorViewController.configuredWith(
-       project: project,
-       refTag: refTag,
-       initialPlaylist: initialPlaylist,
-       navigatorDelegate: self
-     )
-=======
   fileprivate func goTo(project: Project, initialPlaylist: [Project], refTag: RefTag) {
     guard featureNavigationSelectorProjectPageIsEnabled() else {
       let vc = ProjectNavigatorViewController.configuredWith(
@@ -395,7 +385,6 @@
         initialPlaylist: initialPlaylist,
         navigatorDelegate: self
       )
->>>>>>> 560cd908
 
       if UIDevice.current.userInterfaceIdiom == .pad {
         vc.modalPresentationStyle = .fullScreen
