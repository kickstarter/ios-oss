--- conflicted
+++ resolved
@@ -132,12 +132,7 @@
     }
 
     tableView.beginUpdates()
-<<<<<<< HEAD
-    self.tableView.deleteRows(at: [pickerCell], with: .top)
-=======
     self.tableView.deleteRows(at: [pickerCellIndexPath], with: .top)
-    tableView.endUpdates()
->>>>>>> e3092602
     self.view.gestureRecognizers?.removeAll()
     self.tableView.endUpdates()
   }
