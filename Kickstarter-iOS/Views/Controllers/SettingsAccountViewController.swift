import KsApi
import Library
import Prelude
import ReactiveSwift
import Result
import UIKit

final class SettingsAccountViewController: UIViewController {
  @IBOutlet private weak var tableView: UITableView!

  private let dataSource = SettingsAccountDataSource()
  fileprivate let viewModel: SettingsAccountViewModelType = SettingsAccountViewModel()

  internal static func instantiate() -> SettingsAccountViewController {
    return Storyboard.SettingsAccount.instantiate(SettingsAccountViewController.self)
  }

  override func viewDidLoad() {
    super.viewDidLoad()

    self.tableView.dataSource = dataSource
    self.tableView.delegate = self

    self.tableView.register(nib: .SettingsTableViewCell)
    self.tableView.register(nib: .SettingsAccountPickerCell)

    self.tableView.registerHeaderFooter(nib: .SettingsHeaderView)

    let tapRecognizer = UITapGestureRecognizer(target: self, action: #selector(tapGestureNotifier))
    tapRecognizer.cancelsTouchesInView = false
    self.view.addGestureRecognizer(tapRecognizer)

    self.viewModel.inputs.viewDidLoad()
  }

  override func bindViewModel() {
    self.viewModel.outputs.reloadData
      .observeForUI()
      .observeValues { [weak self] in
        self?.dataSource.configureRows()
        self?.tableView.reloadData()
    }

<<<<<<< HEAD
    self.viewModel.outputs.showCurrencyPicker
      .observeForUI()
      .observeValues { [weak self] show in
        self?.showCurrencyPickerCell(show)
    }

    self.viewModel.outputs.dismissPicker
      .observeForUI()
      .observeValues { [weak self] in
        self?.dismissPicker()
=======
    self.viewModel.outputs.transitionToViewController
      .observeForControllerAction()
      .observeValues { [weak self] (viewController) in
        self?.navigationController?.pushViewController(viewController, animated: true)
>>>>>>> 07230168
    }
  }

  override func bindStyles() {
    super.bindStyles()

    _ = self
      |> settingsViewControllerStyle
      |> UIViewController.lens.title %~ { _ in Strings.Account() }

    _ = tableView
      |> settingsTableViewStyle
  }

  func showCurrencyPickerCell(_ show: Bool) {
    if show {
      self.tableView.beginUpdates()
      self.tableView.insertRows(at: [self.dataSource.insertCurrencyPickerCell()], with: .top)
      self.tableView.endUpdates()
    }
  }

  func dismissPicker() {
    if self.tableView.numberOfRows(inSection: 2) == 3 {
      tableView.beginUpdates()
      self.tableView.deleteRows(at: [self.dataSource.removeCurrencyPickerRow()], with: .top)
      tableView.endUpdates()
      self.viewModel.inputs.dismissedCurrencyPicker()
    }
  }

  @objc private func tapGestureNotifier() {
    self.viewModel.inputs.tapped()
  }
}

extension SettingsAccountViewController: UITableViewDelegate {
  func tableView(_ tableView: UITableView, didSelectRowAt indexPath: IndexPath) {
    tableView.deselectRow(at: indexPath, animated: true)

    guard let cellType = dataSource.cellTypeForIndexPath(indexPath: indexPath) else {
      return
    }

    self.viewModel.inputs.didSelectRow(cellType: cellType)
  }

  func tableView(_ tableView: UITableView, heightForHeaderInSection section: Int) -> CGFloat {
    return SettingsSectionType.sectionHeaderHeight
  }

  func tableView(_ tableView: UITableView, heightForFooterInSection section: Int) -> CGFloat {
    return 0.1 // Required to remove the footer in UITableViewStyleGrouped
  }

  func tableView(_ tableView: UITableView, viewForHeaderInSection section: Int) -> UIView? {
    return tableView.dequeueReusableHeaderFooterView(withIdentifier: Nib.SettingsHeaderView.rawValue)
  }

  func tableView(_ tableView: UITableView, willDisplay cell: UITableViewCell, forRowAt indexPath: IndexPath) {
    if let cell = cell as? SettingsAccountPickerCell {
      cell.delegate = self
    }
  }
}

extension SettingsAccountViewController: SettingsAccountPickerCellDelegate {
  internal func currencyPicker(text: String) {
    tableView.beginUpdates()
    let parentIndexPath = IndexPath(row: 1, section: SettingsAccountSectionType.payment.rawValue)
    let cell = tableView.cellForRow(at: parentIndexPath)
    if let cell = cell as? SettingsTableViewCell {
      cell.detailLabel.text = text // Fix this
    }
    tableView.endUpdates()
  }

  internal func notifyCurrencyPickerIs(hidden: Bool) {
    tableView.beginUpdates()
    self.tableView.deleteRows(at: [self.dataSource.removeCurrencyPickerRow()], with: .top)
    tableView.endUpdates()
    self.viewModel.inputs.currencyPickerShown()
  }
}<|MERGE_RESOLUTION|>--- conflicted
+++ resolved
@@ -41,7 +41,6 @@
         self?.tableView.reloadData()
     }
 
-<<<<<<< HEAD
     self.viewModel.outputs.showCurrencyPicker
       .observeForUI()
       .observeValues { [weak self] show in
@@ -52,12 +51,12 @@
       .observeForUI()
       .observeValues { [weak self] in
         self?.dismissPicker()
-=======
+    }
+
     self.viewModel.outputs.transitionToViewController
       .observeForControllerAction()
       .observeValues { [weak self] (viewController) in
         self?.navigationController?.pushViewController(viewController, animated: true)
->>>>>>> 07230168
     }
   }
 
