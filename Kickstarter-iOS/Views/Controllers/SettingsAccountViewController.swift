import KsApi
import Library
import Prelude
import ReactiveSwift
import Result
import UIKit

final class SettingsAccountViewController: UIViewController {
  @IBOutlet private weak var tableView: UITableView!

  private let dataSource = SettingsAccountDataSource()
  fileprivate let viewModel: SettingsAccountViewModelType = SettingsAccountViewModel(
    SettingsAccountViewController.viewController(for:)
  )

  internal static func instantiate() -> SettingsAccountViewController {
    return Storyboard.SettingsAccount.instantiate(SettingsAccountViewController.self)
  }

  override func viewDidLoad() {
    super.viewDidLoad()

    self.tableView.dataSource = dataSource
    self.tableView.delegate = self

    self.tableView.register(nib: .SettingsTableViewCell)
    self.tableView.register(nib: .SettingsCurrencyPickerCell)
    self.tableView.register(nib: .SettingsCurrencyCell)

    self.tableView.registerHeaderFooter(nib: .SettingsHeaderView)

    self.viewModel.inputs.viewDidLoad()
  }

  override func bindViewModel() {
    self.viewModel.outputs.reloadData
      .observeForUI()
      .observeValues { [weak self] user, currency in
        self?.dataSource.configureRows(user: user, currency: currency)
        self?.tableView.reloadData()
    }

<<<<<<< HEAD
    self.viewModel.outputs.goToAddCard
      .observeForControllerAction()
      .observeValues { [weak self] in
        self?.goToAddCard()
=======
    self.viewModel.outputs.presentCurrencyPicker
      .observeForUI()
      .observeValues { [weak self] in
        self?.showCurrencyPickerCell()
    }

    self.viewModel.outputs.updateCurrencyFailure
      .observeForControllerAction()
      .observeValues { [weak self] errorMessage in
          self?.present(UIAlertController.genericError(errorMessage),
                        animated: true, completion: nil)
    }

    self.viewModel.outputs.dismissCurrencyPicker
      .observeForUI()
      .observeValues { [weak self] in
        self?.dismissCurrencyPickerCell()
>>>>>>> 2084b87f
    }

    self.viewModel.outputs.transitionToViewController
      .observeForControllerAction()
      .observeValues { [weak self] (viewController) in
        self?.navigationController?.pushViewController(viewController, animated: true)
    }

    self.viewModel.outputs.showAlert
      .observeForUI()
      .observeValues { [weak self] _ in
        self?.showChangeCurrencyAlert()
    }
  }

  override func bindStyles() {
    super.bindStyles()

    _ = self
      |> settingsViewControllerStyle
      |> UIViewController.lens.title %~ { _ in Strings.Account() }

    _ = tableView
      |> settingsTableViewStyle
  }

<<<<<<< HEAD
 func goToAddCard() {
    let vc = AddNewCardViewController.instantiate()
    let nav = UINavigationController(rootViewController: vc)
    nav.modalPresentationStyle = .formSheet

    self.present(nav, animated: true, completion: nil)
=======
  private func showCurrencyPickerCell() {
    self.tableView.beginUpdates()
    self.tableView.insertRows(at: [self.dataSource.insertCurrencyPickerRow()], with: .top)
    let tapRecognizer = UITapGestureRecognizer(target: self,
                                               action: #selector(tapGestureToDismissCurrencyPicker))
    self.view.addGestureRecognizer(tapRecognizer)
    self.tableView.endUpdates()
  }

  func dismissCurrencyPickerCell() {
    tableView.beginUpdates()
    self.tableView.deleteRows(at: [self.dataSource.removeCurrencyPickerRow()], with: .top)
    tableView.endUpdates()
    self.view.gestureRecognizers?.removeAll()
  }

  func showChangeCurrencyAlert() {
    let alertController = UIAlertController(
      title: Strings.Change_currency(),
      message: """
      \(Strings.This_allows_you_to_see_project_goal_and_pledge_amounts_in_your_preferred_currency()) \n
      \(Strings.A_successfully_funded_project_will_collect_your_pledge_in_its_native_currency())
      """,
      preferredStyle: .alert
    )

    alertController.addAction(
      UIAlertAction(
        title: Strings.Yes_change_currency(),
        style: .default,
        handler: { [weak self] _ in
          self?.viewModel.inputs.didConfirmChangeCurrency()
        }
      )
    )

    alertController.addAction(
      UIAlertAction(
        title: Strings.Cancel(),
        style: .cancel,
        handler: nil
      )
    )

    self.present(alertController, animated: true, completion: nil)
  }

  @objc private func tapGestureToDismissCurrencyPicker() {
    self.viewModel.inputs.dismissPickerTap()
>>>>>>> 2084b87f
  }
}

extension SettingsAccountViewController: UITableViewDelegate {
  func tableView(_ tableView: UITableView, didSelectRowAt indexPath: IndexPath) {
    tableView.deselectRow(at: indexPath, animated: true)

    guard let cellType = dataSource.cellTypeForIndexPath(indexPath: indexPath) else {
      return
    }
    self.viewModel.inputs.didSelectRow(cellType: cellType)
  }

  func tableView(_ tableView: UITableView, heightForHeaderInSection section: Int) -> CGFloat {
    return SettingsSectionType.sectionHeaderHeight
  }

  func tableView(_ tableView: UITableView, heightForFooterInSection section: Int) -> CGFloat {
    return 0.1 // Required to remove the footer in UITableViewStyleGrouped
  }

  func tableView(_ tableView: UITableView, viewForHeaderInSection section: Int) -> UIView? {
    return tableView.dequeueReusableHeaderFooterView(withIdentifier: Nib.SettingsHeaderView.rawValue)
  }

  func tableView(_ tableView: UITableView, willDisplay cell: UITableViewCell, forRowAt indexPath: IndexPath) {
    if let cell = cell as? SettingsCurrencyPickerCell {
      cell.delegate = self
    }
  }
}

extension SettingsAccountViewController: SettingsCurrencyPickerCellDelegate {
  func settingsCurrencyPickerCellDidChangeCurrency(_ currency: Currency) {
    self.viewModel.inputs.showChangeCurrencyAlert(for: currency)
    self.dismissCurrencyPickerCell()
  }

  static func viewController(for cellType: SettingsAccountCellType) -> UIViewController? {
    switch cellType {
    case .changeEmail:
      return ChangeEmailViewController.instantiate()
    case .changePassword:
      return ChangePasswordViewController.instantiate()
    default:
      return nil
    }
  }
}<|MERGE_RESOLUTION|>--- conflicted
+++ resolved
@@ -40,12 +40,12 @@
         self?.tableView.reloadData()
     }
 
-<<<<<<< HEAD
     self.viewModel.outputs.goToAddCard
       .observeForControllerAction()
       .observeValues { [weak self] in
         self?.goToAddCard()
-=======
+    }
+
     self.viewModel.outputs.presentCurrencyPicker
       .observeForUI()
       .observeValues { [weak self] in
@@ -63,7 +63,6 @@
       .observeForUI()
       .observeValues { [weak self] in
         self?.dismissCurrencyPickerCell()
->>>>>>> 2084b87f
     }
 
     self.viewModel.outputs.transitionToViewController
@@ -90,14 +89,14 @@
       |> settingsTableViewStyle
   }
 
-<<<<<<< HEAD
  func goToAddCard() {
     let vc = AddNewCardViewController.instantiate()
     let nav = UINavigationController(rootViewController: vc)
     nav.modalPresentationStyle = .formSheet
 
     self.present(nav, animated: true, completion: nil)
-=======
+  }
+
   private func showCurrencyPickerCell() {
     self.tableView.beginUpdates()
     self.tableView.insertRows(at: [self.dataSource.insertCurrencyPickerRow()], with: .top)
@@ -147,7 +146,6 @@
 
   @objc private func tapGestureToDismissCurrencyPicker() {
     self.viewModel.inputs.dismissPickerTap()
->>>>>>> 2084b87f
   }
 }
 
