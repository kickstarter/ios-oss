import KsApi
import Library
import Prelude
import ReactiveSwift
import Result
import UIKit

final class SettingsAccountViewController: UIViewController, MessageBannerViewControllerPresenting {
  @IBOutlet private weak var tableView: UITableView!

  private let dataSource = SettingsAccountDataSource()
  internal var messageBannerViewController: MessageBannerViewController?

  fileprivate let viewModel: SettingsAccountViewModelType = SettingsAccountViewModel(
    SettingsAccountViewController.viewController(for:)
  )

  internal static func instantiate() -> SettingsAccountViewController {
    return Storyboard.Settings.instantiate(SettingsAccountViewController.self)
  }

  override func viewDidLoad() {
    super.viewDidLoad()

    self.tableView.dataSource = dataSource
    self.tableView.delegate = self

    self.messageBannerViewController = self.configureMessageBannerViewController(on: self)

    self.tableView.register(nib: .SettingsTableViewCell)
    self.tableView.register(nib: .SettingsCurrencyPickerCell)
    self.tableView.register(nib: .SettingsCurrencyCell)
    self.tableView.register(nib: .SettingsAccountWarningCell)
    self.tableView.registerHeaderFooter(nib: .SettingsHeaderView)

    self.viewModel.inputs.viewDidLoad()
  }

  override func viewWillAppear(_ animated: Bool) {
    super.viewWillAppear(animated)

    self.viewModel.inputs.viewWillAppear()
  }

  override func viewDidAppear(_ animated: Bool) {
    super.viewDidAppear(animated)

    self.viewModel.inputs.viewDidAppear()
  }

  override func bindViewModel() {
    self.viewModel.outputs.reloadData
      .observeForUI()
      .observeValues { [weak self] currency, shouldHideEmailWarning, shouldHideEmailPasswordSection in
        self?.dataSource.configureRows(currency: currency,
                                       shouldHideEmailWarning: shouldHideEmailWarning,
                                       shouldHideEmailPasswordSection: shouldHideEmailPasswordSection)
        self?.tableView.reloadData()
    }

    self.viewModel.outputs.fetchAccountFieldsError
      .observeForUI()
      .observeValues { [weak self] in
        self?.dataSource.configureRows(currency: nil,
                                       shouldHideEmailWarning: true,
                                       shouldHideEmailPasswordSection: false)
        self?.tableView.reloadData()

        self?.showGeneralError()
    }

    self.viewModel.outputs.presentCurrencyPicker
      .observeForUI()
      .observeValues { [weak self] currency in
        self?.showCurrencyPickerCell(with: currency)
    }

    self.viewModel.outputs.updateCurrencyFailure
      .observeForControllerAction()
      .observeValues { [weak self] errorMessage in
          self?.present(UIAlertController.genericError(errorMessage),
                        animated: true, completion: nil)
    }

    self.viewModel.outputs.dismissCurrencyPicker
      .observeForUI()
      .observeValues { [weak self] in
        self?.dismissCurrencyPickerCell()
    }

    self.viewModel.outputs.transitionToViewController
      .observeForControllerAction()
      .observeValues { [weak self] (viewController) in
        self?.navigationController?.pushViewController(viewController, animated: true)
    }

    self.viewModel.outputs.showAlert
      .observeForUI()
      .observeValues { [weak self] _ in
        self?.showChangeCurrencyAlert()
    }
  }

  override func bindStyles() {
    super.bindStyles()

    _ = self
      |> settingsViewControllerStyle
      |> UIViewController.lens.title %~ { _ in Strings.Account() }

    _ = tableView
      |> settingsTableViewStyle
  }

  private func showCurrencyPickerCell(with currency: Currency) {
    let tapRecognizer = UITapGestureRecognizer(
      target: self,
      action: #selector(tapGestureToDismissCurrencyPicker)
    )

    self.tableView.beginUpdates()
    if let indexPath = self.dataSource.insertCurrencyPickerRow(with: currency) {
      self.tableView.insertRows(at: [indexPath], with: .top)
    }
    self.view.addGestureRecognizer(tapRecognizer)
    self.tableView.endUpdates()
  }

  private func showGeneralError() {
    self.messageBannerViewController?.showBanner(with: .error,
                                                 message: Strings.Something_went_wrong_please_try_again())
  }

  private func dismissCurrencyPickerCell() {
    guard let pickerCellIndexPath = self.dataSource.removeCurrencyPickerRow() else {
      return
    }

    tableView.beginUpdates()
    self.tableView.deleteRows(at: [pickerCellIndexPath], with: .top)
    self.view.gestureRecognizers?.removeAll()
    self.tableView.endUpdates()
  }

  private func showChangeCurrencyAlert() {
    let alertController = UIAlertController(
      title: Strings.Change_currency(),
      message: """
      \(Strings.This_allows_you_to_see_project_goal_and_pledge_amounts_in_your_preferred_currency()) \n
      \(Strings.A_successfully_funded_project_will_collect_your_pledge_in_its_native_currency())
      """,
      preferredStyle: .alert
    )

    alertController.addAction(
      UIAlertAction(
        title: Strings.Yes_change_currency(),
        style: .default,
        handler: { [weak self] _ in
          self?.viewModel.inputs.didConfirmChangeCurrency()
        }
      )
    )

    alertController.addAction(
      UIAlertAction(
        title: Strings.Cancel(),
        style: .cancel,
        handler: nil
      )
    )

    self.present(alertController, animated: true, completion: nil)
  }

  @objc private func tapGestureToDismissCurrencyPicker() {
    self.viewModel.inputs.dismissPickerTap()
  }
}

extension SettingsAccountViewController: UITableViewDelegate {
  func tableView(_ tableView: UITableView, didSelectRowAt indexPath: IndexPath) {
    tableView.deselectRow(at: indexPath, animated: true)

    guard let cellType = dataSource.cellTypeForIndexPath(indexPath: indexPath) else {
      return
    }
    self.viewModel.inputs.didSelectRow(cellType: cellType)
  }

  func tableView(_ tableView: UITableView, heightForHeaderInSection section: Int) -> CGFloat {
    return SettingsSectionType.sectionHeaderHeight
  }

  func tableView(_ tableView: UITableView, heightForFooterInSection section: Int) -> CGFloat {
    return 0.1
  }

  func tableView(_ tableView: UITableView, viewForHeaderInSection section: Int) -> UIView? {
    return tableView.dequeueReusableHeaderFooterView(withIdentifier: Nib.SettingsHeaderView.rawValue)
  }

  func tableView(_ tableView: UITableView, willDisplay cell: UITableViewCell, forRowAt indexPath: IndexPath) {
    if let cell = cell as? SettingsCurrencyPickerCell {
      cell.delegate = self
    }
  }
}

extension SettingsAccountViewController: SettingsCurrencyPickerCellDelegate {
  func settingsCurrencyPickerCellDidChangeCurrency(_ currency: Currency) {
    self.viewModel.inputs.showChangeCurrencyAlert(for: currency)
    self.dismissCurrencyPickerCell()
  }

  static func viewController(for cellType: SettingsAccountCellType) -> UIViewController? {
    switch cellType {
    case .changeEmail:
      return ChangeEmailViewController.instantiate()
    case .changePassword:
      return ChangePasswordViewController.instantiate()
<<<<<<< HEAD
    case .paymentMethods:
      return PaymentMethodsViewController.instantiate()
=======
    case .privacy:
      return SettingsPrivacyViewController.instantiate()
>>>>>>> 82b03742
    default:
      return nil
    }
  }
}<|MERGE_RESOLUTION|>--- conflicted
+++ resolved
@@ -219,13 +219,10 @@
       return ChangeEmailViewController.instantiate()
     case .changePassword:
       return ChangePasswordViewController.instantiate()
-<<<<<<< HEAD
     case .paymentMethods:
       return PaymentMethodsViewController.instantiate()
-=======
     case .privacy:
       return SettingsPrivacyViewController.instantiate()
->>>>>>> 82b03742
     default:
       return nil
     }
