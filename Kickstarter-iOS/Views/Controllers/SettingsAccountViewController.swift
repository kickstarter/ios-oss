--- conflicted
+++ resolved
@@ -30,7 +30,7 @@
     self.tableView.register(nib: .SettingsTableViewCell)
     self.tableView.register(nib: .SettingsAccountWarningCell)
     self.tableView.registerHeaderFooter(nib: .SettingsHeaderView)
-    self.tableView.registerHeaderFooter(nib: .CreatePasswordFooterView)
+    self.tableView.registerHeaderFooter(nib: .SettingsFooterView)
 
     self.viewModel.inputs.viewDidLoad()
   }
@@ -68,28 +68,6 @@
         self?.showGeneralError()
     }
 
-<<<<<<< HEAD
-    self.viewModel.outputs.presentCurrencyPicker
-      .observeForUI()
-      .observeValues { [weak self] currency in
-        self?.showCurrencyPickerCell(with: currency)
-    }
-
-    self.viewModel.outputs.updateCurrencyFailure
-      .observeForControllerAction()
-      .observeValues { [weak self] errorMessage in
-        self?.present(UIAlertController.genericError(errorMessage),
-                      animated: true, completion: nil)
-    }
-
-    self.viewModel.outputs.dismissCurrencyPicker
-      .observeForUI()
-      .observeValues { [weak self] in
-        self?.dismissCurrencyPickerCell()
-    }
-
-=======
->>>>>>> c93631db
     self.viewModel.outputs.transitionToViewController
       .observeForControllerAction()
       .observeValues { [weak self] (viewController) in
@@ -137,9 +115,8 @@
   }
 
   func tableView(_ tableView: UITableView, viewForHeaderInSection section: Int) -> UIView? {
-    return tableView.dequeueReusableHeaderFooterView(withIdentifier: Nib.SettingsHeaderView.rawValue)
+    return tableView.dequeueReusableHeaderFooterView(withIdentifier: Nib.SettingsFooterView.rawValue)
   }
-<<<<<<< HEAD
 
   func tableView(_ tableView: UITableView, viewForFooterInSection section: Int) -> UIView? {
     let (userHasPassword, email) = self.viewModel.outputs.userHasPasswordAndEmail
@@ -150,18 +127,10 @@
     }
 
     let footerView = tableView.dequeueReusableHeaderFooterView(
-      withIdentifier: Nib.CreatePasswordFooterView.rawValue) as? CreatePasswordFooterView
+      withIdentifier: Nib.SettingsFooterView.rawValue) as? SettingsFooterView
     footerView?.configure(with: userEmail)
     return footerView
   }
-
-  func tableView(_ tableView: UITableView, willDisplay cell: UITableViewCell, forRowAt indexPath: IndexPath) {
-    if let cell = cell as? SettingsCurrencyPickerCell {
-      cell.delegate = self
-    }
-  }
-=======
->>>>>>> c93631db
 }
 
 extension SettingsAccountViewController {
