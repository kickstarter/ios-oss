--- conflicted
+++ resolved
@@ -129,13 +129,8 @@
       |> \.layoutMargins .~ .init(leftRight: Styles.grid(2))
 
     _ = self.zipcodeView.titleLabel
-<<<<<<< HEAD
-      |> \UILabel.text %~ { _ in
-        Strings.Zip_code()
-=======
       |> \.text %~ { _ in
         localizedPostalCode()
->>>>>>> 7736c0dc
       }
 
     _ = self.zipcodeView
