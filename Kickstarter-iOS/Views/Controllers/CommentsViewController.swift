import Foundation
import KsApi
import Library
import Prelude
import ReactiveSwift
import UIKit

private enum Layout {
  enum Composer {
    static let originalHeight: CGFloat = 80.0
  }

  enum Footer {
    static let height: CGFloat = 80.0
  }
}

internal final class CommentsViewController: UITableViewController {
  // MARK: - Properties

  private lazy var commentComposer: CommentComposerView = {
    let frame = CGRect(x: 0, y: 0, width: self.view.frame.width, height: Layout.Composer.originalHeight)
    let view = CommentComposerView(frame: frame)
    return view
  }()

  private lazy var footerView: CommentTableViewFooterView = {
    let frame = CGRect(x: 0, y: 0, width: tableView.frame.width, height: Layout.Footer.height)
    let view = CommentTableViewFooterView(frame: frame)
    return view
  }()

  private lazy var refreshIndicator: UIRefreshControl = {
    let refreshControl = UIRefreshControl()

    refreshControl.addTarget(
      self,
      action: #selector(self.refresh),
      for: .valueChanged
    )

    return refreshControl
  }()

  private let viewModel: CommentsViewModelType = CommentsViewModel()
  private let dataSource = CommentsDataSource()

  // MARK: - Accessors

  internal static func configuredWith(project: Project? = nil) -> CommentsViewController {
    let vc = CommentsViewController.instantiate()
    vc.viewModel.inputs.configureWith(project: project, update: nil)

    return vc
  }

  // MARK: - Accessors

  internal static func configuredWith(project: Project) -> CommentsViewController {
    let vc = CommentsViewController.instantiate()
    vc.viewModel.inputs.configureWith(project: project, update: nil)

    return vc
  }

  // MARK: - Lifecycle

  internal override func viewDidLoad() {
    super.viewDidLoad()

    self.navigationItem.title = Strings.project_menu_buttons_comments()

    self.commentComposer.delegate = self

    self.tableView.dataSource = self.dataSource
    self.tableView.registerCellClass(CommentCell.self)
    self.tableView.registerCellClass(CommentPostFailedCell.self)
    self.tableView.registerCellClass(CommentRemovedCell.self)
    self.tableView.registerCellClass(EmptyCommentsCell.self)
    self.tableView.dataSource = self.dataSource
    self.tableView.delegate = self
    self.tableView.refreshControl = self.refreshIndicator
    self.tableView.tableFooterView = UIView()
    self.tableView.keyboardDismissMode = .interactive

    self.viewModel.inputs.viewDidLoad()
  }

  internal override func viewWillAppear(_ animated: Bool) {
    super.viewWillAppear(animated)
    self.navigationController?.setNavigationBarHidden(false, animated: animated)
  }

  override var inputAccessoryView: UIView? {
    return self.commentComposer
  }

  override var canBecomeFirstResponder: Bool {
    return true
  }

  // MARK: - Styles

  internal override func bindStyles() {
    super.bindStyles()

    _ = self.tableView
      |> \.tableFooterView .~ self.footerView
      |> tableViewStyle
  }

  // MARK: - View Model

  internal override func bindViewModel() {
    super.bindViewModel()

    self.commentComposer.rac.hidden = self.viewModel.outputs.commentComposerViewHidden

    self.viewModel.outputs.postCommentSubmitted
      .observeForUI()
      .observeValues { [weak self] _ in
        self?.commentComposer.resetInput()
        self?.tableView.scrollToTop()
      }

    self.viewModel.outputs.configureCommentComposerViewWithData
      .observeForUI()
      .observeValues { [weak self] data in
        self?.commentComposer.configure(with: data)
      }

    self.viewModel.outputs.loadCommentsAndProjectIntoDataSource
      .observeForUI()
      .observeValues { [weak self] comments, project in
        self?.dataSource.load(
          comments: comments,
          project: project
        )
        self?.tableView.reloadData()
      }

    self.viewModel.outputs.goToCommentReplies
      .observeForControllerAction()
      .observeValues { [weak self] _, _ in
        let vc = CommentRepliesViewController.instantiate()
        self?.navigationController?.pushViewController(vc, animated: true)
      }

    self.viewModel.outputs.isCommentsLoading
      .observeForUI()
      .observeValues { [weak self] in
        $0 ? self?.refreshControl?.beginRefreshing() : self?.refreshControl?.endRefreshing()
      }

<<<<<<< HEAD
    self.viewModel.outputs.shouldShowIndicator
      .observeForUI()
      .observeValues { [weak self] shouldShow in
        guard let self = self else { return }
        self.footerView.shouldShowActivityIndicator = shouldShow
=======
    self.viewModel.outputs.isCellSeparatorHidden
      .observeForUI()
      .observeValues { [weak self] isHidden in
        self?.tableView.separatorStyle = isHidden ? .none : .singleLine
>>>>>>> 392ea16a
      }
  }

  // MARK: - Actions

  @objc private func refresh() {
    self.viewModel.inputs.refresh()
  }
}

// MARK: - UITableViewDelegate

extension CommentsViewController {
  override func tableView(_: UITableView, willDisplay _: UITableViewCell, forRowAt indexPath: IndexPath) {
    self.viewModel.inputs.willDisplayRow(
      self.dataSource.itemIndexAt(indexPath),
      outOf: self.dataSource.numberOfItems()
    )
  }

  override func tableView(_: UITableView, didSelectRowAt indexPath: IndexPath) {
    guard let comment = self.dataSource.comment(at: indexPath) else { return }

    self.viewModel.inputs.didSelectComment(comment)
  }
}

// MARK: - CommentComposerViewDelegate

extension CommentsViewController: CommentComposerViewDelegate {
  func commentComposerView(_: CommentComposerView, didSubmitText text: String) {
    self.viewModel.inputs.commentComposerDidSubmitText(text)
  }
}

// MARK: - Styles

private let tableViewStyle: TableViewStyle = { tableView in
  tableView
    |> \.rowHeight .~ UITableView.automaticDimension
    |> \.estimatedRowHeight .~ 100.0
    |> \.separatorInset .~ .zero
    |> \.separatorColor .~ UIColor.ksr_support_200
}<|MERGE_RESOLUTION|>--- conflicted
+++ resolved
@@ -152,18 +152,17 @@
         $0 ? self?.refreshControl?.beginRefreshing() : self?.refreshControl?.endRefreshing()
       }
 
-<<<<<<< HEAD
-    self.viewModel.outputs.shouldShowIndicator
+    self.viewModel.outputs.shouldShowLoadingIndicator
       .observeForUI()
       .observeValues { [weak self] shouldShow in
         guard let self = self else { return }
         self.footerView.shouldShowActivityIndicator = shouldShow
-=======
+      }
+
     self.viewModel.outputs.isCellSeparatorHidden
       .observeForUI()
       .observeValues { [weak self] isHidden in
         self?.tableView.separatorStyle = isHidden ? .none : .singleLine
->>>>>>> 392ea16a
       }
   }
 
