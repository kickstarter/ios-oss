import KsApi
import Library
import Prelude
import ReactiveSwift
import UIKit

private enum Layout {
  enum Composer {
    static let originalHeight: CGFloat = 80.0
  }

  enum ErrorState {
    static let cellHeightMuliplier: CGFloat = 0.70
  }
}

internal final class CommentsViewController: UITableViewController {
  // MARK: - Properties

  private lazy var commentComposer: CommentComposerView = {
    let frame = CGRect(x: 0, y: 0, width: self.view.frame.width, height: Layout.Composer.originalHeight)
    let view = CommentComposerView(frame: frame)
    return view
  }()

  private lazy var footerView: CommentTableViewFooterView = {
    CommentTableViewFooterView(frame: .zero)
      |> \.delegate .~ self
  }()

  private lazy var refreshIndicator: UIRefreshControl = {
    let refreshControl = UIRefreshControl()

    refreshControl.addTarget(
      self,
      action: #selector(self.refresh),
      for: .valueChanged
    )

    return refreshControl
  }()

  internal let viewModel: CommentsViewModelType = CommentsViewModel()
  private let dataSource = CommentsDataSource()

  // MARK: - Accessors

  internal static func configuredWith(project: Project? = nil,
                                      update: Update? = nil) -> CommentsViewController {
    let vc = CommentsViewController.instantiate()
    vc.viewModel.inputs.configureWith(project: project, update: update)

    return vc
  }

  // MARK: - Lifecycle

  internal override func viewDidLoad() {
    super.viewDidLoad()

    self.navigationItem.title = Strings.project_menu_buttons_comments()

    self.commentComposer.delegate = self

    self.tableView.dataSource = self.dataSource
    self.tableView.registerCellClass(CommentCell.self)
    self.tableView.registerCellClass(CommentPostFailedCell.self)
    self.tableView.registerCellClass(CommentRemovedCell.self)
    self.tableView.registerCellClass(CommentsErrorCell.self)
    self.tableView.registerCellClass(EmptyCommentsCell.self)
    self.tableView.dataSource = self.dataSource
    self.tableView.delegate = self
    self.tableView.refreshControl = self.refreshIndicator
    self.tableView.tableFooterView = UIView()
    self.tableView.keyboardDismissMode = .interactive

    self.viewModel.inputs.viewDidLoad()
  }

  internal override func viewWillAppear(_ animated: Bool) {
    super.viewWillAppear(animated)
    self.navigationController?.setNavigationBarHidden(false, animated: animated)
  }

  override var inputAccessoryView: UIView? {
    return self.commentComposer
  }

  override var canBecomeFirstResponder: Bool {
    return true
  }

  override func viewDidLayoutSubviews() {
    super.viewDidLayoutSubviews()

    self.tableView.ksr_sizeHeaderFooterViewsToFit()
  }

  // MARK: - Styles

  internal override func bindStyles() {
    super.bindStyles()

    _ = self.tableView
      |> \.tableFooterView .~ self.footerView
      |> tableViewStyle
  }

  // MARK: - View Model

  internal override func bindViewModel() {
    super.bindViewModel()

    self.viewModel.outputs.resetCommentComposerAndScrollToTop
      .observeForUI()
      .observeValues { [weak self] _ in
        self?.commentComposer.resetInput()
        self?.tableView.scrollToTop()
      }

    self.viewModel.outputs.configureCommentComposerViewWithData
      .observeForUI()
      .observeValues { [weak self] data in
        self?.commentComposer.configure(with: data)
      }

    self.viewModel.outputs.loadCommentsAndProjectIntoDataSource
      .observeForUI()
      .observeValues { [weak self] comments, project, shouldShow in
        self?.dataSource.load(
          comments: comments,
          project: project,
          shouldShowErrorState: shouldShow
        )
        self?.tableView.reloadData()
      }

    self.viewModel.outputs.goToCommentReplies
      .observeForControllerAction()
      .observeValues { [weak self] comment in
        let vc = CommentRepliesViewController.configuredWith(comment: comment)
        self?.navigationController?.pushViewController(vc, animated: true)
      }

    self.viewModel.outputs.beginOrEndRefreshing
      .observeForUI()
      .observeValues { [weak self] in
        $0 ? self?.refreshControl?.beginRefreshing() : self?.refreshControl?.endRefreshing()
      }

    self.viewModel.outputs.configureFooterViewWithState
      .observeForUI()
      .observeValues { [weak self] state in
        self?.footerView.configureWith(value: state)

        // Force tableFooterView to layout
        DispatchQueue.main.async {
          self?.tableView.tableFooterView = nil
          self?.tableView.tableFooterView = self?.footerView
          self?.tableView.layoutIfNeeded()
        }
      }

    self.viewModel.outputs.cellSeparatorHidden
      .observeForUI()
      .observeValues { [weak self] isHidden in
        self?.tableView.separatorStyle = isHidden ? .none : .singleLine
      }

    self.viewModel.outputs.showHelpWebViewController
      .observeForControllerAction()
      .observeValues { [weak self] helpType in
        self?.presentHelpWebViewController(with: helpType)
      }
  }

  // MARK: - Actions

  @objc private func refresh() {
    self.viewModel.inputs.refresh()
  }
}

// MARK: - UITableViewDelegate

extension CommentsViewController {
  override func tableView(_: UITableView, willDisplay cell: UITableViewCell, forRowAt indexPath: IndexPath) {
    (cell as? CommentCell)?.delegate = self
    (cell as? CommentRemovedCell)?.delegate = self

    self.viewModel.inputs.willDisplayRow(
      self.dataSource.itemIndexAt(indexPath),
      outOf: self.dataSource.numberOfItems()
    )
  }

  override func tableView(_: UITableView, didSelectRowAt indexPath: IndexPath) {
    guard let comment = self.dataSource.comment(at: indexPath) else { return }

    self.viewModel.inputs.didSelectComment(comment)
  }
}

// MARK: - CommentComposerViewDelegate

extension CommentsViewController: CommentComposerViewDelegate {
  func commentComposerView(_: CommentComposerView, didSubmitText text: String) {
    self.viewModel.inputs.commentComposerDidSubmitText(text)
  }
}

// MARK: - CommentTableViewFooterViewDelegate

extension CommentsViewController: CommentTableViewFooterViewDelegate {
  func commentTableViewFooterViewDidTapRetry(_: CommentTableViewFooterView) {
    self.viewModel.inputs.commentTableViewFooterViewDidTapRetry()
  }
}

<<<<<<< HEAD
// MARK: - UITableViewDelegate

extension CommentsViewController {
  override func tableView(_: UITableView, heightForRowAt indexPath: IndexPath) -> CGFloat {
    if self.dataSource.isInErrorState(indexPath: indexPath) {
      return (self.view.safeAreaLayoutGuide.layoutFrame.height * Layout.ErrorState.cellHeightMuliplier)
    }

    return UITableView.automaticDimension
=======
// MARK: - CommentCellDelegate

extension CommentsViewController: CommentCellDelegate {
  func commentCellDidTapViewReplies(_: CommentCell, comment: Comment) {
    self.viewModel.inputs.commentCellDidTapViewReplies(comment)
>>>>>>> 70683eed
  }
}

// MARK: - CommentRemovedCellDelegate

extension CommentsViewController: CommentRemovedCellDelegate {
  func commentRemovedCell(_: CommentRemovedCell, didTapURL: URL) {
    self.viewModel.inputs.commentRemovedCellDidTapURL(didTapURL)
  }
}

// MARK: - Styles

private let tableViewStyle: TableViewStyle = { tableView in
  tableView
    |> \.estimatedRowHeight .~ 100.0
    |> \.rowHeight .~ UITableView.automaticDimension
    |> \.separatorColor .~ UIColor.ksr_support_200
    |> \.separatorInset .~ .zero
}

internal func commentsViewController(
  for project: Project? = nil,
  update: Update? = nil
) -> UIViewController {
  return featureCommentThreadingIsEnabled() ?
    CommentsViewController.configuredWith(project: project, update: update) :
    DeprecatedCommentsViewController.configuredWith(project: project, update: update)
}<|MERGE_RESOLUTION|>--- conflicted
+++ resolved
@@ -217,7 +217,6 @@
   }
 }
 
-<<<<<<< HEAD
 // MARK: - UITableViewDelegate
 
 extension CommentsViewController {
@@ -227,13 +226,14 @@
     }
 
     return UITableView.automaticDimension
-=======
+  }
+}
+
 // MARK: - CommentCellDelegate
 
 extension CommentsViewController: CommentCellDelegate {
   func commentCellDidTapViewReplies(_: CommentCell, comment: Comment) {
     self.viewModel.inputs.commentCellDidTapViewReplies(comment)
->>>>>>> 70683eed
   }
 }
 
