--- conflicted
+++ resolved
@@ -24,9 +24,9 @@
     return view
   }()
 
-  private lazy var footerView: CommentTableViewFooter = {
-    let frame = CGRect(x: 0, y: 0, width: UIScreen.main.bounds.width, height: Layout.Footer.height)
-    let view = CommentTableViewFooter(frame: frame)
+  private lazy var footerView: CommentTableViewFooterView = {
+    let frame = CGRect(x: 0, y: 0, width: tableView.frame.width, height: Layout.Footer.height)
+    let view = CommentTableViewFooterView(frame: frame)
     return view
   }()
 
@@ -80,11 +80,8 @@
     self.tableView.dataSource = self.dataSource
     self.tableView.delegate = self
     self.tableView.refreshControl = self.refreshIndicator
-<<<<<<< HEAD
-=======
     self.tableView.tableFooterView = UIView()
     self.tableView.keyboardDismissMode = .interactive
->>>>>>> 1fa9840f
 
     self.viewModel.inputs.viewDidLoad()
   }
@@ -107,16 +104,9 @@
   internal override func bindStyles() {
     super.bindStyles()
 
-<<<<<<< HEAD
     _ = self.tableView
-      |> \.rowHeight .~ UITableView.automaticDimension
-      |> \.estimatedRowHeight .~ 100.0
-      |> \.separatorInset .~ .zero
-      |> \.separatorColor .~ UIColor.ksr_support_200
       |> \.tableFooterView .~ self.footerView
-=======
-    _ = self.tableView |> tableViewStyle
->>>>>>> 1fa9840f
+      |> tableViewStyle
   }
 
   // MARK: - View Model
