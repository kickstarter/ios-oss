import KsApi
import Library
import Prelude
import ReactiveSwift
import UIKit

private enum Layout {
  enum Composer {
    static let originalHeight: CGFloat = 80.0
  }
}

internal final class CommentsViewController: UITableViewController {
  // MARK: - Properties

  private lazy var commentComposer: CommentComposerView = {
    let frame = CGRect(x: 0, y: 0, width: self.view.frame.width, height: Layout.Composer.originalHeight)
    let view = CommentComposerView(frame: frame)
    return view
  }()

  private lazy var footerView: CommentTableViewFooterView = {
    CommentTableViewFooterView(frame: .zero)
      |> \.delegate .~ self
  }()

  private lazy var refreshIndicator: UIRefreshControl = {
    let refreshControl = UIRefreshControl()

    refreshControl.addTarget(
      self,
      action: #selector(self.refresh),
      for: .valueChanged
    )

    return refreshControl
  }()

  internal let viewModel: CommentsViewModelType = CommentsViewModel()
  private let dataSource = CommentsDataSource()

  // MARK: - Accessors

  internal static func configuredWith(project: Project? = nil,
                                      update: Update? = nil) -> CommentsViewController {
    let vc = CommentsViewController.instantiate()
    vc.viewModel.inputs.configureWith(project: project, update: update)

    return vc
  }

  // MARK: - Lifecycle

  internal override func viewDidLoad() {
    super.viewDidLoad()

    self.navigationItem.title = Strings.project_menu_buttons_comments()

    self.commentComposer.delegate = self

    self.tableView.dataSource = self.dataSource
    self.tableView.registerCellClass(CommentCell.self)
    self.tableView.registerCellClass(CommentPostFailedCell.self)
    self.tableView.registerCellClass(CommentRemovedCell.self)
    self.tableView.registerCellClass(EmptyCommentsCell.self)
    self.tableView.dataSource = self.dataSource
    self.tableView.delegate = self
    self.tableView.refreshControl = self.refreshIndicator
    self.tableView.tableFooterView = UIView()
    self.tableView.keyboardDismissMode = .interactive

    self.viewModel.inputs.viewDidLoad()
  }

  internal override func viewWillAppear(_ animated: Bool) {
    super.viewWillAppear(animated)
    self.navigationController?.setNavigationBarHidden(false, animated: animated)
  }

  override var inputAccessoryView: UIView? {
    return self.commentComposer
  }

  override var canBecomeFirstResponder: Bool {
    return true
  }

  override func viewDidLayoutSubviews() {
    super.viewDidLayoutSubviews()

    self.tableView.ksr_sizeHeaderFooterViewsToFit()
  }

  // MARK: - Styles

  internal override func bindStyles() {
    super.bindStyles()

    _ = self.tableView
      |> \.tableFooterView .~ self.footerView
      |> tableViewStyle
  }

  // MARK: - View Model

  internal override func bindViewModel() {
    super.bindViewModel()

    self.viewModel.outputs.resetCommentComposerAndScrollToTop
      .observeForUI()
      .observeValues { [weak self] _ in
        self?.commentComposer.resetInput()
        self?.tableView.scrollToTop()
      }

    self.viewModel.outputs.configureCommentComposerViewWithData
      .observeForUI()
      .observeValues { [weak self] data in
        self?.commentComposer.configure(with: data)
      }

    self.viewModel.outputs.loadCommentsAndProjectIntoDataSource
      .observeForUI()
      .observeValues { [weak self] comments, project in
        self?.dataSource.load(
          comments: comments,
          project: project
        )
        self?.tableView.reloadData()
      }

    self.viewModel.outputs.goToRepliesWithCommentProjectAndShowKeyboard
      .observeForControllerAction()
      .observeValues { [weak self] comment, project, showKeyboard in
        let vc = CommentRepliesViewController.configuredWith(
          comment: comment,
          project: project,
          inputAreaBecomeFirstResponder: showKeyboard
        )
        self?.navigationController?.pushViewController(vc, animated: true)
      }

    self.viewModel.outputs.beginOrEndRefreshing
      .observeForUI()
      .observeValues { [weak self] in
        $0 ? self?.refreshControl?.beginRefreshing() : self?.refreshControl?.endRefreshing()
      }

    self.viewModel.outputs.configureFooterViewWithState
      .observeForUI()
      .observeValues { [weak self] state in
        self?.footerView.configureWith(value: state)

        // Force tableFooterView to layout
        DispatchQueue.main.async {
          self?.tableView.tableFooterView = nil
          self?.tableView.tableFooterView = self?.footerView
          self?.tableView.layoutIfNeeded()
        }
      }

    self.viewModel.outputs.cellSeparatorHidden
      .observeForUI()
      .observeValues { [weak self] isHidden in
        self?.tableView.separatorStyle = isHidden ? .none : .singleLine
      }

    self.viewModel.outputs.showHelpWebViewController
      .observeForControllerAction()
      .observeValues { [weak self] helpType in
        self?.presentHelpWebViewController(with: helpType)
      }
  }

  // MARK: - Actions

  @objc private func refresh() {
    self.viewModel.inputs.refresh()
  }
}

// MARK: - UITableViewDelegate

extension CommentsViewController {
  override func tableView(_: UITableView, willDisplay cell: UITableViewCell, forRowAt indexPath: IndexPath) {
<<<<<<< HEAD
    if let commentCell = cell as? CommentCell {
      commentCell.delegate = self
    } else if let commentRemovedCell = cell as? CommentRemovedCell {
      commentRemovedCell.delegate = self
    }
=======
    (cell as? CommentCell)?.delegate = self
    (cell as? CommentRemovedCell)?.delegate = self
>>>>>>> 70683eed

    self.viewModel.inputs.willDisplayRow(
      self.dataSource.itemIndexAt(indexPath),
      outOf: self.dataSource.numberOfItems()
    )
  }

  override func tableView(_: UITableView, didSelectRowAt indexPath: IndexPath) {
    guard let comment = self.dataSource.comment(at: indexPath) else { return }

    self.viewModel.inputs.didSelectComment(comment)
  }
}

// MARK: - CommentComposerViewDelegate

extension CommentsViewController: CommentComposerViewDelegate {
  func commentComposerView(_: CommentComposerView, didSubmitText text: String) {
    self.viewModel.inputs.commentComposerDidSubmitText(text)
  }
}

// MARK: - CommentTableViewFooterViewDelegate

extension CommentsViewController: CommentTableViewFooterViewDelegate {
  func commentTableViewFooterViewDidTapRetry(_: CommentTableViewFooterView) {
    self.viewModel.inputs.commentTableViewFooterViewDidTapRetry()
  }
}

// MARK: - CommentCellDelegate

extension CommentsViewController: CommentCellDelegate {
<<<<<<< HEAD
  func commentCellDidTapReply(_: CommentCell, comment: Comment) {
    self.viewModel.inputs.commentCellDidTapReply(comment: comment)
=======
  func commentCellDidTapViewReplies(_: CommentCell, comment: Comment) {
    self.viewModel.inputs.commentCellDidTapViewReplies(comment)
>>>>>>> 70683eed
  }
}

// MARK: - CommentRemovedCellDelegate

extension CommentsViewController: CommentRemovedCellDelegate {
  func commentRemovedCell(_: CommentRemovedCell, didTapURL: URL) {
    self.viewModel.inputs.commentRemovedCellDidTapURL(didTapURL)
  }
}

// MARK: - Styles

private let tableViewStyle: TableViewStyle = { tableView in
  tableView
    |> \.estimatedRowHeight .~ 100.0
    |> \.rowHeight .~ UITableView.automaticDimension
    |> \.separatorColor .~ UIColor.ksr_support_200
    |> \.separatorInset .~ .zero
}

internal func commentsViewController(
  for project: Project? = nil,
  update: Update? = nil
) -> UIViewController {
  return featureCommentThreadingIsEnabled() ?
    CommentsViewController.configuredWith(project: project, update: update) :
    DeprecatedCommentsViewController.configuredWith(project: project, update: update)
}<|MERGE_RESOLUTION|>--- conflicted
+++ resolved
@@ -129,13 +129,13 @@
         self?.tableView.reloadData()
       }
 
-    self.viewModel.outputs.goToRepliesWithCommentProjectAndShowKeyboard
+    self.viewModel.outputs.goToRepliesWithCommentProjectAndBecomeFirstResponder
       .observeForControllerAction()
-      .observeValues { [weak self] comment, project, showKeyboard in
+      .observeValues { [weak self] comment, project, becomeFirstResponder in
         let vc = CommentRepliesViewController.configuredWith(
           comment: comment,
           project: project,
-          inputAreaBecomeFirstResponder: showKeyboard
+          inputAreaBecomeFirstResponder: becomeFirstResponder
         )
         self?.navigationController?.pushViewController(vc, animated: true)
       }
@@ -183,16 +183,8 @@
 
 extension CommentsViewController {
   override func tableView(_: UITableView, willDisplay cell: UITableViewCell, forRowAt indexPath: IndexPath) {
-<<<<<<< HEAD
-    if let commentCell = cell as? CommentCell {
-      commentCell.delegate = self
-    } else if let commentRemovedCell = cell as? CommentRemovedCell {
-      commentRemovedCell.delegate = self
-    }
-=======
     (cell as? CommentCell)?.delegate = self
     (cell as? CommentRemovedCell)?.delegate = self
->>>>>>> 70683eed
 
     self.viewModel.inputs.willDisplayRow(
       self.dataSource.itemIndexAt(indexPath),
@@ -226,13 +218,12 @@
 // MARK: - CommentCellDelegate
 
 extension CommentsViewController: CommentCellDelegate {
-<<<<<<< HEAD
   func commentCellDidTapReply(_: CommentCell, comment: Comment) {
     self.viewModel.inputs.commentCellDidTapReply(comment: comment)
-=======
+  }
+
   func commentCellDidTapViewReplies(_: CommentCell, comment: Comment) {
     self.viewModel.inputs.commentCellDidTapViewReplies(comment)
->>>>>>> 70683eed
   }
 }
 
