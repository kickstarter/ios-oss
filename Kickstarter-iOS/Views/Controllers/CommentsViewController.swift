import Foundation
import KsApi
import Library
import Prelude
import ReactiveSwift
import UIKit

private enum Layout {
  enum Composer {
    static let originalHeight: CGFloat = 80.0
  }
}

internal final class CommentsViewController: UITableViewController {
  // MARK: - Properties

  private lazy var commentComposer: CommentComposerView = {
    let frame = CGRect(x: 0, y: 0, width: self.view.frame.width, height: Layout.Composer.originalHeight)
    let view = CommentComposerView(frame: frame)
    return view
  }()

  private lazy var refreshIndicator: UIRefreshControl = {
    let refreshControl = UIRefreshControl()

    refreshControl.addTarget(
      self,
      action: #selector(self.refresh),
      for: .valueChanged
    )

    return refreshControl
  }()

  private let viewModel: CommentsViewModelType = CommentsViewModel()
  private let dataSource = CommentsDataSource()

  // MARK: - Accessors

  internal static func configuredWith(project: Project? = nil) -> CommentsViewController {
    let vc = CommentsViewController.instantiate()
    vc.viewModel.inputs.configureWith(project: project, update: nil)

    return vc
  }

  // MARK: - Lifecycle

  internal override func viewDidLoad() {
    super.viewDidLoad()

    self.navigationItem.title = Strings.project_menu_buttons_comments()
<<<<<<< HEAD

    self.tableView.dataSource = self.dataSource
    self.tableView.delegate = self
=======
    self.commentComposer.configure(with: (nil, true))
    self.commentComposer.delegate = self
>>>>>>> b7c4d845
    self.tableView.registerCellClass(CommentCell.self)
    self.tableView.registerCellClass(CommentPostFailedCell.self)
    self.tableView.registerCellClass(CommentRemovedCell.self)
    self.tableView.dataSource = self.dataSource
    self.tableView.delegate = self
    self.tableView.refreshControl = self.refreshIndicator
    self.tableView.tableFooterView = UIView()

    self.viewModel.inputs.viewDidLoad()
  }

  internal override func viewWillAppear(_ animated: Bool) {
    super.viewWillAppear(animated)
    self.navigationController?.setNavigationBarHidden(false, animated: animated)
  }

  override var inputAccessoryView: UIView? {
    return self.commentComposer
  }

  override var canBecomeFirstResponder: Bool {
    return true
  }

  // MARK: - Styles

  internal override func bindStyles() {
    super.bindStyles()

    _ = self.tableView
      |> \.rowHeight .~ UITableView.automaticDimension
      |> \.estimatedRowHeight .~ 100.0
      |> \.separatorInset .~ .zero
      |> \.separatorColor .~ UIColor.ksr_support_200
  }

  // MARK: - View Model

  internal override func bindViewModel() {
    super.bindViewModel()
    self.viewModel.outputs.loadCommentsAndProjectIntoDataSource
      .observeForUI()
      .observeValues { [weak self] comments, project in
        self?.dataSource.load(
          comments: comments,
          project: project
        )
        self?.tableView.reloadData()
      }

<<<<<<< HEAD
    self.viewModel.outputs.goToCommentReplies
      .observeForControllerAction()
      .observeValues { [weak self] _, _ in
        let vc = CommentRepliesViewController.instantiate()
        self?.navigationController?.pushViewController(vc, animated: true)
      }
=======
    self.viewModel.outputs.isCommentsLoading
      .observeForUI()
      .observeValues { [weak self] in
        $0 ? self?.refreshControl?.beginRefreshing() : self?.refreshControl?.endRefreshing()
      }
  }

  // MARK: - Actions

  @objc private func refresh() {
    self.viewModel.inputs.refresh()
  }
}

// MARK: - CommentsViewController Delegate

extension CommentsViewController {
  override func tableView(_: UITableView, willDisplay _: UITableViewCell, forRowAt indexPath: IndexPath) {
    self.viewModel.inputs.willDisplayRow(
      self.dataSource.itemIndexAt(indexPath),
      outOf: self.dataSource.numberOfItems()
    )
>>>>>>> b7c4d845

    // TODO: Call this method after post comment is successful to clear the input field text
    // self.commentComposer.clearOnSuccess()
  }
}

// MARK: - CommentComposerViewDelegate

extension CommentsViewController: CommentComposerViewDelegate {
  func commentComposerView(_: CommentComposerView, didSubmitText _: String) {
    // TODO: Capture submitted user comment in this delegate method.
  }
}

// MARK: - UITableViewDelegate

extension CommentsViewController {
  override func tableView(_: UITableView, didSelectRowAt indexPath: IndexPath) {
    guard let comment = self.dataSource.comment(at: indexPath) else { return }

    self.viewModel.inputs.didSelectComment(comment)
  }
}<|MERGE_RESOLUTION|>--- conflicted
+++ resolved
@@ -50,14 +50,8 @@
     super.viewDidLoad()
 
     self.navigationItem.title = Strings.project_menu_buttons_comments()
-<<<<<<< HEAD
-
-    self.tableView.dataSource = self.dataSource
-    self.tableView.delegate = self
-=======
     self.commentComposer.configure(with: (nil, true))
     self.commentComposer.delegate = self
->>>>>>> b7c4d845
     self.tableView.registerCellClass(CommentCell.self)
     self.tableView.registerCellClass(CommentPostFailedCell.self)
     self.tableView.registerCellClass(CommentRemovedCell.self)
@@ -108,14 +102,13 @@
         self?.tableView.reloadData()
       }
 
-<<<<<<< HEAD
     self.viewModel.outputs.goToCommentReplies
       .observeForControllerAction()
       .observeValues { [weak self] _, _ in
         let vc = CommentRepliesViewController.instantiate()
         self?.navigationController?.pushViewController(vc, animated: true)
       }
-=======
+
     self.viewModel.outputs.isCommentsLoading
       .observeForUI()
       .observeValues { [weak self] in
@@ -138,7 +131,6 @@
       self.dataSource.itemIndexAt(indexPath),
       outOf: self.dataSource.numberOfItems()
     )
->>>>>>> b7c4d845
 
     // TODO: Call this method after post comment is successful to clear the input field text
     // self.commentComposer.clearOnSuccess()
