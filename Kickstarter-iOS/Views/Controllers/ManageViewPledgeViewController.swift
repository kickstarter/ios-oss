import KsApi
import Library
import Prelude
import UIKit

final class ManageViewPledgeViewController: UIViewController {
  // MARK: - Properties

  private lazy var closeButton: UIBarButtonItem = {
    UIBarButtonItem(
      image: UIImage(named: "icon--cross"),
      style: .plain,
      target: self,
      action: #selector(ManageViewPledgeViewController.closeButtonTapped)
    )
  }()

  private lazy var menuButton: UIBarButtonItem = {
    UIBarButtonItem(
      image: UIImage(named: "icon--more-menu"),
      style: .plain,
      target: self,
      action: #selector(ManageViewPledgeViewController.menuButtonTapped)
    )
  }()

  private lazy var pledgeSummaryView: ManagePledgeSummaryView = { ManagePledgeSummaryView(frame: .zero) }()

  private lazy var navigationBarShadowImage: UIImage? = {
    UIImage(in: CGRect(x: 0, y: 0, width: 1, height: 0.5), with: .ksr_dark_grey_400)
  }()

  private lazy var paymentMethodView: ManagePledgePaymentMethodView = {
    ManagePledgePaymentMethodView(frame: .zero)
  }()

  private lazy var rewardReceivedViewController: ManageViewPledgeRewardReceivedViewController = {
    ManageViewPledgeRewardReceivedViewController.instantiate()
  }()

  private lazy var rootScrollView: UIScrollView = {
    UIScrollView(frame: .zero)
      |> \.translatesAutoresizingMaskIntoConstraints .~ false
  }()

  private lazy var rootStackView: UIStackView = {
    UIStackView(frame: .zero)
      |> \.translatesAutoresizingMaskIntoConstraints .~ false
  }()

  private let viewModel = ManageViewPledgeViewModel()

  static func instantiate(with project: Project, reward: Reward) -> ManageViewPledgeViewController {
    let manageViewPledgeVC = ManageViewPledgeViewController.instantiate()
    manageViewPledgeVC.viewModel.inputs.configureWith(project, reward: reward)

    return manageViewPledgeVC
  }

  // MARK: - Lifecycle

  override func viewDidLoad() {
    super.viewDidLoad()

    _ = self.navigationItem
      ?|> \.leftBarButtonItem .~ self.closeButton
      ?|> \.rightBarButtonItem .~ self.menuButton

<<<<<<< HEAD
    self.configureViews()
=======
    _ = (self.rootScrollView, self.view)
      |> ksr_addSubviewToParent()
      |> ksr_constrainViewToEdgesInParent()

    _ = (self.rootStackView, self.rootScrollView)
      |> ksr_addSubviewToParent()
      |> ksr_constrainViewToEdgesInParent()

    self.configureViews()
    self.configureChildViewControllers()
>>>>>>> 360b7b6c
    self.setupConstraints()

    self.viewModel.inputs.viewDidLoad()
  }

  // MARK: - Styles

  override func bindStyles() {
    super.bindStyles()

    _ = self.view
      |> viewStyle

    _ = self.closeButton
      |> \.accessibilityLabel %~ { _ in Strings.Dismiss() }
      |> \.width .~ Styles.minTouchSize.width

    _ = self.menuButton
      |> \.accessibilityLabel %~ { _ in Strings.Menu() }

    _ = self.rootScrollView
      |> rootScrollViewStyle

    _ = self.rootStackView
      |> checkoutRootStackViewStyle
  }

  // MARK: - View model

  override func bindViewModel() {
    super.bindViewModel()

    self.viewModel.outputs.title
      .observeForUI()
      .observeValues { [weak self] title in
        guard let self = self else { return }
        _ = self
          |> \.title .~ title
      }

    self.viewModel.outputs.configurePaymentMethodView
      .observeForUI()
      .observeValues { [weak self] in
        self?.paymentMethodView.configure(with: $0)
      }

    self.viewModel.outputs.configurePledgeSummaryView
      .observeForUI()
      .observeValues { [weak self] project in
        self?.pledgeSummaryView.configureWith(project)
      }

    self.viewModel.outputs.configureRewardSummaryView
      .observeForUI()
      .observeValues { _ in }

    self.viewModel.outputs.showActionSheetMenuWithOptions
      .observeForControllerAction()
      .observeValues { [weak self] options in
        self?.showActionSheetMenuWithOptions(options)
      }
  }

  // MARK: - Configuration

  private func configureViews() {
    _ = (self.rootScrollView, self.view)
      |> ksr_addSubviewToParent()
      |> ksr_constrainViewToEdgesInParent()

    _ = (self.rootStackView, self.rootScrollView)
      |> ksr_addSubviewToParent()
      |> ksr_constrainViewToEdgesInParent()

    let childViews: [UIView] = [
      self.paymentMethodView,
      self.rewardReceivedViewController.view
    ]

    _ = (childViews, self.rootStackView)
      |> ksr_addArrangedSubviewsToStackView()
  }

  func configureWith(project: Project, reward: Reward) {
    self.viewModel.inputs.configureWith(project, reward: reward)
  }

  private func setupConstraints() {
    NSLayoutConstraint.activate([
      self.rootStackView.widthAnchor.constraint(equalTo: self.rootScrollView.widthAnchor)
    ])
  }

  // MARK: Functions

  private func configureViews() {
    _ = (self.rootScrollView, self.view)
      |> ksr_addSubviewToParent()
      |> ksr_constrainViewToEdgesInParent()

    _ = (self.rootStackView, self.rootScrollView)
      |> ksr_addSubviewToParent()
      |> ksr_constrainViewToEdgesInParent()

    _ = ([self.pledgeSummaryView], self.rootStackView)
      |> ksr_addArrangedSubviewsToStackView()
  }

  // MARK: Actions

  @objc private func menuButtonTapped() {
    self.viewModel.inputs.menuButtonTapped()
  }

  private func showActionSheetMenuWithOptions(_ options: [ManagePledgeAlertAction]) {
    let actionSheet = UIAlertController.alert(
      title: Strings.Select_an_option(),
      preferredStyle: .actionSheet,
      barButtonItem: self.menuButton
    )

    options.forEach { option in
      let title: String

      switch option {
      case .updatePledge:
        title = Strings.Update_pledge()
      case .changePaymentMethod:
        title = Strings.Change_payment_method()
      case .chooseAnotherReward:
        title = Strings.Choose_another_reward()
      case .contactCreator:
        title = Strings.Contact_creator()
      case .cancelPledge:
        title = Strings.Cancel_pledge()
      }

      let style: UIAlertAction.Style = option == .cancelPledge ? .destructive : .default

      actionSheet.addAction(
        UIAlertAction(title: title, style: style)
      )
    }

    actionSheet.addAction(
      UIAlertAction(title: Strings.Cancel(), style: .cancel)
    )

    self.present(actionSheet, animated: true)
  }

  @objc private func closeButtonTapped() {
    self.dismiss(animated: true)
  }
}

// MARK: Styles

private let rootScrollViewStyle = { (scrollView: UIScrollView) in
  scrollView
    |> \.alwaysBounceVertical .~ true
}

private let viewStyle: ViewStyle = { (view: UIView) in
  view
    |> \.backgroundColor .~ UIColor.ksr_grey_400
}

private let rootStackViewStyle: StackViewStyle = { stackView in
  stackView
    |> \.layoutMargins .~ .init(
      top: Styles.grid(3),
      left: Styles.grid(4),
      bottom: Styles.grid(3),
      right: Styles.grid(4)
    )
    |> \.isLayoutMarginsRelativeArrangement .~ true
    |> \.axis .~ NSLayoutConstraint.Axis.vertical
    |> \.distribution .~ UIStackView.Distribution.fill
    |> \.alignment .~ UIStackView.Alignment.fill
    |> \.spacing .~ Styles.grid(4)
}<|MERGE_RESOLUTION|>--- conflicted
+++ resolved
@@ -66,20 +66,7 @@
       ?|> \.leftBarButtonItem .~ self.closeButton
       ?|> \.rightBarButtonItem .~ self.menuButton
 
-<<<<<<< HEAD
     self.configureViews()
-=======
-    _ = (self.rootScrollView, self.view)
-      |> ksr_addSubviewToParent()
-      |> ksr_constrainViewToEdgesInParent()
-
-    _ = (self.rootStackView, self.rootScrollView)
-      |> ksr_addSubviewToParent()
-      |> ksr_constrainViewToEdgesInParent()
-
-    self.configureViews()
-    self.configureChildViewControllers()
->>>>>>> 360b7b6c
     self.setupConstraints()
 
     self.viewModel.inputs.viewDidLoad()
