import Foundation
import KsApi
import Library
import Prelude
import ReactiveSwift
import UIKit

private enum Layout {
  static let avatarWidth: CGFloat = 54.0
}

final class ManagePledgeSummaryViewController: UIViewController {
  // MARK: - Properties

  private lazy var backerInfoContainerStackView: UIStackView = { UIStackView(frame: .zero) }()
  private lazy var backerInfoStackView: UIStackView = { UIStackView(frame: .zero) }()
  private lazy var backerNameLabel: UILabel = { UILabel(frame: .zero) }()
  private lazy var backerNumberLabel: UILabel = { UILabel(frame: .zero) }()
  private lazy var backingDateLabel: UILabel = { UILabel(frame: .zero) }()
  private lazy var circleAvatarImageView: CircleAvatarImageView = {
    CircleAvatarImageView(frame: .zero)
      |> \.translatesAutoresizingMaskIntoConstraints .~ false
  }()

  private lazy var pledgeStatusLabelViewController: PledgeStatusLabelViewController = {
    PledgeStatusLabelViewController.instantiate()
  }()

  private lazy var pledgeAmountSummaryViewController: PledgeAmountSummaryViewController = {
    PledgeAmountSummaryViewController.instantiate()
  }()

  private lazy var rootStackView: UIStackView = { UIStackView(frame: .zero) }()
  private lazy var totalAmountLabel: UILabel = { UILabel(frame: .zero) }()
  private lazy var totalAmountStackView: UIStackView = { UIStackView(frame: .zero) }()
  private lazy var totalLabel: UILabel = { UILabel(frame: .zero) }()

  private let viewModel: ManagePledgeSummaryViewModelType = ManagePledgeSummaryViewModel()

  // MARK: - Lifecycle

  public func configureWith(_ project: Project) {
    self.viewModel.inputs.configureWith(project)
  }

  override func viewDidLoad() {
    super.viewDidLoad()

    self.configureViews()
    self.setupConstraints()

    self.viewModel.inputs.viewDidLoad()
  }

  // MARK: - Styles

  override func bindStyles() {
    super.bindStyles()

    _ = self.circleAvatarImageView
      |> ignoresInvertColorsImageViewStyle

    _ = self.backerInfoContainerStackView
      |> checkoutAdaptableStackViewStyle(
        self.traitCollection.preferredContentSizeCategory.isAccessibilityCategory)
      |> backerInfoContainerStackViewStyle

    _ = self.backerNameLabel
      |> backerNameLabelStyle

    _ = self.backerInfoStackView
      |> backerInfoStackViewStyle

    _ = self.rootStackView
      |> rootStackViewStyle

    _ = self.totalAmountStackView
      |> checkoutAdaptableStackViewStyle(
        self.traitCollection.preferredContentSizeCategory.isAccessibilityCategory
      )

    _ = self.backerNumberLabel
      |> backerNumberLabelStyle

    _ = self.backingDateLabel
      |> backingDateLabelStyle

    _ = self.totalLabel
      |> totalLabelStyle

    _ = self.totalAmountLabel
      |> amountLabelStyle
  }

  // MARK: - View model

  override func bindViewModel() {
    super.bindViewModel()

    self.viewModel.outputs.configurePledgeStatusLabelViewWithProject
      .observeForUI()
      .observeValues { [weak self] project in
        self?.pledgeStatusLabelViewController.configure(with: project)
      }

    self.viewModel.outputs.configurePledgeAmountSummaryViewWithProject
      .observeForUI()
      .observeValues { [weak self] project in
        self?.pledgeAmountSummaryViewController.configureWith(project)
      }

    self.viewModel.outputs.backerImageURLAndPlaceholderImageName
      .observeForUI()
      .on(event: { [weak self] _ in
        self?.circleAvatarImageView.af_cancelImageRequest()
        self?.circleAvatarImageView.image = nil
      })
      .observeValues { [weak self] url, placeholderImageName in
        self?.circleAvatarImageView
          .ksr_setImageWithURL(url, placeholderImage: UIImage(named: placeholderImageName))
      }

    self.backerNameLabel.rac.hidden = self.viewModel.outputs.backerNameLabelHidden
    self.backerNameLabel.rac.text = self.viewModel.outputs.backerNameText
    self.backerNumberLabel.rac.text = self.viewModel.outputs.backerNumberText
    self.backingDateLabel.rac.text = self.viewModel.outputs.backingDateText
    self.circleAvatarImageView.rac.hidden = self.viewModel.outputs.circleAvatarViewHidden
    self.totalAmountLabel.rac.attributedText = self.viewModel.outputs.totalAmountText
  }

  // MARK: - Functions

  private func configureViews() {
    _ = (self.rootStackView, self.view)
      |> ksr_addSubviewToParent()
      |> ksr_constrainViewToEdgesInParent()

    _ = ([self.circleAvatarImageView, self.backerInfoStackView], self.backerInfoContainerStackView)
      |> ksr_addArrangedSubviewsToStackView()

    _ = ([self.backerNameLabel, self.backerNumberLabel, self.backingDateLabel], self.backerInfoStackView)
      |> ksr_addArrangedSubviewsToStackView()

    _ = ([self.totalLabel, self.totalAmountLabel], self.totalAmountStackView)
      |> ksr_addArrangedSubviewsToStackView()

    [
      self.pledgeStatusLabelViewController,
      self.pledgeAmountSummaryViewController
    ]
    .forEach(self.addChild)

<<<<<<< HEAD
    let arrangedSubviews = [
      self.backerInfoStackView,
      self.pledgeStatusLabelViewController.view,
=======
    _ = ([
      self.backerInfoContainerStackView,
>>>>>>> 35213c4d
      self.pledgeAmountSummaryViewController.view,
      self.totalAmountStackView
    ]
    .compact()

    _ = (arrangedSubviews, self.rootStackView)
      |> ksr_addArrangedSubviewsToStackView()

    [
      self.pledgeStatusLabelViewController,
      self.pledgeAmountSummaryViewController
    ]
    .forEach { $0.didMove(toParent: self) }
  }

  private func setupConstraints() {
    NSLayoutConstraint.activate([
      self.circleAvatarImageView.widthAnchor.constraint(equalToConstant: Layout.avatarWidth),
      self.circleAvatarImageView.heightAnchor.constraint(equalTo: self.circleAvatarImageView.widthAnchor)
    ])
  }
}

// MARK: - Styles

private let amountLabelStyle: LabelStyle = { label in
  label
    |> checkoutLabelStyle
    |> \.adjustsFontForContentSizeCategory .~ true
    |> \.textAlignment .~ NSTextAlignment.right
    |> \.isAccessibilityElement .~ true
    |> \.minimumScaleFactor .~ 0.75
}

private let backerInfoContainerStackViewStyle: StackViewStyle = { stackView in
  stackView
    |> \.spacing .~ Styles.grid(3)
}

private let backerNameLabelStyle: LabelStyle = { label in
  label
    |> checkoutLabelStyle
    |> \.font .~ .ksr_headline()
    |> \.lineBreakMode .~ .byWordWrapping
    |> \.numberOfLines .~ 0
}

private let backerInfoStackViewStyle: StackViewStyle = { stackView in
  stackView
    |> verticalStackViewStyle
    |> \.spacing .~ Styles.gridHalf(1)
}

private let backerNumberLabelStyle: LabelStyle = { label in
  label
    |> checkoutLabelStyle
    |> \.textColor .~ UIColor.ksr_soft_black
    |> \.font .~ UIFont.ksr_footnote()
    |> \.adjustsFontForContentSizeCategory .~ true
}

private let backingDateLabelStyle: LabelStyle = { label in
  label
    |> checkoutLabelStyle
    |> \.font .~ UIFont.ksr_footnote()
    |> \.textColor .~ UIColor.ksr_dark_grey_500
    |> \.adjustsFontForContentSizeCategory .~ true
    |> \.numberOfLines .~ 0
}

private let rootStackViewStyle: StackViewStyle = { stackView in
  stackView
    |> checkoutStackViewStyle
    |> \.spacing .~ Styles.grid(3)
}

private let totalLabelStyle: LabelStyle = { label in
  label
    |> checkoutLabelStyle
    |> \.textColor .~ UIColor.black
    |> \.font .~ UIFont.ksr_subhead().bolded
    |> \.adjustsFontForContentSizeCategory .~ true
    |> \.text %~ { _ in Strings.Total_amount() }
}<|MERGE_RESOLUTION|>--- conflicted
+++ resolved
@@ -101,12 +101,6 @@
       .observeForUI()
       .observeValues { [weak self] project in
         self?.pledgeStatusLabelViewController.configure(with: project)
-      }
-
-    self.viewModel.outputs.configurePledgeAmountSummaryViewWithProject
-      .observeForUI()
-      .observeValues { [weak self] project in
-        self?.pledgeAmountSummaryViewController.configureWith(project)
       }
 
     self.viewModel.outputs.backerImageURLAndPlaceholderImageName
@@ -150,14 +144,9 @@
     ]
     .forEach(self.addChild)
 
-<<<<<<< HEAD
     let arrangedSubviews = [
-      self.backerInfoStackView,
+      self.backerInfoContainerStackView,
       self.pledgeStatusLabelViewController.view,
-=======
-    _ = ([
-      self.backerInfoContainerStackView,
->>>>>>> 35213c4d
       self.pledgeAmountSummaryViewController.view,
       self.totalAmountStackView
     ]
@@ -172,7 +161,7 @@
     ]
     .forEach { $0.didMove(toParent: self) }
   }
-
+  
   private func setupConstraints() {
     NSLayoutConstraint.activate([
       self.circleAvatarImageView.widthAnchor.constraint(equalToConstant: Layout.avatarWidth),
