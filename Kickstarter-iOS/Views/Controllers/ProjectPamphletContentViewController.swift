import KsApi
import Library
import Prelude
import Prelude_UIKit
import LiveStream

internal protocol ProjectPamphletContentViewControllerDelegate: VideoViewControllerDelegate {
  func projectPamphletContent(_ controller: ProjectPamphletContentViewController, imageIsVisible: Bool)
  func projectPamphletContent(_ controller: ProjectPamphletContentViewController,
                              scrollViewPanGestureRecognizerDidChange recognizer: UIPanGestureRecognizer)
}

internal final class ProjectPamphletContentViewController: UITableViewController {
  fileprivate let dataSource = ProjectPamphletContentDataSource()
  internal weak var delegate: ProjectPamphletContentViewControllerDelegate?
  fileprivate let viewModel: ProjectPamphletContentViewModelType = ProjectPamphletContentViewModel()
  fileprivate var navBarController: ProjectNavBarViewController!

  internal func configureWith(project: Project) {
    self.viewModel.inputs.configureWith(project: project)
  }

  internal override func viewDidLoad() {
    super.viewDidLoad()

    self.tableView.dataSource = dataSource
    self.tableView.panGestureRecognizer.addTarget(
      self, action: #selector(scrollViewPanGestureRecognizerDidChange(_:))
    )

    self.viewModel.inputs.viewDidLoad()
  }

  internal override func viewWillAppear(_ animated: Bool) {
    super.viewWillAppear(animated)
    self.viewModel.inputs.viewWillAppear(animated: animated)
  }

  internal override func viewDidAppear(_ animated: Bool) {
    super.viewDidAppear(animated)
    self.viewModel.inputs.viewDidAppear(animated: animated)
  }

  internal override func bindStyles() {
    super.bindStyles()

    _ = self
      |> baseTableControllerStyle(estimatedRowHeight: 450)
      |> (UITableViewController.lens.tableView • UITableView.lens.delaysContentTouches) .~ false
      |> (UITableViewController.lens.tableView • UITableView.lens.canCancelContentTouches) .~ true
      |> UITableViewController.lens.view.backgroundColor .~ .clear
  }

  internal override func bindViewModel() {
    super.bindViewModel()

    self.viewModel.outputs.loadProjectIntoDataSource
      .observeForUI()
      .observeValues { [weak self] project in
        self?.dataSource.load(project: project)
        self?.tableView.reloadData()
    }

    self.viewModel.outputs.loadMinimalProjectIntoDataSource
      .observeForUI()
      .observeValues { [weak self] project in
        self?.dataSource.loadMinimal(project: project)
        self?.tableView.reloadData()
    }

    self.viewModel.outputs.goToBacking
      .observeForControllerAction()
      .observeValues { [weak self] in self?.goToBacking(project: $0) }

    self.viewModel.outputs.goToComments
      .observeForControllerAction()
      .observeValues { [weak self] in self?.goToComments(project: $0) }

    self.viewModel.outputs.goToLiveStream
      .observeForControllerAction()
      .observeNext { [weak self] in self?.goToLiveStream(project: $0) }

    self.viewModel.outputs.goToUpdates
      .observeForControllerAction()
      .observeValues { [weak self] in self?.goToUpdates(project: $0) }

    self.viewModel.outputs.goToRewardPledge
      .observeForControllerAction()
      .observeValues { [weak self] project, reward in
        self?.goToRewardPledge(project: project, reward: reward)
    }
  }

  internal override func tableView(_ tableView: UITableView, didSelectRowAt indexPath: IndexPath) {
    if let (_, rewardOrBacking) = self.dataSource[indexPath] as? (Project, Either<Reward, Backing>) {
      self.viewModel.inputs.tapped(rewardOrBacking: rewardOrBacking)
    } else if self.dataSource.indexPathIsPledgeAnyAmountCell(indexPath) {
      self.viewModel.inputs.tappedPledgeAnyAmount()
    } else if self.dataSource.indexPathIsLiveStreamSubpage(indexPath) {
      self.viewModel.inputs.tappedLiveStream()
    } else if self.dataSource.indexPathIsCommentsSubpage(indexPath) {
      self.viewModel.inputs.tappedComments()
    } else if self.dataSource.indexPathIsUpdatesSubpage(indexPath) {
      self.viewModel.inputs.tappedUpdates()
    }
  }

  internal override func tableView(_ tableView: UITableView,
                                   willDisplay cell: UITableViewCell,
                                   forRowAt indexPath: IndexPath) {

    if let cell = cell as? ProjectPamphletMainCell {
      cell.delegate = self
    } else if let cell = cell as? RewardCell {
      cell.delegate = self
    }
  }

  fileprivate func goToRewardPledge(project: Project, reward: Reward) {
    let vc = RewardPledgeViewController.configuredWith(project: project, reward: reward)
    let nav = UINavigationController(rootViewController: vc)
    nav.modalPresentationStyle = UIModalPresentationStyle.formSheet
    self.present(nav, animated: true, completion: nil)
  }

  fileprivate func goToBacking(project: Project) {
    let vc = BackingViewController.configuredWith(project: project, backer: nil)

    if self.traitCollection.userInterfaceIdiom == .pad {
      let nav = UINavigationController(rootViewController: vc)
      nav.modalPresentationStyle = UIModalPresentationStyle.formSheet
      self.present(nav, animated: true, completion: nil)
    } else {
      self.navigationController?.pushViewController(vc, animated: true)
    }
  }

  fileprivate func goToComments(project: Project) {
    let vc = CommentsViewController.configuredWith(project: project, update: nil)

    if self.traitCollection.userInterfaceIdiom == .pad {
      let nav = UINavigationController(rootViewController: vc)
      nav.modalPresentationStyle = UIModalPresentationStyle.formSheet
      self.present(nav, animated: true, completion: nil)
    } else {
      self.navigationController?.pushViewController(vc, animated: true)
    }
  }

<<<<<<< HEAD
  private func goToLiveStream(project project: Project) {
    let lvc = project.liveStreams.first.flatMap { liveStream -> UIViewController in
      let startDate = NSDate(timeIntervalSince1970: liveStream.startDate)

      if startDate.earlierDate(NSDate()) == startDate {
        return LiveStreamContainerViewController.configuredWith(project: project, event: nil)
      }

      return LiveStreamCountdownViewController.configuredWith(project: project)
    }

    guard let vc = lvc else { return }

    let nav = UINavigationController.init(navigationBarClass: ClearNavigationBar.self, toolbarClass: nil)
    nav.viewControllers = [vc]

    self.presentViewController(nav, animated: true, completion: nil)
  }

  private func goToUpdates(project project: Project) {
=======
  fileprivate func goToUpdates(project: Project) {
>>>>>>> ceb4471e
    let vc = ProjectUpdatesViewController.configuredWith(project: project)
    self.navigationController?.pushViewController(vc, animated: true)
  }

  override func scrollViewDidScroll(_ scrollView: UIScrollView) {

    guard self.scrollingIsAllowed(scrollView) else {
      scrollView.contentOffset = .zero
      return
    }

    if let
      cell = self.tableView.cellForRow(at: self.dataSource.indexPathForMainCell() as IndexPath),
      let mainCell = cell as? ProjectPamphletMainCell {
        mainCell.scrollContentOffset(scrollView.contentOffset.y + scrollView.contentInset.top)
    }

    self.delegate?.projectPamphletContent(
      self,
      imageIsVisible: scrollView.contentOffset.y < scrollView.bounds.width * 9/16
    )
  }

  @objc fileprivate func scrollViewPanGestureRecognizerDidChange(_ recognizer: UIPanGestureRecognizer) {
    self.delegate?.projectPamphletContent(self, scrollViewPanGestureRecognizerDidChange: recognizer)
  }

  fileprivate func scrollingIsAllowed(_ scrollView: UIScrollView) -> Bool {
    return self.presentingViewController?.presentedViewController?.isBeingDismissed != .some(true)
      && (!scrollView.isTracking || scrollView.contentOffset.y >= 0)
    // swiftlint:disable:previous force_unwrapping
    // NB: this ^ shouldn't be necessary, looks like a bug in swiftlint.
  }
}

extension ProjectPamphletContentViewController: ProjectPamphletMainCellDelegate {
  internal func projectPamphletMainCell(_ cell: ProjectPamphletMainCell,
                                        goToCampaignForProject project: Project) {

    let vc = ProjectDescriptionViewController.configuredWith(project: project)
    self.navigationController?.pushViewController(vc, animated: true)
  }

  internal func projectPamphletMainCell(_ cell: ProjectPamphletMainCell,
                                        addChildController child: UIViewController) {
    self.addChildViewController(child)
    child.didMove(toParentViewController: self)
  }

  internal func projectPamphletMainCell(_ cell: ProjectPamphletMainCell,
                                        goToCreatorForProject project: Project) {

    let vc = ProjectCreatorViewController.configuredWith(project: project)

    if self.traitCollection.userInterfaceIdiom == .pad {
      let nav = UINavigationController(rootViewController: vc)
      nav.modalPresentationStyle = UIModalPresentationStyle.formSheet
      self.present(nav, animated: true, completion: nil)
    } else {
      self.navigationController?.pushViewController(vc, animated: true)
    }
  }
}

extension ProjectPamphletContentViewController: VideoViewControllerDelegate {

  internal func videoViewControllerDidFinish(_ controller: VideoViewController) {
    self.delegate?.videoViewControllerDidFinish(controller)
  }

  internal func videoViewControllerDidStart(_ controller: VideoViewController) {
    self.delegate?.videoViewControllerDidStart(controller)
  }
}

extension ProjectPamphletContentViewController: RewardCellDelegate {
  internal func rewardCellWantsExpansion(_ cell: RewardCell) {
    cell.contentView.setNeedsUpdateConstraints()
    self.tableView.beginUpdates()
    self.tableView.endUpdates()
  }
}<|MERGE_RESOLUTION|>--- conflicted
+++ resolved
@@ -147,7 +147,6 @@
     }
   }
 
-<<<<<<< HEAD
   private func goToLiveStream(project project: Project) {
     let lvc = project.liveStreams.first.flatMap { liveStream -> UIViewController in
       let startDate = NSDate(timeIntervalSince1970: liveStream.startDate)
@@ -167,10 +166,7 @@
     self.presentViewController(nav, animated: true, completion: nil)
   }
 
-  private func goToUpdates(project project: Project) {
-=======
   fileprivate func goToUpdates(project: Project) {
->>>>>>> ceb4471e
     let vc = ProjectUpdatesViewController.configuredWith(project: project)
     self.navigationController?.pushViewController(vc, animated: true)
   }
