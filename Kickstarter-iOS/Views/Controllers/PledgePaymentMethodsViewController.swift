import KsApi
import Library
import PassKit
import Prelude
import UIKit

protocol PledgePaymentMethodsViewControllerDelegate: AnyObject {
  func pledgePaymentMethodsViewController(
    _ viewController: PledgePaymentMethodsViewController,
    didSelectCreditCard paymentSourceId: String
  )
}

final class PledgePaymentMethodsViewController: UIViewController {
  // MARK: - Properties

  private let dataSource = PledgePaymentMethodsDataSource()

  private lazy var tableView: UITableView = {
    ContentSizeTableView(frame: .zero, style: .plain)
      |> \.separatorInset .~ .zero
      |> \.contentInsetAdjustmentBehavior .~ .never
      |> \.isScrollEnabled .~ false
      |> \.dataSource .~ self.dataSource
      |> \.delegate .~ self
      |> \.rowHeight .~ UITableView.automaticDimension
  }()

  internal weak var delegate: PledgePaymentMethodsViewControllerDelegate?
  internal weak var messageDisplayingDelegate: PledgeViewControllerMessageDisplaying?
  private let viewModel: PledgePaymentMethodsViewModelType = PledgePaymentMethodsViewModel()

  // MARK: - Lifecycle

  override func viewDidLoad() {
    super.viewDidLoad()

    self.configureSubviews()
    self.setupConstraints()

    self.viewModel.inputs.viewDidLoad()
  }

  private func configureSubviews() {
    _ = (self.tableView, self.view)
      |> ksr_addSubviewToParent()

    self.tableView.registerCellClass(PledgePaymentMethodCell.self)
    self.tableView.registerCellClass(PledgePaymentMethodAddCell.self)
<<<<<<< HEAD
=======
    self.tableView.registerCellClass(PledgePaymentMethodLoadingCell.self)
>>>>>>> 53a47ec2
  }

  private func setupConstraints() {
    _ = (self.tableView, self.view)
      |> ksr_constrainViewToEdgesInParent()
  }

  // MARK: - Bind Styles

  override func bindStyles() {
    super.bindStyles()
    _ = self.view
      |> checkoutBackgroundStyle

    _ = self.tableView
      |> checkoutWhiteBackgroundStyle
  }

  // MARK: - View model

  override func bindViewModel() {
    super.bindViewModel()

    self.viewModel.outputs.reloadPaymentMethods
      .observeForUI()
<<<<<<< HEAD
      .observeValues { [weak self] cards, selectedCard, shouldReload in
        guard let self = self else { return }

        self.dataSource.load(cards)
=======
      .observeValues { [weak self] cards, selectedCard, shouldReload, isLoading in
        guard let self = self else { return }

        self.dataSource.load(cards, isLoading: isLoading)

>>>>>>> 53a47ec2
        if shouldReload {
          self.tableView.reloadData()
        } else {
          guard let selectedCard = selectedCard else { return }

          self.tableView.visibleCells
            .compactMap { $0 as? PledgePaymentMethodCell }
            .forEach { $0.setSelectedCard(selectedCard) }
        }
      }

    self.viewModel.outputs.notifyDelegateLoadPaymentMethodsError
      .observeForUI()
      .observeValues { [weak self] errorMessage in
        guard let self = self else { return }
        self.messageDisplayingDelegate?.pledgeViewController(self, didErrorWith: errorMessage)
      }

    self.viewModel.outputs.notifyDelegateCreditCardSelected
      .observeForUI()
      .observeValues { [weak self] paymentSourceId in
        guard let self = self else { return }

        self.delegate?.pledgePaymentMethodsViewController(self, didSelectCreditCard: paymentSourceId)
      }

    self.viewModel.outputs.goToAddCardScreen
      .observeForUI()
      .observeValues { [weak self] intent, project in
        self?.goToAddNewCard(intent: intent, project: project)
      }
  }

  // MARK: - Configuration

  func configure(with value: PledgePaymentMethodsValue) {
    self.viewModel.inputs.configure(with: value)
  }

  // MARK: - Functions

  private func goToAddNewCard(intent: AddNewCardIntent, project: Project) {
    let addNewCardViewController = AddNewCardViewController.instantiate()
      |> \.delegate .~ self
    addNewCardViewController.configure(with: intent, project: project)
    let navigationController = UINavigationController.init(rootViewController: addNewCardViewController)
    let offset = navigationController.navigationBar.bounds.height

    if #available(iOS 13.0, *) {
      self.present(navigationController, animated: true)
    } else {
      self.presentViewControllerWithSheetOverlay(navigationController, offset: offset)
    }
  }
}

// MARK: - AddNewCardViewControllerDelegate

extension PledgePaymentMethodsViewController: AddNewCardViewControllerDelegate {
  func addNewCardViewController(
    _: AddNewCardViewController,
    didAdd newCard: GraphUserCreditCard.CreditCard,
    withMessage _: String
  ) {
    self.dismiss(animated: true) {
      self.viewModel.inputs.addNewCardViewControllerDidAdd(newCard: newCard)
    }
  }

  func addNewCardViewControllerDismissed(_: AddNewCardViewController) {
    self.dismiss(animated: true)
  }
}

// MARK: - UITableViewDelegate

extension PledgePaymentMethodsViewController: UITableViewDelegate {
  func tableView(_: UITableView, willSelectRowAt indexPath: IndexPath) -> IndexPath? {
    return self.viewModel.inputs.willSelectRowAtIndexPath(indexPath)
  }

  func tableView(_ tableView: UITableView, didSelectRowAt indexPath: IndexPath) {
    tableView.deselectRow(at: indexPath, animated: true)

    self.viewModel.inputs.didSelectRowAtIndexPath(indexPath)
  }
}<|MERGE_RESOLUTION|>--- conflicted
+++ resolved
@@ -47,10 +47,7 @@
 
     self.tableView.registerCellClass(PledgePaymentMethodCell.self)
     self.tableView.registerCellClass(PledgePaymentMethodAddCell.self)
-<<<<<<< HEAD
-=======
     self.tableView.registerCellClass(PledgePaymentMethodLoadingCell.self)
->>>>>>> 53a47ec2
   }
 
   private func setupConstraints() {
@@ -76,18 +73,11 @@
 
     self.viewModel.outputs.reloadPaymentMethods
       .observeForUI()
-<<<<<<< HEAD
-      .observeValues { [weak self] cards, selectedCard, shouldReload in
-        guard let self = self else { return }
-
-        self.dataSource.load(cards)
-=======
       .observeValues { [weak self] cards, selectedCard, shouldReload, isLoading in
         guard let self = self else { return }
 
         self.dataSource.load(cards, isLoading: isLoading)
 
->>>>>>> 53a47ec2
         if shouldReload {
           self.tableView.reloadData()
         } else {
