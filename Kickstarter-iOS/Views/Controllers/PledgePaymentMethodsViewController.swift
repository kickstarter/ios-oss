import KsApi
import Library
import PassKit
import Prelude
import UIKit

final class PledgePaymentMethodsViewController: UIViewController {
  // MARK: - Properties

  private lazy var applePayButton: PKPaymentButton = { PKPaymentButton() }()
  private lazy var cardsStackView: UIStackView = { UIStackView(frame: .zero) }()
  internal weak var messageDisplayingDelegate: PledgeViewControllerMessageDisplaying?
  private lazy var rootStackView: UIStackView = { UIStackView(frame: .zero) }()
  private lazy var scrollView: UIScrollView = { UIScrollView(frame: .zero) }()
  private lazy var scrollViewContainer: UIView = { UIView(frame: .zero) }()
  private lazy var spacer: UIView = { UIView(frame: .zero) }()
  private lazy var titleLabel: UILabel = { UILabel(frame: .zero) }()
  private let viewModel = PledgePaymentMethodsViewModel()

  // MARK: - Lifecycle

  override func viewDidLoad() {
    super.viewDidLoad()

    self.configureSubviews()
    self.setupConstraints()

    self.viewModel.inputs.viewDidLoad()
  }

  private func configureSubviews() {
    _ = (self.scrollView, self.scrollViewContainer)
      |> ksr_addSubviewToParent()
      |> ksr_constrainViewToEdgesInParent()

    _ = (self.cardsStackView, self.scrollView)
      |> ksr_addSubviewToParent()
      |> ksr_constrainViewToEdgesInParent()

    _ = ([self.applePayButton, self.spacer, self.titleLabel, self.scrollViewContainer], self.rootStackView)
      |> ksr_addArrangedSubviewsToStackView()

    _ = (self.rootStackView, self.view)
      |> ksr_addSubviewToParent()
      |> ksr_constrainViewToEdgesInParent()

    self.applePayButton.addTarget(
      self,
      action: #selector(PledgePaymentMethodsViewController.applePayButtonTapped),
      for: .touchUpInside
    )
  }

  private func setupConstraints() {
    NSLayoutConstraint.activate([
      self.cardsStackView.heightAnchor.constraint(equalTo: self.scrollViewContainer.heightAnchor),
      self.applePayButton.heightAnchor.constraint(greaterThanOrEqualToConstant: Styles.minTouchSize.height)
    ])
  }

  // MARK: - Bind Styles

  override func bindStyles() {
    super.bindStyles()
    _ = self.view
      |> checkoutBackgroundStyle

    _ = self.cardsStackView
      |> self.cardsStackViewStyle

    _ = self.applePayButton
      |> applePayButtonStyle

    _ = self.scrollView
      |> checkoutBackgroundStyle

    _ = self.rootStackView
      |> self.rootStackViewStyle

    _ = self.titleLabel
      |> self.titleLabelStyle
  }

  // MARK: - View model

  override func bindViewModel() {
    super.bindViewModel()

    self.viewModel.outputs.reloadPaymentMethods
      .observeForUI()
      .observeValues { [weak self] cards in
        self?.addCardsToStackView(cards)
      }

    self.viewModel.outputs.notifyDelegateLoadPaymentMethodsError
      .observeForUI()
      .observeValues { [weak self] errorMessage in
        guard let self = self else { return }

        self.messageDisplayingDelegate?.pledgeViewController(self, didErrorWith: errorMessage)
      }

<<<<<<< HEAD
=======
    self.applePayButton.rac.hidden = self.viewModel.outputs.applePayButtonHidden
>>>>>>> cbcd2ba4
  }

  // MARK: - Configuration

  func configure(with value: (user: User, project: Project)) {
    let pledgePaymentMethodsValue = PledgePaymentMethodsValue(
      user: value.user,
      project: value.project,
      applePayCapable: PKPaymentAuthorizationViewController.applePayCapable(for: value.project)
    )

    self.viewModel.inputs.configureWith(pledgePaymentMethodsValue)
  }

  // MARK: - Actions

  @objc private func applePayButtonTapped() {
    print("Apple Pay tapped")
  }

  // MARK: - Functions

  private func addCardsToStackView(_ cards: [GraphUserCreditCard.CreditCard]) {
    self.cardsStackView.arrangedSubviews.forEach(self.cardsStackView.removeArrangedSubview)

    let cardViews: [UIView] = cards
      .map { card -> PledgeCreditCardView in
        let cardView = PledgeCreditCardView(frame: .zero)
        cardView.configureWith(value: card)
        return cardView
      }

    let addNewCardView: UIView = PledgeAddNewCardView(frame: .zero)
      |> \.delegate .~ self

    _ = (cardViews + [addNewCardView], self.cardsStackView)
      |> ksr_addArrangedSubviewsToStackView()
  }

  // MARK: - Styles

  private let cardsStackViewStyle: StackViewStyle = { stackView in
    stackView
      |> \.spacing .~ Styles.grid(2)
  }

  private let rootStackViewStyle: StackViewStyle = { stackView in
    stackView
      |> checkoutStackViewStyle
      |> \.spacing .~ Styles.grid(2)
  }

  private let titleLabelStyle: LabelStyle = { label in
    label
      |> checkoutTitleLabelStyle
      |> \.text %~ { _ in Strings.Other_payment_methods() }
      |> \.textColor .~ UIColor.ksr_text_dark_grey_500
      |> \.font .~ UIFont.ksr_caption1()
      |> \.textAlignment .~ .center
  }
}

extension PledgePaymentMethodsViewController: PledgeAddNewCardViewDelegate {
  func pledgeAddNewCardViewDidTapAddNewCard(_: PledgeAddNewCardView) {
    let addNewCardViewController = AddNewCardViewController.instantiate()
      |> \.delegate .~ self
    let navigationController = UINavigationController.init(rootViewController: addNewCardViewController)
    let offset = navigationController.navigationBar.bounds.height

    self.presentViewControllerWithSheetOverlay(navigationController, offset: offset)
  }
}

extension PledgePaymentMethodsViewController: AddNewCardViewControllerDelegate {
  func addNewCardViewControllerDismissed(_: AddNewCardViewController) {
    self.dismiss(animated: true)
  }

  func addNewCardViewController(
    _: AddNewCardViewController,
    didSucceedWithMessage _: String
  ) {
    // TODO:
  }
}<|MERGE_RESOLUTION|>--- conflicted
+++ resolved
@@ -100,10 +100,7 @@
         self.messageDisplayingDelegate?.pledgeViewController(self, didErrorWith: errorMessage)
       }
 
-<<<<<<< HEAD
-=======
     self.applePayButton.rac.hidden = self.viewModel.outputs.applePayButtonHidden
->>>>>>> cbcd2ba4
   }
 
   // MARK: - Configuration
