--- conflicted
+++ resolved
@@ -25,19 +25,15 @@
   @IBOutlet private var navBarTopConstraint: NSLayoutConstraint!
 
   private let backThisProjectContainerViewMargins = Styles.grid(3)
-<<<<<<< HEAD
   private let backThisProjectContainerView: ProjectStatesContainerView = {
     return ProjectStatesContainerView(frame: .zero) |> \.translatesAutoresizingMaskIntoConstraints .~ false
-=======
-  private let backThisProjectContainerView: UIView = {
-    UIView(frame: .zero) |> \.translatesAutoresizingMaskIntoConstraints .~ false
->>>>>>> b77e12a8
   }()
+
   private let backThisProjectButton: UIButton = {
     MultiLineButton(type: .custom)
       |> \.translatesAutoresizingMaskIntoConstraints .~ false
   }()
-<<<<<<< HEAD
+
   private let backThisProjectContainerSublayer: CAShapeLayer = {
     let mask = CAShapeLayer()
       |> \.fillColor .~ UIColor.white.cgColor
@@ -52,13 +48,6 @@
   public static func configuredWith(projectOrParam: Either<Project, Param>,
                                     refTag: RefTag?) -> ProjectPamphletViewController {
 
-=======
-
-  public static func configuredWith(
-    projectOrParam: Either<Project, Param>,
-    refTag: RefTag?
-  ) -> ProjectPamphletViewController {
->>>>>>> b77e12a8
     let vc = Storyboard.ProjectPamphlet.instantiate(ProjectPamphletViewController.self)
     vc.viewModel.inputs.configureWith(projectOrParam: projectOrParam, refTag: refTag)
     return vc
@@ -114,7 +103,6 @@
     return self.parent?.view.safeAreaInsets.top ?? 0.0
   }
 
-<<<<<<< HEAD
   private func configureViews() {
     // Configure subviews
     self.view.addSubview(self.backThisProjectContainerView)
@@ -129,35 +117,11 @@
     NSLayoutConstraint.activate(backThisProjectContainerViewConstraints)// + backThisProjectButtonConstraints)
   }
 
-=======
->>>>>>> b77e12a8
   public override func bindStyles() {
     super.bindStyles()
 
     _ = self.backThisProjectContainerView
-<<<<<<< HEAD
       |> \.layoutMargins .~ .init(all: backThisProjectContainerViewMargins)
-=======
-      |> \.layoutMargins .~ .init(all: self.backThisProjectContainerViewMargins)
-
-    _ = self.backThisProjectContainerView.layer
-      |> checkoutLayerCardRoundedStyle
-      |> \.backgroundColor .~ UIColor.white.cgColor
-      |> \.shadowColor .~ UIColor.black.cgColor
-      |> \.shadowOpacity .~ 0.12
-      |> \.shadowOffset .~ CGSize(width: 0, height: -1.0)
-      |> \.shadowRadius .~ 1.0
-      |> \.maskedCorners .~ [.layerMaxXMinYCorner, .layerMinXMinYCorner]
-
-    _ = self.backThisProjectButton
-      |> checkoutGreenButtonStyle
-      |> UIButton.lens.title(for: .normal) %~ { _ in
-        Strings.project_back_button()
-      }
-
-    _ = self.backThisProjectButton.titleLabel
-      ?|> checkoutGreenButtonTitleLabelStyle
->>>>>>> b77e12a8
   }
 
   public override func bindViewModel() {
@@ -192,7 +156,6 @@
       .observeForUI()
       .observeValues { [weak self] value in
         self?.navBarTopConstraint.constant = value
-<<<<<<< HEAD
     }
 
     self.viewModel.outputs.projectAndUser
@@ -200,9 +163,6 @@
       .observeValues { [weak self] project, user in
         self?.backThisProjectContainerView.configureWith(project: project, user: user)
     }
-=======
-      }
->>>>>>> b77e12a8
   }
 
   public override func willTransition(
