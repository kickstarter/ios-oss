--- conflicted
+++ resolved
@@ -4,13 +4,8 @@
 final class SettingsDataSource: ValueCellDataSource {
   func configureRows(with user: User) {
 
-<<<<<<< HEAD
     SettingsSectionType.allCases.forEach { section -> Void in
-      let values = section.cellRowsForSection.map { SettingsCellValue(user: user, cellType: $0) }
-=======
-    SettingsDataSource.sections.forEach { section -> Void in
       let values = section.cellRowsForSection.map { SettingsCellValue(cellType: $0, user: user) }
->>>>>>> fbd0bb4a
 
       switch section {
       case .findFriends:
