import KsApi
import Library
import Prelude

internal final class ProjectPamphletContentDataSource: ValueCellDataSource {
  internal enum Section: Int {
    case main
    case subpages
    case pledgeTitle
    case calloutReward
    case rewardsTitle
    case rewards
  }

  internal func loadMinimal(project: Project) {
    self.set(values: [project], cellClass: ProjectPamphletMinimalCell.self, inSection: Section.main.rawValue)
  }

  internal func load(project: Project) {
    self.clearValues()

    self.set(values: [project], cellClass: ProjectPamphletMainCell.self, inSection: Section.main.rawValue)

    let liveStreamSubpages = self.liveStreamSubpage(forProject: project)

    let values = [
      liveStreamSubpages,
      .comments(project.stats.commentsCount ?? 0, liveStreamSubpages == nil ? .first : .middle),
      .updates(project.stats.updatesCount ?? 0, .last)
      ]
      .compact()

    self.set(
      values: values,
      cellClass: ProjectPamphletSubpageCell.self,
      inSection: Section.subpages.rawValue
    )

    if project.personalization.isBacking != true && project.state == .live {
      self.set(values: [project], cellClass: PledgeTitleCell.self, inSection: Section.pledgeTitle.rawValue)
      self.set(values: [project], cellClass: NoRewardCell.self, inSection: Section.calloutReward.rawValue)
    } else if let backing = project.personalization.backing {

      self.set(values: [project], cellClass: PledgeTitleCell.self, inSection: Section.pledgeTitle.rawValue)
      self.set(values: [(project, .right(backing))],
               cellClass: RewardCell.self,
               inSection: Section.calloutReward.rawValue)
    }

    let rewardData = project.rewards
      .filter { isMainReward(reward: $0, project: project) }
      .sorted()
      .map { (project, Either<Reward, Backing>.left($0)) }

    if !rewardData.isEmpty {
      self.set(values: [project], cellClass: RewardsTitleCell.self, inSection: Section.rewardsTitle.rawValue)
      self.set(values: rewardData, cellClass: RewardCell.self, inSection: Section.rewards.rawValue)
    }
  }

<<<<<<< HEAD
  private func liveStreamSubpage(forProject project: Project) -> ProjectPamphletSubpage? {
    return project.liveStreams.first.map { ProjectPamphletSubpage.liveStream(liveStream: $0, .first) }
  }

  internal func indexPathForMainCell() -> NSIndexPath {
    return NSIndexPath(forItem: 0, inSection: Section.main.rawValue)
=======
  internal func indexPathForMainCell() -> IndexPath {
    return IndexPath(item: 0, section: Section.main.rawValue)
>>>>>>> ceb4471e
  }

  internal func indexPathIsCommentsSubpage(_ indexPath: IndexPath) -> Bool {
    return (self[indexPath] as? ProjectPamphletSubpage)?.isComments == true
  }

<<<<<<< HEAD
  internal func indexPathIsLiveStreamSubpage(indexPath: NSIndexPath) -> Bool {
    return (self[indexPath] as? ProjectPamphletSubpage)?.isLiveStream == true
  }

  internal func indexPathIsUpdatesSubpage(indexPath: NSIndexPath) -> Bool {
=======
  internal func indexPathIsUpdatesSubpage(_ indexPath: IndexPath) -> Bool {
>>>>>>> ceb4471e
    return (self[indexPath] as? ProjectPamphletSubpage)?.isUpdates == true
  }

  internal func indexPathIsPledgeAnyAmountCell(_ indexPath: IndexPath) -> Bool {
    guard let project = self[indexPath] as? Project else {
      return false
    }

    return project.personalization.isBacking != true
      && project.state == .live
      && indexPath.item == 0
      && indexPath.section == Section.calloutReward.rawValue
  }

  internal override func configureCell(tableCell cell: UITableViewCell, withValue value: Any) {

    switch (cell, value) {
    case let (cell as RewardCell, value as (Project, Either<Reward, Backing>)):
      cell.configureWith(value: value)
    case let (cell as ProjectPamphletMainCell, value as Project):
      cell.configureWith(value: value)
    case let (cell as ProjectPamphletMinimalCell, value as Project):
      cell.configureWith(value: value)
    case let (cell as ProjectPamphletSubpageCell, value as ProjectPamphletSubpage):
      cell.configureWith(value: value)
    case let (cell as PledgeTitleCell, value as Project):
      cell.configureWith(value: value)
    case let (cell as NoRewardCell, value as Project):
      cell.configureWith(value: value)
    case let (cell as RewardsTitleCell, value as Project):
      cell.configureWith(value: value)
    default:
      fatalError("Unrecognized (\(type(of: cell)), \(type(of: value))) combo.")
    }
  }
}

private func backingReward(fromProject project: Project) -> Reward? {

  guard let backing = project.personalization.backing else {
    return nil
  }

  return project.rewards
    .filter { $0.id == backing.rewardId || $0.id == backing.reward?.id }
    .first
    .coalesceWith(.noReward)
}

// Determines if a reward belongs in the main list of rewards.
private func isMainReward(reward: Reward, project: Project) -> Bool {
  // Don't show the no-reward reward
  guard reward.id != 0 else { return false }
  // Don't show the reward the user is backing
  guard .some(reward.id) != project.personalization.backing?.rewardId else { return false }
  // Show all rewards when the project isn't live
  guard project.state == .live else { return true }

  let now = AppEnvironment.current.dateType.init().timeIntervalSince1970
  let startsAt = reward.startsAt ?? 0
  let endsAt = (reward.endsAt == .some(0) ? nil : reward.endsAt) ?? project.dates.deadline

  return startsAt <= now && now <= endsAt
}<|MERGE_RESOLUTION|>--- conflicted
+++ resolved
@@ -58,33 +58,24 @@
     }
   }
 
-<<<<<<< HEAD
   private func liveStreamSubpage(forProject project: Project) -> ProjectPamphletSubpage? {
     return project.liveStreams.first.map { ProjectPamphletSubpage.liveStream(liveStream: $0, .first) }
   }
 
-  internal func indexPathForMainCell() -> NSIndexPath {
-    return NSIndexPath(forItem: 0, inSection: Section.main.rawValue)
-=======
   internal func indexPathForMainCell() -> IndexPath {
     return IndexPath(item: 0, section: Section.main.rawValue)
->>>>>>> ceb4471e
   }
 
   internal func indexPathIsCommentsSubpage(_ indexPath: IndexPath) -> Bool {
     return (self[indexPath] as? ProjectPamphletSubpage)?.isComments == true
   }
 
-<<<<<<< HEAD
+  internal func indexPathIsUpdatesSubpage(_ indexPath: IndexPath) -> Bool {
+    return (self[indexPath] as? ProjectPamphletSubpage)?.isUpdates == true
+  }
+
   internal func indexPathIsLiveStreamSubpage(indexPath: NSIndexPath) -> Bool {
     return (self[indexPath] as? ProjectPamphletSubpage)?.isLiveStream == true
-  }
-
-  internal func indexPathIsUpdatesSubpage(indexPath: NSIndexPath) -> Bool {
-=======
-  internal func indexPathIsUpdatesSubpage(_ indexPath: IndexPath) -> Bool {
->>>>>>> ceb4471e
-    return (self[indexPath] as? ProjectPamphletSubpage)?.isUpdates == true
   }
 
   internal func indexPathIsPledgeAnyAmountCell(_ indexPath: IndexPath) -> Bool {
