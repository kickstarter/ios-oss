--- conflicted
+++ resolved
@@ -31,15 +31,12 @@
   }
 
   func testInsertRemoveCurrencyPickerRow() {
-<<<<<<< HEAD
+
     self.dataSource.configureRows(currency: Currency.USD,
                                   shouldHideEmailWarning: true,
                                   shouldHideEmailPasswordSection: false)
-=======
+
     let currency = Currency.USD
-
-    self.dataSource.configureRows(currency: currency, shouldHideEmailWarning: true)
->>>>>>> fbd0bb4a
 
     _ = self.dataSource.insertCurrencyPickerRow(with: currency)
 
