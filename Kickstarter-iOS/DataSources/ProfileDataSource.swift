import Foundation
import Library
import KsApi

internal final class ProfileDataSource: ValueCellDataSource {
  fileprivate var user: User!

  internal enum Section: Int {
    case projects
<<<<<<< HEAD
=======
    case emptyState
  }

  internal func emptyState(visible: Bool) {
//    self.set(values: visible ? [()] : [],
//             cellClass: ProfileEmptyStateCell.self,
//             inSection: Section.emptyState.rawValue)
>>>>>>> 1cedb98f
  }

  internal func load(user: User) {
    self.user = user
  }

  internal func load(projects: [Project]) {
    self.set(values: projects, cellClass: ProfileProjectCell.self, inSection: Section.projects.rawValue)
  }

  internal override func configureCell(collectionCell cell: UICollectionViewCell, withValue value: Any) {
    switch (cell, value) {
    case let (cell as ProfileProjectCell, value as Project):
      cell.configureWith(value: value)
    default:
      fatalError("Unrecognized (\(cell), \(value)) combo.")
    }
  }

  internal func collectionView(_ collectionView: UICollectionView,
                               viewForSupplementaryElementOfKind kind: String,
                               atIndexPath indexPath: IndexPath) -> UICollectionReusableView {

    let view = collectionView.dequeueReusableSupplementaryView(ofKind: kind,
                                                                     withReuseIdentifier: "Header",
                                                                     for: indexPath)
    switch view {
    case let view as ProfileHeaderView:
      view.configureWith(value: self.user)
    default:
      fatalError("Unrecognized header \(view).")
    }

<<<<<<< HEAD
=======
    view.isHidden = indexPath.section == Section.emptyState.rawValue

>>>>>>> 1cedb98f
    return view
  }
}<|MERGE_RESOLUTION|>--- conflicted
+++ resolved
@@ -7,16 +7,6 @@
 
   internal enum Section: Int {
     case projects
-<<<<<<< HEAD
-=======
-    case emptyState
-  }
-
-  internal func emptyState(visible: Bool) {
-//    self.set(values: visible ? [()] : [],
-//             cellClass: ProfileEmptyStateCell.self,
-//             inSection: Section.emptyState.rawValue)
->>>>>>> 1cedb98f
   }
 
   internal func load(user: User) {
@@ -50,11 +40,6 @@
       fatalError("Unrecognized header \(view).")
     }
 
-<<<<<<< HEAD
-=======
-    view.isHidden = indexPath.section == Section.emptyState.rawValue
-
->>>>>>> 1cedb98f
     return view
   }
 }