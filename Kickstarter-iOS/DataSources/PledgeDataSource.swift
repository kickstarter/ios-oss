import Foundation
import KsApi
import Library

final class PledgeDataSource: ValueCellDataSource {
  enum Section: Int {
    case project
    case inputs
    case summary
  }

  func load(amount: Double, currency: String) {
    self.appendRow(
      value: reward,
      cellClass: PledgeDescriptionCell.self,
      toSection: Section.project.rawValue
    )

    self.appendRow(
      value: (amount, currency),
      cellClass: PledgeAmountCell.self,
      toSection: Section.inputs.rawValue
    )

    self.appendRow(
      value: "Your shipping location",
      cellClass: PledgeRowCell.self,
      toSection: Section.inputs.rawValue
    )

    self.appendRow(
      value: "Total",
      cellClass: PledgeRowCell.self,
      toSection: Section.summary.rawValue
    )
  }

  override func configureCell(tableCell cell: UITableViewCell, withValue value: Any) {
    switch (cell, value) {
    case let (cell as PledgeRowCell, value as String):
      cell.configureWith(value: value)
<<<<<<< HEAD
    case let (cell as PledgeDescriptionCell, value as Reward):
=======
    case let (cell as PledgeAmountCell, value as (Double, String)):
>>>>>>> 4f9a14d4
      cell.configureWith(value: value)
    default:
      assertionFailure("Unrecognized (cell, viewModel) combo.")
    }
  }
}<|MERGE_RESOLUTION|>--- conflicted
+++ resolved
@@ -39,11 +39,8 @@
     switch (cell, value) {
     case let (cell as PledgeRowCell, value as String):
       cell.configureWith(value: value)
-<<<<<<< HEAD
     case let (cell as PledgeDescriptionCell, value as Reward):
-=======
     case let (cell as PledgeAmountCell, value as (Double, String)):
->>>>>>> 4f9a14d4
       cell.configureWith(value: value)
     default:
       assertionFailure("Unrecognized (cell, viewModel) combo.")
