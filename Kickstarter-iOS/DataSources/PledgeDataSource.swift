--- conflicted
+++ resolved
@@ -27,11 +27,7 @@
       toSection: Section.inputs.rawValue
     )
 
-<<<<<<< HEAD
-    if data.reward.shipping.enabled {
-=======
     if data.isShippingEnabled {
->>>>>>> 0351d37a
       self.appendRow(
         value: (data.project, data.reward),
         cellClass: PledgeShippingLocationCell.self,
