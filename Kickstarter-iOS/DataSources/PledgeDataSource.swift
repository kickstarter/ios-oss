--- conflicted
+++ resolved
@@ -9,11 +9,7 @@
     case summary
   }
 
-<<<<<<< HEAD
-  func load(amount: Double, currency: String, isLoggedIn: Bool) {
-=======
-  func load(amount: Double, currency: String, delivery: String) {
->>>>>>> ed973f22
+  func load(amount: Double, currency: String, delivery: String, isLoggedIn: Bool) {
     self.appendRow(
       value: delivery,
       cellClass: PledgeDescriptionCell.self,
