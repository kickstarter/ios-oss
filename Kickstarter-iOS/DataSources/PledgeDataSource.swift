--- conflicted
+++ resolved
@@ -9,18 +9,11 @@
     case summary
   }
 
-<<<<<<< HEAD
-  func load(amount: Double, currency: String, deliveryDate: String) {
-    self.appendRow(value: deliveryDate,
-                   cellClass: PledgeDescriptionCell.self,
-                   toSection: Section.project.rawValue
-=======
   func load(amount: Double, currency: String, delivery: String) {
     self.appendRow(
       value: delivery,
       cellClass: PledgeDescriptionCell.self,
       toSection: Section.project.rawValue
->>>>>>> b5c331f5
     )
 
     self.appendRow(
@@ -50,13 +43,7 @@
       cell.configureWith(value: value)
     case let (cell as PledgeRowCell, value as String):
       cell.configureWith(value: value)
-<<<<<<< HEAD
-    case let (cell as PledgeDescriptionCell, value as String):
-      cell.configureWith(value: value)
-    case let (cell as PledgeAmountCell, value as (Double, String)):
-=======
     case let (cell as PledgeShippingLocationCell, value as (String, String, Double)):
->>>>>>> b5c331f5
       cell.configureWith(value: value)
     default:
       assertionFailure("Unrecognized (cell, viewModel) combo.")
