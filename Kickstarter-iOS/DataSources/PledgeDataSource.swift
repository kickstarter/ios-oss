import Foundation
import KsApi
import Library
import UIKit

final class PledgeDataSource: ValueCellDataSource {
  enum Section: Int {
    case project
    case inputs
    case summary
  }

  // MARK: - Load

<<<<<<< HEAD
  func load(project: Project, reward: Reward, isLoggedIn: Bool) {
    self.clearValues()
    
=======
  func load(data: PledgeViewData) {
    self.clearValues()

>>>>>>> d1f96a8f
    self.appendRow(
      value: data.reward,
      cellClass: PledgeDescriptionCell.self,
      toSection: Section.project.rawValue
    )

    self.appendRow(
      value: (data.project, data.reward),
      cellClass: PledgeAmountCell.self,
      toSection: Section.inputs.rawValue
    )

    if data.isShippingEnabled {
      self.appendRow(
        value: (data.project, data.reward),
        cellClass: PledgeShippingLocationCell.self,
        toSection: Section.inputs.rawValue
      )
    }

    self.appendRow(
      value: (data.project, data.pledgeTotal),
      cellClass: PledgeSummaryCell.self,
      toSection: Section.summary.rawValue
    )

    if !data.isLoggedIn {
      self.appendRow(
        value: (),
        cellClass: PledgeContinueCell.self,
        toSection: Section.summary.rawValue
      )
    }
  }

  override func configureCell(tableCell cell: UITableViewCell, withValue value: Any) {
    switch (cell, value) {
    case let (cell as PledgeAmountCell, value as (Project, Reward)):
      cell.configureWith(value: value)
    case let (cell as PledgeContinueCell, value as ()):
      cell.configureWith(value: value)
    case let (cell as PledgeDescriptionCell, value as Reward):
      cell.configureWith(value: value)
    case let (cell as PledgeSummaryCell, value as PledgeSummaryCellData):
      cell.configureWith(value: value)
    case let (cell as PledgeShippingLocationCell, value as (Project, Reward)):
      cell.configureWith(value: value)
    case let (cell as PledgeContinueCell, value as ()):
      cell.configureWith(value: value)
    default:
      assertionFailure("Unrecognized (cell, viewModel) combo.")
    }
  }
}<|MERGE_RESOLUTION|>--- conflicted
+++ resolved
@@ -12,15 +12,9 @@
 
   // MARK: - Load
 
-<<<<<<< HEAD
-  func load(project: Project, reward: Reward, isLoggedIn: Bool) {
-    self.clearValues()
-    
-=======
   func load(data: PledgeViewData) {
     self.clearValues()
 
->>>>>>> d1f96a8f
     self.appendRow(
       value: data.reward,
       cellClass: PledgeDescriptionCell.self,
