import KsApi
import Library

final class SettingsAccountDataSource: ValueCellDataSource {
  func configureRows(currency: Currency?, shouldHideEmailWarning: Bool) {
    clearValues()
    SettingsAccountSectionType.allCases
      .forEach { section -> Void in
      let values = section.cellRowsForSection.map { SettingsCellValue(cellType: $0) }

      self.set(values: values,
               cellClass: SettingsTableViewCell.self,
               inSection: section.rawValue)
    }

    self.insertChangeEmailCell(shouldHideEmailWarning)

    _ = self.insertCurrencyCell(with: currency)
  }

  func insertChangeEmailCell(_ shouldHideEmailWarning: Bool) {
    self.insertRow(value: shouldHideEmailWarning,
                   cellClass: SettingsAccountWarningCell.self,
                   atIndex: 0,
                   inSection: SettingsAccountSectionType.emailPassword.rawValue)
  }

  func insertCurrencyCell(with currency: Currency?) -> IndexPath {
    let cellValue = SettingsCurrencyCellValue(cellType: SettingsAccountCellType.currency, currency: currency )

    return self.appendRow(value: cellValue,
                          cellClass: SettingsCurrencyCell.self,
                          toSection: SettingsAccountSectionType.payment.rawValue)
  }

  func insertCurrencyPickerRow(with currency: Currency) -> IndexPath {
    let cellValue = SettingsCellValue(cellType: SettingsAccountCellType.currencyPicker, currency: currency)

    return self.appendRow(value: cellValue,
                          cellClass: SettingsCurrencyPickerCell.self,
                          toSection: SettingsAccountSectionType.payment.rawValue)
  }

<<<<<<< HEAD
  func removeCurrencyPickerRow() -> IndexPath? {
    let cellValue = SettingsCellValue(user: nil, cellType: SettingsAccountCellType.currencyPicker)
    let endIndex = self.numberOfItems(in: SettingsAccountSectionType.payment.rawValue)

    guard endIndex > 0 else { return nil }
=======
  func removeCurrencyPickerRow() -> IndexPath {
    let cellValue = SettingsCellValue(cellType: SettingsAccountCellType.currencyPicker)
>>>>>>> fbd0bb4a

    return self.deleteRow(value: cellValue,
                          cellClass: SettingsCurrencyPickerCell.self,
                          atIndex: endIndex - 1,
                          inSection: SettingsAccountSectionType.payment.rawValue)
  }

  func cellTypeForIndexPath(indexPath: IndexPath) -> SettingsAccountCellType? {
    if let value = self[indexPath] as? SettingsCellValue {
      return value.cellType as? SettingsAccountCellType
    } else if let currencyValue = self[indexPath] as? SettingsCurrencyCellValue {
      return currencyValue.cellType as? SettingsAccountCellType
      //swiftlint:disable unused_optional_binding
    } else if let _ = self[indexPath] as? Bool {
      return SettingsAccountCellType.changeEmail
    } else {
      return nil
    }
  }

  override func configureCell(tableCell cell: UITableViewCell, withValue value: Any) {
    switch (cell, value) {
    case let (cell as SettingsAccountWarningCell, value as Bool):
      cell.configureWith(value: value)
    case let (cell as SettingsTableViewCell, value as SettingsCellValue):
      cell.configureWith(value: value)
    case let (cell as SettingsCurrencyPickerCell, value as SettingsCellValue):
      cell.configureWith(value: value)
    case let (cell as SettingsCurrencyCell, value as SettingsCurrencyCellValue):
      cell.configureWith(value: value)
    default:
      assertionFailure("Unrecognized (cell, viewModel) combo.")
    }
  }
}<|MERGE_RESOLUTION|>--- conflicted
+++ resolved
@@ -41,16 +41,12 @@
                           toSection: SettingsAccountSectionType.payment.rawValue)
   }
 
-<<<<<<< HEAD
   func removeCurrencyPickerRow() -> IndexPath? {
     let cellValue = SettingsCellValue(user: nil, cellType: SettingsAccountCellType.currencyPicker)
     let endIndex = self.numberOfItems(in: SettingsAccountSectionType.payment.rawValue)
 
     guard endIndex > 0 else { return nil }
-=======
-  func removeCurrencyPickerRow() -> IndexPath {
     let cellValue = SettingsCellValue(cellType: SettingsAccountCellType.currencyPicker)
->>>>>>> fbd0bb4a
 
     return self.deleteRow(value: cellValue,
                           cellClass: SettingsCurrencyPickerCell.self,
