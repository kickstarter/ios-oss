import KsApi
import Library

final class SettingsAccountDataSource: ValueCellDataSource {

  func configureRows() {
    SettingsAccountSectionType.allCases
      .forEach { section -> Void in
      let values = section.cellRowsForSection.map { SettingsCellValue(user: nil, cellType: $0) }

      self.set(values: values,
               cellClass: SettingsTableViewCell.self,
               inSection: section.rawValue)
    }
  }

  func insertCurrencyPickerRow() -> IndexPath {
    let cellValue = SettingsCellValue(user: nil, cellType: SettingsAccountCellType.currencyPicker)

    return self.appendRow(value: cellValue,
<<<<<<< HEAD
                          cellClass: SettingsAccountPickerCell.self,
=======
                          cellClass: SettingsCurrencyPickerCell.self,
>>>>>>> f85082d7
                          toSection: SettingsAccountSectionType.payment.rawValue)
  }

  func removeCurrencyPickerRow() -> IndexPath {
    let cellValue = SettingsCellValue(user: nil, cellType: SettingsAccountCellType.currencyPicker)

    return self.deleteRow(value: cellValue,
<<<<<<< HEAD
                           cellClass: SettingsAccountPickerCell.self,
=======
                           cellClass: SettingsCurrencyPickerCell.self,
>>>>>>> f85082d7
                           atIndex: 2,
                           inSection: SettingsAccountSectionType.payment.rawValue)
  }

  func cellTypeForIndexPath(indexPath: IndexPath) -> SettingsAccountCellType? {
    let value = self[indexPath] as? SettingsCellValue

    return value?.cellType as? SettingsAccountCellType
  }

  override func configureCell(tableCell cell: UITableViewCell, withValue value: Any) {
    switch (cell, value) {
    case let (cell as SettingsTableViewCell, value as SettingsCellValue):
      cell.configureWith(value: value)
<<<<<<< HEAD
    case let (cell as SettingsAccountPickerCell, value as SettingsCellValue):
=======
    case let (cell as SettingsCurrencyPickerCell, value as SettingsCellValue):
>>>>>>> f85082d7
      cell.configureWith(value: value)
    default:
      assertionFailure("Unrecognized (cell, viewModel) combo.")
    }
  }
}<|MERGE_RESOLUTION|>--- conflicted
+++ resolved
@@ -18,11 +18,7 @@
     let cellValue = SettingsCellValue(user: nil, cellType: SettingsAccountCellType.currencyPicker)
 
     return self.appendRow(value: cellValue,
-<<<<<<< HEAD
-                          cellClass: SettingsAccountPickerCell.self,
-=======
                           cellClass: SettingsCurrencyPickerCell.self,
->>>>>>> f85082d7
                           toSection: SettingsAccountSectionType.payment.rawValue)
   }
 
@@ -30,11 +26,7 @@
     let cellValue = SettingsCellValue(user: nil, cellType: SettingsAccountCellType.currencyPicker)
 
     return self.deleteRow(value: cellValue,
-<<<<<<< HEAD
-                           cellClass: SettingsAccountPickerCell.self,
-=======
                            cellClass: SettingsCurrencyPickerCell.self,
->>>>>>> f85082d7
                            atIndex: 2,
                            inSection: SettingsAccountSectionType.payment.rawValue)
   }
@@ -49,11 +41,7 @@
     switch (cell, value) {
     case let (cell as SettingsTableViewCell, value as SettingsCellValue):
       cell.configureWith(value: value)
-<<<<<<< HEAD
-    case let (cell as SettingsAccountPickerCell, value as SettingsCellValue):
-=======
     case let (cell as SettingsCurrencyPickerCell, value as SettingsCellValue):
->>>>>>> f85082d7
       cell.configureWith(value: value)
     default:
       assertionFailure("Unrecognized (cell, viewModel) combo.")
