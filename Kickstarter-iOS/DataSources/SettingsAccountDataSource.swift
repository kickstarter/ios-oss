import KsApi
import Library

final class SettingsAccountDataSource: ValueCellDataSource {

  func configureRows(currency: Currency?,
                     shouldHideEmailWarning: Bool,
                     shouldHideEmailPasswordSection: Bool) {
    clearValues()

    let filteredSections = shouldHideEmailPasswordSection
      ? SettingsAccountSectionType.allCases.filter { $0 != .emailPassword }
      : SettingsAccountSectionType.allCases

    filteredSections
      .forEach { section -> Void in
<<<<<<< HEAD
        let values = section.cellRowsForSection.map { SettingsCellValue(user: nil, cellType: $0) }
=======
      let values = section.cellRowsForSection.map { SettingsCellValue(cellType: $0) }
>>>>>>> fbd0bb4a

        self.set(values: values,
                 cellClass: SettingsTableViewCell.self,
                 inSection: section.rawValue)

        if section == .emailPassword {
          self.insertChangeEmailCell(shouldHideEmailWarning)
        }
    }

    _ = self.insertCurrencyCell(with: currency)
  }

  func insertChangeEmailCell(_ shouldHideEmailWarning: Bool) {
    self.insertRow(value: shouldHideEmailWarning,
                   cellClass: SettingsAccountWarningCell.self,
                   atIndex: 0,
                   inSection: SettingsAccountSectionType.emailPassword.rawValue)
  }

  func insertCurrencyCell(with currency: Currency?) -> IndexPath {
    let cellValue = SettingsCurrencyCellValue(cellType: SettingsAccountCellType.currency, currency: currency )

    return self.insertRow(value: cellValue,
                          cellClass: SettingsCurrencyCell.self,
                          atIndex: 1,
                          inSection: SettingsAccountSectionType.payment.rawValue)
  }

  func insertCurrencyPickerRow(with currency: Currency) -> IndexPath {
    let cellValue = SettingsCellValue(cellType: SettingsAccountCellType.currencyPicker, currency: currency)

    return self.appendRow(value: cellValue,
                          cellClass: SettingsCurrencyPickerCell.self,
                          toSection: SettingsAccountSectionType.payment.rawValue)
  }

  func removeCurrencyPickerRow() -> IndexPath {
    let cellValue = SettingsCellValue(cellType: SettingsAccountCellType.currencyPicker)

    return self.deleteRow(value: cellValue,
                          cellClass: SettingsCurrencyPickerCell.self,
                          atIndex: 2,
                          inSection: SettingsAccountSectionType.payment.rawValue)
  }

  func cellTypeForIndexPath(indexPath: IndexPath) -> SettingsAccountCellType? {
    if let value = self[indexPath] as? SettingsCellValue {
      return value.cellType as? SettingsAccountCellType
    } else if let currencyValue = self[indexPath] as? SettingsCurrencyCellValue {
      return currencyValue.cellType as? SettingsAccountCellType
      //swiftlint:disable unused_optional_binding
    } else if let _ = self[indexPath] as? Bool {
      return SettingsAccountCellType.changeEmail
    } else {
      return nil
    }
  }

  override func configureCell(tableCell cell: UITableViewCell, withValue value: Any) {
    switch (cell, value) {
    case let (cell as SettingsAccountWarningCell, value as Bool):
      cell.configureWith(value: value)
    case let (cell as SettingsTableViewCell, value as SettingsCellValue):
      cell.configureWith(value: value)
    case let (cell as SettingsCurrencyPickerCell, value as SettingsCellValue):
      cell.configureWith(value: value)
    case let (cell as SettingsCurrencyCell, value as SettingsCurrencyCellValue):
      cell.configureWith(value: value)
    default:
      assertionFailure("Unrecognized (cell, viewModel) combo.")
    }
  }
}<|MERGE_RESOLUTION|>--- conflicted
+++ resolved
@@ -14,11 +14,8 @@
 
     filteredSections
       .forEach { section -> Void in
-<<<<<<< HEAD
-        let values = section.cellRowsForSection.map { SettingsCellValue(user: nil, cellType: $0) }
-=======
+
       let values = section.cellRowsForSection.map { SettingsCellValue(cellType: $0) }
->>>>>>> fbd0bb4a
 
         self.set(values: values,
                  cellClass: SettingsTableViewCell.self,
