@testable import Kickstarter_Framework
@testable import KsApi
@testable import Library
import Prelude
import XCTest

// swiftlint:disable line_length

final class PledgeDataSourceTests: XCTestCase {
  let dataSource = PledgeDataSource()
  let tableView = UITableView(frame: .zero, style: .plain)

  func testLoad_LoggedIn() {
<<<<<<< HEAD
    let data: PledgeViewData = (project: .template, reward: .template, isLoggedIn: true, pledgeTotal: 0.0)
=======
    let data: PledgeViewData = (
      project: .template, reward: .template, isLoggedIn: true, isShippingEnabled: false, pledgeTotal: 0.0
    )
>>>>>>> 0351d37a
    self.dataSource.load(data: data)

    XCTAssertEqual(3, self.dataSource.numberOfSections(in: self.tableView))
    XCTAssertEqual(1, self.dataSource.tableView(self.tableView, numberOfRowsInSection: 0))
    XCTAssertEqual(1, self.dataSource.tableView(self.tableView, numberOfRowsInSection: 1))
    XCTAssertEqual(1, self.dataSource.tableView(self.tableView, numberOfRowsInSection: 2))
    XCTAssertEqual(PledgeDescriptionCell.defaultReusableId, self.dataSource.reusableId(item: 0, section: 0))
    XCTAssertEqual(PledgeAmountCell.defaultReusableId, self.dataSource.reusableId(item: 0, section: 1))
    XCTAssertEqual(PledgeSummaryCell.defaultReusableId, self.dataSource.reusableId(item: 0, section: 2))
  }

  func testLoad_Idempotent() {
<<<<<<< HEAD
    let data: PledgeViewData = (project: .template, reward: .template, isLoggedIn: true, pledgeTotal: 0.0)
=======
    let data: PledgeViewData = (
      project: .template, reward: .template, isLoggedIn: true, isShippingEnabled: false, pledgeTotal: 0.0
    )
>>>>>>> 0351d37a
    self.dataSource.load(data: data)

    XCTAssertEqual(3, self.dataSource.numberOfSections(in: self.tableView))
    XCTAssertEqual(1, self.dataSource.tableView(self.tableView, numberOfRowsInSection: 0))
    XCTAssertEqual(1, self.dataSource.tableView(self.tableView, numberOfRowsInSection: 1))
    XCTAssertEqual(1, self.dataSource.tableView(self.tableView, numberOfRowsInSection: 2))
    XCTAssertEqual(PledgeDescriptionCell.defaultReusableId, self.dataSource.reusableId(item: 0, section: 0))
    XCTAssertEqual(PledgeAmountCell.defaultReusableId, self.dataSource.reusableId(item: 0, section: 1))
    XCTAssertEqual(PledgeSummaryCell.defaultReusableId, self.dataSource.reusableId(item: 0, section: 2))

    self.dataSource.load(data: data)

    XCTAssertEqual(3, self.dataSource.numberOfSections(in: self.tableView))
    XCTAssertEqual(1, self.dataSource.tableView(self.tableView, numberOfRowsInSection: 0))
    XCTAssertEqual(1, self.dataSource.tableView(self.tableView, numberOfRowsInSection: 1))
    XCTAssertEqual(1, self.dataSource.tableView(self.tableView, numberOfRowsInSection: 2))
    XCTAssertEqual(PledgeDescriptionCell.defaultReusableId, self.dataSource.reusableId(item: 0, section: 0))
    XCTAssertEqual(PledgeAmountCell.defaultReusableId, self.dataSource.reusableId(item: 0, section: 1))
    XCTAssertEqual(PledgeSummaryCell.defaultReusableId, self.dataSource.reusableId(item: 0, section: 2))
  }

  func testLoad_LoggedOut() {
<<<<<<< HEAD
    let data: PledgeViewData = (project: .template, reward: .template, isLoggedIn: false, pledgeTotal: 0.0)
=======
    let data: PledgeViewData = (
      project: .template, reward: .template, isLoggedIn: false, isShippingEnabled: false, pledgeTotal: 0.0
    )
>>>>>>> 0351d37a
    self.dataSource.load(data: data)

    XCTAssertEqual(3, self.dataSource.numberOfSections(in: self.tableView))
    XCTAssertEqual(1, self.dataSource.tableView(self.tableView, numberOfRowsInSection: 0))
    XCTAssertEqual(1, self.dataSource.tableView(self.tableView, numberOfRowsInSection: 1))
    XCTAssertEqual(2, self.dataSource.tableView(self.tableView, numberOfRowsInSection: 2))
    XCTAssertEqual(PledgeDescriptionCell.defaultReusableId, self.dataSource.reusableId(item: 0, section: 0))
    XCTAssertEqual(PledgeAmountCell.defaultReusableId, self.dataSource.reusableId(item: 0, section: 1))
    XCTAssertEqual(PledgeSummaryCell.defaultReusableId, self.dataSource.reusableId(item: 0, section: 2))
    XCTAssertEqual(PledgeContinueCell.defaultReusableId, self.dataSource.reusableId(item: 1, section: 2))
  }

  func testLoad_Shipping_Disabled() {
<<<<<<< HEAD
    let data: PledgeViewData = (project: .template, reward: .template, isLoggedIn: false, pledgeTotal: 0.0)
=======
    let reward = Reward.template

    let data: PledgeViewData = (
      project: .template,
      reward: reward,
      isLoggedIn: false,
      isShippingEnabled: reward.shipping.enabled,
      pledgeTotal: 0.0
    )
>>>>>>> 0351d37a

    self.dataSource.load(data: data)

    XCTAssertEqual(3, self.dataSource.numberOfSections(in: self.tableView))
    XCTAssertEqual(1, self.dataSource.tableView(self.tableView, numberOfRowsInSection: PledgeDataSource.Section.project.rawValue))
    XCTAssertEqual(1, self.dataSource.tableView(self.tableView, numberOfRowsInSection: PledgeDataSource.Section.inputs.rawValue))
    XCTAssertEqual(2, self.dataSource.tableView(self.tableView, numberOfRowsInSection: PledgeDataSource.Section.summary.rawValue))
    XCTAssertEqual(PledgeDescriptionCell.defaultReusableId, self.dataSource.reusableId(item: 0, section: PledgeDataSource.Section.project.rawValue))
    XCTAssertEqual(PledgeAmountCell.defaultReusableId, self.dataSource.reusableId(item: 0, section: PledgeDataSource.Section.inputs.rawValue))
    XCTAssertEqual(PledgeSummaryCell.defaultReusableId, self.dataSource.reusableId(item: 0, section: PledgeDataSource.Section.summary.rawValue))
    XCTAssertEqual(PledgeContinueCell.defaultReusableId, self.dataSource.reusableId(item: 1, section: PledgeDataSource.Section.summary.rawValue))
  }

  func testLoad_Shipping_Enabled() {
    let shipping = Reward.Shipping.template |> Reward.Shipping.lens.enabled .~ true
    let reward = Reward.template |> Reward.lens.shipping .~ shipping
<<<<<<< HEAD
    let data: PledgeViewData = (project: .template, reward: reward, isLoggedIn: false, pledgeTotal: 0.0)
=======
    let data: PledgeViewData = (
      project: .template,
      reward: reward,
      isLoggedIn: false,
      isShippingEnabled: reward.shipping.enabled,
      pledgeTotal: 0.0
    )
>>>>>>> 0351d37a

    self.dataSource.load(data: data)

    XCTAssertEqual(3, self.dataSource.numberOfSections(in: self.tableView))
    XCTAssertEqual(1, self.dataSource.tableView(self.tableView, numberOfRowsInSection: PledgeDataSource.Section.project.rawValue))
    XCTAssertEqual(2, self.dataSource.tableView(self.tableView, numberOfRowsInSection: PledgeDataSource.Section.inputs.rawValue))
    XCTAssertEqual(2, self.dataSource.tableView(self.tableView, numberOfRowsInSection: PledgeDataSource.Section.summary.rawValue))
    XCTAssertEqual(PledgeDescriptionCell.defaultReusableId, self.dataSource.reusableId(item: 0, section: PledgeDataSource.Section.project.rawValue))
    XCTAssertEqual(PledgeAmountCell.defaultReusableId, self.dataSource.reusableId(item: 0, section: PledgeDataSource.Section.inputs.rawValue))
    XCTAssertEqual(PledgeShippingLocationCell.defaultReusableId, self.dataSource.reusableId(item: 1, section: PledgeDataSource.Section.inputs.rawValue))
    XCTAssertEqual(PledgeSummaryCell.defaultReusableId, self.dataSource.reusableId(item: 0, section: PledgeDataSource.Section.summary.rawValue))
    XCTAssertEqual(PledgeContinueCell.defaultReusableId, self.dataSource.reusableId(item: 1, section: PledgeDataSource.Section.summary.rawValue))
  }
}<|MERGE_RESOLUTION|>--- conflicted
+++ resolved
@@ -11,13 +11,9 @@
   let tableView = UITableView(frame: .zero, style: .plain)
 
   func testLoad_LoggedIn() {
-<<<<<<< HEAD
-    let data: PledgeViewData = (project: .template, reward: .template, isLoggedIn: true, pledgeTotal: 0.0)
-=======
     let data: PledgeViewData = (
       project: .template, reward: .template, isLoggedIn: true, isShippingEnabled: false, pledgeTotal: 0.0
     )
->>>>>>> 0351d37a
     self.dataSource.load(data: data)
 
     XCTAssertEqual(3, self.dataSource.numberOfSections(in: self.tableView))
@@ -30,13 +26,9 @@
   }
 
   func testLoad_Idempotent() {
-<<<<<<< HEAD
-    let data: PledgeViewData = (project: .template, reward: .template, isLoggedIn: true, pledgeTotal: 0.0)
-=======
     let data: PledgeViewData = (
       project: .template, reward: .template, isLoggedIn: true, isShippingEnabled: false, pledgeTotal: 0.0
     )
->>>>>>> 0351d37a
     self.dataSource.load(data: data)
 
     XCTAssertEqual(3, self.dataSource.numberOfSections(in: self.tableView))
@@ -59,13 +51,9 @@
   }
 
   func testLoad_LoggedOut() {
-<<<<<<< HEAD
-    let data: PledgeViewData = (project: .template, reward: .template, isLoggedIn: false, pledgeTotal: 0.0)
-=======
     let data: PledgeViewData = (
       project: .template, reward: .template, isLoggedIn: false, isShippingEnabled: false, pledgeTotal: 0.0
     )
->>>>>>> 0351d37a
     self.dataSource.load(data: data)
 
     XCTAssertEqual(3, self.dataSource.numberOfSections(in: self.tableView))
@@ -79,9 +67,6 @@
   }
 
   func testLoad_Shipping_Disabled() {
-<<<<<<< HEAD
-    let data: PledgeViewData = (project: .template, reward: .template, isLoggedIn: false, pledgeTotal: 0.0)
-=======
     let reward = Reward.template
 
     let data: PledgeViewData = (
@@ -91,7 +76,6 @@
       isShippingEnabled: reward.shipping.enabled,
       pledgeTotal: 0.0
     )
->>>>>>> 0351d37a
 
     self.dataSource.load(data: data)
 
@@ -108,9 +92,6 @@
   func testLoad_Shipping_Enabled() {
     let shipping = Reward.Shipping.template |> Reward.Shipping.lens.enabled .~ true
     let reward = Reward.template |> Reward.lens.shipping .~ shipping
-<<<<<<< HEAD
-    let data: PledgeViewData = (project: .template, reward: reward, isLoggedIn: false, pledgeTotal: 0.0)
-=======
     let data: PledgeViewData = (
       project: .template,
       reward: reward,
@@ -118,7 +99,6 @@
       isShippingEnabled: reward.shipping.enabled,
       pledgeTotal: 0.0
     )
->>>>>>> 0351d37a
 
     self.dataSource.load(data: data)
 
