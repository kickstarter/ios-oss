import KsApi
import Library
import Prelude
import UIKit

internal final class CommentsDataSource: ValueCellDataSource {
  internal enum Section: Int {
    case comments
    case empty
  }

  internal func load(comments: [Comment], project: Project) {
    let section = !comments.isEmpty ? Section.comments.rawValue : Section.empty.rawValue
    self.clearValues()

    guard !comments.isEmpty else {
      self.appendRow(
        value: (),
        cellClass: EmptyCommentsCell.self,
        toSection: section
      )

      return
    }

    comments.forEach { comment in
      guard comment.isDeleted == false else {
        self.appendRow(
          value: comment,
          cellClass: CommentRemovedCell.self,
          toSection: section
        )
        return
      }

      switch comment.status {
      case .failed, .retrying:
<<<<<<< HEAD
        self
          .appendRow(
            value: comment,
            cellClass: CommentPostFailedCell.self,
            toSection: section
          )
      case .removed:
        self
          .appendRow(
            value: comment,
            cellClass: CommentRemovedCell.self,
            toSection: section
          )
      case .success, .retrySuccess:
        self
          .appendRow(value: (comment, project), cellClass: CommentCell.self, toSection: section)
=======
        self.appendRow(
          value: comment,
          cellClass: CommentPostFailedCell.self,
          toSection: section
        )
      case .success, .retrySuccess:
        self.appendRow(value: (comment, project), cellClass: CommentCell.self, toSection: section)
      case .unknown:
        assertionFailure("Comments that have not had their state set should not be added to the data source.")
>>>>>>> e30d0a0e
      }
    }
  }

  internal override func configureCell(tableCell cell: UITableViewCell, withValue value: Any) {
    switch (cell, value) {
    case let (cell as CommentCell, value as (Comment, Project)):
      cell.configureWith(value: value)
    case let (cell as CommentPostFailedCell, value as Comment):
      cell.configureWith(value: value)
    case let (cell as CommentRemovedCell, value as Comment):
      cell.configureWith(value: value)
    case let (cell as EmptyCommentsCell, _):
      cell.configureWith(value: ())
    default:
      assertionFailure("Unrecognized combo: \(cell), \(value).")
    }
  }

  public func comment(at indexPath: IndexPath) -> Comment? {
    let value = self[indexPath]

    switch value {
    case let value as Comment: return value
    case let value as (comment: Comment, project: Project): return value.comment
    default: return nil
    }
  }
}<|MERGE_RESOLUTION|>--- conflicted
+++ resolved
@@ -35,24 +35,6 @@
 
       switch comment.status {
       case .failed, .retrying:
-<<<<<<< HEAD
-        self
-          .appendRow(
-            value: comment,
-            cellClass: CommentPostFailedCell.self,
-            toSection: section
-          )
-      case .removed:
-        self
-          .appendRow(
-            value: comment,
-            cellClass: CommentRemovedCell.self,
-            toSection: section
-          )
-      case .success, .retrySuccess:
-        self
-          .appendRow(value: (comment, project), cellClass: CommentCell.self, toSection: section)
-=======
         self.appendRow(
           value: comment,
           cellClass: CommentPostFailedCell.self,
@@ -62,7 +44,6 @@
         self.appendRow(value: (comment, project), cellClass: CommentCell.self, toSection: section)
       case .unknown:
         assertionFailure("Comments that have not had their state set should not be added to the data source.")
->>>>>>> e30d0a0e
       }
     }
   }
