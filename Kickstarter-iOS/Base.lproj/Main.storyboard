--- conflicted
+++ resolved
@@ -4,100 +4,6 @@
         <plugIn identifier="com.apple.InterfaceBuilder.IBCocoaTouchPlugin" version="9530"/>
     </dependencies>
     <scenes>
-<<<<<<< HEAD
-        <!--Discovery-->
-        <scene sceneID="u6r-hs-L5e">
-            <objects>
-                <collectionViewController id="aQp-ES-7ou" customClass="DiscoveryViewController" customModule="Kickstarter_iOS" customModuleProvider="target" sceneMemberID="viewController">
-                    <collectionView key="view" clipsSubviews="YES" multipleTouchEnabled="YES" contentMode="scaleToFill" dataMode="prototypes" id="FA1-IX-eXg">
-                        <rect key="frame" x="0.0" y="0.0" width="600" height="600"/>
-                        <autoresizingMask key="autoresizingMask" widthSizable="YES" heightSizable="YES"/>
-                        <collectionViewFlowLayout key="collectionViewLayout" minimumLineSpacing="10" minimumInteritemSpacing="10" id="fvd-0D-yhO">
-                            <size key="itemSize" width="50" height="50"/>
-                            <size key="headerReferenceSize" width="0.0" height="0.0"/>
-                            <size key="footerReferenceSize" width="0.0" height="0.0"/>
-                            <inset key="sectionInset" minX="0.0" minY="0.0" maxX="0.0" maxY="0.0"/>
-                        </collectionViewFlowLayout>
-                        <cells>
-                            <collectionViewCell opaque="NO" clipsSubviews="YES" multipleTouchEnabled="YES" contentMode="center" id="4Vn-Gi-dRV">
-                                <rect key="frame" x="0.0" y="0.0" width="50" height="50"/>
-                                <autoresizingMask key="autoresizingMask" flexibleMaxX="YES" flexibleMaxY="YES"/>
-                                <view key="contentView" opaque="NO" clipsSubviews="YES" multipleTouchEnabled="YES" contentMode="center">
-                                    <rect key="frame" x="0.0" y="0.0" width="50" height="50"/>
-                                    <autoresizingMask key="autoresizingMask"/>
-                                    <color key="backgroundColor" white="0.0" alpha="0.0" colorSpace="calibratedWhite"/>
-                                </view>
-                            </collectionViewCell>
-                        </cells>
-                        <connections>
-                            <outlet property="dataSource" destination="aQp-ES-7ou" id="i0e-ST-qfe"/>
-                            <outlet property="delegate" destination="aQp-ES-7ou" id="40x-dH-NsJ"/>
-                        </connections>
-                    </collectionView>
-                    <tabBarItem key="tabBarItem" title="Discovery" id="DbG-Xt-CFX"/>
-                    <simulatedTabBarMetrics key="simulatedBottomBarMetrics"/>
-                </collectionViewController>
-                <placeholder placeholderIdentifier="IBFirstResponder" id="Xur-ng-R67" userLabel="First Responder" sceneMemberID="firstResponder"/>
-            </objects>
-            <point key="canvasLocation" x="807" y="-715"/>
-        </scene>
-        <!--Activity-->
-        <scene sceneID="bWb-BD-QhT">
-            <objects>
-                <collectionViewController id="pSq-Av-arT" customClass="ActivityViewController" customModule="Kickstarter_iOS" customModuleProvider="target" sceneMemberID="viewController">
-                    <collectionView key="view" clipsSubviews="YES" multipleTouchEnabled="YES" contentMode="scaleToFill" dataMode="prototypes" id="7ep-7Y-rch">
-                        <rect key="frame" x="0.0" y="0.0" width="600" height="600"/>
-                        <autoresizingMask key="autoresizingMask" widthSizable="YES" heightSizable="YES"/>
-                        <collectionViewFlowLayout key="collectionViewLayout" minimumLineSpacing="10" minimumInteritemSpacing="10" id="1vC-Nk-1F8">
-                            <size key="itemSize" width="50" height="50"/>
-                            <size key="headerReferenceSize" width="0.0" height="0.0"/>
-                            <size key="footerReferenceSize" width="0.0" height="0.0"/>
-                            <inset key="sectionInset" minX="0.0" minY="0.0" maxX="0.0" maxY="0.0"/>
-                        </collectionViewFlowLayout>
-                        <cells>
-                            <collectionViewCell opaque="NO" clipsSubviews="YES" multipleTouchEnabled="YES" contentMode="center" id="VDW-fy-Dt3">
-                                <rect key="frame" x="0.0" y="0.0" width="50" height="50"/>
-                                <autoresizingMask key="autoresizingMask" flexibleMaxX="YES" flexibleMaxY="YES"/>
-                                <view key="contentView" opaque="NO" clipsSubviews="YES" multipleTouchEnabled="YES" contentMode="center">
-                                    <rect key="frame" x="0.0" y="0.0" width="50" height="50"/>
-                                    <autoresizingMask key="autoresizingMask"/>
-                                    <color key="backgroundColor" white="0.0" alpha="0.0" colorSpace="calibratedWhite"/>
-                                </view>
-                            </collectionViewCell>
-                        </cells>
-                        <connections>
-                            <outlet property="dataSource" destination="pSq-Av-arT" id="BEo-aw-3td"/>
-                            <outlet property="delegate" destination="pSq-Av-arT" id="4JL-H4-x1h"/>
-                        </connections>
-                    </collectionView>
-                    <tabBarItem key="tabBarItem" title="Activity" id="Tg0-oT-ro8"/>
-                    <simulatedTabBarMetrics key="simulatedBottomBarMetrics"/>
-                </collectionViewController>
-                <placeholder placeholderIdentifier="IBFirstResponder" id="yHc-m1-B5T" userLabel="First Responder" sceneMemberID="firstResponder"/>
-            </objects>
-            <point key="canvasLocation" x="807" y="0.0"/>
-=======
-        <!--Login-->
-        <scene sceneID="ocl-U6-5M0">
-            <objects>
-                <viewController id="jyD-hR-XbB" customClass="LoginToutViewController" customModule="Kickstarter_Framework" customModuleProvider="target" sceneMemberID="viewController">
-                    <layoutGuides>
-                        <viewControllerLayoutGuide type="top" id="mxz-L2-flg"/>
-                        <viewControllerLayoutGuide type="bottom" id="LQa-Lt-HvU"/>
-                    </layoutGuides>
-                    <view key="view" contentMode="scaleToFill" id="vPL-WX-Xrs">
-                        <rect key="frame" x="0.0" y="0.0" width="600" height="600"/>
-                        <autoresizingMask key="autoresizingMask" widthSizable="YES" heightSizable="YES"/>
-                        <color key="backgroundColor" white="1" alpha="1" colorSpace="calibratedWhite"/>
-                    </view>
-                    <tabBarItem key="tabBarItem" title="Login" id="9MK-Ma-x87"/>
-                    <simulatedTabBarMetrics key="simulatedBottomBarMetrics"/>
-                </viewController>
-                <placeholder placeholderIdentifier="IBFirstResponder" id="On0-Xs-e35" userLabel="First Responder" sceneMemberID="firstResponder"/>
-            </objects>
-            <point key="canvasLocation" x="851" y="418"/>
->>>>>>> 2e4dc54e
-        </scene>
         <!--Tab Bar Controller-->
         <scene sceneID="yl2-sM-qoP">
             <objects>
@@ -109,22 +15,15 @@
                         <color key="backgroundColor" white="0.0" alpha="0.0" colorSpace="calibratedWhite"/>
                     </tabBar>
                     <connections>
-<<<<<<< HEAD
-                        <segue destination="aQp-ES-7ou" kind="relationship" relationship="viewControllers" id="feq-fm-wMt"/>
-                        <segue destination="pSq-Av-arT" kind="relationship" relationship="viewControllers" id="N81-ip-xbf"/>
-                        <segue destination="jCg-3v-Wa0" kind="relationship" relationship="viewControllers" id="uUV-U0-Sr6"/>
-=======
                         <segue destination="aB0-Y1-uoU" kind="relationship" relationship="viewControllers" id="feq-fm-wMt"/>
                         <segue destination="vn9-w7-g8t" kind="relationship" relationship="viewControllers" id="N81-ip-xbf"/>
-                        <segue destination="jyD-hR-XbB" kind="relationship" relationship="viewControllers" id="uUV-U0-Sr6"/>
->>>>>>> 2e4dc54e
+                        <segue destination="jCg-3v-Wa0" kind="relationship" relationship="viewControllers" id="uUV-U0-Sr6"/>
                     </connections>
                 </tabBarController>
                 <placeholder placeholderIdentifier="IBFirstResponder" id="HuB-VB-40B" sceneMemberID="firstResponder"/>
             </objects>
             <point key="canvasLocation" x="0.0" y="0.0"/>
         </scene>
-<<<<<<< HEAD
         <!--Login-->
         <scene sceneID="C9S-tv-RiC">
             <objects>
@@ -134,7 +33,7 @@
                 <placeholder placeholderIdentifier="IBFirstResponder" id="HHW-9c-3qJ" userLabel="First Responder" sceneMemberID="firstResponder"/>
             </objects>
             <point key="canvasLocation" x="807" y="736"/>
-=======
+        </scene>
         <!--Activity-->
         <scene sceneID="7Qa-72-YCD">
             <objects>
@@ -154,7 +53,6 @@
                 <placeholder placeholderIdentifier="IBFirstResponder" id="0tp-N8-bum" userLabel="First Responder" sceneMemberID="firstResponder"/>
             </objects>
             <point key="canvasLocation" x="725" y="-215"/>
->>>>>>> 2e4dc54e
         </scene>
     </scenes>
 </document>