--- conflicted
+++ resolved
@@ -24,10 +24,7 @@
       |> LiveStreamEvent.lens.hasReplay .~ true
       |> LiveStreamEvent.lens.liveNow .~ false
       |> LiveStreamEvent.lens.startDate .~ (MockDate().addingTimeInterval(-86_400)).date
-<<<<<<< HEAD
-=======
       |> LiveStreamEvent.lens.replayUrl .~ "http://www.replay.com"
->>>>>>> eb747382
       |> LiveStreamEvent.lens.name .~ "Title of the live stream goes here and can be 60 chr max"
       |> LiveStreamEvent.lens.description .~ ("175 char max. 175 char max 175 char max message with " +
         "a max character count. Hi everyone! We’re doing an exclusive performance of one of our new tracks!")
