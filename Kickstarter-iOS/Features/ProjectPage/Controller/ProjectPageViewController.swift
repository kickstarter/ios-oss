--- conflicted
+++ resolved
@@ -371,26 +371,6 @@
         self?.goToComments(project: $0)
       }
 
-<<<<<<< HEAD
-=======
-    self.viewModel.outputs.goToDashboard
-      .observeForControllerAction()
-      .observeValues { [weak self] param in
-        guard featureCreatorDashboardEnabled() else {
-          return
-        }
-
-        self?.goToDashboard(param: param)
-      }
-
-    self.viewModel.outputs.goToReportProject
-      .observeForControllerAction()
-      .observeValues { [weak self] flagged, projectID, projectUrl in
-        guard !flagged else { return }
-        self?.goToReportProject(projectID: projectID, projectUrl: projectUrl)
-      }
-
->>>>>>> aedbcd0f
     self.viewModel.outputs.goToUpdates
       .observeForControllerAction()
       .observeValues { [weak self] in
@@ -662,36 +642,6 @@
     }
   }
 
-<<<<<<< HEAD
-=======
-  private func goToReportProject(projectID: String, projectUrl: String) {
-    if #available(iOS 15, *) {
-      let reportProjectInfoView = ReportProjectInfoView(
-        projectID: projectID,
-        projectUrl: projectUrl,
-        onSuccessfulSubmit: { [weak self] in
-          self?.viewModel.inputs.viewDidLoad()
-        }
-      )
-      self.viewModel.inputs.showNavigationBar(false)
-      self.navigationController?
-        .pushViewController(UIHostingController(rootView: reportProjectInfoView), animated: true)
-    }
-  }
-
-  private func goToDashboard(param: Param) {
-    self.view.window?.rootViewController
-      .flatMap { $0 as? RootTabBarViewController }
-      .doIfSome { root in
-        UIView.transition(with: root.view, duration: 0.3, options: [.transitionCrossDissolve], animations: {
-          root.switchToDashboard(project: param)
-        }, completion: { [weak self] _ in
-          self?.dismiss(animated: true, completion: nil)
-        })
-      }
-  }
-
->>>>>>> aedbcd0f
   private func goToUpdates(project: Project) {
     let vc = ProjectUpdatesViewController.configuredWith(project: project)
     self.viewModel.inputs.showNavigationBar(false)
