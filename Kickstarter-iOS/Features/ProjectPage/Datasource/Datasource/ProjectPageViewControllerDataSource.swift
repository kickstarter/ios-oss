--- conflicted
+++ resolved
@@ -215,7 +215,6 @@
         inSection: Section.risksDisclaimer.rawValue
       )
     case .aiDisclosure:
-<<<<<<< HEAD
       self.set(
         values: [HeaderValue.aiDisclosure.description],
         cellClass: ProjectHeaderCell.self,
@@ -262,11 +261,6 @@
         cellClass: ProjectTabDisclaimerCell.self,
         inSection: Section.environmentalCommitmentsDisclaimer.rawValue
       )
-
-=======
-      // TODO: Doing in:  https://kickstarter.atlassian.net/browse/MBL-902
-      _ = {}
->>>>>>> baffd7c1
     case .environmentalCommitments:
       let environmentalCommitments = project.extendedProjectProperties?.environmentalCommitments ?? []
 
