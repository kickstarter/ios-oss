--- conflicted
+++ resolved
@@ -399,9 +399,8 @@
   }
 }
 
-// MARK: - STPApplePayContextDelegate
-
-<<<<<<< HEAD
+// MARK: - MessageBannerViewControllerDelegate
+
 extension PostCampaignCheckoutViewController: MessageBannerViewControllerDelegate {
   func messageBannerViewDidHide(type: MessageBannerType) {
     switch type {
@@ -415,19 +414,13 @@
   }
 }
 
-extension PostCampaignCheckoutViewController: PKPaymentAuthorizationViewControllerDelegate {
-  func paymentAuthorizationViewControllerDidFinish(_ controller: PKPaymentAuthorizationViewController) {
-    controller.dismiss(animated: true, completion: { [weak self] in
-      self?.viewModel.inputs.paymentAuthorizationViewControllerDidFinish()
-    })
-  }
-=======
+// MARK: - STPApplePayContextDelegate
+
 enum PostCampaignCheckoutApplePayError: Error {
   case missingToken(String)
   case missingPaymentMethodInfo(String)
   case missingPaymentIntent(String)
 }
->>>>>>> ac6519c2
 
 extension PostCampaignCheckoutViewController: STPApplePayContextDelegate {
   func applePayContext(
