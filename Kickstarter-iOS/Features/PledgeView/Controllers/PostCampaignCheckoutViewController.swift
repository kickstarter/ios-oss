import KsApi
import Library
import PassKit
import Prelude
import Stripe
import UIKit

private enum PostCampaignCheckoutLayout {
  enum Style {
    static let cornerRadius: CGFloat = Styles.grid(2)
  }
}

final class PostCampaignCheckoutViewController: UIViewController, MessageBannerViewControllerPresenting {
  // MARK: - Properties

  internal var messageBannerViewController: MessageBannerViewController?

  private lazy var titleLabel = UILabel(frame: .zero)

  private lazy var paymentMethodsViewController = {
    PledgePaymentMethodsViewController.instantiate()
      |> \.messageDisplayingDelegate .~ self
      |> \.delegate .~ self
  }()

  private lazy var pledgeCTAContainerView: PledgeViewCTAContainerView = {
    PledgeViewCTAContainerView(frame: .zero)
      |> \.translatesAutoresizingMaskIntoConstraints .~ false
      |> \.delegate .~ self
  }()

  private lazy var pledgeDisclaimerView: PledgeDisclaimerView = {
    PledgeDisclaimerView(frame: .zero)
      |> \.translatesAutoresizingMaskIntoConstraints .~ false
      |> \.delegate .~ self
  }()

  private lazy var pledgeRewardsSummaryViewController = {
    PostCampaignPledgeRewardsSummaryViewController.instantiate()
  }()

  private lazy var rootScrollView: UIScrollView = {
    UIScrollView(frame: .zero)
      |> \.translatesAutoresizingMaskIntoConstraints .~ false
  }()

  private lazy var rootStackView: UIStackView = {
    UIStackView(frame: .zero)
      |> \.translatesAutoresizingMaskIntoConstraints .~ false
  }()

  private lazy var rootInsetStackView: UIStackView = {
    UIStackView(frame: .zero)
      |> \.translatesAutoresizingMaskIntoConstraints .~ false
  }()

  private var sessionStartedObserver: Any?

  private let viewModel: PostCampaignCheckoutViewModelType = PostCampaignCheckoutViewModel()

  // MARK: - Lifecycle

  func configure(with data: PostCampaignCheckoutData) {
    self.viewModel.inputs.configure(with: data)
  }

  override func viewDidLoad() {
    super.viewDidLoad()

    self.navigationItem
      .backBarButtonItem = UIBarButtonItem(title: " ", style: .plain, target: nil, action: nil)

    _ = self
      |> \.extendedLayoutIncludesOpaqueBars .~ true

    self.title = Strings.Back_this_project()

    self.messageBannerViewController = self.configureMessageBannerViewController(on: self)
    self.messageBannerViewController?.delegate = self

    self.configureChildViewControllers()
    self.setupConstraints()

    if let attributedText = PledgeViewControllerHelpers.attributedLearnMoreText() {
      self.pledgeDisclaimerView.configure(with: ("icon-not-a-store", attributedText))
    }

    self.viewModel.inputs.viewDidLoad()
  }

  deinit {
    self.sessionStartedObserver.doIfSome(NotificationCenter.default.removeObserver)
  }

  // MARK: - Configuration

  private func configureChildViewControllers() {
    _ = (self.rootScrollView, self.view)
      |> ksr_addSubviewToParent()

    self.view.addSubview(self.rootScrollView)
    self.view.addSubview(self.pledgeCTAContainerView)

    _ = (self.rootStackView, self.rootScrollView)
      |> ksr_addSubviewToParent()
      |> ksr_constrainViewToEdgesInParent()

    // Configure root stack view.
    self.rootStackView.addArrangedSubview(self.rootInsetStackView)

    self.rootStackView.addArrangedSubview(self.pledgeRewardsSummaryViewController.view)
    self.addChild(self.pledgeRewardsSummaryViewController)
    self.pledgeRewardsSummaryViewController.didMove(toParent: self)

    // Configure inset views.
    self.rootInsetStackView.addArrangedSubview(self.titleLabel)

    self.rootInsetStackView.addArrangedSubview(self.paymentMethodsViewController.view)
    self.addChild(self.paymentMethodsViewController)
    self.paymentMethodsViewController.didMove(toParent: self)

    self.rootInsetStackView.addArrangedSubview(self.pledgeDisclaimerView)
  }

  private func setupConstraints() {
    NSLayoutConstraint.activate([
      self.rootScrollView.topAnchor.constraint(equalTo: self.view.topAnchor),
      self.rootScrollView.leftAnchor.constraint(equalTo: self.view.leftAnchor),
      self.rootScrollView.rightAnchor.constraint(equalTo: self.view.rightAnchor),
      self.rootScrollView.bottomAnchor.constraint(equalTo: self.pledgeCTAContainerView.topAnchor),
      self.pledgeCTAContainerView.leftAnchor.constraint(equalTo: self.view.leftAnchor),
      self.pledgeCTAContainerView.rightAnchor.constraint(equalTo: self.view.rightAnchor),
      self.pledgeCTAContainerView.bottomAnchor.constraint(equalTo: self.view.bottomAnchor),
      self.rootStackView.widthAnchor.constraint(equalTo: self.view.widthAnchor)
    ])
  }

  // MARK: - Styles

  override func bindStyles() {
    super.bindStyles()

    _ = self.view
      |> checkoutBackgroundStyle

    self.titleLabel.text = Strings.Checkout()
    self.titleLabel.font = UIFont.ksr_title2().bolded
    self.titleLabel.numberOfLines = 0

    self.rootScrollView.showsVerticalScrollIndicator = false
    self.rootScrollView.alwaysBounceVertical = true

    self.rootStackView.axis = NSLayoutConstraint.Axis.vertical
    self.rootStackView.spacing = Styles.grid(1)

    self.rootInsetStackView.axis = NSLayoutConstraint.Axis.vertical
    self.rootInsetStackView.spacing = Styles.grid(4)
    self.rootInsetStackView.isLayoutMarginsRelativeArrangement = true
    self.rootInsetStackView.layoutMargins = UIEdgeInsets(
      topBottom: ConfirmDetailsLayout.Margin.topBottom,
      leftRight: ConfirmDetailsLayout.Margin.leftRight
    )

    _ = self.paymentMethodsViewController.view
      |> roundedStyle(cornerRadius: PostCampaignCheckoutLayout.Style.cornerRadius)

    _ = self.pledgeDisclaimerView
      |> roundedStyle(cornerRadius: PostCampaignCheckoutLayout.Style.cornerRadius)
  }

  // MARK: - View model

  override func bindViewModel() {
    super.bindViewModel()

    self.viewModel.outputs.configurePledgeRewardsSummaryViewWithData
      .observeForUI()
      .observeValues { [weak self] rewardsData, bonusAmount, pledgeData in
        self?.pledgeRewardsSummaryViewController
          .configureWith(rewardsData: rewardsData, bonusAmount: bonusAmount, pledgeData: pledgeData)
      }

    self.viewModel.outputs.configurePledgeViewCTAContainerView
      .observeForUI()
      .observeValues { [weak self] value in
        self?.pledgeCTAContainerView.configureWith(value: value)
      }

    self.viewModel.outputs.configurePaymentMethodsViewControllerWithValue
      .observeForUI()
      .observeValues { [weak self] value in
        self?.paymentMethodsViewController.configure(with: value)
      }

    self.viewModel.outputs.goToLoginSignup
      .observeForControllerAction()
      .observeValues { [weak self] intent, project, reward in
        self?.goToLoginSignup(with: intent, project: project, reward: reward)
      }

    self.viewModel.outputs.showWebHelp
      .observeForControllerAction()
      .observeValues { [weak self] helpType in
        guard let self = self else { return }
        self.presentHelpWebViewController(with: helpType, presentationStyle: .formSheet)
      }

    self.viewModel.outputs.validateCheckoutSuccess
      .observeForControllerAction()
      .observeValues { [weak self] clientSecret in
        guard let self else { return }

        confirmPayment(with: clientSecret)
      }

    self.viewModel.outputs.validateCheckoutExistingCardSuccess
      .observeForControllerAction()
      .observeValues { [weak self] clientSecret, paymentMethodId in
        guard let self else { return }

        /// Needs the paymentMethodId so that we can associate the new intent with the actual payment method in Stripe
        confirmPayment(with: clientSecret, paymentMethodId: paymentMethodId)
      }

    self.viewModel.outputs.showErrorBannerWithMessage
      .observeForControllerAction()
      .observeValues { [weak self] errorMessage in
        self?.messageBannerViewController?.showBanner(with: .error, message: errorMessage)
      }

    self.sessionStartedObserver = NotificationCenter.default
      .addObserver(forName: .ksr_sessionStarted, object: nil, queue: nil) { [weak self] _ in
        self?.viewModel.inputs.userSessionStarted()
      }

    self.paymentMethodsViewController.view.rac.hidden = self.viewModel.outputs.paymentMethodsViewHidden

    self.viewModel.outputs.configureStripeIntegration
      .observeForUI()
      .observeValues { merchantIdentifier, publishableKey in
        STPAPIClient.shared.publishableKey = publishableKey
        STPAPIClient.shared.configuration.appleMerchantIdentifier = merchantIdentifier
      }

    self.viewModel.outputs.goToApplePayPaymentAuthorization
      .observeForControllerAction()
      .observeValues { [weak self] paymentAuthorizationData in
        self?.goToPaymentAuthorization(paymentAuthorizationData)
      }
  }

  // MARK: - Functions

  private func goToLoginSignup(with intent: LoginIntent, project: Project, reward: Reward?) {
    let loginSignupViewController = LoginToutViewController.configuredWith(
      loginIntent: intent,
      project: project,
      reward: reward
    )

    let navigationController = UINavigationController(rootViewController: loginSignupViewController)

    self.present(navigationController, animated: true)
  }

<<<<<<< HEAD
  private func confirmPayment(with clientSecret: String, paymentMethodId: String? = nil) {
    let paymentParams = STPPaymentIntentParams(clientSecret: clientSecret)

    if let id = paymentMethodId {
      paymentParams.paymentMethodId = id
    }

    STPPaymentHandler.shared()
      .confirmPayment(paymentParams, with: self) { status, _, error in
        guard error == nil, status == .succeeded else {
          self.messageBannerViewController?
            .showBanner(with: .error, message: Strings.Something_went_wrong_please_try_again())
          return
        }

        self.viewModel.inputs.confirmPaymentSuccessful(clientSecret: clientSecret)
      }
  }
}

// MARK: - STPAuthenticationContext

extension PostCampaignCheckoutViewController: STPAuthenticationContext {
  func authenticationPresentingViewController() -> UIViewController {
    return self
=======
  private func goToPaymentAuthorization(_ paymentAuthorizationData: PostCampaignPaymentAuthorizationData) {
    let request = PKPaymentRequest.paymentRequest(for: paymentAuthorizationData)

    guard
      let paymentAuthorizationViewController = PKPaymentAuthorizationViewController(paymentRequest: request)
    else { return }
    paymentAuthorizationViewController.delegate = self

    self.present(paymentAuthorizationViewController, animated: true)
>>>>>>> 25d6ff4c
  }
}

// MARK: - PledgeDisclaimerViewDelegate

extension PostCampaignCheckoutViewController: PledgeDisclaimerViewDelegate {
  func pledgeDisclaimerView(_: PledgeDisclaimerView, didTapURL _: URL) {
    self.viewModel.inputs.pledgeDisclaimerViewDidTapLearnMore()
  }
}

// MARK: - PledgeViewCTAContainerViewDelegate

extension PostCampaignCheckoutViewController: PledgeViewCTAContainerViewDelegate {
  func goToLoginSignup() {
    self.paymentMethodsViewController.cancelModalPresentation(true)
    self.viewModel.inputs.goToLoginSignupTapped()
  }

  func applePayButtonTapped() {
    self.paymentMethodsViewController.cancelModalPresentation(true)
    self.viewModel.inputs.applePayButtonTapped()
  }

  func submitButtonTapped() {
    self.paymentMethodsViewController.cancelModalPresentation(true)
    self.viewModel.inputs.submitButtonTapped()
  }

  func termsOfUseTapped(with helpType: HelpType) {
    self.paymentMethodsViewController.cancelModalPresentation(true)
    self.viewModel.inputs.termsOfUseTapped(with: helpType)
  }
}

// MARK: - PledgePaymentMethodsViewControllerDelegate

extension PostCampaignCheckoutViewController: PledgePaymentMethodsViewControllerDelegate {
  func pledgePaymentMethodsViewController(
    _: PledgePaymentMethodsViewController,
    didSelectCreditCard paymentSource: PaymentSourceSelected
  ) {
    switch paymentSource {
    case let .paymentIntentClientSecret(clientSecret):
      return STPAPIClient.shared.retrievePaymentIntent(withClientSecret: clientSecret) { intent, _ in
        guard let intent = intent, let paymentMethodId = intent.paymentMethodId else {
          self.messageBannerViewController?
            .showBanner(with: .error, message: Strings.Something_went_wrong_please_try_again())
          return
        }

        self.viewModel.inputs
          .creditCardSelected(
            source: paymentSource,
            paymentMethodId: paymentMethodId,
            isNewPaymentMethod: true
          )
      }
    case let .savedCreditCard(savedCardId):
      self.viewModel.inputs
        .creditCardSelected(source: paymentSource, paymentMethodId: savedCardId, isNewPaymentMethod: false)
    default:
      break
    }
  }
}

// MARK: - PledgeViewControllerMessageDisplaying

extension PostCampaignCheckoutViewController: PledgeViewControllerMessageDisplaying {
  func pledgeViewController(_: UIViewController, didErrorWith message: String) {
    self.messageBannerViewController?.showBanner(with: .error, message: message)
  }

  func pledgeViewController(_: UIViewController, didSucceedWith message: String) {
    self.messageBannerViewController?.showBanner(with: .success, message: message)
  }
}

// MARK: - MessageBannerViewControllerDelegate

extension PostCampaignCheckoutViewController: MessageBannerViewControllerDelegate {
  func messageBannerViewDidHide(type: MessageBannerType) {
    switch type {
    case .error:
      self.navigationController?.popViewController(animated: true)
    default:
      break
    }
  }
}

extension PostCampaignCheckoutViewController: PKPaymentAuthorizationViewControllerDelegate {
  func paymentAuthorizationViewControllerDidFinish(_ controller: PKPaymentAuthorizationViewController) {
    controller.dismiss(animated: true, completion: { [weak self] in
      self?.viewModel.inputs.paymentAuthorizationViewControllerDidFinish()
    })
  }

  func paymentAuthorizationViewController(
    _: PKPaymentAuthorizationViewController,
    didAuthorizePayment payment: PKPayment,
    handler completion: @escaping (PKPaymentAuthorizationResult)
      -> Void
  ) {
    let paymentDisplayName = payment.token.paymentMethod.displayName
    let paymentNetworkName = payment.token.paymentMethod.network?.rawValue
    let transactionId = payment.token.transactionIdentifier

    self.viewModel.inputs.paymentAuthorizationDidAuthorizePayment(paymentData: (
      paymentDisplayName,
      paymentNetworkName,
      transactionId
    ))

    STPAPIClient.shared.createToken(with: payment) { [weak self] token, error in
      guard let self = self else { return }

      let status = self.viewModel.inputs.stripeTokenCreated(token: token?.tokenId, error: error)
      let result = PKPaymentAuthorizationResult(status: status, errors: [])

      completion(result)
    }
  }
}<|MERGE_RESOLUTION|>--- conflicted
+++ resolved
@@ -264,7 +264,6 @@
     self.present(navigationController, animated: true)
   }
 
-<<<<<<< HEAD
   private func confirmPayment(with clientSecret: String, paymentMethodId: String? = nil) {
     let paymentParams = STPPaymentIntentParams(clientSecret: clientSecret)
 
@@ -283,14 +282,7 @@
         self.viewModel.inputs.confirmPaymentSuccessful(clientSecret: clientSecret)
       }
   }
-}
-
-// MARK: - STPAuthenticationContext
-
-extension PostCampaignCheckoutViewController: STPAuthenticationContext {
-  func authenticationPresentingViewController() -> UIViewController {
-    return self
-=======
+
   private func goToPaymentAuthorization(_ paymentAuthorizationData: PostCampaignPaymentAuthorizationData) {
     let request = PKPaymentRequest.paymentRequest(for: paymentAuthorizationData)
 
@@ -300,7 +292,14 @@
     paymentAuthorizationViewController.delegate = self
 
     self.present(paymentAuthorizationViewController, animated: true)
->>>>>>> 25d6ff4c
+  }
+}
+
+// MARK: - STPAuthenticationContext
+
+extension PostCampaignCheckoutViewController: STPAuthenticationContext {
+  func authenticationPresentingViewController() -> UIViewController {
+    return self
   }
 }
 
