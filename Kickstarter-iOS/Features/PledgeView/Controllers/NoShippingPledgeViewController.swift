--- conflicted
+++ resolved
@@ -288,17 +288,14 @@
 
     self.paymentPlansView.rac.hidden = self.viewModel.outputs.showPledgeOverTimeUI.negate()
 
-    self.viewModel.outputs.pledgeOverTimeConfigData
-      .observeForUI()
-<<<<<<< HEAD
+    self.viewModel.outputs.showPledgeOverTimeUI
+      .observeForUI()
       .observeValues { [weak self] isVisible in
         self?.configurePledgeOverTimeUI(isVisible)
       }
 
     self.viewModel.outputs.pledgeOverTimeConfigData
       .observeForUI()
-=======
->>>>>>> 0bf06a7b
       .observeValues { [weak self] data in
         self?.paymentPlansViewController.configure(with: data)
       }
@@ -717,7 +714,6 @@
   label.font = UIFont.ksr_title2().bolded
 }
 
-<<<<<<< HEAD
 private func applySectionTitleLabelStyle(_ label: UILabel) {
   label.numberOfLines = 1
   label.textColor = UIColor.ksr_support_700
@@ -729,8 +725,6 @@
   stackView.spacing = Styles.grid(2)
 }
 
-=======
->>>>>>> 0bf06a7b
 // MARK: - PledgePaymentMethodsViewControllerDelegate
 
 extension NoShippingPledgeViewController: PledgePaymentPlansViewControllerDelegate {
