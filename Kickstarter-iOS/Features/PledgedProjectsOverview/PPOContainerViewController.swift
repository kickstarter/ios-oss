--- conflicted
+++ resolved
@@ -11,12 +11,8 @@
   public override func viewDidLoad() {
     super.viewDidLoad()
 
-<<<<<<< HEAD
     self.view.backgroundColor = Colors.Background.Surface.primary.uiColor()
-    self.title = Strings.tabbar_activity()
-=======
     self.title = Strings.tabbar_backings()
->>>>>>> 77cad93b
 
     let ppoView = PPOView(
       shouldRefresh: self.viewModel.shouldRefresh,
