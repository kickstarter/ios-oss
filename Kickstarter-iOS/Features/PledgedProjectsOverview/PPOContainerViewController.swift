--- conflicted
+++ resolved
@@ -60,14 +60,9 @@
       switch nav {
       case .backedProjects:
         tabBarController?.switchToProfile()
-<<<<<<< HEAD
-      case .editAddress, .confirmAddress, .contactCreator, .fix3DSChallenge, .fixPaymentMethod, .survey,
-           .showProject:
-=======
       case let .editAddress(url), let .survey(url), let .backingDetails(url):
         self?.openSurvey(url)
       case .confirmAddress, .contactCreator, .fix3DSChallenge, .fixPaymentMethod:
->>>>>>> 3bc5dcd8
         // TODO: MBL-1451
         break
       }
