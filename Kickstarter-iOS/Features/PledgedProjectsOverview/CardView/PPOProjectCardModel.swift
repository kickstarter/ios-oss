--- conflicted
+++ resolved
@@ -387,12 +387,7 @@
 
     let projectAnalyticsFragment = backing?.project?.fragments.projectAnalyticsFragment
 
-<<<<<<< HEAD
-    if let image, let title, let pledge, let creatorName, let projectAnalyticsFragment {
-=======
-    if let imageURL, let title, let pledge, let creatorName, let projectAnalyticsFragment,
-       let backingDetailsUrl {
->>>>>>> 3bc5dcd8
+    if let image, let title, let pledge, let creatorName, let projectAnalyticsFragment, let backingDetailsUrl {
       self.init(
         isUnread: true,
         alerts: alerts,
