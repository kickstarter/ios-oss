import Foundation
import Kingfisher
import KsApi
import Library

public struct PPOProjectCardModel: Identifiable, Equatable, Hashable {
  public let isUnread: Bool
  public let alerts: [Alert]
  public let image: Kingfisher.Source
  public let projectName: String
  public let projectId: Int
  public let pledge: String
  public let creatorName: String
  public let address: String?
  public let actions: (Action, Action?)
  public let tierType: TierType
  public let backingDetailsUrl: String
  public let backingId: Int
  public let projectAnalytics: GraphAPI.ProjectAnalyticsFragment

  public func hash(into hasher: inout Hasher) {
    hasher.combine(self.isUnread)
    hasher.combine(self.alerts)
    hasher.combine(self.image)
    hasher.combine(self.projectName)
    hasher.combine(self.projectId)
    hasher.combine(self.pledge)
    hasher.combine(self.creatorName)
    hasher.combine(self.address)
    hasher.combine(self.actions.0)
    hasher.combine(self.actions.1)
    hasher.combine(self.tierType)
  }

  // MARK: - Identifiable

  public let id = UUID()

  // MARK: - Equatable

  // For some reason this isn't generated because of the `actions` tuple
  // If that ever is fixed, this can be removed in favor of a synthesized Equatable implementation
  public static func == (lhs: PPOProjectCardModel, rhs: PPOProjectCardModel) -> Bool {
    lhs.isUnread == rhs.isUnread &&
      lhs.alerts == rhs.alerts &&
      lhs.image == rhs.image &&
      lhs.projectName == rhs.projectName &&
      lhs.projectId == rhs.projectId &&
      lhs.pledge == rhs.pledge &&
      lhs.creatorName == rhs.creatorName &&
      lhs.address == rhs.address &&
      lhs.actions == rhs.actions
  }

  public enum TierType: Equatable {
    case fixPayment
    case authenticateCard
    case openSurvey
    case confirmAddress
  }

  public enum Action: Identifiable, Equatable, Hashable {
    case confirmAddress
    case editAddress
    case completeSurvey
    case fixPayment
    case authenticateCard

    public var label: String {
      switch self {
      case .confirmAddress:
        Strings.Confirm()
      case .editAddress:
        Strings.Edit()
      case .completeSurvey:
        Strings.Take_survey()
      case .fixPayment:
        Strings.Fix_payment()
      case .authenticateCard:
        Strings.Authenticate_card()
      }
    }

    public var style: Style {
      switch self {
      case .confirmAddress:
        .green
      case .editAddress:
        .black
      case .completeSurvey:
        .green
      case .fixPayment:
        .red
      case .authenticateCard:
        .red
      }
    }

    public enum Style: Identifiable, Equatable {
      case green
      case red
      case black

      public var id: String {
        switch self {
        case .green: "green"
        case .red: "red"
        case .black: "black"
        }
      }
    }

    public var id: String {
      "\(self.label) \(self.style.id)"
    }
  }

  public struct Alert: Identifiable, Equatable, Hashable {
    public let type: AlertType
    public let icon: AlertIcon
    public let message: String

    public init(type: AlertType, icon: AlertIcon, message: String) {
      self.type = type
      self.icon = icon
      self.message = message
    }

    public var id: String {
      "\(self.type)-\(self.icon)-\(self.message)"
    }

    public enum AlertIcon: Identifiable, Equatable {
      case time
      case alert

      public var id: String {
        switch self {
        case .time:
          "time"
        case .alert:
          "alert"
        }
      }
    }

    public enum AlertType: Identifiable, Equatable {
      case warning
      case alert

      public var id: String {
        switch self {
        case .warning:
          "warning"
        case .alert:
          "alert"
        }
      }
    }
  }
}

extension PPOProjectCardModel.Alert {
  init?(flag: GraphAPI.PpoCardFragment.Flag) {
    let alertIcon: PPOProjectCardModel.Alert.AlertIcon? = switch flag.icon {
    case "alert":
      .alert
    case "time":
      .time
    default:
      nil
    }

    let alertType: PPOProjectCardModel.Alert.AlertType? = switch flag.type {
    case "alert":
      .alert
    case "warning":
      .warning
    default:
      nil
    }
    let message = flag.message

    guard let alertType, let alertIcon, let message else {
      return nil
    }

    self = .init(type: alertType, icon: alertIcon, message: message)
  }
}

extension GraphAPI.MoneyFragment: Equatable {
  public static func == (lhs: KsApi.GraphAPI.MoneyFragment, rhs: KsApi.GraphAPI.MoneyFragment) -> Bool {
    return lhs.amount == rhs.amount &&
      lhs.currency == rhs.currency &&
      lhs.symbol == rhs.symbol
  }
}

extension GraphAPI.MoneyFragment: Hashable {
  public func hash(into hasher: inout Hasher) {
    hasher.combine(self.amount)
    hasher.combine(self.currency)
    hasher.combine(self.symbol)
  }
}

extension PPOProjectCardModel {
  #if targetEnvironment(simulator)
    public static let previewTemplates: [PPOProjectCardModel] = [
      confirmAddressTemplate,
      addressLockTemplate,
      fixPaymentTemplate,
      authenticateCardTemplate,
      completeSurveyTemplate
    ]
  #endif

  internal static let confirmAddressTemplate = PPOProjectCardModel(
    isUnread: true,
    alerts: [
      .init(type: .warning, icon: .time, message: "Address locks in 8 hours")
    ],
    image: .network(URL(string: "https:///")!),
    projectName: "Sugardew Island - Your cozy farm shop let’s pretend this is a way way way longer title",
    projectId: 12_345,
    pledge: "$50.00",
    creatorName: "rokaplay truncate if longer than",
    address: """
      Firsty Lasty
      123 First Street, Apt #5678
      Los Angeles, CA 90025-1234
      United States
    """,
    actions: (.confirmAddress, .editAddress),
    tierType: .confirmAddress,
    backingDetailsUrl: "fakeBackingDetailsUrl",
    backingId: 47,
    projectAnalytics: Self.projectAnalyticsFragmentTemplate
  )

  internal static let addressLockTemplate = PPOProjectCardModel(
    isUnread: true,
    alerts: [
      .init(type: .warning, icon: .alert, message: "Survey available"),
      .init(type: .warning, icon: .time, message: "Address locks in 48 hours")
    ],
    image: .network(URL(string: "https:///")!),
    projectName: "Sugardew Island - Your cozy farm shop let’s pretend this is a way way way longer title",
    projectId: 12_345,
    pledge: "$50.00",
    creatorName: "rokaplay truncate if longer than",
    address: nil,
    actions: (.completeSurvey, nil),
    tierType: .openSurvey,
    backingDetailsUrl: "fakeBackingDetailsUrl",
    backingId: 47,
    projectAnalytics: Self.projectAnalyticsFragmentTemplate
  )

  internal static let fixPaymentTemplate = PPOProjectCardModel(
    isUnread: true,
    alerts: [
      .init(type: .alert, icon: .alert, message: "Payment failed"),
      .init(
        type: .alert,
        icon: .time,
        message: "Pledge will be dropped in 6 days"
      )
    ],
    image: .network(URL(string: "https:///")!),
    projectName: "Sugardew Island - Your cozy farm shop let’s pretend this is a way way way longer title",
    projectId: 12_345,
    pledge: "$50.00",
    creatorName: "rokaplay truncate if longer than",
    address: nil,
    actions: (.fixPayment, nil),
    tierType: .fixPayment,
    backingDetailsUrl: "fakeBackingDetailsUrl",
    backingId: 47,
    projectAnalytics: Self.projectAnalyticsFragmentTemplate
  )

  internal static let authenticateCardTemplate = PPOProjectCardModel(
    isUnread: true,
    alerts: [
      .init(type: .alert, icon: .alert, message: "Card needs authentication"),
      .init(
        type: .alert,
        icon: .time,
        message: "Pledge will be dropped in 6 days"
      )
    ],
    image: .network(URL(string: "https:///")!),
    projectName: "Sugardew Island - Your cozy farm shop let’s pretend this is a way way way longer title",
    projectId: 12_345,
    pledge: "$50.00",
    creatorName: "rokaplay truncate if longer than",
    address: nil,
    actions: (.authenticateCard, nil),
    tierType: .authenticateCard,
    backingDetailsUrl: "fakeBackingDetailsUrl",
    backingId: 47,
    projectAnalytics: Self.projectAnalyticsFragmentTemplate
  )

  internal static let completeSurveyTemplate = PPOProjectCardModel(
    isUnread: true,
    alerts: [
      .init(type: .warning, icon: .alert, message: "Survey available")
    ],
    image: .network(URL(string: "https:///")!),
    projectName: "Sugardew Island - Your cozy farm shop let’s pretend this is a way way way longer title",
    projectId: 12_345,
    pledge: "$50.00",
    creatorName: "rokaplay truncate if longer than",
    address: nil,
    actions: (.completeSurvey, nil),
    tierType: .openSurvey,
    backingDetailsUrl: "fakeBackingDetailsUrl",
    backingId: 47,
    projectAnalytics: Self.projectAnalyticsFragmentTemplate
  )

  internal static let projectAnalyticsFragmentTemplate = GraphAPI.ProjectAnalyticsFragment(
    addOns: nil,
    backersCount: 42,
    backing: nil,
    category: nil,
    commentsCount: 42,
    country: .init(code: .us),
    creator: nil,
    currency: .usd,
    deadlineAt: nil,
    launchedAt: nil,
    pid: 42,
    name: "Test",
    isInPostCampaignPledgingPhase: true,
    isWatched: true,
    percentFunded: 100,
    isPrelaunchActivated: false,
    projectTags: [],
    postCampaignPledgingEnabled: false,
    rewards: nil,
    state: .successful,
    video: nil,
    pledged: .init(amount: nil),
    fxRate: 4,
    usdExchangeRate: nil,
    posts: nil,
    goal: nil
  )
}

private enum PPOProjectCardModelConstants {
  static let paymentFailed = "Tier1PaymentFailed"
  static let confirmAddress = "Tier1AddressLockingSoon"
  static let completeSurvey = "Tier1OpenSurvey"
  static let authenticationRequired = "Tier1PaymentAuthenticationRequired"
}

extension PPOProjectCardModel {
  init?(node: GraphAPI.FetchPledgedProjectsQuery.Data.PledgeProjectsOverview.Pledge.Edge.Node) {
    let card = node.fragments.ppoCardFragment
    let backing = card.backing?.fragments.ppoBackingFragment
    let ppoProject = backing?.project?.fragments.ppoProjectFragment

    let image = ppoProject?.image?.url
      .flatMap { URL(string: $0) }
      .map { Kingfisher.Source.network($0) }

    let projectName = ppoProject?.name
    let projectId = ppoProject?.pid
    let pledgeFragment = backing?.amount.fragments.moneyFragment
    let formattedPledge = pledgeFragment.flatMap { Format.currency($0) }
    let creatorName = ppoProject?.creator?.name

    let address: String? = backing?.deliveryAddress.flatMap { deliveryAddress in
      let cityRegionFields: [String?] = [
        deliveryAddress.city,
        deliveryAddress.region.flatMap { ", \($0)" },
        deliveryAddress.postalCode.flatMap { " \($0)" }
      ]
      let fields: [String?] = [
        deliveryAddress.recipientName,
        deliveryAddress.addressLine1,
        deliveryAddress.addressLine2,
        cityRegionFields.compactMap { $0 }.joined(),
        deliveryAddress.countryCode.rawValue,
        deliveryAddress.phoneNumber
      ]
      return fields.compactMap { $0 }.joined(separator: "\n")
    }

    let alerts: [PPOProjectCardModel.Alert] = card.flags?
      .compactMap { PPOProjectCardModel.Alert(flag: $0) } ?? []

    let primaryAction: PPOProjectCardModel.Action
    let secondaryAction: PPOProjectCardModel.Action?
    let tierType: PPOProjectCardModel.TierType
    // For v1 of PPO we're just using the same url for surveys and the backing details page.
    // This specifically links to the survey tab.
    let backingDetailsUrl = backing?.backingDetailsPageRoute
    let backingId = backing.flatMap { decompose(id: $0.id) }

    switch card.tierType {
    case PPOProjectCardModelConstants.paymentFailed:
      primaryAction = .fixPayment
      secondaryAction = nil
      tierType = .fixPayment
    case PPOProjectCardModelConstants.confirmAddress:
      primaryAction = .confirmAddress
      secondaryAction = .editAddress
      tierType = .confirmAddress
    case PPOProjectCardModelConstants.completeSurvey:
      primaryAction = .completeSurvey
      secondaryAction = nil
      tierType = .openSurvey
    case PPOProjectCardModelConstants.authenticationRequired:
      primaryAction = .authenticateCard
      secondaryAction = nil
      tierType = .authenticateCard
    case .some(_), .none:
      return nil
    }

    let projectAnalyticsFragment = backing?.project?.fragments.projectAnalyticsFragment

<<<<<<< HEAD
    if let image, let projectName, let projectId, let pledge, let creatorName,
       let projectAnalyticsFragment, let backingDetailsUrl, let backingId {
=======
    if let image, let projectName, let projectId, let formattedPledge, let creatorName,
       let projectAnalyticsFragment, let backingDetailsUrl {
>>>>>>> 11247e3e
      self.init(
        isUnread: true,
        alerts: alerts,
        image: image,
        projectName: projectName,
        projectId: projectId,
        pledge: formattedPledge,
        creatorName: creatorName,
        address: address,
        actions: (primaryAction, secondaryAction),
        tierType: tierType,
        backingDetailsUrl: backingDetailsUrl,
        backingId: backingId,
        projectAnalytics: projectAnalyticsFragment
      )
    } else {
      return nil
    }
  }
}<|MERGE_RESOLUTION|>--- conflicted
+++ resolved
@@ -426,13 +426,8 @@
 
     let projectAnalyticsFragment = backing?.project?.fragments.projectAnalyticsFragment
 
-<<<<<<< HEAD
-    if let image, let projectName, let projectId, let pledge, let creatorName,
+    if let image, let projectName, let projectId, let formattedPledge, let creatorName,
        let projectAnalyticsFragment, let backingDetailsUrl, let backingId {
-=======
-    if let image, let projectName, let projectId, let formattedPledge, let creatorName,
-       let projectAnalyticsFragment, let backingDetailsUrl {
->>>>>>> 11247e3e
       self.init(
         isUnread: true,
         alerts: alerts,
