--- conflicted
+++ resolved
@@ -13,11 +13,7 @@
   public let pledge: String
   public let creatorName: String
   public let address: DisplayAddress
-<<<<<<< HEAD
   public let action: Action?
-=======
-  public let actions: (Action, Action?)
->>>>>>> 9354abb0
   public let tierType: PPOTierType
   public let backingDetailsUrl: String
   public let backingId: Int
