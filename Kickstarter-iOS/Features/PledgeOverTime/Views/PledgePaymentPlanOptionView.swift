--- conflicted
+++ resolved
@@ -8,20 +8,14 @@
   public static let detailsStackViewSpacing = Styles.grid(6)
   public static let incrementStackViewSpacing = Styles.gridHalf(1)
   public static let optionDescriptorStackViewSpacing = Styles.grid(1)
-<<<<<<< HEAD
+  public static let ineligibleBadgeTopButtonPadding = 6.0
+  public static let ineligibleBadgeLeadingTrailingPadding = 8.0
 
   /// Size
   public static let selectionIndicatorImageWith = Styles.grid(4)
-=======
-  public static let ineligibleBadgeTopButtonPadding = 6.0
-  public static let ineligibleBadgeLeadingTrailingPadding = 8.0
-
-  /// Size
-  public static let selectionIndicatorImageWith = Styles.grid(4)
 
   /// Corner radius
   public static let defaultCornerRadius = Styles.grid(1)
->>>>>>> bbbc526c
 }
 
 protocol PledgePaymentPlanOptionViewDelegate: AnyObject {
@@ -45,11 +39,8 @@
   private lazy var selectionIndicatorImageView: UIImageView = { UIImageView(frame: .zero) }()
   private lazy var termsOfUseButton: UIButton = { UIButton(frame: .zero) }()
   private lazy var paymentIncrementsStackView: UIStackView = { UIStackView(frame: .zero) }()
-<<<<<<< HEAD
-=======
   private lazy var ineligibleBadgeLabel: UILabel = { UILabel(frame: .zero) }()
   private lazy var ineligibleBadgeView: UIView = { UIView(frame: .zero) }()
->>>>>>> bbbc526c
 
   private let viewModel: PledgePaymentPlansOptionViewModelType = PledgePaymentPlansOptionViewModel()
 
@@ -80,10 +71,7 @@
     self.optionDescriptorStackView.addArrangedSubviews(
       self.titleLabel,
       self.subtitleLabel,
-<<<<<<< HEAD
-=======
       self.ineligibleBadgeView,
->>>>>>> bbbc526c
       self.termsOfUseButton,
       self.paymentIncrementsStackView
     )
@@ -150,8 +138,6 @@
     ])
 
     self.termsOfUseButton.setContentHuggingPriority(.required, for: .horizontal)
-<<<<<<< HEAD
-=======
 
     self.ineligibleBadgeView.addSubview(self.ineligibleBadgeLabel)
     self.ineligibleBadgeLabel.translatesAutoresizingMaskIntoConstraints = false
@@ -176,7 +162,6 @@
         constant: -Constants.ineligibleBadgeLeadingTrailingPadding
       )
     ])
->>>>>>> bbbc526c
   }
 
   private func configureTapGestureAndActions() {
@@ -205,11 +190,8 @@
     applySelectionIndicatorImageViewStyle(self.selectionIndicatorImageView)
     applyTermsOfUseStyle(self.termsOfUseButton)
     applyPaymentIncrementsStackViewStyle(self.paymentIncrementsStackView)
-<<<<<<< HEAD
-=======
     applyIneligibleBadgeViewStyle(self.ineligibleBadgeView)
     applyIneligibleBadgeLabelStyle(self.ineligibleBadgeLabel)
->>>>>>> bbbc526c
   }
 
   // MARK: - View model
@@ -244,17 +226,12 @@
         self.delegate?.pledgePaymentPlansViewController(self, didTapTermsOfUseWith: helpType)
       }
 
-<<<<<<< HEAD
+    self.ineligibleBadgeView.rac.hidden = self.viewModel.outputs.ineligibleBadgeHidden
+    self.ineligibleBadgeLabel.rac.text = self.viewModel.outputs.ineligibleBadgeText
+
     self.termsOfUseButton.rac.hidden = self.viewModel.outputs.termsOfUseButtonHidden
     self.paymentIncrementsStackView.rac.hidden = self.viewModel.outputs.paymentIncrementsHidden
 
-=======
-    self.ineligibleBadgeView.rac.hidden = self.viewModel.outputs.ineligibleBadgeHidden
-    self.ineligibleBadgeLabel.rac.text = self.viewModel.outputs.ineligibleBadgeText
-
-    self.termsOfUseButton.rac.hidden = self.viewModel.outputs.termsOfUseButtonHidden
-    self.paymentIncrementsStackView.rac.hidden = self.viewModel.outputs.paymentIncrementsHidden
-
     self.viewModel.outputs.optionViewEnabled
       .observeForUI()
       .observeValues { [weak self] isOptionViewEnabled in
@@ -264,7 +241,6 @@
         applyTextColorByState(self.titleLabel, isEnabled: isOptionViewEnabled)
       }
 
->>>>>>> bbbc526c
     self.viewModel.outputs.paymentIncrements
       .observeForUI()
       .observeValues { [weak self] increments in
@@ -323,13 +299,10 @@
       self.paymentIncrementsStackView.addArrangedSubview(incrementStackView)
     }
 
-<<<<<<< HEAD
-=======
     // Ensures all dateLabels have equal width to maintain alignment of amountLabel.
     // This fixes an issue where dates with one-digit days (e.g., "4 Jan 2025")
     // and two-digit days (e.g., "14 Feb 2025") caused misalignment of the amountLabel.
     // By constraining each label's width to the first dateLabel's width, we guarantee consistent alignment.
->>>>>>> bbbc526c
     if let firstDateLabel = dateLabels.first {
       dateLabels.forEach { label in
         label.widthAnchor.constraint(equalTo: firstDateLabel.widthAnchor).isActive = true
@@ -357,7 +330,6 @@
   label.adjustsFontForContentSizeCategory = true
   label.numberOfLines = 0
   label.font = UIFont.ksr_subhead().bolded
-  label.textColor = .ksr_black
 }
 
 private func applySubtitleLabelStyle(_ label: UILabel) {
@@ -390,10 +362,7 @@
 
 private func applyIncrementDetailsStackViewStyle(_ stackview: UIStackView) {
   stackview.axis = .horizontal
-<<<<<<< HEAD
-=======
   stackview.distribution = .fill
->>>>>>> bbbc526c
   stackview.spacing = Constants.detailsStackViewSpacing
 }
 
@@ -410,8 +379,6 @@
   label.textColor = .ksr_support_400
   label.textAlignment = .left
   label.adjustsFontForContentSizeCategory = true
-<<<<<<< HEAD
-=======
 }
 
 private func applyIneligibleBadgeViewStyle(_ view: UIView) {
@@ -429,5 +396,4 @@
 
 private func applyTextColorByState(_ label: UILabel, isEnabled: Bool) {
   label.textColor = isEnabled ? .ksr_black : .ksr_support_300
->>>>>>> bbbc526c
 }