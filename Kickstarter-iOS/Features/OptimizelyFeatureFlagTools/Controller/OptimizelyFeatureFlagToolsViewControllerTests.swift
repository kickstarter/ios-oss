@testable import Kickstarter_Framework
@testable import KsApi
@testable import Library
import Prelude
import UIKit

final class OptimizelyFeatureFlagToolsViewControllerTests: TestCase {
  override func setUp() {
    super.setUp()

    AppEnvironment.pushEnvironment(mainBundle: Bundle.framework)
    UIView.setAnimationsEnabled(false)
  }

  override func tearDown() {
    AppEnvironment.popEnvironment()
    UIView.setAnimationsEnabled(true)
    super.tearDown()
  }

  func testOptimizelyFeatureFlagToolsViewController() {
    let mockOptimizelyClient = MockOptimizelyClient()
      |> \.features .~ [
        OptimizelyFeature.commentFlaggingEnabled.rawValue: false,
<<<<<<< HEAD
        OptimizelyFeature.consentManagementEnabled.rawValue: false,
=======
        OptimizelyFeature.consentManagementDialogEnabled.rawValue: false,
>>>>>>> 93b93539
        OptimizelyFeature.projectPageStoryTabEnabled.rawValue: false,
        OptimizelyFeature.rewardLocalPickupEnabled.rawValue: false,
        OptimizelyFeature.paymentSheetEnabled.rawValue: false,
        OptimizelyFeature.settingsPaymentSheetEnabled.rawValue: false,
        OptimizelyFeature.facebookLoginDeprecationEnabled.rawValue: false
      ]

    withEnvironment(language: .en, mainBundle: MockBundle(), optimizelyClient: mockOptimizelyClient) {
      let controller = OptimizelyFeatureFlagToolsViewController.instantiate()
      let (parent, _) = traitControllers(device: .phone4_7inch, orientation: .portrait, child: controller)

      self.scheduler.run()

      FBSnapshotVerifyView(parent.view)
    }
  }
}<|MERGE_RESOLUTION|>--- conflicted
+++ resolved
@@ -22,11 +22,7 @@
     let mockOptimizelyClient = MockOptimizelyClient()
       |> \.features .~ [
         OptimizelyFeature.commentFlaggingEnabled.rawValue: false,
-<<<<<<< HEAD
-        OptimizelyFeature.consentManagementEnabled.rawValue: false,
-=======
         OptimizelyFeature.consentManagementDialogEnabled.rawValue: false,
->>>>>>> 93b93539
         OptimizelyFeature.projectPageStoryTabEnabled.rawValue: false,
         OptimizelyFeature.rewardLocalPickupEnabled.rawValue: false,
         OptimizelyFeature.paymentSheetEnabled.rawValue: false,
