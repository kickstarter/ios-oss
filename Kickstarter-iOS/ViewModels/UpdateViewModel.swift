import Argo
import Foundation
import KsApi
import Library
import Prelude
import ReactiveSwift
import WebKit

private struct UpdateData {
  fileprivate let project: Project
  fileprivate let update: Update
}

internal protocol UpdateViewModelInputs {
  /// Call with the project and update given to the controller.
  func configureWith(project: Project, update: Update)

  /// Call when the webview needs to decide a policy for a navigation action. Returns the decision policy.
  func decidePolicyFor(navigationAction: WKNavigationActionData)
    -> WKNavigationActionPolicy

  /// Call when the view loads.
  func viewDidLoad()
}

internal protocol UpdateViewModelOutputs {
  /// Emits when we should go to comments for the update.
  var goToComments: Signal<Update, Never> { get }

  /// Emits when we should go to the project.
  var goToProject: Signal<(Project, RefTag), Never> { get }

  /// Emits when we should open a safari browser with the URL.
  var goToSafariBrowser: Signal<URL, Never> { get }

  /// Emits the title of the controller.
  var title: Signal<String, Never> { get }

  /// Emits a request that should be loaded into the webview.
  var webViewLoadRequest: Signal<URLRequest, Never> { get }
}

internal protocol UpdateViewModelType {
  var inputs: UpdateViewModelInputs { get }
  var outputs: UpdateViewModelOutputs { get }
}

internal final class UpdateViewModel: UpdateViewModelType, UpdateViewModelInputs, UpdateViewModelOutputs {
  internal init() {
    let configurationData = self.configurationDataProperty.signal.skipNil()

    let initialUpdate = configurationData.map { $0.update }

    let project = configurationData.map { $0.project }

    let initialUpdateLoadRequest = initialUpdate
      .takeWhen(self.viewDidLoadProperty.signal)
      .map { URL(string: $0.urls.web.update) }
      .skipNil()
      .map { AppEnvironment.current.apiService.preparedRequest(forURL: $0) }

    let navigationAction = self.policyForNavigationActionProperty.signal.skipNil()

    let anotherUpdateLoadRequest = navigationAction
      .filter {
        $0.navigationType == .linkActivated && Navigation.Project.updateWithRequest($0.request) != nil
      }
      .map { AppEnvironment.current.apiService.preparedRequest(forRequest: $0.request) }

    self.webViewLoadRequest = Signal.merge(
      initialUpdateLoadRequest,
      anotherUpdateLoadRequest
    )

    let anotherUpdate = anotherUpdateLoadRequest
      .map(Navigation.Project.updateWithRequest)
      .skipNil()
      .switchMap { project, update in
        AppEnvironment.current.apiService
          .fetchUpdate(updateId: update, projectParam: project)
          .demoteErrors()
      }

    let currentUpdate = Signal.merge(initialUpdate, anotherUpdate)

    self.title = Signal.combineLatest(currentUpdate, self.viewDidLoadProperty.signal.take(first: 1))
      .map(first)
      .map { Strings.activity_project_update_update_count(update_count: Format.wholeNumber($0.sequence)) }

    self.policyDecisionProperty <~ navigationAction
      .map { action in
        action.navigationType == .other || action.targetFrame?.mainFrame == .some(false)
          ? .allow
          : .cancel
      }

    let externalNavigationAction = navigationAction
      .filter { action in action.navigationType == .linkActivated }
      .filter(isExternalNavigation)

    let internalNavigationAction = navigationAction
      .filter { action in action.navigationType == .linkActivated }
      .filter(isExternalNavigation >>> isFalse)

    let goToComments = currentUpdate
      .takePairWhen(internalNavigationAction)
      .map { update, action -> Update? in
        Navigation.Project.updateCommentsWithRequest(action.request) != nil ? update : nil
      }
      .skipNil()

    let goToProject = internalNavigationAction
      .map { action in (action, Navigation.Project.withRequest(action.request)) }
      .filter(second >>> isNotNil)

    let projectAndRefTag = project
      .takePairWhen(goToProject)
      .map(unpack)
      .switchMap { (project, action, projectParamAndRefTag)
        -> SignalProducer<(WKNavigationActionData, Project, RefTag), Never> in
        guard let (projectParam, refTag) = projectParamAndRefTag else { return .empty }

        let producer: SignalProducer<Project, Never>

        if projectParam == .id(project.id) || projectParam == .slug(project.slug) {
          producer = SignalProducer(value: project)
        } else {
          producer = AppEnvironment.current.apiService.fetchProject(param: projectParam)
            .demoteErrors()
        }

        return producer.map { (action, $0, refTag ?? RefTag.update) }
      }

    self.goToComments = goToComments
    self.goToProject = projectAndRefTag.filter { _, project, _ in project.prelaunchActivated != .some(true) }
      .map { _, project, refTag in (project, refTag) }

<<<<<<< HEAD
    let projectIsPrelaunch = projectAndRefTag.filter { project, _ in project.prelaunchActivated == true }
    let notProjectNotCommentsNotUpdate = Signal.zip(
      possiblyGoToProject,
      possiblyGoToComments,
      possiblyGoToUpdate
    )
    .filter { goToProject, goToComments, goToUpdate in
      ([goToProject, goToComments, goToUpdate] as [Any?]).compactMap { $0 }.isEmpty
    }

    let goToExternalLink = Signal.zip(navigationAction, notProjectNotCommentsNotUpdate).map(first)
    let goToPrelaunchPage = Signal.zip(navigationAction, projectIsPrelaunch).map(first)

    self.goToSafariBrowser = Signal.merge(goToExternalLink, goToPrelaunchPage)
      .filterMap { action in
        guard action.navigationType == .linkActivated else {
          return nil
        }
=======
    let goToPrelaunchPage = projectAndRefTag
      .filter { _, project, _ in project.prelaunchActivated == true }
      .map(first)
>>>>>>> 218053dd

    self.goToSafariBrowser = Signal.merge(externalNavigationAction, goToPrelaunchPage)
      .map { action in action.request.url }
      .skipNil()

    project
      .takeWhen(self.goToSafariBrowser)
      .observeValues {
        AppEnvironment.current.koala.trackOpenedExternalLink(project: $0, context: .projectUpdate)
      }
  }

  fileprivate let configurationDataProperty = MutableProperty<UpdateData?>(nil)
  internal func configureWith(project: Project, update: Update) {
    self.configurationDataProperty.value = UpdateData(project: project, update: update)
  }

  fileprivate let policyForNavigationActionProperty = MutableProperty<WKNavigationActionData?>(nil)
  fileprivate let policyDecisionProperty = MutableProperty(WKNavigationActionPolicy.allow)
  internal func decidePolicyFor(navigationAction: WKNavigationActionData)
    -> WKNavigationActionPolicy {
    self.policyForNavigationActionProperty.value = navigationAction
    return self.policyDecisionProperty.value
  }

  fileprivate let viewDidLoadProperty = MutableProperty(())
  internal func viewDidLoad() {
    self.viewDidLoadProperty.value = ()
  }

  internal let goToComments: Signal<Update, Never>
  internal let goToProject: Signal<(Project, RefTag), Never>
  internal let goToSafariBrowser: Signal<URL, Never>
  internal let title: Signal<String, Never>
  internal let webViewLoadRequest: Signal<URLRequest, Never>

  internal var inputs: UpdateViewModelInputs { return self }
  internal var outputs: UpdateViewModelOutputs { return self }
}

func isExternalNavigation(_ action: WKNavigationActionData) -> Bool {
  return ([
    Navigation.Project.withRequest(action.request),
    Navigation.Project.updateWithRequest(action.request),
    Navigation.Project.updateCommentsWithRequest(action.request)
  ] as [Any?]).compactMap { $0 }.isEmpty
}<|MERGE_RESOLUTION|>--- conflicted
+++ resolved
@@ -136,30 +136,9 @@
     self.goToProject = projectAndRefTag.filter { _, project, _ in project.prelaunchActivated != .some(true) }
       .map { _, project, refTag in (project, refTag) }
 
-<<<<<<< HEAD
-    let projectIsPrelaunch = projectAndRefTag.filter { project, _ in project.prelaunchActivated == true }
-    let notProjectNotCommentsNotUpdate = Signal.zip(
-      possiblyGoToProject,
-      possiblyGoToComments,
-      possiblyGoToUpdate
-    )
-    .filter { goToProject, goToComments, goToUpdate in
-      ([goToProject, goToComments, goToUpdate] as [Any?]).compactMap { $0 }.isEmpty
-    }
-
-    let goToExternalLink = Signal.zip(navigationAction, notProjectNotCommentsNotUpdate).map(first)
-    let goToPrelaunchPage = Signal.zip(navigationAction, projectIsPrelaunch).map(first)
-
-    self.goToSafariBrowser = Signal.merge(goToExternalLink, goToPrelaunchPage)
-      .filterMap { action in
-        guard action.navigationType == .linkActivated else {
-          return nil
-        }
-=======
     let goToPrelaunchPage = projectAndRefTag
       .filter { _, project, _ in project.prelaunchActivated == true }
       .map(first)
->>>>>>> 218053dd
 
     self.goToSafariBrowser = Signal.merge(externalNavigationAction, goToPrelaunchPage)
       .map { action in action.request.url }
