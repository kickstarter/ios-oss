import Argo
import KsApi
import Library
import Prelude
import ReactiveSwift
import UserNotifications

public struct AppCenterConfigData: Equatable {
  public let appSecret: String
  public let userId: String
  public let userName: String
}

public enum NotificationAuthorizationStatus {
  case authorized
  case denied
  case notDetermined
  @available(iOS 12, *)
  case provisional
}

public protocol AppDelegateViewModelInputs {
  /// Call when the application is handed off to.
  func applicationContinueUserActivity(_ userActivity: NSUserActivity) -> Bool

  /// Call when the application finishes launching.
  func applicationDidFinishLaunching(
    application: UIApplication?, launchOptions: [UIApplication.LaunchOptionsKey: Any]?
  )

  /// Call when the application will enter foreground.
  func applicationWillEnterForeground()

  /// Call when the application enters background.
  func applicationDidEnterBackground()

  /// Call when the aplication receives memory warning from the system.
  func applicationDidReceiveMemoryWarning()

  /// Call to open a url that was sent to the app
  func applicationOpenUrl(
    application: UIApplication?,
    url: URL,
    options: [UIApplication.OpenURLOptionsKey: Any]
  ) -> Bool

  /// Call when the application receives a request to perform a shortcut action.
  func applicationPerformActionForShortcutItem(_ item: UIApplicationShortcutItem)

  /// Call when the app has crashed
  func crashManagerDidFinishSendingCrashReport()

  /// Call after having invoked AppEnvironemt.updateCurrentUser with a fresh user.
  func currentUserUpdatedInEnvironment()

  /// Call when the user taps "OK" from the contextual alert.
  func didAcceptReceivingRemoteNotifications()

  /// Call when the app delegate receives a remote notification.
  func didReceive(remoteNotification notification: [AnyHashable: Any])

  /// Call when the app delegate gets notice of a successful notification registration.
  func didRegisterForRemoteNotifications(withDeviceTokenData data: Data)

  /// Call when the config has been updated the AppEnvironment
  func didUpdateConfig(_ config: Config)

  /// Call when the redirect URL has been found, see `findRedirectUrl` for more information.
  func foundRedirectUrl(_ url: URL)

  /// Call when Optimizely has been configured with the given result
  func optimizelyConfigured(with result: OptimizelyResultType) -> Bool

  /// Call when the contextual PushNotification dialog should be presented.
  func showNotificationDialog(notification: Notification)

  /// Call when the controller has received a user session ended notification.
  func userSessionEnded()

  /// Call when the controller has received a user session started notification.
  func userSessionStarted()
}

public protocol AppDelegateViewModelOutputs {
  /// The value to return from the delegate's `application:didFinishLaunchingWithOptions:` method.
  var applicationDidFinishLaunchingReturnValue: Bool { get }

  /// Emits the application icon badge number
  var applicationIconBadgeNumber: Signal<Int, Never> { get }

  /// Emits an app secret that should be used to configure AppCenter.
  var configureAppCenterWithData: Signal<AppCenterConfigData, Never> { get }

  /// Emits when the application should configure Fabric
  var configureFabric: Signal<(), Never> { get }

  /// Emits when the application should configure Optimizely
  var configureOptimizely: Signal<String, Never> { get }

  /// Return this value in the delegate method.
  var continueUserActivityReturnValue: MutableProperty<Bool> { get }

  /// Emits when the view needs to figure out the redirect URL for the emitted URL.
  var findRedirectUrl: Signal<URL, Never> { get }

  /// Emits when opening the app with an invalid access token.
  var forceLogout: Signal<(), Never> { get }

  /// Emits when the root view controller should navigate to activity.
  var goToActivity: Signal<(), Never> { get }

  /// Emits when application should navigate to the creator's message thread
  var goToCreatorMessageThread: Signal<(Param, MessageThread), Never> { get }

  /// Emits when the root view controller should navigate to the creator dashboard.
  var goToDashboard: Signal<Param?, Never> { get }

  /// Emits when the root view controller should navigate to the creator dashboard.
  var goToDiscovery: Signal<DiscoveryParams?, Never> { get }

  /// Emits when the root view controller should navigate to the login screen.
  var goToLogin: Signal<(), Never> { get }

  /// Emits a message thread when we should navigate to it.
  var goToMessageThread: Signal<MessageThread, Never> { get }

  /// Emits when the root view controller should navigate to the user's profile.
  var goToProfile: Signal<(), Never> { get }

  /// Emits when should navigate to the project activities view
  var goToProjectActivities: Signal<Param, Never> { get }

  /// Emits a URL when we should open it in the safari browser.
  var goToMobileSafari: Signal<URL, Never> { get }

  /// Emits when the root view controller should navigate to search.
  var goToSearch: Signal<(), Never> { get }

  /// Emits an Notification that should be immediately posted.
  var postNotification: Signal<Notification, Never> { get }

  /// Emits when a view controller should be presented.
  var presentViewController: Signal<UIViewController, Never> { get }

  /// Emits when the push token registration begins.
  var pushTokenRegistrationStarted: Signal<(), Never> { get }

  /// Emits the push token that has been successfully registered on the server.
  var pushTokenSuccessfullyRegistered: Signal<String, Never> { get }

  /// Emits an array of short cut items to put into the shared application.
  var setApplicationShortcutItems: Signal<[ShortcutItem], Never> { get }

  /// Emits when an alert should be shown.
  var showAlert: Signal<Notification, Never> { get }

  /// Emits to synchronize iCloud on app launch.
  var synchronizeUbiquitousStore: Signal<(), Never> { get }

  /// Emits when we should unregister the user from notifications.
  var unregisterForRemoteNotifications: Signal<(), Never> { get }

  /// Emits a fresh user to be updated in the app environment.
  var updateCurrentUserInEnvironment: Signal<User, Never> { get }

  /// Emits a config value that should be updated in the environment.
  var updateConfigInEnvironment: Signal<Config, Never> { get }
}

public protocol AppDelegateViewModelType {
  var inputs: AppDelegateViewModelInputs { get }
  var outputs: AppDelegateViewModelOutputs { get }
}

public final class AppDelegateViewModel: AppDelegateViewModelType, AppDelegateViewModelInputs,
  AppDelegateViewModelOutputs {
  // swiftlint:disable cyclomatic_complexity
  public init() {
    let currentUserEvent = Signal
      .merge(
        self.applicationWillEnterForegroundProperty.signal,
        self.applicationLaunchOptionsProperty.signal.ignoreValues(),
        self.userSessionEndedProperty.signal,
        self.userSessionStartedProperty.signal
      )
      .ksr_debounce(.seconds(5), on: AppEnvironment.current.scheduler)
      .switchMap { _ -> SignalProducer<Signal<User?, ErrorEnvelope>.Event, Never> in
        AppEnvironment.current.apiService.isAuthenticated || AppEnvironment.current.currentUser != nil
          ? AppEnvironment.current.apiService.fetchUserSelf().wrapInOptional().materialize()
          : SignalProducer(value: .value(nil))
      }

    self.updateCurrentUserInEnvironment = currentUserEvent
      .values()
      .skipNil()

    self.forceLogout = currentUserEvent
      .errors()
      .filter { $0.ksrCode == .AccessTokenInvalid }
      .ignoreValues()

    self.updateConfigInEnvironment = Signal.merge(
      [
        self.applicationWillEnterForegroundProperty.signal,
        self.applicationLaunchOptionsProperty.signal.ignoreValues(),
        self.userSessionEndedProperty.signal,
        self.userSessionStartedProperty.signal
      ]
    )
    .switchMap { _ -> SignalProducer<Config, Never> in
      visitorCookies().forEach(AppEnvironment.current.cookieStorage.setCookie)

      return AppEnvironment.current.apiService.fetchConfig().demoteErrors()
    }

    let currentUserUpdatedNotification = self.currentUserUpdatedInEnvironmentProperty.signal
      .mapConst(Notification(name: .ksr_userUpdated, object: nil))

    let configUpdatedNotification = self.didUpdateConfigProperty.signal
      .skipNil()
      .mapConst(Notification(name: .ksr_configUpdated, object: nil))

    self.postNotification = Signal.merge(
      currentUserUpdatedNotification,
      configUpdatedNotification
    )

    let openUrl = self.applicationOpenUrlProperty.signal.skipNil()

    // iCloud

    self.synchronizeUbiquitousStore = self.applicationLaunchOptionsProperty.signal.ignoreValues()

    // Push notifications

    let pushNotificationsPreviouslyAuthorized = self.applicationLaunchOptionsProperty.signal
      .flatMap { _ in AppEnvironment.current.pushRegistrationType.hasAuthorizedNotifications() }

    let pushTokenRegistrationStartedEvents = Signal.merge(
      self.didAcceptReceivingRemoteNotificationsProperty.signal,
      pushNotificationsPreviouslyAuthorized.filter(isTrue).ignoreValues()
    )
    .flatMap {
      AppEnvironment.current.pushRegistrationType.register(for: [.alert, .badge])
        .materialize()
    }

    let pushTokenRegistrationStartedValues = pushTokenRegistrationStartedEvents.values()

    self.pushTokenRegistrationStarted = pushTokenRegistrationStartedValues
      .ignoreValues()

    self.showAlert = self.showNotificationDialogProperty.signal.skipNil()
      .filter {
        if let context = $0.userInfo?.values.first as? PushNotificationDialog.Context {
          return PushNotificationDialog.canShowDialog(for: context)
        }
        return false
      }

    self.unregisterForRemoteNotifications = self.userSessionEndedProperty.signal

    self.pushTokenSuccessfullyRegistered = self.deviceTokenDataProperty.signal
      .map(deviceToken(fromData:))
      .on(value: { print("📲 [Push Registration] Push token generated: (\($0))") })
      .ksr_debounce(.seconds(5), on: AppEnvironment.current.scheduler)
      .switchMap { token in
        AppEnvironment.current.apiService.register(pushToken: token)
          .demoteErrors()
          .map { _ in token }
      }

    let deepLinkFromNotification = self.remoteNotificationProperty.signal.skipNil()
      .map(decode)
      .map { $0.value }
      .skipNil()
      .map(navigation(fromPushEnvelope:))

    // Deep links

    let continueUserActivity = self.applicationContinueUserActivityProperty.signal.skipNil()

    let continueUserActivityWithNavigation = continueUserActivity
      .filter { $0.activityType == NSUserActivityTypeBrowsingWeb }
      .map { activity in (activity, activity.webpageURL.flatMap(Navigation.match)) }

    self.continueUserActivityReturnValue <~ continueUserActivityWithNavigation.map(second >>> isNotNil)

    let deepLinkUrl = Signal
      .merge(
        openUrl.map { $0.url },
        self.foundRedirectUrlProperty.signal.skipNil(),
        continueUserActivity
          .filter { $0.activityType == NSUserActivityTypeBrowsingWeb }
          .map { $0.webpageURL }
          .skipNil()
      )

    let deepLinkFromUrl = deepLinkUrl.map(Navigation.match)

    let performShortcutItem = Signal.merge(
      self.performActionForShortcutItemProperty.signal.skipNil(),
      self.applicationLaunchOptionsProperty.signal
        .map { $0?.options?[UIApplication.LaunchOptionsKey.shortcutItem] as? UIApplicationShortcutItem }
        .skipNil()
    )
    .map { ShortcutItem(typeString: $0.type) }
    .skipNil()

    let deepLinkFromShortcut = performShortcutItem
      .switchMap(navigation(fromShortcutItem:))

    let deepLink = Signal
      .merge(
        deepLinkFromUrl,
        deepLinkFromNotification,
        deepLinkFromShortcut
      )
      .skipNil()

    self.findRedirectUrl = deepLinkUrl
      .filter { Navigation.match($0) == .emailClick }

    self.goToDiscovery = deepLink
      .map { link -> [String: String]?? in
        guard case let .tab(.discovery(rawParams)) = link else { return nil }
        return .some(rawParams)
      }
      .skipNil()
      .switchMap { rawParams -> SignalProducer<DiscoveryParams?, Never> in
        guard
          let rawParams = rawParams,
          let params = DiscoveryParams.decode(.init(rawParams)).value
        else { return .init(value: nil) }

        guard
          let rawCategoryParam = rawParams["category_id"],
          let categoryParam = Param.decode(.string(rawCategoryParam)).value
        else { return .init(value: params) }
        // We will replace `fetchGraph(query: rootCategoriesQuery)` by a call to get a category by ID
        return AppEnvironment.current.apiService.fetchGraphCategories(query: rootCategoriesQuery)
          .map { $0.rootCategories.filter { $0.name.lowercased() == categoryParam.slug } }
          .ksr_delay(AppEnvironment.current.apiDelayInterval, on: AppEnvironment.current.scheduler)
          .demoteErrors()
          .map { params |> DiscoveryParams.lens.category .~ $0.first }
      }

    self.goToActivity = deepLink
      .filter { $0 == .tab(.activity) }
      .ignoreValues()

    self.goToSearch = deepLink
      .filter { $0 == .tab(.search) }
      .ignoreValues()

    self.goToLogin = deepLink
      .filter { $0 == .tab(.login) }
      .ignoreValues()

    self.goToCreatorMessageThread = deepLink
      .map { navigation -> (Param, Int)? in
        guard case let .creatorMessages(projectId, messageThreadId) = navigation else { return nil }
        return .some((projectId, messageThreadId: messageThreadId))
      }
      .skipNil()
      .switchMap { projectId, messageThreadId in
        AppEnvironment.current.apiService.fetchMessageThread(messageThreadId: messageThreadId)
          .demoteErrors()
          .map { (projectId, $0.messageThread) }
      }

    self.goToMessageThread = deepLink
      .map { navigation -> Int? in
        guard case let .messages(messageThreadId) = navigation else { return nil }
        return .some(messageThreadId)
      }
      .skipNil()
      .switchMap {
        AppEnvironment.current.apiService.fetchMessageThread(messageThreadId: $0)
          .demoteErrors()
          .map { $0.messageThread }
      }

    self.goToProjectActivities = deepLink
      .map { navigation -> Param? in
        guard case let .projectActivity(projectId) = navigation else { return nil }
        return .some(projectId)
      }
      .skipNil()

    self.goToProfile = deepLink
      .filter { $0 == .tab(.me) }
      .ignoreValues()

    let projectLinkValues = deepLink
      .map { link -> (Param, Navigation.Project, RefTag?)? in
        guard case let .project(param, subpage, refTag) = link else { return nil }
        return (param, subpage, refTag)
      }
      .skipNil()
      .switchMap { param, subpage, refTag in
        AppEnvironment.current.apiService.fetchProject(param: param)
          .demoteErrors()
          .observeForUI()
          .map { project -> (Project, Navigation.Project, [UIViewController]) in
            (
              project, subpage,
              [ProjectPamphletViewController.configuredWith(projectOrParam: .left(project), refTag: refTag)]
            )
          }
      }

    let projectLink = projectLinkValues
      .filter { project, _, _ in project.prelaunchActivated != true }

    let projectPreviewLink = projectLinkValues
      .filter { project, _, _ in project.prelaunchActivated == true }

    let resolvedRedirectUrl = deepLinkUrl
      .filter { Navigation.deepLinkMatch($0) == nil }

    self.goToMobileSafari = Signal.merge(
      resolvedRedirectUrl,
      Signal.zip(deepLinkUrl, projectPreviewLink).map(first)
    )

    self.goToDashboard = deepLink
      .map { link -> Param?? in
        guard case let .tab(.dashboard(param)) = link else { return nil }
        return .some(param)
      }
      .skipNil()

    let projectRootLink = projectLink
      .filter { _, subpage, _ in subpage == .root }
      .map { _, _, vcs in vcs }

    let projectCommentsLink = projectLink
      .filter { _, subpage, _ in subpage == .comments }
      .map { project, _, vcs in vcs + [CommentsViewController.configuredWith(project: project, update: nil)] }

    let surveyResponseLink = deepLink
      .map { link -> Int? in
        if case let .user(_, .survey(surveyResponseId)) = link { return surveyResponseId }
        if case let .project(_, .survey(surveyResponseId), _) = link { return surveyResponseId }
        return nil
      }
      .skipNil()
      .switchMap { surveyResponseId in
        AppEnvironment.current.apiService.fetchSurveyResponse(surveyResponseId: surveyResponseId)
          .demoteErrors()
          .observeForUI()
          .map { surveyResponse -> [UIViewController] in
            [SurveyResponseViewController.configuredWith(surveyResponse: surveyResponse)]
          }
      }

    let campaignFaqLink = projectLink
      .filter { _, subpage, _ in subpage == .faqs }
      .map { project, _, vcs in vcs + [ProjectDescriptionViewController.configuredWith(project: project)] }

    let updatesLink = projectLink
      .filter { _, subpage, _ in subpage == .updates }
      .map { project, _, vcs in vcs + [ProjectUpdatesViewController.configuredWith(project: project)] }

    let updateLink = projectLink
      .map { project, subpage, vcs -> (Project, Int, Navigation.Project.Update, [UIViewController])? in
        guard case let .update(id, updateSubpage) = subpage else { return nil }
        return (project, id, updateSubpage, vcs)
      }
      .skipNil()
      .switchMap { project, id, updateSubpage, vcs in
        AppEnvironment.current.apiService.fetchUpdate(updateId: id, projectParam: .id(project.id))
          .demoteErrors()
          .observeForUI()
          .map { update -> (Project, Update, Navigation.Project.Update, [UIViewController]) in
            (
              project,
              update,
              updateSubpage,
              vcs + [
                UpdateViewController.configuredWith(
                  project: project,
                  update: update,
                  context: .deepLink
                )
              ]
            )
          }
      }

    let updateRootLink = updateLink
      .filter { _, _, subpage, _ in subpage == .root }
      .map { _, _, _, vcs in vcs }

    let updateCommentsLink = updateLink
      .observeForUI()
      .map { _, update, subpage, vcs -> [UIViewController]? in
        guard case .comments = subpage else { return nil }
        return vcs + [CommentsViewController.configuredWith(update: update)]
      }
      .skipNil()

    self.presentViewController = Signal
      .merge(
        projectRootLink,
        projectCommentsLink,
        surveyResponseLink,
        updatesLink,
        updateRootLink,
        updateCommentsLink,
        campaignFaqLink
      )
      .map { UINavigationController() |> UINavigationController.lens.viewControllers .~ $0 }

    self.configureFabric = self.applicationLaunchOptionsProperty.signal.ignoreValues()

    self.configureOptimizely = self.applicationLaunchOptionsProperty.signal
<<<<<<< HEAD
      .map { _ in KSOptimizely.sdkKey }
=======
      .map { _ in AppEnvironment.current.environmentType }
      .map(optimizelySDKKey(for:))
>>>>>>> 75c8d8b4

    self.configureAppCenterWithData = Signal.merge(
      self.applicationLaunchOptionsProperty.signal.ignoreValues(),
      self.userSessionStartedProperty.signal,
      self.userSessionEndedProperty.signal
    )
    .filter { !AppEnvironment.current.mainBundle.isDebug && !AppEnvironment.current.mainBundle.isRelease }
    .map { _ -> AppCenterConfigData? in
      guard let appCenterAppSecret = AppEnvironment.current.mainBundle.appCenterAppSecret else { return nil }

      return AppCenterConfigData(
        appSecret: appCenterAppSecret,
        userId: (AppEnvironment.current.currentUser?.id).map(String.init) ?? "0",
        userName: AppEnvironment.current.currentUser?.name ?? "anonymous"
      )
    }
    .skipNil()

    self.setApplicationShortcutItems = currentUserEvent
      .values()
      .switchMap(shortcutItems(forUser:))

    self.applicationDidFinishLaunchingReturnValueProperty <~ self.applicationLaunchOptionsProperty.signal
      .skipNil()
      .map { _, options in options?[UIApplication.LaunchOptionsKey.shortcutItem] == nil }

    // Koala

    Signal.combineLatest(
      pushTokenRegistrationStartedValues,
      pushNotificationsPreviouslyAuthorized
    )
    .filter { _, previouslyAuthorized in !previouslyAuthorized }
    .map { isGranted, _ in isGranted }
    .take(first: 1)
    .observeValues { isGranted in
      if isGranted {
        AppEnvironment.current.koala.trackPushPermissionOptIn()
      } else {
        AppEnvironment.current.koala.trackPushPermissionOptOut()
      }
    }

    Signal.merge(
      self.applicationLaunchOptionsProperty.signal.ignoreValues(),
      self.applicationWillEnterForegroundProperty.signal
    )
    .observeValues { AppEnvironment.current.koala.trackAppOpen() }

    self.applicationDidEnterBackgroundProperty.signal
      .observeValues { AppEnvironment.current.koala.trackAppClose() }

    self.applicationDidReceiveMemoryWarningProperty.signal
      .observeValues { AppEnvironment.current.koala.trackMemoryWarning() }

    self.crashManagerDidFinishSendingCrashReportProperty.signal
      .observeValues { AppEnvironment.current.koala.trackCrashedApp() }

    Signal.combineLatest(
      performShortcutItem.enumerated(),
      self.setApplicationShortcutItems
    )
    .skipRepeats { lhs, rhs in lhs.0.idx == rhs.0.idx }
    .map { idxAndShortcutItem, availableShortcutItems in
      (idxAndShortcutItem.value, availableShortcutItems)
    }
    .observeValues {
      AppEnvironment.current.koala.trackPerformedShortcutItem($0, availableShortcutItems: $1)
    }

    openUrl
      .map { URLComponents(url: $0.url, resolvingAgainstBaseURL: false) }
      .skipNil()
      .map(dictionary(fromUrlComponents:))
      .filter { $0["app_banner"] == "1" }
      .observeValues { AppEnvironment.current.koala.trackOpenedAppBanner($0) }

    continueUserActivityWithNavigation
      .filter(second >>> isNotNil)
      .map(first)
      .observeValues { AppEnvironment.current.koala.trackUserActivity($0) }

    deepLinkFromNotification
      .observeValues { _ in AppEnvironment.current.koala.trackNotificationOpened() }

    self.applicationIconBadgeNumber = Signal.merge(
      self.applicationWillEnterForegroundProperty.signal,
      self.applicationLaunchOptionsProperty.signal.ignoreValues()
    )
    .flatMap { AppEnvironment.current.pushRegistrationType.hasAuthorizedNotifications() }
    .filter(isTrue)
    .mapConst(0)

    self.optimizelyConfigurationReturnValue <~ self.optimizelyConfiguredWithResultProperty.signal
      .skipNil()
      .map { $0.isSuccess }
  }

  // swiftlint:enable cyclomatic_complexity

  public var inputs: AppDelegateViewModelInputs { return self }
  public var outputs: AppDelegateViewModelOutputs { return self }

  fileprivate let applicationContinueUserActivityProperty = MutableProperty<NSUserActivity?>(nil)
  public func applicationContinueUserActivity(_ userActivity: NSUserActivity) -> Bool {
    self.applicationContinueUserActivityProperty.value = userActivity
    return self.continueUserActivityReturnValue.value
  }

  fileprivate typealias ApplicationWithOptions = (
    application: UIApplication?, options: [UIApplication.LaunchOptionsKey: Any]?
  )
  fileprivate let applicationLaunchOptionsProperty = MutableProperty<ApplicationWithOptions?>(nil)
  public func applicationDidFinishLaunching(
    application: UIApplication?,
    launchOptions: [UIApplication.LaunchOptionsKey: Any]?
  ) {
    self.applicationLaunchOptionsProperty.value = (application, launchOptions)
  }

  fileprivate let applicationWillEnterForegroundProperty = MutableProperty(())
  public func applicationWillEnterForeground() {
    self.applicationWillEnterForegroundProperty.value = ()
  }

  fileprivate let applicationDidEnterBackgroundProperty = MutableProperty(())
  public func applicationDidEnterBackground() {
    self.applicationDidEnterBackgroundProperty.value = ()
  }

  fileprivate let applicationDidReceiveMemoryWarningProperty = MutableProperty(())
  public func applicationDidReceiveMemoryWarning() {
    self.applicationDidReceiveMemoryWarningProperty.value = ()
  }

  fileprivate let performActionForShortcutItemProperty = MutableProperty<UIApplicationShortcutItem?>(nil)
  public func applicationPerformActionForShortcutItem(_ item: UIApplicationShortcutItem) {
    self.performActionForShortcutItemProperty.value = item
  }

  fileprivate let currentUserUpdatedInEnvironmentProperty = MutableProperty(())
  public func currentUserUpdatedInEnvironment() {
    self.currentUserUpdatedInEnvironmentProperty.value = ()
  }

  fileprivate let remoteNotificationProperty = MutableProperty<[AnyHashable: Any]?>(nil)
  public func didReceive(remoteNotification notification: [AnyHashable: Any]) {
    self.remoteNotificationProperty.value = notification
  }

  fileprivate let deviceTokenDataProperty = MutableProperty(Data())
  public func didRegisterForRemoteNotifications(withDeviceTokenData data: Data) {
    self.deviceTokenDataProperty.value = data
  }

  fileprivate let didAcceptReceivingRemoteNotificationsProperty = MutableProperty(())
  public func didAcceptReceivingRemoteNotifications() {
    self.didAcceptReceivingRemoteNotificationsProperty.value = ()
  }

  fileprivate let didUpdateConfigProperty = MutableProperty<Config?>(nil)
  public func didUpdateConfig(_ config: Config) {
    self.didUpdateConfigProperty.value = config
  }

  private let foundRedirectUrlProperty = MutableProperty<URL?>(nil)
  public func foundRedirectUrl(_ url: URL) {
    self.foundRedirectUrlProperty.value = url
  }

  fileprivate let crashManagerDidFinishSendingCrashReportProperty = MutableProperty(())
  public func crashManagerDidFinishSendingCrashReport() {
    self.crashManagerDidFinishSendingCrashReportProperty.value = ()
  }

  fileprivate typealias ApplicationOpenUrl = (
    application: UIApplication?,
    url: URL,
    options: [UIApplication.OpenURLOptionsKey: Any]
  )
  fileprivate let applicationOpenUrlProperty = MutableProperty<ApplicationOpenUrl?>(nil)
  public func applicationOpenUrl(
    application: UIApplication?,
    url: URL,
    options: [UIApplication.OpenURLOptionsKey: Any]
  ) -> Bool {
    self.applicationOpenUrlProperty.value = (application, url, options)
    return true
  }

  fileprivate let showNotificationDialogProperty = MutableProperty<Notification?>(nil)
  public func showNotificationDialog(notification: Notification) {
    self.showNotificationDialogProperty.value = notification
  }

  fileprivate let userSessionEndedProperty = MutableProperty(())
  public func userSessionEnded() {
    self.userSessionEndedProperty.value = ()
  }

  fileprivate let userSessionStartedProperty = MutableProperty(())
  public func userSessionStarted() {
    self.userSessionStartedProperty.value = ()
  }

  fileprivate let applicationDidFinishLaunchingReturnValueProperty = MutableProperty(true)
  public var applicationDidFinishLaunchingReturnValue: Bool {
    return self.applicationDidFinishLaunchingReturnValueProperty.value
  }

  private let optimizelyConfigurationReturnValue = MutableProperty<Bool>(false)

  fileprivate let optimizelyConfiguredWithResultProperty = MutableProperty<OptimizelyResultType?>(nil)
  public func optimizelyConfigured(with result: OptimizelyResultType) -> Bool {
    self.optimizelyConfiguredWithResultProperty.value = result

    return self.optimizelyConfigurationReturnValue.value
  }

  public let applicationIconBadgeNumber: Signal<Int, Never>
  public let configureAppCenterWithData: Signal<AppCenterConfigData, Never>
  public let configureFabric: Signal<(), Never>
  public let configureOptimizely: Signal<String, Never>
  public let continueUserActivityReturnValue = MutableProperty(false)
  public let findRedirectUrl: Signal<URL, Never>
  public let forceLogout: Signal<(), Never>
  public let goToActivity: Signal<(), Never>
  public let goToCreatorMessageThread: Signal<(Param, MessageThread), Never>
  public let goToDashboard: Signal<Param?, Never>
  public let goToDiscovery: Signal<DiscoveryParams?, Never>
  public let goToLogin: Signal<(), Never>
  public let goToMessageThread: Signal<MessageThread, Never>
  public let goToProfile: Signal<(), Never>
  public let goToProjectActivities: Signal<Param, Never>
  public let goToMobileSafari: Signal<URL, Never>
  public let goToSearch: Signal<(), Never>
  public let postNotification: Signal<Notification, Never>
  public let presentViewController: Signal<UIViewController, Never>
  public let pushTokenRegistrationStarted: Signal<(), Never>
  public let pushTokenSuccessfullyRegistered: Signal<String, Never>
  public let setApplicationShortcutItems: Signal<[ShortcutItem], Never>
  public let showAlert: Signal<Notification, Never>
  public let synchronizeUbiquitousStore: Signal<(), Never>
  public let unregisterForRemoteNotifications: Signal<(), Never>
  public let updateCurrentUserInEnvironment: Signal<User, Never>
  public let updateConfigInEnvironment: Signal<Config, Never>
}

private func deviceToken(fromData data: Data) -> String {
  return data
    .map { String(format: "%02.2hhx", $0 as CVarArg) }
    .joined()
}

// swiftlint:disable:next cyclomatic_complexity
private func navigation(fromPushEnvelope envelope: PushEnvelope) -> Navigation? {
  if let activity = envelope.activity {
    switch activity.category {
    case .backing:
      guard let projectId = activity.projectId else { return nil }
      if envelope.forCreator == true {
        return .projectActivity(.id(projectId))
      }
      return .project(.id(projectId), .root, refTag: .push)
    case .failure, .launch, .success, .cancellation, .suspension:
      guard let projectId = activity.projectId else { return nil }
      if envelope.forCreator == .some(true) {
        return .tab(.dashboard(project: .id(projectId)))
      }
      return .project(.id(projectId), .root, refTag: .push)

    case .update:
      guard let projectId = activity.projectId, let updateId = activity.updateId else { return nil }
      return .project(.id(projectId), .update(updateId, .root), refTag: .push)

    case .commentPost:
      guard let projectId = activity.projectId, let updateId = activity.updateId else { return nil }
      return .project(.id(projectId), .update(updateId, .comments), refTag: .push)

    case .commentProject:
      guard let projectId = activity.projectId else { return nil }
      return .project(.id(projectId), .comments, refTag: .push)

    case .backingAmount, .backingCanceled, .backingDropped, .backingReward:
      guard let projectId = activity.projectId else { return nil }
      return .tab(.dashboard(project: .id(projectId)))

    case .follow:
      return .tab(.activity)

    case .funding, .unknown, .watch:
      return nil
    }
  }

  if let project = envelope.project {
    if envelope.forCreator == .some(true) {
      return .tab(.dashboard(project: .id(project.id)))
    }
    return .project(.id(project.id), .root, refTag: .push)
  }

  if let message = envelope.message {
    if envelope.forCreator == .some(true) {
      return .creatorMessages(.id(message.projectId), messageThreadId: message.messageThreadId)
    } else {
      return .messages(messageThreadId: message.messageThreadId)
    }
  }

  if let survey = envelope.survey {
    return .user(.slug("self"), .survey(survey.id))
  }

  if let update = envelope.update {
    return .project(.id(update.projectId), .update(update.id, .root), refTag: .push)
  }

  return nil
}

// Figures out a `Navigation` to route the user to from a shortcut item.
private func navigation(fromShortcutItem shortcutItem: ShortcutItem) -> SignalProducer<Navigation?, Never> {
  switch shortcutItem {
  case .creatorDashboard:
    return SignalProducer(value: .tab(.dashboard(project: nil)))

  case .recommendedForYou:
    let params = .defaults
      |> DiscoveryParams.lens.recommended .~ true
      |> DiscoveryParams.lens.sort .~ .magic
    return SignalProducer(value: .tab(.discovery(params.queryParams)))

  case .projectsWeLove:
    let params = .defaults
      |> DiscoveryParams.lens.staffPicks .~ true
      |> DiscoveryParams.lens.sort .~ .magic
    return SignalProducer(value: .tab(.discovery(params.queryParams)))

  case .search:
    return SignalProducer(value: .tab(.search))
  }
}

// Figures out which shortcut items to show to a user.
private func shortcutItems(forUser user: User?) -> SignalProducer<[ShortcutItem], Never> {
  guard let user = user else {
    return SignalProducer(value: shortcutItems(isProjectMember: false, hasRecommendations: false))
  }

  let recommendationParams = .defaults
    |> DiscoveryParams.lens.recommended .~ true
    |> DiscoveryParams.lens.state .~ .live
    |> DiscoveryParams.lens.perPage .~ 1

  let recommendationsCount = AppEnvironment.current.apiService.fetchDiscovery(params: recommendationParams)
    .map { $0.stats.count }
    .flatMapError { _ in SignalProducer<Int, Never>(value: 0) }

  return recommendationsCount
    .map { recommendationsCount in
      shortcutItems(
        isProjectMember: (user.stats.memberProjectsCount ?? 0) > 0,
        hasRecommendations: recommendationsCount > 0
      )
    }
    .demoteErrors()
}

// Figures out which shortcut items to show to a user based on whether they are a project member and/or
// has recommendations.
private func shortcutItems(isProjectMember: Bool, hasRecommendations: Bool)
  -> [ShortcutItem] {
  var items: [ShortcutItem] = []

  if isProjectMember {
    items.append(.creatorDashboard)
  }

  if hasRecommendations {
    items.append(.recommendedForYou)
  }

  items.append(.projectsWeLove)

  if items.count < 4 {
    items.append(.search)
  }

  return items
}

private func dictionary(fromUrlComponents urlComponents: URLComponents) -> [String: String] {
  let queryItems = urlComponents.queryItems ?? []
  return [String: String?].keyValuePairs(queryItems.map { ($0.name, $0.value) }).compact()
}

extension ShortcutItem {
  public var applicationShortcutItem: UIApplicationShortcutItem {
    switch self {
    case .creatorDashboard:
      return .init(
        type: self.typeString,
        localizedTitle: Strings.accessibility_discovery_buttons_creator_dashboard(),
        localizedSubtitle: nil,
        icon: UIApplicationShortcutIcon(templateImageName: "shortcut-icon-bars"),
        userInfo: nil
      )
    case .projectsWeLove:
      return .init(
        type: self.typeString,
        localizedTitle: Strings.Projects_We_Love(),
        localizedSubtitle: nil,
        icon: UIApplicationShortcutIcon(templateImageName: "shortcut-icon-k"),
        userInfo: nil
      )
    case .recommendedForYou:
      return .init(
        type: self.typeString,
        localizedTitle: Strings.Recommended(),
        localizedSubtitle: nil,
        icon: UIApplicationShortcutIcon(templateImageName: "shortcut-icon-star"),
        userInfo: nil
      )
    case .search:
      return .init(
        type: self.typeString,
        localizedTitle: Strings.tabbar_search(),
        localizedSubtitle: nil,
        icon: UIApplicationShortcutIcon(templateImageName: "shortcut-icon-search"),
        userInfo: nil
      )
    }
  }
}

private func optimizelySDKKey(for environmentType: EnvironmentType) -> String {
  switch environmentType {
  case .production:
    return Secrets.OptimizelySDKKey.production
  case .staging:
    return Secrets.OptimizelySDKKey.staging
  case .development, .local:
    return Secrets.OptimizelySDKKey.development
  }
}

private func visitorCookies() -> [HTTPCookie] {
  let uuidString = (AppEnvironment.current.device.identifierForVendor ?? UUID()).uuidString

  return [HTTPCookie?].init(
    arrayLiteral:
    HTTPCookie(
      properties: [
        .name: "vis",
        .value: uuidString,
        .domain: AppEnvironment.current.apiService.serverConfig.webBaseUrl.host as Any,
        .path: "/",
        .version: 0,
        .expires: Date.distantFuture,
        .secure: true
      ]
    ),
    HTTPCookie(
      properties: [
        .name: "vis",
        .value: uuidString,
        .domain: AppEnvironment.current.apiService.serverConfig.apiBaseUrl.host as Any,
        .path: "/",
        .version: 0,
        .expires: Date.distantFuture,
        .secure: true
      ]
    )
  )
  .compact()
}<|MERGE_RESOLUTION|>--- conflicted
+++ resolved
@@ -516,12 +516,8 @@
     self.configureFabric = self.applicationLaunchOptionsProperty.signal.ignoreValues()
 
     self.configureOptimizely = self.applicationLaunchOptionsProperty.signal
-<<<<<<< HEAD
-      .map { _ in KSOptimizely.sdkKey }
-=======
       .map { _ in AppEnvironment.current.environmentType }
       .map(optimizelySDKKey(for:))
->>>>>>> 75c8d8b4
 
     self.configureAppCenterWithData = Signal.merge(
       self.applicationLaunchOptionsProperty.signal.ignoreValues(),
