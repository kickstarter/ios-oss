import Argo
import KsApi
import Library
import Prelude
import ReactiveSwift
import UserNotifications

public struct AppCenterConfigData: Equatable {
  public let appSecret: String
  public let userId: String
  public let userName: String
}

public enum NotificationAuthorizationStatus {
  case authorized
  case denied
  case notDetermined
  case provisional
}

public protocol AppDelegateViewModelInputs {
  /// Call when the application is handed off to.
  func applicationContinueUserActivity(_ userActivity: NSUserActivity) -> Bool

  /// Call when the application finishes launching.
  func applicationDidFinishLaunching(
    application: UIApplication?, launchOptions: [UIApplication.LaunchOptionsKey: Any]?
  )

  /// Call when the application will enter foreground.
  func applicationWillEnterForeground()

  /// Call when the application enters background.
  func applicationDidEnterBackground()

  /// Call when the aplication receives memory warning from the system.
  func applicationDidReceiveMemoryWarning()

  /// Call to open a url that was sent to the app
  func applicationOpenUrl(
    application: UIApplication?,
    url: URL,
    options: [UIApplication.OpenURLOptionsKey: Any]
  ) -> Bool

  /// Call when the application receives a request to perform a shortcut action.
  func applicationPerformActionForShortcutItem(_ item: UIApplicationShortcutItem)

  /// Call when the app has crashed
  func crashManagerDidFinishSendingCrashReport()

  /// Call after having invoked AppEnvironemt.updateCurrentUser with a fresh user.
  func currentUserUpdatedInEnvironment()

  /// Call when the user taps "OK" from the contextual alert.
  func didAcceptReceivingRemoteNotifications()

  /// Call with the result of evaluating Qualtrics Targeting Logic and current Qualtrics.Properties
  func didEvaluateQualtricsTargetingLogic(
    with result: QualtricsResultType, properties: QualtricsPropertiesType
  )

  /// Call when the app delegate receives a remote notification.
  func didReceive(remoteNotification notification: [AnyHashable: Any])

  /// Call when the app delegate gets notice of a successful notification registration.
  func didRegisterForRemoteNotifications(withDeviceTokenData data: Data)

  /// Call when the config has been updated the AppEnvironment
  func didUpdateConfig(_ config: Config)

  /// Call when the Optimizely client has been updated in the AppEnvironment
  func didUpdateOptimizelyClient(_ client: OptimizelyClientType)

  /// Call when the redirect URL has been found, see `findRedirectUrl` for more information.
  func foundRedirectUrl(_ url: URL)

  /// Call when Optimizely has been configured with the given result
  func optimizelyConfigured(with result: OptimizelyResultType) -> Bool

  /// Call with the result from initializing Qualtrics
  func qualtricsInitialized(with result: QualtricsResultType)

  /// Call when the contextual PushNotification dialog should be presented.
  func showNotificationDialog(notification: Notification)

  /// Call when the controller has received a user session ended notification.
  func userSessionEnded()

  /// Call when the controller has received a user session started notification.
  func userSessionStarted()
}

public protocol AppDelegateViewModelOutputs {
  /// The value to return from the delegate's `application:didFinishLaunchingWithOptions:` method.
  var applicationDidFinishLaunchingReturnValue: Bool { get }

  /// Emits the application icon badge number
  var applicationIconBadgeNumber: Signal<Int, Never> { get }

  /// Emits an app secret that should be used to configure AppCenter.
  var configureAppCenterWithData: Signal<AppCenterConfigData, Never> { get }

  /// Emits when the application should configure Fabric
  var configureFabric: Signal<(), Never> { get }

  /// Emits when the application should configure Optimizely
  var configureOptimizely: Signal<(String, OptimizelyLogLevelType, TimeInterval), Never> { get }

  /// Emits when the application should configure Qualtrics
  var configureQualtrics: Signal<QualtricsConfigData, Never> { get }

  /// Return this value in the delegate method.
  var continueUserActivityReturnValue: MutableProperty<Bool> { get }

  /// Emits when we should display the Qualtrics survey.
  var displayQualtricsSurvey: Signal<(), Never> { get }

  /// Emits when we should ask Qualtrics to evaluate its targeting logic.
  var evaluateQualtricsTargetingLogic: Signal<(), Never> { get }

  /// Emits when the view needs to figure out the redirect URL for the emitted URL.
  var findRedirectUrl: Signal<URL, Never> { get }

  /// Emits when opening the app with an invalid access token.
  var forceLogout: Signal<(), Never> { get }

  /// Emits when the root view controller should navigate to activity.
  var goToActivity: Signal<(), Never> { get }

  /// Emits when the root view controller should navigate to the onboarding flow
  var goToCategoryPersonalizationOnboarding: Signal<Void, Never> { get }

  /// Emits when application should navigate to the creator's message thread
  var goToCreatorMessageThread: Signal<(Param, MessageThread), Never> { get }

  /// Emits when the root view controller should navigate to the creator dashboard.
  var goToDashboard: Signal<Param?, Never> { get }

  /// Emits when the root view controller should navigate to the creator dashboard.
  var goToDiscovery: Signal<DiscoveryParams?, Never> { get }

  /// Emits when the root view controller should present the Landing Page for new users.
  var goToLandingPage: Signal<(), Never> { get }

  /// Emits when the root view controller should navigate to the login screen.
  var goToLogin: Signal<(), Never> { get }

  /// Emits a message thread when we should navigate to it.
  var goToMessageThread: Signal<MessageThread, Never> { get }

  /// Emits when the root view controller should navigate to the user's profile.
  var goToProfile: Signal<(), Never> { get }

  /// Emits when should navigate to the project activities view
  var goToProjectActivities: Signal<Param, Never> { get }

  /// Emits a URL when we should open it in the safari browser.
  var goToMobileSafari: Signal<URL, Never> { get }

  /// Emits when the root view controller should navigate to search.
  var goToSearch: Signal<(), Never> { get }

  /// Emits an Notification that should be immediately posted.
  var postNotification: Signal<Notification, Never> { get }

  /// Emits when a view controller should be presented.
  var presentViewController: Signal<UIViewController, Never> { get }

  /// Emits when the push token registration begins.
  var pushTokenRegistrationStarted: Signal<(), Never> { get }

  /// Emits the push token that has been successfully registered on the server.
  var pushTokenSuccessfullyRegistered: Signal<String, Never> { get }

  /// Emits an array of short cut items to put into the shared application.
  var setApplicationShortcutItems: Signal<[ShortcutItem], Never> { get }

  /// Emits when an alert should be shown.
  var showAlert: Signal<Notification, Never> { get }

  /// Emits to synchronize iCloud on app launch.
  var synchronizeUbiquitousStore: Signal<(), Never> { get }

  /// Emits when we should unregister the user from notifications.
  var unregisterForRemoteNotifications: Signal<(), Never> { get }

  /// Emits a fresh user to be updated in the app environment.
  var updateCurrentUserInEnvironment: Signal<User, Never> { get }

  /// Emits a config value that should be updated in the environment.
  var updateConfigInEnvironment: Signal<Config, Never> { get }
}

public protocol AppDelegateViewModelType {
  var inputs: AppDelegateViewModelInputs { get }
  var outputs: AppDelegateViewModelOutputs { get }
}

public final class AppDelegateViewModel: AppDelegateViewModelType, AppDelegateViewModelInputs,
  AppDelegateViewModelOutputs {
  // swiftlint:disable cyclomatic_complexity
  public init() {
    let currentUserEvent = Signal
      .merge(
        self.applicationWillEnterForegroundProperty.signal,
        self.applicationLaunchOptionsProperty.signal.ignoreValues(),
        self.userSessionEndedProperty.signal,
        self.userSessionStartedProperty.signal
      )
      .ksr_debounce(.seconds(5), on: AppEnvironment.current.scheduler)
      .switchMap { _ -> SignalProducer<Signal<User?, ErrorEnvelope>.Event, Never> in
        AppEnvironment.current.apiService.isAuthenticated || AppEnvironment.current.currentUser != nil
          ? AppEnvironment.current.apiService.fetchUserSelf().wrapInOptional().materialize()
          : SignalProducer(value: .value(nil))
      }

    self.updateCurrentUserInEnvironment = currentUserEvent
      .values()
      .skipNil()

    self.forceLogout = currentUserEvent
      .errors()
      .filter { $0.ksrCode == .AccessTokenInvalid }
      .ignoreValues()

    self.updateConfigInEnvironment = Signal.merge(
      [
        self.applicationWillEnterForegroundProperty.signal,
        self.applicationLaunchOptionsProperty.signal.ignoreValues(),
        self.userSessionEndedProperty.signal,
        self.userSessionStartedProperty.signal
      ]
    )
    .switchMap { _ -> SignalProducer<Config, Never> in
      visitorCookies().forEach(AppEnvironment.current.cookieStorage.setCookie)

      return AppEnvironment.current.apiService.fetchConfig().demoteErrors()
    }

    let currentUserUpdatedNotification = self.currentUserUpdatedInEnvironmentProperty.signal
      .mapConst(Notification(name: .ksr_userUpdated, object: nil))

    let configUpdatedNotification = self.didUpdateConfigProperty.signal
      .skipNil()
      .mapConst(Notification(name: .ksr_configUpdated, object: nil))

    let optimizelyClientConfiguredNotification = self.didUpdateOptimizelyClientProperty.signal
      .mapConst(Notification(name: .ksr_optimizelyClientConfigured, object: nil))

    self.postNotification = Signal.merge(
      currentUserUpdatedNotification,
      configUpdatedNotification,
      optimizelyClientConfiguredNotification
    )

    let openUrl = self.applicationOpenUrlProperty.signal.skipNil()

    // iCloud

    self.synchronizeUbiquitousStore = self.applicationLaunchOptionsProperty.signal.ignoreValues()

    // Push notifications

    let pushNotificationsPreviouslyAuthorized = self.applicationLaunchOptionsProperty.signal
      .flatMap { _ in AppEnvironment.current.pushRegistrationType.hasAuthorizedNotifications() }

    let pushTokenRegistrationStartedEvents = Signal.merge(
      self.didAcceptReceivingRemoteNotificationsProperty.signal,
      pushNotificationsPreviouslyAuthorized.filter(isTrue).ignoreValues()
    )
    .flatMap {
      AppEnvironment.current.pushRegistrationType.register(for: [.alert, .badge])
        .materialize()
    }

    let pushTokenRegistrationStartedValues = pushTokenRegistrationStartedEvents.values()

    self.pushTokenRegistrationStarted = pushTokenRegistrationStartedValues
      .ignoreValues()

    self.showAlert = self.showNotificationDialogProperty.signal.skipNil()
      .filter {
        if let context = $0.userInfo?.values.first as? PushNotificationDialog.Context {
          return PushNotificationDialog.canShowDialog(for: context)
        }
        return false
      }

    self.unregisterForRemoteNotifications = self.userSessionEndedProperty.signal

    self.pushTokenSuccessfullyRegistered = self.deviceTokenDataProperty.signal
      .map(deviceToken(fromData:))
      .on(value: { print("📲 [Push Registration] Push token generated: (\($0))") })
      .ksr_debounce(.seconds(5), on: AppEnvironment.current.scheduler)
      .switchMap { token in
        AppEnvironment.current.apiService.register(pushToken: token)
          .demoteErrors()
          .map { _ in token }
      }

    // Onboarding

    self.goToCategoryPersonalizationOnboarding = Signal.combineLatest(
      self.applicationLaunchOptionsProperty.signal.ignoreValues(),
      self.didUpdateOptimizelyClientProperty.signal.skipNil().ignoreValues()
    ).ignoreValues()
      .filter(shouldSeeCategoryPersonalization)

    // Deep links

    let deepLinkFromNotification = self.remoteNotificationProperty.signal.skipNil()
      .map(decode)
      .map { $0.value }
      .skipNil()
      .map(navigation(fromPushEnvelope:))

    let continueUserActivity = self.applicationContinueUserActivityProperty.signal.skipNil()

    let continueUserActivityWithNavigation = continueUserActivity
      .filter { $0.activityType == NSUserActivityTypeBrowsingWeb }
      .map { activity in (activity, activity.webpageURL.flatMap(Navigation.match)) }

    self.continueUserActivityReturnValue <~ continueUserActivityWithNavigation.map(second >>> isNotNil)

    let deepLinkUrl = Signal
      .merge(
        openUrl.map { $0.url },
        self.foundRedirectUrlProperty.signal.skipNil(),
        continueUserActivity
          .filter { $0.activityType == NSUserActivityTypeBrowsingWeb }
          .map { $0.webpageURL }
          .skipNil()
      )

    let deepLinkFromUrl = deepLinkUrl.map(Navigation.match)

    let performShortcutItem = Signal.merge(
      self.performActionForShortcutItemProperty.signal.skipNil(),
      self.applicationLaunchOptionsProperty.signal
        .map { $0?.options?[UIApplication.LaunchOptionsKey.shortcutItem] as? UIApplicationShortcutItem }
        .skipNil()
    )
    .map { ShortcutItem(typeString: $0.type) }
    .skipNil()

    let deepLinkFromShortcut = performShortcutItem
      .switchMap(navigation(fromShortcutItem:))

    let deeplinkActivated = Signal
      .merge(
        deepLinkFromUrl,
        deepLinkFromNotification,
        deepLinkFromShortcut
      )
      .skipNil()

    self.goToLandingPage = self.applicationLaunchOptionsProperty.signal.ignoreValues()
      .takeWhen(self.didUpdateOptimizelyClientProperty.signal.ignoreValues())
      .filter(shouldGoToLandingPage)

    let deepLink = deeplinkActivated
<<<<<<< HEAD
      .filter { _ in shouldGoToLandingPage() == false && shouldSeeCategoryPersonalization() == false }
=======
      .filter { _ in shouldGoToLandingPage() == false }
      .take(until: self.goToLandingPage)
>>>>>>> 35062873

    self.findRedirectUrl = deepLinkUrl
      .filter { Navigation.match($0) == .emailClick }

    self.goToDiscovery = deepLink
      .map { link -> [String: String]?? in
        guard case let .tab(.discovery(rawParams)) = link else { return nil }
        return .some(rawParams)
      }
      .skipNil()
      .switchMap { rawParams -> SignalProducer<DiscoveryParams?, Never> in
        guard
          let rawParams = rawParams,
          let params = DiscoveryParams.decode(.init(rawParams)).value
        else { return .init(value: nil) }

        guard
          let rawCategoryParam = rawParams["category_id"],
          let categoryParam = Param.decode(.string(rawCategoryParam)).value
        else { return .init(value: params) }
        // We will replace `fetchGraph(query: rootCategoriesQuery)` by a call to get a category by ID
        return AppEnvironment.current.apiService.fetchGraphCategories(query: rootCategoriesQuery)
          .map { $0.rootCategories.filter { $0.name.lowercased() == categoryParam.slug } }
          .ksr_delay(AppEnvironment.current.apiDelayInterval, on: AppEnvironment.current.scheduler)
          .demoteErrors()
          .map { params |> DiscoveryParams.lens.category .~ $0.first }
      }

    self.goToActivity = deepLink
      .filter { $0 == .tab(.activity) }
      .ignoreValues()

    self.goToSearch = deepLink
      .filter { $0 == .tab(.search) }
      .ignoreValues()

    self.goToLogin = deepLink
      .filter { $0 == .tab(.login) }
      .ignoreValues()

    self.goToCreatorMessageThread = deepLink
      .map { navigation -> (Param, Int)? in
        guard case let .creatorMessages(projectId, messageThreadId) = navigation else { return nil }
        return .some((projectId, messageThreadId: messageThreadId))
      }
      .skipNil()
      .switchMap { projectId, messageThreadId in
        AppEnvironment.current.apiService.fetchMessageThread(messageThreadId: messageThreadId)
          .demoteErrors()
          .map { (projectId, $0.messageThread) }
      }

    self.goToMessageThread = deepLink
      .map { navigation -> Int? in
        guard case let .messages(messageThreadId) = navigation else { return nil }
        return .some(messageThreadId)
      }
      .skipNil()
      .switchMap {
        AppEnvironment.current.apiService.fetchMessageThread(messageThreadId: $0)
          .demoteErrors()
          .map { $0.messageThread }
      }

    self.goToProjectActivities = deepLink
      .map { navigation -> Param? in
        guard case let .projectActivity(projectId) = navigation else { return nil }
        return .some(projectId)
      }
      .skipNil()

    self.goToProfile = deepLink
      .filter { $0 == .tab(.me) }
      .ignoreValues()

    let projectLinkValues = deepLink
      .map { link -> (Param, Navigation.Project, RefTag?)? in
        guard case let .project(param, subpage, refTag) = link else { return nil }
        return (param, subpage, refTag)
      }
      .skipNil()
      .switchMap { param, subpage, refTag in
        AppEnvironment.current.apiService.fetchProject(param: param)
          .demoteErrors()
          .observeForUI()
          .map { project -> (Project, Navigation.Project, [UIViewController], RefTag?) in
            (
              project, subpage,
              [ProjectPamphletViewController.configuredWith(projectOrParam: .left(project), refTag: refTag)],
              refTag
            )
          }
      }

    let projectLink = projectLinkValues
      .filter { project, _, _, _ in project.prelaunchActivated != true }

    let projectPreviewLink = projectLinkValues
      .filter { project, _, _, _ in project.prelaunchActivated == true }

    let resolvedRedirectUrl = deepLinkUrl
      .filter { Navigation.deepLinkMatch($0) == nil }

    self.goToMobileSafari = Signal.merge(
      resolvedRedirectUrl,
      Signal.zip(deepLinkUrl, projectPreviewLink).map(first)
    )

    self.goToDashboard = deepLink
      .map { link -> Param?? in
        guard case let .tab(.dashboard(param)) = link else { return nil }
        return .some(param)
      }
      .skipNil()

    let projectRootLink = projectLink
      .filter { _, subpage, _, _ in subpage == .root }
      .map { _, _, vcs, _ in vcs }

    let projectCommentsLink = projectLink
      .filter { _, subpage, _, _ in subpage == .comments }
      .map { project, _, vcs, _ in
        vcs + [CommentsViewController.configuredWith(project: project, update: nil)]
      }

    let surveyResponseLink = deepLink
      .map { link -> Int? in
        if case let .user(_, .survey(surveyResponseId)) = link { return surveyResponseId }
        if case let .project(_, .survey(surveyResponseId), _) = link { return surveyResponseId }
        return nil
      }
      .skipNil()
      .switchMap { surveyResponseId in
        AppEnvironment.current.apiService.fetchSurveyResponse(surveyResponseId: surveyResponseId)
          .demoteErrors()
          .observeForUI()
          .map { surveyResponse -> [UIViewController] in
            [SurveyResponseViewController.configuredWith(surveyResponse: surveyResponse)]
          }
      }

    let campaignFaqLink = projectLink
      .filter { _, subpage, _, _ in subpage == .faqs }
      .map { project, _, vcs, refTag in
        vcs + [ProjectDescriptionViewController.configuredWith(value: (project, refTag))]
      }

    let updatesLink = projectLink
      .filter { _, subpage, _, _ in subpage == .updates }
      .map { project, _, vcs, _ in vcs + [ProjectUpdatesViewController.configuredWith(project: project)] }

    let updateLink = projectLink
      .map { project, subpage, vcs, _ -> (Project, Int, Navigation.Project.Update, [UIViewController])? in
        guard case let .update(id, updateSubpage) = subpage else { return nil }
        return (project, id, updateSubpage, vcs)
      }
      .skipNil()
      .switchMap { project, id, updateSubpage, vcs in
        AppEnvironment.current.apiService.fetchUpdate(updateId: id, projectParam: .id(project.id))
          .demoteErrors()
          .observeForUI()
          .map { update -> (Project, Update, Navigation.Project.Update, [UIViewController]) in
            (
              project,
              update,
              updateSubpage,
              vcs + [
                UpdateViewController.configuredWith(
                  project: project,
                  update: update,
                  context: .deepLink
                )
              ]
            )
          }
      }

    let updateRootLink = updateLink
      .filter { _, _, subpage, _ in subpage == .root }
      .map { _, _, _, vcs in vcs }

    let updateCommentsLink = updateLink
      .observeForUI()
      .map { _, update, subpage, vcs -> [UIViewController]? in
        guard case .comments = subpage else { return nil }
        return vcs + [CommentsViewController.configuredWith(update: update)]
      }
      .skipNil()

    self.presentViewController = Signal
      .merge(
        projectRootLink,
        projectCommentsLink,
        surveyResponseLink,
        updatesLink,
        updateRootLink,
        updateCommentsLink,
        campaignFaqLink
      )
      .map { UINavigationController() |> UINavigationController.lens.viewControllers .~ $0 }

    self.configureFabric = self.applicationLaunchOptionsProperty.signal.ignoreValues()

    self.configureOptimizely = self.applicationLaunchOptionsProperty.signal
      .map { _ in AppEnvironment.current }
      .map(optimizelyData(for:))

    self.configureAppCenterWithData = Signal.merge(
      self.applicationLaunchOptionsProperty.signal.ignoreValues(),
      self.userSessionStartedProperty.signal,
      self.userSessionEndedProperty.signal
    )
    .filter { !AppEnvironment.current.mainBundle.isDebug && !AppEnvironment.current.mainBundle.isRelease }
    .map { _ -> AppCenterConfigData? in
      guard let appCenterAppSecret = AppEnvironment.current.mainBundle.appCenterAppSecret else { return nil }

      return AppCenterConfigData(
        appSecret: appCenterAppSecret,
        userId: (AppEnvironment.current.currentUser?.id).map(String.init) ?? "0",
        userName: AppEnvironment.current.currentUser?.name ?? "anonymous"
      )
    }
    .skipNil()

    self.setApplicationShortcutItems = currentUserEvent
      .values()
      .switchMap(shortcutItems(forUser:))

    self.applicationDidFinishLaunchingReturnValueProperty <~ self.applicationLaunchOptionsProperty.signal
      .skipNil()
      .map { _, options in options?[UIApplication.LaunchOptionsKey.shortcutItem] == nil }

    // Koala

    Signal.combineLatest(
      pushTokenRegistrationStartedValues,
      pushNotificationsPreviouslyAuthorized
    )
    .filter { _, previouslyAuthorized in !previouslyAuthorized }
    .map { isGranted, _ in isGranted }
    .take(first: 1)
    .observeValues { isGranted in
      if isGranted {
        AppEnvironment.current.koala.trackPushPermissionOptIn()
      } else {
        AppEnvironment.current.koala.trackPushPermissionOptOut()
      }
    }

    Signal.merge(
      self.applicationLaunchOptionsProperty.signal.ignoreValues(),
      self.applicationWillEnterForegroundProperty.signal
    )
    .observeValues { AppEnvironment.current.koala.trackAppOpen() }

    self.applicationDidEnterBackgroundProperty.signal
      .observeValues { AppEnvironment.current.koala.trackAppClose() }

    self.applicationDidReceiveMemoryWarningProperty.signal
      .observeValues { AppEnvironment.current.koala.trackMemoryWarning() }

    self.crashManagerDidFinishSendingCrashReportProperty.signal
      .observeValues { AppEnvironment.current.koala.trackCrashedApp() }

    Signal.combineLatest(
      performShortcutItem.enumerated(),
      self.setApplicationShortcutItems
    )
    .skipRepeats { lhs, rhs in lhs.0.idx == rhs.0.idx }
    .map { idxAndShortcutItem, availableShortcutItems in
      (idxAndShortcutItem.value, availableShortcutItems)
    }
    .observeValues {
      AppEnvironment.current.koala.trackPerformedShortcutItem($0, availableShortcutItems: $1)
    }

    openUrl
      .map { URLComponents(url: $0.url, resolvingAgainstBaseURL: false) }
      .skipNil()
      .map(dictionary(fromUrlComponents:))
      .filter { $0["app_banner"] == "1" }
      .observeValues { AppEnvironment.current.koala.trackOpenedAppBanner($0) }

    continueUserActivityWithNavigation
      .filter(second >>> isNotNil)
      .map(first)
      .observeValues { AppEnvironment.current.koala.trackUserActivity($0) }

    deepLinkFromNotification
      .observeValues { _ in AppEnvironment.current.koala.trackNotificationOpened() }

    // Optimizely tracking

    self.applicationDidEnterBackgroundProperty.signal
      .observeValues {
        let (properties, eventTags) = optimizelyTrackingAttributesAndEventTags()

        try? AppEnvironment.current.optimizelyClient?
          .track(
            eventKey: "App Closed",
            userId: deviceIdentifier(uuid: UUID()),
            attributes: properties,
            eventTags: eventTags
          )
      }

    self.applicationIconBadgeNumber = Signal.merge(
      self.applicationWillEnterForegroundProperty.signal,
      self.applicationLaunchOptionsProperty.signal.ignoreValues()
    )
    .flatMap { AppEnvironment.current.pushRegistrationType.hasAuthorizedNotifications() }
    .filter(isTrue)
    .mapConst(0)

    self.optimizelyConfigurationReturnValue <~ self.optimizelyConfiguredWithResultProperty.signal
      .skipNil()
      .map { $0.isSuccess }

    self.configureQualtrics = Signal.zip(
      self.applicationLaunchOptionsProperty.signal,
      self.didUpdateConfigProperty.signal
    )
    .filter { _ in featureQualtricsIsEnabled() }
    .ignoreValues()
    .map(qualtricsConfigData)

    self.evaluateQualtricsTargetingLogic = self.qualtricsInitializedWithResultProperty.signal
      .skipNil()
      .filter { $0.passed() }
      .ksr_delay(.seconds(2), on: AppEnvironment.current.scheduler)
      .ignoreValues()

    self.displayQualtricsSurvey = self.didEvaluateQualtricsTargetingLogicWithResultProperty.signal
      .skipNil()
      .on(value: { _, properties in properties.setNumber(number: 0, for: "first_app_session") })
      .filter { result, _ in result.passed() }
      .ignoreValues()
  }

  // swiftlint:enable cyclomatic_complexity

  public var inputs: AppDelegateViewModelInputs { return self }
  public var outputs: AppDelegateViewModelOutputs { return self }

  fileprivate let applicationContinueUserActivityProperty = MutableProperty<NSUserActivity?>(nil)
  public func applicationContinueUserActivity(_ userActivity: NSUserActivity) -> Bool {
    self.applicationContinueUserActivityProperty.value = userActivity
    return self.continueUserActivityReturnValue.value
  }

  fileprivate typealias ApplicationWithOptions = (
    application: UIApplication?, options: [UIApplication.LaunchOptionsKey: Any]?
  )
  fileprivate let applicationLaunchOptionsProperty = MutableProperty<ApplicationWithOptions?>(nil)
  public func applicationDidFinishLaunching(
    application: UIApplication?,
    launchOptions: [UIApplication.LaunchOptionsKey: Any]?
  ) {
    self.applicationLaunchOptionsProperty.value = (application, launchOptions)
  }

  fileprivate let applicationWillEnterForegroundProperty = MutableProperty(())
  public func applicationWillEnterForeground() {
    self.applicationWillEnterForegroundProperty.value = ()
  }

  fileprivate let applicationDidEnterBackgroundProperty = MutableProperty(())
  public func applicationDidEnterBackground() {
    self.applicationDidEnterBackgroundProperty.value = ()
  }

  fileprivate let applicationDidReceiveMemoryWarningProperty = MutableProperty(())
  public func applicationDidReceiveMemoryWarning() {
    self.applicationDidReceiveMemoryWarningProperty.value = ()
  }

  fileprivate let performActionForShortcutItemProperty = MutableProperty<UIApplicationShortcutItem?>(nil)
  public func applicationPerformActionForShortcutItem(_ item: UIApplicationShortcutItem) {
    self.performActionForShortcutItemProperty.value = item
  }

  fileprivate let currentUserUpdatedInEnvironmentProperty = MutableProperty(())
  public func currentUserUpdatedInEnvironment() {
    self.currentUserUpdatedInEnvironmentProperty.value = ()
  }

  fileprivate let remoteNotificationProperty = MutableProperty<[AnyHashable: Any]?>(nil)
  public func didReceive(remoteNotification notification: [AnyHashable: Any]) {
    self.remoteNotificationProperty.value = notification
  }

  fileprivate let deviceTokenDataProperty = MutableProperty(Data())
  public func didRegisterForRemoteNotifications(withDeviceTokenData data: Data) {
    self.deviceTokenDataProperty.value = data
  }

  fileprivate let didAcceptReceivingRemoteNotificationsProperty = MutableProperty(())
  public func didAcceptReceivingRemoteNotifications() {
    self.didAcceptReceivingRemoteNotificationsProperty.value = ()
  }

  fileprivate let didEvaluateQualtricsTargetingLogicWithResultProperty
    = MutableProperty<(QualtricsResultType, QualtricsPropertiesType)?>(nil)
  public func didEvaluateQualtricsTargetingLogic(
    with result: QualtricsResultType,
    properties: QualtricsPropertiesType
  ) {
    self.didEvaluateQualtricsTargetingLogicWithResultProperty.value = (result, properties)
  }

  fileprivate let didUpdateConfigProperty = MutableProperty<Config?>(nil)
  public func didUpdateConfig(_ config: Config) {
    self.didUpdateConfigProperty.value = config
  }

  fileprivate let didUpdateOptimizelyClientProperty = MutableProperty<OptimizelyClientType?>(nil)
  public func didUpdateOptimizelyClient(_ client: OptimizelyClientType) {
    self.didUpdateOptimizelyClientProperty.value = client
  }

  private let foundRedirectUrlProperty = MutableProperty<URL?>(nil)
  public func foundRedirectUrl(_ url: URL) {
    self.foundRedirectUrlProperty.value = url
  }

  fileprivate let crashManagerDidFinishSendingCrashReportProperty = MutableProperty(())
  public func crashManagerDidFinishSendingCrashReport() {
    self.crashManagerDidFinishSendingCrashReportProperty.value = ()
  }

  fileprivate typealias ApplicationOpenUrl = (
    application: UIApplication?,
    url: URL,
    options: [UIApplication.OpenURLOptionsKey: Any]
  )
  fileprivate let applicationOpenUrlProperty = MutableProperty<ApplicationOpenUrl?>(nil)
  public func applicationOpenUrl(
    application: UIApplication?,
    url: URL,
    options: [UIApplication.OpenURLOptionsKey: Any]
  ) -> Bool {
    self.applicationOpenUrlProperty.value = (application, url, options)
    return true
  }

  fileprivate let qualtricsInitializedWithResultProperty = MutableProperty<QualtricsResultType?>(nil)
  public func qualtricsInitialized(with result: QualtricsResultType) {
    self.qualtricsInitializedWithResultProperty.value = result
  }

  fileprivate let showNotificationDialogProperty = MutableProperty<Notification?>(nil)
  public func showNotificationDialog(notification: Notification) {
    self.showNotificationDialogProperty.value = notification
  }

  fileprivate let userSessionEndedProperty = MutableProperty(())
  public func userSessionEnded() {
    self.userSessionEndedProperty.value = ()
  }

  fileprivate let userSessionStartedProperty = MutableProperty(())
  public func userSessionStarted() {
    self.userSessionStartedProperty.value = ()
  }

  fileprivate let applicationDidFinishLaunchingReturnValueProperty = MutableProperty(true)
  public var applicationDidFinishLaunchingReturnValue: Bool {
    return self.applicationDidFinishLaunchingReturnValueProperty.value
  }

  private let optimizelyConfigurationReturnValue = MutableProperty<Bool>(false)

  fileprivate let optimizelyConfiguredWithResultProperty = MutableProperty<OptimizelyResultType?>(nil)
  public func optimizelyConfigured(with result: OptimizelyResultType) -> Bool {
    self.optimizelyConfiguredWithResultProperty.value = result

    return self.optimizelyConfigurationReturnValue.value
  }

  public let applicationIconBadgeNumber: Signal<Int, Never>
  public let configureAppCenterWithData: Signal<AppCenterConfigData, Never>
  public let configureFabric: Signal<(), Never>
  public let configureOptimizely: Signal<(String, OptimizelyLogLevelType, TimeInterval), Never>
  public let configureQualtrics: Signal<QualtricsConfigData, Never>
  public let continueUserActivityReturnValue = MutableProperty(false)
  public let displayQualtricsSurvey: Signal<(), Never>
  public let evaluateQualtricsTargetingLogic: Signal<(), Never>
  public let findRedirectUrl: Signal<URL, Never>
  public let forceLogout: Signal<(), Never>
  public let goToActivity: Signal<(), Never>
  public let goToCategoryPersonalizationOnboarding: Signal<Void, Never>
  public let goToCreatorMessageThread: Signal<(Param, MessageThread), Never>
  public let goToDashboard: Signal<Param?, Never>
  public let goToDiscovery: Signal<DiscoveryParams?, Never>
  public let goToLandingPage: Signal<(), Never>
  public let goToLogin: Signal<(), Never>
  public let goToMessageThread: Signal<MessageThread, Never>
  public let goToProfile: Signal<(), Never>
  public let goToProjectActivities: Signal<Param, Never>
  public let goToMobileSafari: Signal<URL, Never>
  public let goToSearch: Signal<(), Never>
  public let postNotification: Signal<Notification, Never>
  public let presentViewController: Signal<UIViewController, Never>
  public let pushTokenRegistrationStarted: Signal<(), Never>
  public let pushTokenSuccessfullyRegistered: Signal<String, Never>
  public let setApplicationShortcutItems: Signal<[ShortcutItem], Never>
  public let showAlert: Signal<Notification, Never>
  public let synchronizeUbiquitousStore: Signal<(), Never>
  public let unregisterForRemoteNotifications: Signal<(), Never>
  public let updateCurrentUserInEnvironment: Signal<User, Never>
  public let updateConfigInEnvironment: Signal<Config, Never>
}

private func deviceToken(fromData data: Data) -> String {
  return data
    .map { String(format: "%02.2hhx", $0 as CVarArg) }
    .joined()
}

// swiftlint:disable:next cyclomatic_complexity
private func navigation(fromPushEnvelope envelope: PushEnvelope) -> Navigation? {
  if let activity = envelope.activity {
    switch activity.category {
    case .backing:
      guard let projectId = activity.projectId else { return nil }
      if envelope.forCreator == true {
        return .projectActivity(.id(projectId))
      }
      return .project(.id(projectId), .root, refTag: .push)
    case .failure, .launch, .success, .cancellation, .suspension:
      guard let projectId = activity.projectId else { return nil }
      if envelope.forCreator == .some(true) {
        return .tab(.dashboard(project: .id(projectId)))
      }
      return .project(.id(projectId), .root, refTag: .push)

    case .update:
      guard let projectId = activity.projectId, let updateId = activity.updateId else { return nil }
      return .project(.id(projectId), .update(updateId, .root), refTag: .push)

    case .commentPost:
      guard let projectId = activity.projectId, let updateId = activity.updateId else { return nil }
      return .project(.id(projectId), .update(updateId, .comments), refTag: .push)

    case .commentProject:
      guard let projectId = activity.projectId else { return nil }
      return .project(.id(projectId), .comments, refTag: .push)

    case .backingAmount, .backingCanceled, .backingDropped, .backingReward:
      guard let projectId = activity.projectId else { return nil }
      return .tab(.dashboard(project: .id(projectId)))

    case .follow:
      return .tab(.activity)

    case .funding, .unknown, .watch:
      return nil
    }
  }

  if let project = envelope.project {
    if envelope.forCreator == .some(true) {
      return .tab(.dashboard(project: .id(project.id)))
    }
    return .project(.id(project.id), .root, refTag: .push)
  }

  if let message = envelope.message {
    if envelope.forCreator == .some(true) {
      return .creatorMessages(.id(message.projectId), messageThreadId: message.messageThreadId)
    } else {
      return .messages(messageThreadId: message.messageThreadId)
    }
  }

  if let survey = envelope.survey {
    return .user(.slug("self"), .survey(survey.id))
  }

  if let update = envelope.update {
    return .project(.id(update.projectId), .update(update.id, .root), refTag: .push)
  }

  return nil
}

// Figures out a `Navigation` to route the user to from a shortcut item.
private func navigation(fromShortcutItem shortcutItem: ShortcutItem) -> SignalProducer<Navigation?, Never> {
  switch shortcutItem {
  case .creatorDashboard:
    return SignalProducer(value: .tab(.dashboard(project: nil)))

  case .recommendedForYou:
    let params = .defaults
      |> DiscoveryParams.lens.recommended .~ true
      |> DiscoveryParams.lens.sort .~ .magic
    return SignalProducer(value: .tab(.discovery(params.queryParams)))

  case .projectsWeLove:
    let params = .defaults
      |> DiscoveryParams.lens.staffPicks .~ true
      |> DiscoveryParams.lens.sort .~ .magic
    return SignalProducer(value: .tab(.discovery(params.queryParams)))

  case .search:
    return SignalProducer(value: .tab(.search))
  }
}

// Figures out which shortcut items to show to a user.
private func shortcutItems(forUser user: User?) -> SignalProducer<[ShortcutItem], Never> {
  guard let user = user else {
    return SignalProducer(value: shortcutItems(isProjectMember: false, hasRecommendations: false))
  }

  let recommendationParams = .defaults
    |> DiscoveryParams.lens.recommended .~ true
    |> DiscoveryParams.lens.state .~ .live
    |> DiscoveryParams.lens.perPage .~ 1

  let recommendationsCount = AppEnvironment.current.apiService.fetchDiscovery(params: recommendationParams)
    .map { $0.stats.count }
    .flatMapError { _ in SignalProducer<Int, Never>(value: 0) }

  return recommendationsCount
    .map { recommendationsCount in
      shortcutItems(
        isProjectMember: (user.stats.memberProjectsCount ?? 0) > 0,
        hasRecommendations: recommendationsCount > 0
      )
    }
    .demoteErrors()
}

// Figures out which shortcut items to show to a user based on whether they are a project member and/or
// has recommendations.
private func shortcutItems(isProjectMember: Bool, hasRecommendations: Bool)
  -> [ShortcutItem] {
  var items: [ShortcutItem] = []

  if isProjectMember {
    items.append(.creatorDashboard)
  }

  if hasRecommendations {
    items.append(.recommendedForYou)
  }

  items.append(.projectsWeLove)

  if items.count < 4 {
    items.append(.search)
  }

  return items
}

private func dictionary(fromUrlComponents urlComponents: URLComponents) -> [String: String] {
  let queryItems = urlComponents.queryItems ?? []
  return [String: String?].keyValuePairs(queryItems.map { ($0.name, $0.value) }).compact()
}

extension ShortcutItem {
  public var applicationShortcutItem: UIApplicationShortcutItem {
    switch self {
    case .creatorDashboard:
      return .init(
        type: self.typeString,
        localizedTitle: Strings.accessibility_discovery_buttons_creator_dashboard(),
        localizedSubtitle: nil,
        icon: UIApplicationShortcutIcon(templateImageName: "shortcut-icon-bars"),
        userInfo: nil
      )
    case .projectsWeLove:
      return .init(
        type: self.typeString,
        localizedTitle: Strings.Projects_We_Love(),
        localizedSubtitle: nil,
        icon: UIApplicationShortcutIcon(templateImageName: "shortcut-icon-k"),
        userInfo: nil
      )
    case .recommendedForYou:
      return .init(
        type: self.typeString,
        localizedTitle: Strings.Recommended(),
        localizedSubtitle: nil,
        icon: UIApplicationShortcutIcon(templateImageName: "shortcut-icon-star"),
        userInfo: nil
      )
    case .search:
      return .init(
        type: self.typeString,
        localizedTitle: Strings.tabbar_search(),
        localizedSubtitle: nil,
        icon: UIApplicationShortcutIcon(templateImageName: "shortcut-icon-search"),
        userInfo: nil
      )
    }
  }
}

private func optimizelyData(for environment: Environment) -> (String, OptimizelyLogLevelType, TimeInterval) {
  let environmentType = environment.environmentType
  let logLevel = environment.mainBundle.isDebug ? OptimizelyLogLevelType.debug : OptimizelyLogLevelType.error
  let dispatchInterval: TimeInterval = 5

  var sdkKey: String

  switch environmentType {
  case .production:
    sdkKey = Secrets.OptimizelySDKKey.production
  case .staging:
    sdkKey = Secrets.OptimizelySDKKey.staging
  case .development, .local:
    sdkKey = Secrets.OptimizelySDKKey.development
  }

  return (sdkKey, logLevel, dispatchInterval)
}

private func visitorCookies() -> [HTTPCookie] {
  let uuidString = (AppEnvironment.current.device.identifierForVendor ?? UUID()).uuidString

  return [HTTPCookie?].init(
    arrayLiteral:
    HTTPCookie(
      properties: [
        .name: "vis",
        .value: uuidString,
        .domain: AppEnvironment.current.apiService.serverConfig.webBaseUrl.host as Any,
        .path: "/",
        .version: 0,
        .expires: Date.distantFuture,
        .secure: true
      ]
    ),
    HTTPCookie(
      properties: [
        .name: "vis",
        .value: uuidString,
        .domain: AppEnvironment.current.apiService.serverConfig.apiBaseUrl.host as Any,
        .path: "/",
        .version: 0,
        .expires: Date.distantFuture,
        .secure: true
      ]
    )
  )
  .compact()
}

private func qualtricsConfigData() -> QualtricsConfigData {
  return .init(
    brandId: Secrets.Qualtrics.brandId,
    zoneId: Secrets.Qualtrics.zoneId,
    interceptId: QualtricsIntercept.survey.interceptId,
    stringProperties: [
      "bundle_id": AppEnvironment.current.mainBundle.bundleIdentifier,
      "language": AppEnvironment.current.language.rawValue,
      "logged_in": "\(AppEnvironment.current.currentUser != nil)",
      "distinct_id": AppEnvironment.current.device.identifierForVendor?.uuidString,
      "user_uid": AppEnvironment.current.currentUser.flatMap { $0.id }.map(String.init)
    ]
    .compact()
  )
}

private func shouldSeeCategoryPersonalization() -> Bool {
  let isLoggedIn = AppEnvironment.current.currentUser != nil
  let hasSeenCategoryPersonalization = AppEnvironment.current.userDefaults.hasSeenCategoryPersonalizationFlow

  if isLoggedIn || hasSeenCategoryPersonalization {
    // Currently logged-in users should not see the onboarding flow
    AppEnvironment.current.userDefaults.hasSeenCategoryPersonalizationFlow = true

    return false
  }

  guard let variant = AppEnvironment.current.optimizelyClient?
    .variant(for: .onboardingCategoryPersonalizationFlow) else {
    return false
  }

  switch variant {
  case .control, .variant2:
    return false
  case .variant1:
    return true
  }
}

private func shouldGoToLandingPage() -> Bool {
  let hasNotSeenLandingPage = !AppEnvironment.current.userDefaults.hasSeenLandingPage

  guard AppEnvironment.current.currentUser == nil, hasNotSeenLandingPage else {
    AppEnvironment.current.userDefaults.hasSeenLandingPage = true

    return false
  }

  let optimizelyVariant = AppEnvironment.current.optimizelyClient?
    .variant(for: OptimizelyExperiment.Key.nativeOnboarding)

  switch optimizelyVariant {
  case .variant1, .variant2:
    return hasNotSeenLandingPage
  case .control, nil:
    return false
  }
}<|MERGE_RESOLUTION|>--- conflicted
+++ resolved
@@ -360,12 +360,8 @@
       .filter(shouldGoToLandingPage)
 
     let deepLink = deeplinkActivated
-<<<<<<< HEAD
       .filter { _ in shouldGoToLandingPage() == false && shouldSeeCategoryPersonalization() == false }
-=======
-      .filter { _ in shouldGoToLandingPage() == false }
       .take(until: self.goToLandingPage)
->>>>>>> 35062873
 
     self.findRedirectUrl = deepLinkUrl
       .filter { Navigation.match($0) == .emailClick }
