--- conflicted
+++ resolved
@@ -627,63 +627,7 @@
     self.applicationDidFinishLaunchingReturnValueProperty <~ self.applicationLaunchOptionsProperty.signal
       .skipNil()
       .map { _, options in options?[UIApplication.LaunchOptionsKey.shortcutItem] == nil }
-
-<<<<<<< HEAD
-=======
-    // Koala
-
-    Signal.combineLatest(
-      pushTokenRegistrationStartedValues,
-      pushNotificationsPreviouslyAuthorized
-    )
-    .filter { _, previouslyAuthorized in !previouslyAuthorized }
-    .map { isGranted, _ in isGranted }
-    .take(first: 1)
-    .observeValues { isGranted in
-      if isGranted {
-        AppEnvironment.current.koala.trackPushPermissionOptIn()
-      } else {
-        AppEnvironment.current.koala.trackPushPermissionOptOut()
-      }
-    }
-
-    Signal.merge(
-      self.applicationLaunchOptionsProperty.signal.ignoreValues(),
-      self.applicationWillEnterForegroundProperty.signal
-    )
-    .observeValues { AppEnvironment.current.koala.trackAppOpen() }
-
-    self.applicationDidReceiveMemoryWarningProperty.signal
-      .observeValues { AppEnvironment.current.koala.trackMemoryWarning() }
-
-    Signal.combineLatest(
-      performShortcutItem.enumerated(),
-      self.setApplicationShortcutItems
-    )
-    .skipRepeats { lhs, rhs in lhs.0.idx == rhs.0.idx }
-    .map { idxAndShortcutItem, availableShortcutItems in
-      (idxAndShortcutItem.value, availableShortcutItems)
-    }
-    .observeValues {
-      AppEnvironment.current.koala.trackPerformedShortcutItem($0, availableShortcutItems: $1)
-    }
-
-    openUrl
-      .map { URLComponents(url: $0.url, resolvingAgainstBaseURL: false) }
-      .skipNil()
-      .map(dictionary(fromUrlComponents:))
-      .filter { $0["app_banner"] == "1" }
-      .observeValues { AppEnvironment.current.koala.trackOpenedAppBanner($0) }
-
-    continueUserActivityWithNavigation
-      .filter(second >>> isNotNil)
-      .map(first)
-      .observeValues { AppEnvironment.current.koala.trackUserActivity($0) }
-
-    deepLinkFromNotification
-      .observeValues { _ in AppEnvironment.current.koala.trackNotificationOpened() }
-
->>>>>>> a13ed6e3
+    
     self.applicationIconBadgeNumber = Signal.merge(
       self.applicationWillEnterForegroundProperty.signal,
       self.applicationLaunchOptionsProperty.signal.ignoreValues()
