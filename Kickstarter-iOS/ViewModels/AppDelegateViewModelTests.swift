@testable import Kickstarter_Framework
@testable import KsApi
@testable import Library
import Prelude
import ReactiveExtensions
import ReactiveExtensions_TestHelpers
import ReactiveSwift
import UserNotifications
import XCTest

final class AppDelegateViewModelTests: TestCase {
  var vm: AppDelegateViewModelType!

  private let applicationIconBadgeNumber = TestObserver<Int, Never>()
  private let configureAppCenterWithData = TestObserver<AppCenterConfigData, Never>()
  private let configureOptimizelySDKKey = TestObserver<String, Never>()
  private let configureOptimizelyLogLevel = TestObserver<OptimizelyLogLevelType, Never>()
  private let configureOptimizelyDispatchInterval = TestObserver<TimeInterval, Never>()
  private let configureFirebase = TestObserver<(), Never>()
  private let didAcceptReceivingRemoteNotifications = TestObserver<(), Never>()
  private let emailVerificationCompletedMessage = TestObserver<String, Never>()
  private let emailVerificationCompletedSuccess = TestObserver<Bool, Never>()
  private let findRedirectUrl = TestObserver<URL, Never>()
  private let forceLogout = TestObserver<(), Never>()
  private let goToActivity = TestObserver<(), Never>()
  private let goToCategoriesPersonalizationOnboarding = TestObserver<(), Never>()
  private let goToDashboard = TestObserver<Param?, Never>()
  private let goToDiscovery = TestObserver<DiscoveryParams?, Never>()
  private let goToLandingPage = TestObserver<(), Never>()
  private let goToProjectActivities = TestObserver<Param, Never>()
  private let goToLoginWithIntent = TestObserver<LoginIntent, Never>()
  private let goToProfile = TestObserver<(), Never>()
  private let goToMobileSafari = TestObserver<URL, Never>()
  private let goToSearch = TestObserver<(), Never>()
  private let postNotificationName = TestObserver<Notification.Name, Never>()
  private let presentViewController = TestObserver<Int, Never>()
  private let pushRegistrationStarted = TestObserver<(), Never>()
  private let pushTokenSuccessfullyRegistered = TestObserver<String, Never>()
  private let setApplicationShortcutItems = TestObserver<[ShortcutItem], Never>()
  private let showAlert = TestObserver<Notification, Never>()
  private let unregisterForRemoteNotifications = TestObserver<(), Never>()
  private let updateCurrentUserInEnvironment = TestObserver<User, Never>()
  private let updateConfigInEnvironment = TestObserver<Config, Never>()

  override func setUp() {
    super.setUp()

    self.vm = AppDelegateViewModel()

    self.vm.outputs.applicationIconBadgeNumber.observe(self.applicationIconBadgeNumber.observer)
    self.vm.outputs.configureAppCenterWithData.observe(self.configureAppCenterWithData.observer)
    self.vm.outputs.configureFirebase.observe(self.configureFirebase.observer)
    self.vm.outputs.configureOptimizely.map(first).observe(self.configureOptimizelySDKKey.observer)
    self.vm.outputs.configureOptimizely.map(second).observe(self.configureOptimizelyLogLevel.observer)
    self.vm.outputs.configureOptimizely.map(third).observe(self.configureOptimizelyDispatchInterval.observer)
    self.vm.outputs.emailVerificationCompleted.map(first)
      .observe(self.emailVerificationCompletedMessage.observer)
    self.vm.outputs.emailVerificationCompleted.map(second)
      .observe(self.emailVerificationCompletedSuccess.observer)
    self.vm.outputs.findRedirectUrl.observe(self.findRedirectUrl.observer)
    self.vm.outputs.forceLogout.observe(self.forceLogout.observer)
    self.vm.outputs.goToActivity.observe(self.goToActivity.observer)
    self.vm.outputs.goToCategoryPersonalizationOnboarding
      .observe(self.goToCategoriesPersonalizationOnboarding.observer)
    self.vm.outputs.goToDashboard.observe(self.goToDashboard.observer)
    self.vm.outputs.goToDiscovery.observe(self.goToDiscovery.observer)
    self.vm.outputs.goToLandingPage.observe(self.goToLandingPage.observer)
    self.vm.outputs.goToLoginWithIntent.observe(self.goToLoginWithIntent.observer)
    self.vm.outputs.goToProfile.observe(self.goToProfile.observer)
    self.vm.outputs.goToMobileSafari.observe(self.goToMobileSafari.observer)
    self.vm.outputs.goToProjectActivities.observe(self.goToProjectActivities.observer)
    self.vm.outputs.goToSearch.observe(self.goToSearch.observer)
    self.vm.outputs.postNotification.map { $0.name }.observe(self.postNotificationName.observer)
    self.vm.outputs.presentViewController.map { ($0 as! UINavigationController).viewControllers.count }
      .observe(self.presentViewController.observer)
    self.vm.outputs.pushTokenRegistrationStarted.observe(self.pushRegistrationStarted.observer)
    self.vm.outputs.pushTokenSuccessfullyRegistered.observe(self.pushTokenSuccessfullyRegistered.observer)
    self.vm.outputs.setApplicationShortcutItems.observe(self.setApplicationShortcutItems.observer)
    self.vm.outputs.showAlert.observe(self.showAlert.observer)
    self.vm.outputs.unregisterForRemoteNotifications.observe(self.unregisterForRemoteNotifications.observer)
    self.vm.outputs.updateCurrentUserInEnvironment.observe(self.updateCurrentUserInEnvironment.observer)
    self.vm.outputs.updateConfigInEnvironment.observe(self.updateConfigInEnvironment.observer)
  }

  func testResetApplicationIconBadgeNumber_registeredForPushNotifications_WillEnterForeground() {
    MockPushRegistration.hasAuthorizedNotificationsProducer = .init(value: true)

    withEnvironment(pushRegistrationType: MockPushRegistration.self) {
      self.applicationIconBadgeNumber.assertValues([])

      self.vm.inputs.applicationWillEnterForeground()

      self.applicationIconBadgeNumber.assertValues([0])
    }
  }

  func testResetApplicationIconBadgeNumber_notRegisteredForPushNotifications_WillEnterForeground() {
    MockPushRegistration.hasAuthorizedNotificationsProducer = .init(value: false)

    withEnvironment(pushRegistrationType: MockPushRegistration.self) {
      self.applicationIconBadgeNumber.assertValues([])

      self.vm.inputs.applicationWillEnterForeground()

      self.applicationIconBadgeNumber.assertValues([])
    }
  }

  func testResetApplicationIconBadgeNumber_registeredForPushNotifications_AppLaunch() {
    MockPushRegistration.hasAuthorizedNotificationsProducer = .init(value: true)

    withEnvironment(pushRegistrationType: MockPushRegistration.self) {
      self.applicationIconBadgeNumber.assertValues([])

      self.vm.inputs.applicationDidFinishLaunching(application: UIApplication.shared, launchOptions: nil)

      self.applicationIconBadgeNumber.assertValues([0])
    }
  }

  func testResetApplicationIconBadgeNumber_notRegisteredForPushNotifications_AppLaunch() {
    MockPushRegistration.hasAuthorizedNotificationsProducer = .init(value: false)

    withEnvironment(pushRegistrationType: MockPushRegistration.self) {
      self.applicationIconBadgeNumber.assertValues([])

      self.vm.inputs.applicationDidFinishLaunching(application: UIApplication.shared, launchOptions: nil)

      self.applicationIconBadgeNumber.assertValues([])
    }
  }

  func testConfigureFirebase() {
    self.vm.inputs.applicationDidFinishLaunching(application: UIApplication.shared, launchOptions: nil)

    self.configureFirebase.assertValueCount(1)
  }

  // MARK: - Optimizely

  func testConfigureOptimizely_Production() {
    let mockService = MockService(serverConfig: ServerConfig.production)

    withEnvironment(apiService: mockService) {
      self.vm.inputs.applicationDidFinishLaunching(application: UIApplication.shared, launchOptions: nil)

      self.configureOptimizelySDKKey
        .assertValues([Secrets.OptimizelySDKKey.production])
    }
  }

  func testConfigureOptimizely_Staging() {
    let mockService = MockService(serverConfig: ServerConfig.staging)

    withEnvironment(apiService: mockService) {
      self.vm.inputs.applicationDidFinishLaunching(application: UIApplication.shared, launchOptions: nil)

      self.configureOptimizelySDKKey
        .assertValues([Secrets.OptimizelySDKKey.staging])
    }
  }

  func testConfigureOptimizely_Release() {
    let mockBundle = MockBundle(
      bundleIdentifier: KickstarterBundleIdentifier.release.rawValue,
      lang: Language.en.rawValue
    )

    withEnvironment(mainBundle: mockBundle) {
      self.vm.inputs.applicationDidFinishLaunching(application: UIApplication.shared, launchOptions: nil)

      self.configureOptimizelyLogLevel
        .assertValues([OptimizelyLogLevelType.error])
    }
  }

  func testConfigureOptimizely_Alpha() {
    let mockBundle = MockBundle(
      bundleIdentifier: KickstarterBundleIdentifier.alpha.rawValue,
      lang: Language.en.rawValue
    )

    withEnvironment(mainBundle: mockBundle) {
      self.vm.inputs.applicationDidFinishLaunching(application: UIApplication.shared, launchOptions: nil)

      self.configureOptimizelyLogLevel
        .assertValues([OptimizelyLogLevelType.error])
    }
  }

  func testConfigureOptimizely_Beta() {
    let mockBundle = MockBundle(
      bundleIdentifier: KickstarterBundleIdentifier.beta.rawValue,
      lang: Language.en.rawValue
    )

    withEnvironment(mainBundle: mockBundle) {
      self.vm.inputs.applicationDidFinishLaunching(application: UIApplication.shared, launchOptions: nil)

      self.configureOptimizelyLogLevel
        .assertValues([OptimizelyLogLevelType.error])
    }
  }

  func testConfigureOptimizely_Debug() {
    let mockBundle = MockBundle(
      bundleIdentifier: KickstarterBundleIdentifier.debug.rawValue,
      lang: Language.en.rawValue
    )

    withEnvironment(mainBundle: mockBundle) {
      self.vm.inputs.applicationDidFinishLaunching(application: UIApplication.shared, launchOptions: nil)

      self.configureOptimizelyLogLevel
        .assertValues([OptimizelyLogLevelType.debug])
    }
  }

  func testConfigureOptimizelyDispatchInterval() {
    self.configureOptimizelyDispatchInterval.assertDidNotEmitValue()
    self.vm.inputs.applicationDidFinishLaunching(application: UIApplication.shared, launchOptions: nil)

    self.configureOptimizelyDispatchInterval.assertValues([5])
  }

  func testOptimizelyConfiguration_IsSuccess() {
    let mockService = MockService(serverConfig: ServerConfig.staging)

    withEnvironment(apiService: mockService) {
      self.vm.inputs.applicationDidFinishLaunching(application: UIApplication.shared, launchOptions: nil)

      self.configureOptimizelySDKKey
        .assertValues([Secrets.OptimizelySDKKey.staging])

      let error = self.vm.inputs.optimizelyConfigured(with: MockOptimizelyResult())

      XCTAssertNil(error)

      self.vm.inputs.didUpdateOptimizelyClient(MockOptimizelyClient())

      self.postNotificationName.assertValues([.ksr_optimizelyClientConfigured])
    }
  }

  func testOptimizelyConfiguration_IsFailure() {
    let mockService = MockService(serverConfig: ServerConfig.staging)
    let mockResult = MockOptimizelyResult() |> \.shouldSucceed .~ false

    withEnvironment(apiService: mockService) {
      self.vm.inputs.applicationDidFinishLaunching(application: UIApplication.shared, launchOptions: nil)

      self.configureOptimizelySDKKey
        .assertValues([Secrets.OptimizelySDKKey.staging])

      let error = self.vm.inputs.optimizelyConfigured(with: mockResult) as? MockOptimizelyError

      XCTAssertEqual("Optimizely Error", error?.localizedDescription)

      self.vm.inputs.optimizelyClientConfigurationFailed()

      self.postNotificationName.assertValues([.ksr_optimizelyClientConfigurationFailed])
    }
  }

  // MARK: - AppCenter

  func testConfigureAppCenter_AlphaApp_LoggedOut() {
    let alphaBundle = MockBundle(bundleIdentifier: KickstarterBundleIdentifier.alpha.rawValue, lang: "en")

    withEnvironment(mainBundle: alphaBundle) {
      vm.inputs.applicationDidFinishLaunching(
        application: UIApplication.shared,
        launchOptions: [:]
      )

      self.configureAppCenterWithData.assertValues([
        AppCenterConfigData(
          appSecret: KsApi.Secrets.AppCenter.alpha,
          userId: "0",
          userName: "anonymous"
        )
      ])
    }
  }

  func testConfigureAppCenter_AlphaApp_LoggedIn() {
    let alphaBundle = MockBundle(bundleIdentifier: KickstarterBundleIdentifier.alpha.rawValue, lang: "en")
    let currentUser = User.template

    withEnvironment(
      currentUser: .template,
      mainBundle: alphaBundle
    ) {
      vm.inputs.applicationDidFinishLaunching(
        application: UIApplication.shared,
        launchOptions: [:]
      )

      self.configureAppCenterWithData.assertValues([
        AppCenterConfigData(
          appSecret: KsApi.Secrets.AppCenter.alpha,
          userId: String(currentUser.id),
          userName: currentUser.name
        )
      ])
    }
  }

  func testConfigureAppCenter_DebugApp() {
    let debugBundle = MockBundle(bundleIdentifier: KickstarterBundleIdentifier.debug.rawValue, lang: "en")

    withEnvironment(mainBundle: debugBundle) {
      vm.inputs.applicationDidFinishLaunching(
        application: UIApplication.shared,
        launchOptions: [:]
      )

      self.configureAppCenterWithData.assertDidNotEmitValue()
    }
  }

  func testConfigureAppCenter_BetaApp_LoggedOut() {
    let betaBundle = MockBundle(bundleIdentifier: KickstarterBundleIdentifier.beta.rawValue, lang: "en")

    withEnvironment(mainBundle: betaBundle) {
      vm.inputs.applicationDidFinishLaunching(
        application: UIApplication.shared,
        launchOptions: [:]
      )

      self.configureAppCenterWithData.assertValues([
        AppCenterConfigData(
          appSecret: KsApi.Secrets.AppCenter.beta,
          userId: "0",
          userName: "anonymous"
        )
      ])
    }
  }

  func testConfigureAppCenter_BetaApp_LoggedIn() {
    let currentUser = User.template
    withEnvironment(
      currentUser: .template,
      mainBundle: MockBundle(bundleIdentifier: KickstarterBundleIdentifier.beta.rawValue, lang: "en")
    ) {
      vm.inputs.applicationDidFinishLaunching(
        application: UIApplication.shared,
        launchOptions: [:]
      )

      self.configureAppCenterWithData.assertValues([
        AppCenterConfigData(
          appSecret: KsApi.Secrets.AppCenter.beta,
          userId: String(currentUser.id),
          userName: currentUser.name
        )
      ])
    }
  }

  func testConfigureAppCenter_ProductionApp_LoggedOut() {
    let bundle = MockBundle(bundleIdentifier: KickstarterBundleIdentifier.release.rawValue, lang: "en")
    withEnvironment(mainBundle: bundle) {
      vm.inputs.applicationDidFinishLaunching(
        application: UIApplication.shared,
        launchOptions: [:]
      )

      self.configureAppCenterWithData.assertValues([])
    }
  }

  func testConfigureAppCenter_ProductionApp_LoggedIn() {
    let bundle = MockBundle(bundleIdentifier: KickstarterBundleIdentifier.release.rawValue, lang: "en")

    withEnvironment(currentUser: .template, mainBundle: bundle) {
      vm.inputs.applicationDidFinishLaunching(
        application: UIApplication.shared,
        launchOptions: [:]
      )

      self.configureAppCenterWithData.assertValues([])
    }
  }

  func testConfigureAppCenter_SessionChanges() {
    let bundle = MockBundle(bundleIdentifier: KickstarterBundleIdentifier.release.rawValue, lang: "en")

    withEnvironment(mainBundle: bundle) {
      vm.inputs.applicationDidFinishLaunching(
        application: UIApplication.shared,
        launchOptions: [:]
      )

      self.configureAppCenterWithData.assertValues([])

      AppEnvironment.login(AccessTokenEnvelope(accessToken: "deadbeef", user: .template))
      self.vm.inputs.userSessionStarted()

      self.configureAppCenterWithData.assertValues([])

      AppEnvironment.logout()
      self.vm.inputs.userSessionStarted()

      self.configureAppCenterWithData.assertValues([])
    }
  }

<<<<<<< HEAD
=======
  func testKoala_AppLifecycle() {
    XCTAssertEqual([], trackingClient.events)

    self.vm.inputs.applicationDidFinishLaunching(
      application: UIApplication.shared,
      launchOptions: [:]
    )
    XCTAssertEqual(["App Open", "Opened App"], trackingClient.events)

    self.vm.inputs.applicationDidEnterBackground()
    XCTAssertEqual(["App Open", "Opened App"], trackingClient.events)

    self.vm.inputs.applicationWillEnterForeground()
    XCTAssertEqual(
      ["App Open", "Opened App", "App Open", "Opened App"],
      trackingClient.events
    )
  }

  func testKoala_MemoryWarning() {
    XCTAssertEqual([], trackingClient.events)

    self.vm.inputs.applicationDidFinishLaunching(
      application: UIApplication.shared,
      launchOptions: [:]
    )
    XCTAssertEqual(["App Open", "Opened App"], trackingClient.events)

    self.vm.inputs.applicationDidReceiveMemoryWarning()
    XCTAssertEqual(["App Open", "Opened App", "App Memory Warning"], trackingClient.events)
  }

  func testKoala_AppCrash() {
    XCTAssertEqual([], trackingClient.events)

    self.vm.inputs.applicationDidFinishLaunching(
      application: UIApplication.shared,
      launchOptions: [:]
    )
    XCTAssertEqual(["App Open", "Opened App"], trackingClient.events)
  }

>>>>>>> a13ed6e3
  func testCurrentUserUpdating_NothingHappensWhenLoggedOut() {
    self.vm.inputs.applicationDidFinishLaunching(
      application: UIApplication.shared,
      launchOptions: [:]
    )
    self.vm.inputs.applicationWillEnterForeground()
    self.vm.inputs.applicationDidEnterBackground()

    self.updateCurrentUserInEnvironment.assertDidNotEmitValue()
  }

  func testCurrentUserUpdating_WhenLoggedIn() {
    let env = AccessTokenEnvelope(accessToken: "deadbeef", user: User.template)
    AppEnvironment.login(env)

    self.vm.inputs.applicationDidFinishLaunching(
      application: UIApplication.shared,
      launchOptions: [:]
    )

    self.scheduler.advance(by: .seconds(5))

    self.updateCurrentUserInEnvironment.assertValues([env.user])
    self.postNotificationName.assertDidNotEmitValue()

    self.vm.inputs.currentUserUpdatedInEnvironment()

    self.updateCurrentUserInEnvironment.assertValues([env.user])
    self.postNotificationName.assertValues([.ksr_userUpdated])

    self.vm.inputs.applicationDidEnterBackground()
    self.vm.inputs.applicationWillEnterForeground()
    self.scheduler.advance(by: .seconds(5))

    self.updateCurrentUserInEnvironment.assertValues([env.user, env.user])
    self.postNotificationName.assertValues([.ksr_userUpdated])

    self.vm.inputs.currentUserUpdatedInEnvironment()

    self.updateCurrentUserInEnvironment.assertValues([env.user, env.user])
    self.postNotificationName.assertValues(
      [.ksr_userUpdated, .ksr_userUpdated]
    )
  }

  func testCurrentUserUpdating_WithLegacyUserDefaultsUser() {
    // No current user in the environment, but the api has an oauth token. This can happen when an oauth
    // token is resurrected from the legacy user defaults.
    withEnvironment(apiService: MockService(oauthToken: OauthToken(token: "deadbeef"))) {
      self.vm.inputs.applicationDidFinishLaunching(
        application: UIApplication.shared,
        launchOptions: [:]
      )

      self.scheduler.advance(by: .seconds(5))

      self.updateCurrentUserInEnvironment.assertValues([.template])
      self.postNotificationName.assertDidNotEmitValue()

      self.vm.inputs.currentUserUpdatedInEnvironment()

      self.updateCurrentUserInEnvironment.assertValues([.template])
      self.postNotificationName.assertValues([.ksr_userUpdated])
    }
  }

  func testInvalidAccessToken() {
    let error = ErrorEnvelope(
      errorMessages: ["invalid deadbeef"],
      ksrCode: .AccessTokenInvalid,
      httpCode: 401,
      exception: nil
    )

    withEnvironment(apiService: MockService(fetchUserSelfError: error), currentUser: .template) {
      self.forceLogout.assertValueCount(0)

      self.vm.inputs.applicationDidFinishLaunching(
        application: UIApplication.shared,
        launchOptions: [:]
      )
      self.scheduler.advance(by: .seconds(5))

      updateCurrentUserInEnvironment.assertDidNotEmitValue()
      self.forceLogout.assertValueCount(1)
    }
  }

  func testConfig() {
    let config1 = Config.template |> Config.lens.countryCode .~ "US"
    withEnvironment(apiService: MockService(fetchConfigResponse: config1)) {
      self.vm.inputs.applicationDidFinishLaunching(
        application: UIApplication.shared,
        launchOptions: [:]
      )
      self.updateConfigInEnvironment.assertValues([config1])

      self.vm.inputs.didUpdateConfig(config1)
      self.postNotificationName.assertValues([.ksr_configUpdated])
    }

    let config2 = Config.template |> Config.lens.countryCode .~ "GB"
    withEnvironment(apiService: MockService(fetchConfigResponse: config2)) {
      self.vm.inputs.applicationWillEnterForeground()
      self.updateConfigInEnvironment.assertValues([config1, config2])

      self.vm.inputs.didUpdateConfig(config2)
      self.postNotificationName.assertValues([.ksr_configUpdated, .ksr_configUpdated])
    }

    let config3 = Config.template |> Config.lens.countryCode .~ "CZ"
    withEnvironment(apiService: MockService(fetchConfigResponse: config3)) {
      self.vm.inputs.userSessionEnded()
      self.updateConfigInEnvironment.assertValues([config1, config2, config3])

      self.vm.inputs.didUpdateConfig(config3)
      self.postNotificationName.assertValues([.ksr_configUpdated, .ksr_configUpdated, .ksr_configUpdated])
    }

    let config4 = Config.template |> Config.lens.countryCode .~ "CA"
    withEnvironment(apiService: MockService(fetchConfigResponse: config4)) {
      self.vm.inputs.userSessionStarted()
      self.updateConfigInEnvironment.assertValues([config1, config2, config3, config4])

      self.vm.inputs.didUpdateConfig(config4)
      self.postNotificationName.assertValues([
        .ksr_configUpdated,
        .ksr_configUpdated,
        .ksr_configUpdated,
        .ksr_configUpdated
      ])
    }
  }

  func testPresentViewController() {
    let apiService = MockService(fetchProjectResponse: .template, fetchUpdateResponse: .template)
    withEnvironment(apiService: apiService) {
      let rootUrl = "https://www.kickstarter.com/"

      self.vm.inputs.applicationDidFinishLaunching(
        application: UIApplication.shared,
        launchOptions: [:]
      )

      self.presentViewController.assertValues([])

      let projectUrl = rootUrl + "projects/tequila/help-me-transform-this-pile-of-wood"
      var result = self.vm.inputs.applicationOpenUrl(
        application: UIApplication.shared,
        url: URL(string: projectUrl)!,
        options: [:]
      )
      XCTAssertTrue(result)

      self.presentViewController.assertValues([1])

      let commentsUrl = projectUrl + "/comments"
      result = self.vm.inputs.applicationOpenUrl(
        application: UIApplication.shared,
        url: URL(string: commentsUrl)!,
        options: [:]
      )
      XCTAssertTrue(result)

      self.presentViewController.assertValues([1, 2])

      let updatesUrl = projectUrl + "/posts"
      result = self.vm.inputs.applicationOpenUrl(
        application: UIApplication.shared,
        url: URL(string: updatesUrl)!,
        options: [:]
      )
      XCTAssertTrue(result)

      self.presentViewController.assertValues([1, 2, 2])

      let updateUrl = projectUrl + "/posts/1399396"
      result = self.vm.inputs.applicationOpenUrl(
        application: UIApplication.shared,
        url: URL(string: updateUrl)!,
        options: [:]
      )
      XCTAssertTrue(result)

      self.presentViewController.assertValues([1, 2, 2, 2])

      let updateCommentsUrl = updateUrl + "/comments"
      result = self.vm.inputs.applicationOpenUrl(
        application: UIApplication.shared,
        url: URL(string: updateCommentsUrl)!,
        options: [:]
      )
      XCTAssertTrue(result)

      self.presentViewController.assertValues([1, 2, 2, 2, 3])
    }
  }

  func testPresentViewController_ProjectPreviewLink_PrelaunchActivated_True() {
    let project = Project.template
      |> Project.lens.prelaunchActivated .~ true

    let apiService = MockService(fetchProjectResponse: project)
    withEnvironment(apiService: apiService) {
      let rootUrl = "https://www.kickstarter.com/"

      self.vm.inputs.applicationDidFinishLaunching(
        application: UIApplication.shared,
        launchOptions: [:]
      )

      self.presentViewController.assertValues([])

      let projectUrl = rootUrl + "projects/tequila/help-me-transform-this-pile-of-wood"
      let result = self.vm.inputs.applicationOpenUrl(
        application: UIApplication.shared,
        url: URL(string: projectUrl)!,
        options: [:]
      )
      XCTAssertTrue(result)

      self.presentViewController.assertValues([])
      XCTAssertEqual(self.goToMobileSafari.values.map { $0.absoluteString }, [projectUrl])
    }
  }

  func testPresentViewController_ProjectPreviewLink_PrelaunchActivated_False() {
    let project = Project.template
      |> Project.lens.prelaunchActivated .~ false

    let apiService = MockService(fetchProjectResponse: project)
    withEnvironment(apiService: apiService) {
      let rootUrl = "https://www.kickstarter.com/"

      self.vm.inputs.applicationDidFinishLaunching(
        application: UIApplication.shared,
        launchOptions: [:]
      )

      self.presentViewController.assertValues([])

      let projectUrl = rootUrl + "projects/tequila/help-me-transform-this-pile-of-wood"
      let result = self.vm.inputs.applicationOpenUrl(
        application: UIApplication.shared,
        url: URL(string: projectUrl)!,
        options: [:]
      )
      XCTAssertTrue(result)

      self.presentViewController.assertValues([1])
      self.goToMobileSafari.assertValues([])
    }
  }

  func testPresentViewController_ProjectPreviewLink_PrelaunchActivated_Nil() {
    let project = Project.template
      |> Project.lens.prelaunchActivated .~ nil

    let apiService = MockService(fetchProjectResponse: project)
    withEnvironment(apiService: apiService) {
      let rootUrl = "https://www.kickstarter.com/"

      self.vm.inputs.applicationDidFinishLaunching(
        application: UIApplication.shared,
        launchOptions: [:]
      )

      self.presentViewController.assertValues([])

      let projectUrl = rootUrl + "projects/tequila/help-me-transform-this-pile-of-wood"
      let result = self.vm.inputs.applicationOpenUrl(
        application: UIApplication.shared,
        url: URL(string: projectUrl)!,
        options: [:]
      )
      XCTAssertTrue(result)

      self.presentViewController.assertValues([1])
      self.goToMobileSafari.assertValues([])
    }
  }

  func testGoToActivity() {
    self.vm.inputs.applicationDidFinishLaunching(
      application: UIApplication.shared,
      launchOptions: [:]
    )

    self.goToActivity.assertValueCount(0)

    let result = self.vm.inputs.applicationOpenUrl(
      application: UIApplication.shared,
      url: URL(string: "https://www.kickstarter.com/activity")!,
      options: [:]
    )
    XCTAssertTrue(result)

    self.goToActivity.assertValueCount(1)
  }

  func testGoToDashboard() {
    self.vm.inputs.applicationDidFinishLaunching(
      application: UIApplication.shared,
      launchOptions: [:]
    )

    self.goToDashboard.assertValueCount(0)

    let url = "https://www.kickstarter.com/projects/tequila/help-me-transform-this-pile-of-wood/dashboard"
    let result = self.vm.inputs.applicationOpenUrl(
      application: UIApplication.shared,
      url: URL(string: url)!,
      options: [:]
    )
    XCTAssertTrue(result)

    self.goToDashboard.assertValueCount(1)
  }

  func testGoToDiscovery() {
    self.vm.inputs.applicationDidFinishLaunching(
      application: UIApplication.shared,
      launchOptions: [:]
    )

    self.goToDiscovery.assertValues([])

    let result = self.vm.inputs.applicationOpenUrl(
      application: UIApplication.shared,
      url: URL(string: "https://www.kickstarter.com/discover?sort=newest")!,
      options: [:]
    )
    XCTAssertTrue(result)

    let params = .defaults
      |> DiscoveryParams.lens.sort .~ .newest
    self.goToDiscovery.assertValues([params])
  }

  func testGoToDiscovery_NoParams() {
    self.vm.inputs.applicationDidFinishLaunching(
      application: UIApplication.shared,
      launchOptions: [:]
    )

    self.goToDiscovery.assertValues([])

    let result = self.vm.inputs.applicationOpenUrl(
      application: UIApplication.shared,
      url: URL(string: "https://www.kickstarter.com/discover")!,
      options: [:]
    )
    XCTAssertTrue(result)

    self.goToDiscovery.assertValues([nil])
  }

  func testGoToDiscoveryWithCategory() {
    self.vm.inputs.applicationDidFinishLaunching(
      application: UIApplication.shared,
      launchOptions: [:]
    )

    self.goToDiscovery.assertValues([])

    let url = URL(string: "https://www.kickstarter.com/discover/categories/art")!
    let result = self.vm.inputs.applicationOpenUrl(
      application: UIApplication.shared,
      url: url,
      options: [:]
    )
    XCTAssertTrue(result)

    self.scheduler.advance()

    let params = .defaults |> DiscoveryParams.lens.category .~ .art
    self.goToDiscovery.assertValues([params])
  }

  func testGoToLogin() {
    self.vm.inputs.applicationDidFinishLaunching(
      application: UIApplication.shared,
      launchOptions: [:]
    )

    self.goToLoginWithIntent.assertValueCount(0)

    let result = self.vm.inputs.applicationOpenUrl(
      application: UIApplication.shared,
      url: URL(string: "https://www.kickstarter.com/authorize")!,
      options: [:]
    )
    XCTAssertTrue(result)

    self.goToLoginWithIntent.assertValueCount(1)
  }

  func testGoToProfile() {
    self.vm.inputs.applicationDidFinishLaunching(
      application: UIApplication.shared,
      launchOptions: [:]
    )

    self.goToProfile.assertValueCount(0)

    let result = self.vm.inputs.applicationOpenUrl(
      application: UIApplication.shared,
      url: URL(string: "https://www.kickstarter.com/profile/me")!,
      options: [:]
    )
    XCTAssertTrue(result)

    self.goToProfile.assertValueCount(1)
  }

  func testGoToSearch() {
    self.vm.inputs.applicationDidFinishLaunching(
      application: UIApplication.shared,
      launchOptions: [:]
    )

    self.goToSearch.assertValueCount(0)

    let result = self.vm.inputs.applicationOpenUrl(
      application: UIApplication.shared,
      url: URL(string: "https://www.kickstarter.com/search")!,
      options: [:]
    )
    XCTAssertTrue(result)

    self.goToSearch.assertValueCount(1)
  }

  func testDeeplink_WhenOnboardingFlowIsActive() {
    self.vm.inputs.applicationDidFinishLaunching(
      application: UIApplication.shared,
      launchOptions: [:]
    )

    let optimizelyClient = MockOptimizelyClient()
      |> \.experiments .~ [
        OptimizelyExperiment.Key.onboardingCategoryPersonalizationFlow.rawValue:
          OptimizelyExperiment.Variant.variant1.rawValue
      ]

    withEnvironment(currentUser: nil, optimizelyClient: optimizelyClient) {
      let result = self.vm.inputs.applicationOpenUrl(
        application: UIApplication.shared,
        url: URL(string: "https://www.kickstarter.com/search")!,
        options: [:]
      )

      XCTAssertTrue(result)

      self.goToSearch.assertValueCount(0)
    }
  }

  func testRegisterPushNotifications_Prompted() {
    let client = MockTrackingClient()

    MockPushRegistration.hasAuthorizedNotificationsProducer = .init(value: false)
    MockPushRegistration.registerProducer = .init(value: true)

    withEnvironment(
      apiService: MockService(),
      currentUser: .template,
      ksrAnalytics: KSRAnalytics(dataLakeClient: client),
      pushRegistrationType: MockPushRegistration.self
    ) {
      XCTAssertEqual([], client.events)
      self.pushRegistrationStarted.assertValueCount(0)
      self.pushTokenSuccessfullyRegistered.assertValueCount(0)

      self.vm.inputs.applicationDidFinishLaunching(application: UIApplication.shared, launchOptions: [:])
      self.vm.inputs.userSessionStarted()
      self.vm.inputs.didAcceptReceivingRemoteNotifications()

      self.pushRegistrationStarted.assertValueCount(1)

      self.vm.inputs.didRegisterForRemoteNotifications(withDeviceTokenData: "token".data(using: .utf8)!)

      self.scheduler.advance(by: .seconds(5))

      self.pushTokenSuccessfullyRegistered.assertValueCount(1)
    }
  }

  func testRegisterPushNotifications_PreviouslyAccepted() {
    let client = MockTrackingClient()

    MockPushRegistration.hasAuthorizedNotificationsProducer = .init(value: true)
    MockPushRegistration.registerProducer = .init(value: true)

    withEnvironment(
      apiService: MockService(),
      currentUser: .template,
      ksrAnalytics: KSRAnalytics(dataLakeClient: client),
      pushRegistrationType: MockPushRegistration.self
    ) {
      XCTAssertEqual([], client.events)
      self.pushRegistrationStarted.assertValueCount(0)
      self.pushTokenSuccessfullyRegistered.assertValueCount(0)

      self.vm.inputs.applicationDidFinishLaunching(application: UIApplication.shared, launchOptions: [:])
      self.vm.inputs.userSessionStarted()

      self.pushRegistrationStarted.assertValueCount(1)

      self.vm.inputs.didRegisterForRemoteNotifications(withDeviceTokenData: "token".data(using: .utf8)!)

      self.scheduler.advance(by: .seconds(5))

      self.pushTokenSuccessfullyRegistered.assertValueCount(1)
    }
  }

  func testTrackingPushAuthorizationOptIn() {
    let client = MockTrackingClient()

    MockPushRegistration.hasAuthorizedNotificationsProducer = .init(value: false)
    MockPushRegistration.registerProducer = .init(value: true)

    withEnvironment(
      currentUser: .template, ksrAnalytics: KSRAnalytics(dataLakeClient: client),
      pushRegistrationType: MockPushRegistration.self
    ) {
      XCTAssertEqual([], client.events)

      self.vm.inputs.applicationDidFinishLaunching(application: UIApplication.shared, launchOptions: [:])
      self.vm.inputs.userSessionStarted()

      self.vm.inputs.didAcceptReceivingRemoteNotifications()
    }
  }

  func testRegisterDeviceToken() {
    withEnvironment(currentUser: .template) {
      self.vm.inputs.applicationDidFinishLaunching(
        application: UIApplication.shared,
        launchOptions: [:]
      )
      self.vm.inputs.didRegisterForRemoteNotifications(withDeviceTokenData: "deadbeef".data(using: .utf8)!)
      self.scheduler.advance(by: .seconds(5))

      self.pushTokenSuccessfullyRegistered.assertValueCount(1)
    }
  }

  func testOpenPushNotification_WhileInBackground() {
    self.vm.inputs.applicationDidFinishLaunching(
      application: UIApplication.shared,
      launchOptions: [:]
    )

    self.presentViewController.assertValueCount(0)

    self.vm.inputs.didReceive(remoteNotification: friendBackingPushData)

    self.presentViewController.assertValueCount(1)
  }

  func testOpenNotification_NewBacking_ForCreator() {
    let projectId = (backingForCreatorPushData["activity"] as? [String: AnyObject])
      .flatMap { $0["project_id"] as? Int }
    let param = Param.id(projectId ?? -1)

    self.vm.inputs.didReceive(remoteNotification: backingForCreatorPushData)

    self.goToProjectActivities.assertValues([param])
  }

  func testOpenNotification_NewBacking_ForCreator_WithBadData() {
    var badPushData = backingForCreatorPushData
    var badActivityData = badPushData["activity"] as? [String: AnyObject]
    badActivityData?["project_id"] = nil
    badPushData["activity"] = badActivityData

    self.vm.inputs.didReceive(remoteNotification: badPushData)

    self.goToDashboard.assertValueCount(0)
  }

  func testOpenNotification_ProjectUpdate() {
    self.vm.inputs.didReceive(remoteNotification: updatePushData)

    self.presentViewController.assertValueCount(1)
  }

  func testOpenNotification_ProjectUpdate_BadData() {
    var badPushData = updatePushData
    badPushData["activity"]?["update_id"] = nil

    self.vm.inputs.didReceive(remoteNotification: badPushData)

    self.presentViewController.assertValueCount(0)
  }

  func testOpenNotification_SurveyResponse() {
    self.vm.inputs.didReceive(remoteNotification: surveyResponsePushData)

    self.presentViewController.assertValueCount(1)
  }

  func testOpenNotification_SurveyResponse_BadData() {
    var badPushData = surveyResponsePushData
    badPushData["survey"]?["id"] = nil

    self.vm.inputs.didReceive(remoteNotification: badPushData)

    self.presentViewController.assertValueCount(0)
  }

  func testOpenNotification_UpdateComment() {
    self.vm.inputs.didReceive(remoteNotification: updateCommentPushData)

    self.presentViewController.assertValueCount(1)
  }

  func testOpenNotification_UpdateComment_BadData() {
    var badPushData = updatePushData
    badPushData["activity"]?["update_id"] = nil

    self.vm.inputs.didReceive(remoteNotification: badPushData)

    self.presentViewController.assertValueCount(0)
  }

  func testOpenNotification_ProjectComment() {
    self.vm.inputs.didReceive(remoteNotification: projectCommentPushData)

    self.presentViewController.assertValueCount(1)
  }

  func testOpenNotification_ProjectComment_WithBadData() {
    var badPushData = updatePushData
    badPushData["activity"]?["project_id"] = nil

    self.vm.inputs.didReceive(remoteNotification: badPushData)

    self.presentViewController.assertValueCount(0)
  }

  func testOpenNotification_GenericProject() {
    self.vm.inputs.didReceive(remoteNotification: genericProjectPushData)

    self.presentViewController.assertValueCount(1)
  }

  func testOpenNotification_ProjectStateChanges() {
    let states: [Activity.Category] = [.failure, .launch, .success, .cancellation, .suspension]

    self.vm.inputs.applicationDidFinishLaunching(
      application: UIApplication.shared,
      launchOptions: [:]
    )

    states.enumerated().forEach { idx, state in
      var pushData = genericActivityPushData
      pushData["activity"]?["category"] = state.rawValue

      self.vm.inputs.didReceive(remoteNotification: pushData)

      self.presentViewController.assertValueCount(
        idx + 1, "Presents controller for \(state.rawValue) state change."
      )
    }
  }

  func testOpenNotification_CreatorActivity() {
    let categories: [Activity.Category] = [.backingAmount, .backingCanceled, .backingDropped, .backingReward]

    let projectId = (backingForCreatorPushData["activity"] as? [String: AnyObject])
      .flatMap { $0["project_id"] as? Int }
    let param = Param.id(projectId ?? -1)

    self.vm.inputs.applicationDidFinishLaunching(
      application: UIApplication.shared,
      launchOptions: [:]
    )

    categories.enumerated().forEach { idx, state in
      var pushData = genericActivityPushData
      pushData["activity"]?["category"] = state.rawValue

      self.vm.inputs.didReceive(remoteNotification: pushData)

      self.goToDashboard.assertValueCount(idx + 1)
      self.goToDashboard.assertLastValue(param)
    }
  }

  func testOpenNotification_PostLike() {
    let pushData: [String: Any] = [
      "aps": [
        "alert": "Blob liked your update: Important message..."
      ],
      "post": [
        "id": 1,
        "project_id": 2
      ]
    ]

    self.vm.inputs.didReceive(remoteNotification: pushData)

    self.presentViewController.assertValues([2])
  }

  func testOpenNotification_UnrecognizedActivityType() {
    let categories: [Activity.Category] = [.follow, .funding, .unknown, .watch]

    self.vm.inputs.applicationDidFinishLaunching(
      application: UIApplication.shared,
      launchOptions: [:]
    )

    categories.enumerated().forEach { _, state in
      var pushData = genericActivityPushData
      pushData["activity"]?["category"] = state.rawValue

      self.vm.inputs.didReceive(remoteNotification: pushData)

      self.goToDashboard.assertValueCount(0)
      self.goToDiscovery.assertValueCount(0)
      self.presentViewController.assertValueCount(0)
    }
  }

  func testOpenPushNotification_WhenOnboardingFlowIsActive() {
    let pushData: [String: Any] = [
      "aps": [
        "alert": "Blob liked your update: Important message..."
      ],
      "post": [
        "id": 1,
        "project_id": 2
      ]
    ]

    let optimizelyClient = MockOptimizelyClient()
      |> \.experiments .~ [
        OptimizelyExperiment.Key.onboardingCategoryPersonalizationFlow.rawValue:
          OptimizelyExperiment.Variant.variant1.rawValue
      ]

    withEnvironment(currentUser: nil, optimizelyClient: optimizelyClient) {
      self.vm.inputs.didReceive(remoteNotification: pushData)

      self.presentViewController.assertValueCount(0)
    }
  }

  func testContinueUserActivity_ValidActivity() {
    let userActivity = NSUserActivity(activityType: NSUserActivityTypeBrowsingWeb)
    userActivity.webpageURL = URL(string: "https://www.kickstarter.com/activity")

    self.vm.inputs.applicationDidFinishLaunching(application: .shared, launchOptions: [:])

    self.goToActivity.assertValueCount(0)
    XCTAssertFalse(self.vm.outputs.continueUserActivityReturnValue.value)

    let result = self.vm.inputs.applicationContinueUserActivity(userActivity)
    XCTAssertTrue(result)

    self.goToActivity.assertValueCount(1)
    XCTAssertTrue(self.vm.outputs.continueUserActivityReturnValue.value)
  }

  func testContinueUserActivity_InvalidActivity() {
    let userActivity = NSUserActivity(activityType: "Other")

    self.vm.inputs.applicationDidFinishLaunching(application: .shared, launchOptions: [:])
    let result = self.vm.inputs.applicationContinueUserActivity(userActivity)
    XCTAssertFalse(result)

    XCTAssertFalse(self.vm.outputs.continueUserActivityReturnValue.value)
  }

  func testContinueUserActivity_WhenOnboardingFlowIsActive() {
    let userActivity = NSUserActivity(activityType: NSUserActivityTypeBrowsingWeb)
    userActivity.webpageURL = URL(string: "https://www.kickstarter.com/activity")

    let optimizelyClient = MockOptimizelyClient()
      |> \.experiments .~ [
        OptimizelyExperiment.Key.onboardingCategoryPersonalizationFlow.rawValue:
          OptimizelyExperiment.Variant.variant1.rawValue
      ]

    withEnvironment(currentUser: nil, optimizelyClient: optimizelyClient) {
      self.vm.inputs.applicationDidFinishLaunching(application: .shared, launchOptions: [:])

      self.goToActivity.assertValueCount(0)
      XCTAssertFalse(self.vm.outputs.continueUserActivityReturnValue.value)

      let result = self.vm.inputs.applicationContinueUserActivity(userActivity)
      XCTAssertTrue(result)

      XCTAssertTrue(self.vm.outputs.continueUserActivityReturnValue.value)
      self.goToActivity.assertValueCount(0)
    }
  }

  func testSetApplicationShortcutItems() {
    self.setApplicationShortcutItems.assertValues([])

    self.vm.inputs.applicationDidFinishLaunching(application: .shared, launchOptions: [:])

    self.setApplicationShortcutItems.assertValues([])

    self.scheduler.advance(by: .seconds(5))

    self.setApplicationShortcutItems.assertValues([[.projectsWeLove, .search]])

    self.vm.inputs.applicationDidEnterBackground()
    self.vm.inputs.applicationWillEnterForeground()
    self.scheduler.advance(by: .seconds(5))

    self.setApplicationShortcutItems.assertValues(
      [
        [.projectsWeLove, .search],
        [.projectsWeLove, .search]
      ]
    )
  }

  func testSetApplicationShortcutItems_LoggedInUser_NonMember() {
    let currentUser = User.template
      |> \.stats.memberProjectsCount .~ 0

    withEnvironment(apiService: MockService(fetchUserSelfResponse: currentUser), currentUser: currentUser) {
      self.setApplicationShortcutItems.assertValues([])

      self.vm.inputs.applicationDidFinishLaunching(application: .shared, launchOptions: [:])

      self.setApplicationShortcutItems.assertValues([])

      self.scheduler.advance(by: .seconds(5))

      self.setApplicationShortcutItems.assertValues([
        [.recommendedForYou, .projectsWeLove, .search]
      ])
    }
  }

  func testSetApplicationShortcutItems_LoggedInUser_Member() {
    let currentUser = User.template
      |> \.stats.memberProjectsCount .~ 2

    withEnvironment(apiService: MockService(fetchUserSelfResponse: currentUser), currentUser: currentUser) {
      self.setApplicationShortcutItems.assertValues([])

      self.vm.inputs.applicationDidFinishLaunching(application: .shared, launchOptions: [:])

      self.setApplicationShortcutItems.assertValues([])

      self.scheduler.advance(by: .seconds(5))

      self.setApplicationShortcutItems.assertValues([
        [.creatorDashboard, .recommendedForYou, .projectsWeLove, .search]
      ])
    }
  }

  func testPerformShortcutItem_CreatorDashboard() {
    self.vm.inputs.applicationDidFinishLaunching(
      application: UIApplication.shared,
      launchOptions: [:]
    )

    self.goToDashboard.assertValueCount(0)

    self.vm.inputs.applicationPerformActionForShortcutItem(
      ShortcutItem.creatorDashboard.applicationShortcutItem
    )

    self.goToDashboard.assertValueCount(1)
  }

  func testLaunchShortcutItem_CreatorDashboard() {
    self.vm.inputs.applicationDidFinishLaunching(
      application: UIApplication.shared,
      launchOptions: [
        UIApplication.LaunchOptionsKey.shortcutItem: ShortcutItem.creatorDashboard.applicationShortcutItem
      ]
    )

    self.goToDashboard.assertValueCount(1)
    XCTAssertFalse(self.vm.outputs.applicationDidFinishLaunchingReturnValue)
  }

  func testPerformShortcutItem_ProjectsWeLove() {
    self.vm.inputs.applicationDidFinishLaunching(
      application: UIApplication.shared,
      launchOptions: [:]
    )

    self.goToDiscovery.assertValueCount(0)

    self.vm.inputs.applicationPerformActionForShortcutItem(
      ShortcutItem.projectsWeLove.applicationShortcutItem
    )

    let params = .defaults
      |> DiscoveryParams.lens.staffPicks .~ true
      |> DiscoveryParams.lens.sort .~ .magic
    self.goToDiscovery.assertValues([params])
  }

  func testLaunchShortcutItem_ProjectsWeLove() {
    self.vm.inputs.applicationDidFinishLaunching(
      application: UIApplication.shared,
      launchOptions: [
        UIApplication.LaunchOptionsKey.shortcutItem: ShortcutItem.projectsWeLove.applicationShortcutItem
      ]
    )

    let params = .defaults
      |> DiscoveryParams.lens.staffPicks .~ true
      |> DiscoveryParams.lens.sort .~ .magic
    self.goToDiscovery.assertValues([params])
    XCTAssertFalse(self.vm.outputs.applicationDidFinishLaunchingReturnValue)
  }

  func testPerformShortcutItem_RecommendedForYou() {
    self.vm.inputs.applicationDidFinishLaunching(
      application: UIApplication.shared,
      launchOptions: [:]
    )

    self.goToDiscovery.assertValueCount(0)

    self.vm.inputs.applicationPerformActionForShortcutItem(
      ShortcutItem.recommendedForYou.applicationShortcutItem
    )

    let params = .defaults
      |> DiscoveryParams.lens.recommended .~ true
      |> DiscoveryParams.lens.sort .~ .magic
    self.goToDiscovery.assertValues([params])
  }

  func testLaunchShortcutItem_RecommendedForYou() {
    self.vm.inputs.applicationDidFinishLaunching(
      application: UIApplication.shared,
      launchOptions: [
        UIApplication.LaunchOptionsKey.shortcutItem: ShortcutItem.recommendedForYou.applicationShortcutItem
      ]
    )

    let params = .defaults
      |> DiscoveryParams.lens.recommended .~ true
      |> DiscoveryParams.lens.sort .~ .magic
    self.goToDiscovery.assertValues([params])
    XCTAssertFalse(self.vm.outputs.applicationDidFinishLaunchingReturnValue)
  }

  func testPerformShortcutItem_Search() {
    self.vm.inputs.applicationDidFinishLaunching(
      application: UIApplication.shared,
      launchOptions: [:]
    )

    self.goToSearch.assertValueCount(0)

    self.vm.inputs.applicationPerformActionForShortcutItem(ShortcutItem.search.applicationShortcutItem)

    self.goToSearch.assertValueCount(1)
  }

  func testPerformShortcutItem_WhenOnboardingFlowIsActive() {
    let optimizelyClient = MockOptimizelyClient()
      |> \.experiments .~ [
        OptimizelyExperiment.Key.onboardingCategoryPersonalizationFlow.rawValue:
          OptimizelyExperiment.Variant.variant1.rawValue
      ]

    withEnvironment(currentUser: nil, optimizelyClient: optimizelyClient) {
      self.vm.inputs.applicationDidFinishLaunching(
        application: UIApplication.shared,
        launchOptions: [:]
      )
      self.vm.inputs.applicationPerformActionForShortcutItem(ShortcutItem.search.applicationShortcutItem)

      self.goToSearch.assertValueCount(0)
    }
  }

  func testLaunchShortcutItem_Search() {
    self.vm.inputs.applicationDidFinishLaunching(
      application: UIApplication.shared,
      launchOptions: [
        UIApplication.LaunchOptionsKey.shortcutItem: ShortcutItem.search.applicationShortcutItem
      ]
    )

    self.goToSearch.assertValueCount(1)
    XCTAssertFalse(self.vm.outputs.applicationDidFinishLaunchingReturnValue)
  }

  func testLaunchShortcutItem_WhenOnboardingFlowIsActive() {
    let optimizelyClient = MockOptimizelyClient()
      |> \.experiments .~ [
        OptimizelyExperiment.Key.onboardingCategoryPersonalizationFlow.rawValue:
          OptimizelyExperiment.Variant.variant1.rawValue
      ]

    withEnvironment(currentUser: nil, optimizelyClient: optimizelyClient) {
      self.vm.inputs.applicationDidFinishLaunching(
        application: UIApplication.shared,
        launchOptions: [
          UIApplication.LaunchOptionsKey.shortcutItem: ShortcutItem.search.applicationShortcutItem
        ]
      )

      self.goToSearch.assertValueCount(0)
      XCTAssertFalse(self.vm.outputs.applicationDidFinishLaunchingReturnValue)
    }
  }

  func testVisitorCookies_ApplicationDidFinishLaunching() {
    self.vm.inputs.applicationDidFinishLaunching(
      application: UIApplication.shared,
      launchOptions: [:]
    )

    XCTAssertEqual(["vis", "vis"], AppEnvironment.current.cookieStorage.cookies!.map { $0.name })
    XCTAssertEqual(
      ["DEADBEEF-DEAD-BEEF-DEAD-DEADBEEFBEEF", "DEADBEEF-DEAD-BEEF-DEAD-DEADBEEFBEEF"],
      AppEnvironment.current.cookieStorage.cookies!.map { $0.value }
    )
    XCTAssertEqual(
      [
        AppEnvironment.current.apiService.serverConfig.apiBaseUrl.host,
        AppEnvironment.current.apiService.serverConfig.webBaseUrl.host
      ]
      .compact(),
      AppEnvironment.current.cookieStorage.cookies!.map { $0.domain }.sorted()
    )
  }

  func testVisitorCookies_ApplicationWillEnterForeground() {
    let existingCookie = HTTPCookie(
      properties: [
        .name: "existing-cookie",
        .value: "existing-cookie-value",
        .domain: AppEnvironment.current.apiService.serverConfig.apiBaseUrl.host as Any,
        .path: "/",
        .version: 0,
        .expires: Date.distantFuture,
        .secure: true
      ]
    )

    AppEnvironment.current.cookieStorage.setCookie(existingCookie!)

    self.vm.inputs.applicationWillEnterForeground()

    XCTAssertEqual(
      ["existing-cookie", "vis", "vis"],
      AppEnvironment.current.cookieStorage.cookies!.map { $0.name }.sorted()
    )
    XCTAssertEqual(
      [
        "DEADBEEF-DEAD-BEEF-DEAD-DEADBEEFBEEF",
        "DEADBEEF-DEAD-BEEF-DEAD-DEADBEEFBEEF",
        "existing-cookie-value"
      ],
      AppEnvironment.current.cookieStorage.cookies!.map { $0.value }.sorted()
    )
    XCTAssertEqual(
      [
        AppEnvironment.current.apiService.serverConfig.apiBaseUrl.host,
        AppEnvironment.current.apiService.serverConfig.apiBaseUrl.host,
        AppEnvironment.current.apiService.serverConfig.webBaseUrl.host
      ]
      .compact(),
      AppEnvironment.current.cookieStorage.cookies!.map { $0.domain }.sorted()
    )
  }

  func testVisitorCookies_UserSessionStarted() {
    let existingCookie = HTTPCookie(
      properties: [
        .name: "existing-cookie",
        .value: "existing-cookie-value",
        .domain: AppEnvironment.current.apiService.serverConfig.apiBaseUrl.host as Any,
        .path: "/",
        .version: 0,
        .expires: Date.distantFuture,
        .secure: true
      ]
    )

    AppEnvironment.current.cookieStorage.setCookie(existingCookie!)

    self.vm.inputs.userSessionStarted()

    XCTAssertEqual(
      ["existing-cookie", "vis", "vis"],
      AppEnvironment.current.cookieStorage.cookies!.map { $0.name }.sorted()
    )
    XCTAssertEqual(
      [
        "DEADBEEF-DEAD-BEEF-DEAD-DEADBEEFBEEF",
        "DEADBEEF-DEAD-BEEF-DEAD-DEADBEEFBEEF",
        "existing-cookie-value"
      ],
      AppEnvironment.current.cookieStorage.cookies!.map { $0.value }.sorted()
    )
    XCTAssertEqual(
      [
        AppEnvironment.current.apiService.serverConfig.apiBaseUrl.host,
        AppEnvironment.current.apiService.serverConfig.apiBaseUrl.host,
        AppEnvironment.current.apiService.serverConfig.webBaseUrl.host
      ]
      .compact(),
      AppEnvironment.current.cookieStorage.cookies!.map { $0.domain }.sorted()
    )
  }

  func testVisitorCookies_UserSessionEnded() {
    let existingCookie = HTTPCookie(
      properties: [
        .name: "existing-cookie",
        .value: "existing-cookie-value",
        .domain: AppEnvironment.current.apiService.serverConfig.apiBaseUrl.host as Any,
        .path: "/",
        .version: 0,
        .expires: Date.distantFuture,
        .secure: true
      ]
    )

    AppEnvironment.current.cookieStorage.setCookie(existingCookie!)

    self.vm.inputs.userSessionEnded()

    XCTAssertEqual(
      ["existing-cookie", "vis", "vis"],
      AppEnvironment.current.cookieStorage.cookies!.map { $0.name }.sorted()
    )
    XCTAssertEqual(
      [
        "DEADBEEF-DEAD-BEEF-DEAD-DEADBEEFBEEF",
        "DEADBEEF-DEAD-BEEF-DEAD-DEADBEEFBEEF",
        "existing-cookie-value"
      ],
      AppEnvironment.current.cookieStorage.cookies!.map { $0.value }.sorted()
    )
    XCTAssertEqual(
      [
        AppEnvironment.current.apiService.serverConfig.apiBaseUrl.host,
        AppEnvironment.current.apiService.serverConfig.apiBaseUrl.host,
        AppEnvironment.current.apiService.serverConfig.webBaseUrl.host
      ]
      .compact(),
      AppEnvironment.current.cookieStorage.cookies!.map { $0.domain }.sorted()
    )
  }

  func testEmailDeepLinking() {
    let emailUrl = URL(string: "https://click.e.kickstarter.com/?qs=deadbeef")!

    // The application launches.
    self.vm.inputs.applicationDidFinishLaunching(
      application: UIApplication.shared,
      launchOptions: [:]
    )

    self.findRedirectUrl.assertValues([])
    self.presentViewController.assertValues([])
    self.goToMobileSafari.assertValues([])

    // We deep-link to an email url.
    self.vm.inputs.applicationDidEnterBackground()
    self.vm.inputs.applicationWillEnterForeground()
    let result = self.vm.inputs.applicationOpenUrl(
      application: UIApplication.shared,
      url: emailUrl,
      options: [:]
    )
    XCTAssertTrue(result)

    self.findRedirectUrl.assertValues([emailUrl], "Ask to find the redirect after open the email url.")
    self.presentViewController.assertValues([], "No view controller is presented yet.")
    self.goToMobileSafari.assertValues([])

    // We find the redirect to be a project url.
    self.vm.inputs.foundRedirectUrl(URL(string: "https://www.kickstarter.com/projects/creator/project")!)

    self.findRedirectUrl.assertValues([emailUrl], "Nothing new is emitted.")
    self.presentViewController.assertValueCount(1, "Present the project view controller.")
    self.goToMobileSafari.assertValues([])
  }

  func testEmailDeepLinking_WhenOnboardingFlowIsActive() {
    let emailUrl = URL(string: "https://click.e.kickstarter.com/?qs=deadbeef")!
    let optimizelyClient = MockOptimizelyClient()
      |> \.experiments .~ [
        OptimizelyExperiment.Key.onboardingCategoryPersonalizationFlow.rawValue:
          OptimizelyExperiment.Variant.variant1.rawValue
      ]

    withEnvironment(currentUser: nil, optimizelyClient: optimizelyClient) {
      // The application launches.
      self.vm.inputs.applicationDidFinishLaunching(
        application: UIApplication.shared,
        launchOptions: [:]
      )

      // We deep-link to an email url.
      self.vm.inputs.applicationDidEnterBackground()
      self.vm.inputs.applicationWillEnterForeground()
      let result = self.vm.inputs.applicationOpenUrl(
        application: UIApplication.shared,
        url: emailUrl,
        options: [:]
      )
      XCTAssertTrue(result)

      self.findRedirectUrl.assertValues([emailUrl], "Ask to find the redirect after open the email url.")
      self.presentViewController.assertValues([], "No view controller is presented yet.")
      self.goToMobileSafari.assertValues([])

      // We find the redirect to be a project url.
      self.vm.inputs.foundRedirectUrl(URL(string: "https://www.kickstarter.com/projects/creator/project")!)

      self.findRedirectUrl.assertValues([emailUrl], "Nothing new is emitted.")
      self.presentViewController.assertValueCount(0, "Nothing is presented")
      self.goToMobileSafari.assertValues([])
    }
  }

  func testEmailDeepLinking_ContinuedUserActivity() {
    let emailUrl = URL(string: "https://click.e.kickstarter.com/?qs=deadbeef")!
    let userActivity = NSUserActivity(activityType: NSUserActivityTypeBrowsingWeb)
    userActivity.webpageURL = emailUrl

    // The application launches.
    self.vm.inputs.applicationDidFinishLaunching(
      application: UIApplication.shared,
      launchOptions: [:]
    )

    self.findRedirectUrl.assertValues([])
    self.presentViewController.assertValues([])
    self.goToMobileSafari.assertValues([])

    // We deep-link to an email url.
    self.vm.inputs.applicationDidEnterBackground()
    self.vm.inputs.applicationWillEnterForeground()
    let result = self.vm.inputs.applicationContinueUserActivity(userActivity)
    XCTAssertTrue(result)

    self.findRedirectUrl.assertValues([emailUrl], "Ask to find the redirect after open the email url.")
    self.presentViewController.assertValues([], "No view controller is presented yet.")
    self.goToMobileSafari.assertValues([])

    // We find the redirect to be a project url.
    self.vm.inputs.foundRedirectUrl(URL(string: "https://www.kickstarter.com/projects/creator/project")!)

    self.findRedirectUrl.assertValues([emailUrl], "Nothing new is emitted.")
    self.presentViewController.assertValueCount(1, "Present the project view controller.")
    self.goToMobileSafari.assertValues([])
  }

  func testEmailDeepLinking_UnrecognizedUrl() {
    let emailUrl = URL(string: "https://click.e.kickstarter.com/?qs=deadbeef")!

    // The application launches.
    self.vm.inputs.applicationDidFinishLaunching(
      application: UIApplication.shared,
      launchOptions: [:]
    )

    self.findRedirectUrl.assertValues([])
    self.presentViewController.assertValueCount(0)
    self.goToMobileSafari.assertValues([])

    // We deep-link to an email url.
    self.vm.inputs.applicationDidEnterBackground()
    self.vm.inputs.applicationWillEnterForeground()
    let result = self.vm.inputs.applicationOpenUrl(
      application: UIApplication.shared,
      url: emailUrl,
      options: [:]
    )
    XCTAssertTrue(result)

    self.findRedirectUrl.assertValues([emailUrl], "Ask to find the redirect after open the email url.")
    self.presentViewController.assertValues([], "No view controller is presented.")
    self.goToMobileSafari.assertValues([], "Do not go to mobile safari")

    // We find the redirect to be an unrecognized url.
    let unrecognizedUrl = URL(string: "https://www.kickstarter.com/unreconizable")!
    self.vm.inputs.foundRedirectUrl(unrecognizedUrl)

    self.findRedirectUrl.assertValues([emailUrl], "Nothing new is emitted.")
    self.presentViewController.assertValues([], "Do not present controller since the url was unrecognizable.")
    self.goToMobileSafari.assertValues([unrecognizedUrl], "Go to mobile safari for the unrecognized url.")
  }

  func testEmailDeepLinking_UnrecognizedUrl_ProjectPreview() {
    let emailUrl = URL(string: "https://click.e.kickstarter.com/?qs=deadbeef")!

    // The application launches.
    self.vm.inputs.applicationDidFinishLaunching(
      application: UIApplication.shared,
      launchOptions: [:]
    )

    self.findRedirectUrl.assertValues([])
    self.presentViewController.assertValueCount(0)
    self.goToMobileSafari.assertValues([])

    // We deep-link to an email url.
    self.vm.inputs.applicationDidEnterBackground()
    self.vm.inputs.applicationWillEnterForeground()
    let result = self.vm.inputs.applicationOpenUrl(
      application: UIApplication.shared,
      url: emailUrl,
      options: [:]
    )
    XCTAssertTrue(result)

    self.findRedirectUrl.assertValues([emailUrl], "Ask to find the redirect after open the email url.")
    self.presentViewController.assertValues([], "No view controller is presented.")
    self.goToMobileSafari.assertValues([], "Do not go to mobile safari")

    // We find the redirect to be an unrecognized url (project preview).
    let unrecognizedUrl = URL(string: "https://www.kickstarter.com/projects/creator/project?token=4")!
    self.vm.inputs.foundRedirectUrl(unrecognizedUrl)

    self.findRedirectUrl.assertValues([emailUrl], "Nothing new is emitted.")
    self.presentViewController.assertValues([], "Do not present controller since the url was unrecognizable.")
    self.goToMobileSafari.assertValues([unrecognizedUrl], "Go to mobile safari for the unrecognized url.")
  }

  func testOtherEmailDeepLink() {
    let emailUrl = URL(string: "https://email.kickstarter.com/mpss/a/b/c/d/e/f/g")!

    // The application launches.
    self.vm.inputs.applicationDidFinishLaunching(
      application: UIApplication.shared,
      launchOptions: [:]
    )

    self.findRedirectUrl.assertValues([])
    self.presentViewController.assertValues([])
    self.goToMobileSafari.assertValues([])

    // We deep-link to an email url.
    self.vm.inputs.applicationDidEnterBackground()
    self.vm.inputs.applicationWillEnterForeground()
    let result = self.vm.inputs.applicationOpenUrl(
      application: UIApplication.shared,
      url: emailUrl,
      options: [:]
    )
    XCTAssertTrue(result)

    self.findRedirectUrl.assertValues([emailUrl], "Ask to find the redirect after open the email url.")
    self.presentViewController.assertValues([], "No view controller is presented yet.")
    self.goToMobileSafari.assertValues([])

    // We find the redirect to be a project url.
    self.vm.inputs.foundRedirectUrl(URL(string: "https://www.kickstarter.com/projects/creator/project")!)

    self.findRedirectUrl.assertValues([emailUrl], "Nothing new is emitted.")
    self.presentViewController.assertValueCount(1, "Present the project view controller.")
    self.goToMobileSafari.assertValues([])
  }

  func testProjectSurveyDeepLink() {
    self.vm.inputs.applicationDidFinishLaunching(
      application: UIApplication.shared,
      launchOptions: [:]
    )

    self.presentViewController.assertValues([])

    let projectUrl = "https://www.kickstarter.com"
      + "/projects/tequila/help-me-transform-this-pile-of-wood/surveys/123"
    let result = self.vm.inputs.applicationOpenUrl(
      application: UIApplication.shared,
      url: URL(string: projectUrl)!,
      options: [:]
    )
    XCTAssertTrue(result)

    self.presentViewController.assertValues([1])
  }

  func testErroredPledgeDeepLink_LoggedIn() {
    let project = Project.template
      |> \.personalization.backing .~ .template
    let service = MockService(fetchProjectResponse: project)

    withEnvironment(apiService: service, currentUser: .template) {
      self.vm.inputs.applicationDidFinishLaunching(
        application: UIApplication.shared,
        launchOptions: [:]
      )

      self.goToLoginWithIntent.assertDidNotEmitValue()
      self.presentViewController.assertValues([])

      let projectUrl = "https://www.kickstarter.com"
        + "/projects/sshults/greensens-the-easy-way-to-take-care-of-your-houseplants-0"
        + "/pledge?at=4f7d35e7c9d2bb57&ref=ksr_email_backer_failed_transaction"

      let result = self.vm.inputs.applicationOpenUrl(
        application: UIApplication.shared,
        url: URL(string: projectUrl)!,
        options: [:]
      )
      XCTAssertTrue(result)

      self.goToLoginWithIntent.assertDidNotEmitValue()
      self.presentViewController.assertValues([2])
    }
  }

  func testErroredPledgeDeepLink_LoggedOut() {
    withEnvironment(currentUser: nil) {
      self.vm.inputs.applicationDidFinishLaunching(
        application: UIApplication.shared,
        launchOptions: [:]
      )

      self.goToLoginWithIntent.assertDidNotEmitValue()
      self.presentViewController.assertValues([])

      let projectUrl = "https://www.kickstarter.com"
        + "/projects/sshults/greensens-the-easy-way-to-take-care-of-your-houseplants-0"
        + "/pledge?at=4f7d35e7c9d2bb57&ref=ksr_email_backer_failed_transaction"

      let result = self.vm.inputs.applicationOpenUrl(
        application: UIApplication.shared,
        url: URL(string: projectUrl)!,
        options: [:]
      )
      XCTAssertTrue(result)

      self.goToLoginWithIntent.assertValues([.erroredPledge])
      self.presentViewController.assertDidNotEmitValue()
    }
  }

  func testErroredPledgePushDeepLink_LoggedIn() {
    let project = Project.template
      |> \.personalization.backing .~ .template
    let service = MockService(fetchProjectResponse: project)

    withEnvironment(apiService: service, currentUser: .template) {
      self.goToLoginWithIntent.assertDidNotEmitValue()
      self.presentViewController.assertDidNotEmitValue()

      let pushData: [String: Any] = [
        "aps": [
          "alert": "You have an errored pledge."
        ],
        "errored_pledge": [
          "project_id": 2
        ]
      ]

      self.vm.inputs.didReceive(remoteNotification: pushData)

      self.goToLoginWithIntent.assertDidNotEmitValue()
      self.presentViewController.assertValues([2])
    }
  }

  func testErroredPledgePushDeepLink_LoggedOut() {
    withEnvironment(currentUser: nil) {
      self.goToLoginWithIntent.assertDidNotEmitValue()
      self.presentViewController.assertDidNotEmitValue()

      let pushData: [String: Any] = [
        "aps": [
          "alert": "You have an errored pledge."
        ],
        "errored_pledge": [
          "project_id": 2
        ]
      ]

      self.vm.inputs.didReceive(remoteNotification: pushData)

      self.goToLoginWithIntent.assertValues([.erroredPledge])
      self.presentViewController.assertDidNotEmitValue()
    }
  }

  func testUserSurveyDeepLink() {
    self.vm.inputs.applicationDidFinishLaunching(
      application: UIApplication.shared,
      launchOptions: [:]
    )

    self.presentViewController.assertValues([])

    let projectUrl = "https://www.kickstarter.com/users/tequila/surveys/123"
    let result = self.vm.inputs.applicationOpenUrl(
      application: UIApplication.shared,
      url: URL(string: projectUrl)!,
      options: [:]
    )
    XCTAssertTrue(result)

    self.presentViewController.assertValues([1])
  }

  func testDeeplink_WhenLandingPageExperiment_IsActive() {
    self.vm.inputs.applicationDidFinishLaunching(
      application: UIApplication.shared,
      launchOptions: [:]
    )

    let optimizelyClient = MockOptimizelyClient()
      |> \.experiments .~ [
        OptimizelyExperiment.Key.nativeOnboarding.rawValue:
          OptimizelyExperiment.Variant.variant1.rawValue
      ]

    withEnvironment(currentUser: nil, optimizelyClient: optimizelyClient) {
      let result = self.vm.inputs.applicationOpenUrl(
        application: UIApplication.shared,
        url: URL(string: "https://www.kickstarter.com/search")!,
        options: [:]
      )

      XCTAssertTrue(result)

      self.goToSearch.assertValueCount(0)
    }
  }

  func testOpenPushNotification_WhenLandingPageExperiment_IsActive() {
    let pushData: [String: Any] = [
      "aps": [
        "alert": "Blob liked your update: Important message..."
      ],
      "post": [
        "id": 1,
        "project_id": 2
      ]
    ]

    let optimizelyClient = MockOptimizelyClient()
      |> \.experiments .~ [
        OptimizelyExperiment.Key.nativeOnboarding.rawValue:
          OptimizelyExperiment.Variant.variant1.rawValue
      ]

    withEnvironment(currentUser: nil, optimizelyClient: optimizelyClient) {
      self.vm.inputs.didReceive(remoteNotification: pushData)

      self.presentViewController.assertValueCount(0)
    }
  }

  func testContinueUserActivity_WhenLandingPageExperiment_IsActive() {
    let userActivity = NSUserActivity(activityType: NSUserActivityTypeBrowsingWeb)
    userActivity.webpageURL = URL(string: "https://www.kickstarter.com/activity")

    let optimizelyClient = MockOptimizelyClient()
      |> \.experiments .~ [
        OptimizelyExperiment.Key.nativeOnboarding.rawValue:
          OptimizelyExperiment.Variant.variant1.rawValue
      ]

    withEnvironment(currentUser: nil, optimizelyClient: optimizelyClient) {
      self.vm.inputs.applicationDidFinishLaunching(application: .shared, launchOptions: [:])

      self.goToActivity.assertValueCount(0)
      XCTAssertFalse(self.vm.outputs.continueUserActivityReturnValue.value)

      let result = self.vm.inputs.applicationContinueUserActivity(userActivity)
      XCTAssertTrue(result)

      XCTAssertTrue(self.vm.outputs.continueUserActivityReturnValue.value)
      self.goToActivity.assertValueCount(0)
    }
  }

  func testPerformShortcutItem_WhenLandingPageExperiment_IsActive() {
    let optimizelyClient = MockOptimizelyClient()
      |> \.experiments .~ [
        OptimizelyExperiment.Key.nativeOnboarding.rawValue:
          OptimizelyExperiment.Variant.variant1.rawValue
      ]

    withEnvironment(currentUser: nil, optimizelyClient: optimizelyClient) {
      self.vm.inputs.applicationDidFinishLaunching(
        application: UIApplication.shared,
        launchOptions: [:]
      )
      self.vm.inputs.applicationPerformActionForShortcutItem(ShortcutItem.search.applicationShortcutItem)

      self.goToSearch.assertValueCount(0)
    }
  }

  func testLaunchShortcutItem_WhenLandingPageExperiment_IsActive() {
    let optimizelyClient = MockOptimizelyClient()
      |> \.experiments .~ [
        OptimizelyExperiment.Key.nativeOnboarding.rawValue:
          OptimizelyExperiment.Variant.variant1.rawValue
      ]

    withEnvironment(currentUser: nil, optimizelyClient: optimizelyClient) {
      self.vm.inputs.applicationDidFinishLaunching(
        application: UIApplication.shared,
        launchOptions: [
          UIApplication.LaunchOptionsKey.shortcutItem: ShortcutItem.search.applicationShortcutItem
        ]
      )

      self.goToSearch.assertValueCount(0)
      XCTAssertFalse(self.vm.outputs.applicationDidFinishLaunchingReturnValue)
    }
  }

  func testEmailDeepLinking_WhenLandingPageExperiment_IsActive() {
    let emailUrl = URL(string: "https://click.e.kickstarter.com/?qs=deadbeef")!
    let optimizelyClient = MockOptimizelyClient()
      |> \.experiments .~ [
        OptimizelyExperiment.Key.nativeOnboarding.rawValue:
          OptimizelyExperiment.Variant.variant1.rawValue
      ]

    withEnvironment(currentUser: nil, optimizelyClient: optimizelyClient) {
      // The application launches.
      self.vm.inputs.applicationDidFinishLaunching(
        application: UIApplication.shared,
        launchOptions: [:]
      )

      // We deep-link to an email url.
      self.vm.inputs.applicationDidEnterBackground()
      self.vm.inputs.applicationWillEnterForeground()
      let result = self.vm.inputs.applicationOpenUrl(
        application: UIApplication.shared,
        url: emailUrl,
        options: [:]
      )
      XCTAssertTrue(result)

      self.findRedirectUrl.assertValues([emailUrl], "Ask to find the redirect after open the email url.")
      self.presentViewController.assertValues([], "No view controller is presented yet.")
      self.goToMobileSafari.assertValues([])

      // We find the redirect to be a project url.
      self.vm.inputs.foundRedirectUrl(URL(string: "https://www.kickstarter.com/projects/creator/project")!)

      self.findRedirectUrl.assertValues([emailUrl], "Nothing new is emitted.")
      self.presentViewController.assertValueCount(0, "Nothing is presented")
      self.goToMobileSafari.assertValues([])
    }
  }

  func testShowAlertEmitsIf_CanShowDialog() {
    let notification = Notification(
      name: Notification.Name(rawValue: "deadbeef"),
      userInfo: ["context": PushNotificationDialog.Context.login]
    )

    userDefaults.set(["message"], forKey: "com.kickstarter.KeyValueStoreType.deniedNotificationContexts")

    withEnvironment(currentUser: .template, userDefaults: userDefaults) {
      self.vm.inputs.applicationWillEnterForeground()
      self.vm.inputs.didReceive(remoteNotification: updatePushData)
      self.vm.inputs.showNotificationDialog(notification: notification)

      self.showAlert.assertValue(notification)
    }
  }

  func testShowAlertDoesNotEmitIf_CanNotShowDialog() {
    let notification = Notification(
      name: Notification.Name(rawValue: "deadbeef"),
      userInfo: ["context": PushNotificationDialog.Context.login]
    )

    userDefaults.set(["login"], forKey: "com.kickstarter.KeyValueStoreType.deniedNotificationContexts")

    withEnvironment(currentUser: .template, userDefaults: userDefaults) {
      self.vm.inputs.applicationWillEnterForeground()
      self.vm.inputs.didReceive(remoteNotification: updatePushData)
      self.vm.inputs.showNotificationDialog(notification: notification)

      self.showAlert.assertDidNotEmitValue()
    }
  }

  func testGoToCategoriesPersonalizationOnboarding_WhenLoggedIn() {
    let mockOptimizelyClient = MockOptimizelyClient()
      |> \.experiments
      .~ [
        OptimizelyExperiment.Key.onboardingCategoryPersonalizationFlow.rawValue:
          OptimizelyExperiment.Variant.variant1.rawValue
      ]

    self.goToCategoriesPersonalizationOnboarding.assertDidNotEmitValue()

    self.vm.inputs.applicationDidFinishLaunching(application: nil, launchOptions: nil)
    _ = self.vm.inputs.optimizelyConfigured(with: MockOptimizelyResult())

    withEnvironment(
      currentUser: .template,
      optimizelyClient: mockOptimizelyClient,
      userDefaults: MockKeyValueStore()
    ) {
      self.vm.inputs.didUpdateOptimizelyClient(mockOptimizelyClient)

      self.goToCategoriesPersonalizationOnboarding.assertDidNotEmitValue()
    }
  }

  func testGoToCategoriesPersonalizationOnboarding_WhenPreviouslySeen() {
    let mockOptimizelyClient = MockOptimizelyClient()
      |> \.experiments
      .~ [
        OptimizelyExperiment.Key.onboardingCategoryPersonalizationFlow.rawValue:
          OptimizelyExperiment.Variant.variant1.rawValue
      ]
    let mockValueStore = MockKeyValueStore()
    mockValueStore.hasSeenCategoryPersonalizationFlow = true

    self.goToCategoriesPersonalizationOnboarding.assertDidNotEmitValue()

    self.vm.inputs.applicationDidFinishLaunching(application: nil, launchOptions: nil)
    _ = self.vm.inputs.optimizelyConfigured(with: MockOptimizelyResult())

    withEnvironment(
      currentUser: nil,
      optimizelyClient: mockOptimizelyClient,
      userDefaults: mockValueStore
    ) {
      self.vm.inputs.didUpdateOptimizelyClient(mockOptimizelyClient)

      self.goToCategoriesPersonalizationOnboarding.assertDidNotEmitValue()
    }
  }

  func testGoToCategoriesPersonalizationOnboarding_Variant1() {
    let mockOptimizelyClient = MockOptimizelyClient()
      |> \.experiments
      .~ [
        OptimizelyExperiment.Key.onboardingCategoryPersonalizationFlow.rawValue:
          OptimizelyExperiment.Variant.variant1.rawValue
      ]
    let mockValueStore = MockKeyValueStore()

    self.goToCategoriesPersonalizationOnboarding.assertDidNotEmitValue()

    self.vm.inputs.applicationDidFinishLaunching(application: nil, launchOptions: nil)
    _ = self.vm.inputs.optimizelyConfigured(with: MockOptimizelyResult())

    withEnvironment(
      currentUser: nil,
      optimizelyClient: mockOptimizelyClient,
      userDefaults: mockValueStore
    ) {
      self.vm.inputs.didUpdateOptimizelyClient(mockOptimizelyClient)

      self.goToCategoriesPersonalizationOnboarding.assertValueCount(1)
    }
  }

  func testGoToCategoriesPersonalizationOnboarding_Control() {
    let mockOptimizelyClient = MockOptimizelyClient()
      |> \.experiments
      .~ [
        OptimizelyExperiment.Key.onboardingCategoryPersonalizationFlow.rawValue:
          OptimizelyExperiment.Variant.control.rawValue
      ]
    let mockValueStore = MockKeyValueStore()

    self.goToCategoriesPersonalizationOnboarding.assertDidNotEmitValue()

    self.vm.inputs.applicationDidFinishLaunching(application: nil, launchOptions: nil)
    _ = self.vm.inputs.optimizelyConfigured(with: MockOptimizelyResult())

    withEnvironment(
      currentUser: nil,
      optimizelyClient: mockOptimizelyClient,
      userDefaults: mockValueStore
    ) {
      self.vm.inputs.didUpdateOptimizelyClient(mockOptimizelyClient)

      self.goToCategoriesPersonalizationOnboarding.assertDidNotEmitValue()
    }
  }

  func testGoToCategoriesPersonalizationOnboarding_Variant2() {
    let mockOptimizelyClient = MockOptimizelyClient()
      |> \.experiments
      .~ [
        OptimizelyExperiment.Key.onboardingCategoryPersonalizationFlow.rawValue:
          OptimizelyExperiment.Variant.variant2.rawValue
      ]
    let mockValueStore = MockKeyValueStore()

    self.goToCategoriesPersonalizationOnboarding.assertDidNotEmitValue()

    self.vm.inputs.applicationDidFinishLaunching(application: nil, launchOptions: nil)
    _ = self.vm.inputs.optimizelyConfigured(with: MockOptimizelyResult())

    withEnvironment(
      currentUser: nil,
      optimizelyClient: mockOptimizelyClient,
      userDefaults: mockValueStore
    ) {
      self.vm.inputs.didUpdateOptimizelyClient(mockOptimizelyClient)

      self.goToCategoriesPersonalizationOnboarding.assertDidNotEmitValue()
    }
  }

  func testGoToLandingPage_EmitsIf_OptimizelyIsNotControl_HasNotSeenLandingPage() {
    let optimizelyClient = MockOptimizelyClient()
      |> \.experiments .~
      [OptimizelyExperiment.Key.nativeOnboarding.rawValue: OptimizelyExperiment.Variant.variant1.rawValue]

    withEnvironment(currentUser: nil, optimizelyClient: optimizelyClient) {
      self.vm.inputs.applicationDidFinishLaunching(application: UIApplication.shared, launchOptions: nil)

      self.goToLandingPage.assertDidNotEmitValue()

      self.vm.inputs.didUpdateOptimizelyClient(MockOptimizelyClient())

      self.goToLandingPage.assertValueCount(1)
    }
  }

  func testGoToLandingPage_DoesNotEmitIf_OptimizelyIsControl_UserHasNotSeenLandingPage() {
    let optimizelyClient = MockOptimizelyClient()
      |> \.experiments .~
      [OptimizelyExperiment.Key.nativeOnboarding.rawValue: OptimizelyExperiment.Variant.control.rawValue]

    withEnvironment(currentUser: nil, optimizelyClient: optimizelyClient) {
      self.vm.inputs.applicationDidFinishLaunching(application: UIApplication.shared, launchOptions: nil)

      self.vm.inputs.didUpdateOptimizelyClient(MockOptimizelyClient())

      self.goToLandingPage.assertDidNotEmitValue()
    }
  }

  func testGoToLandingPage_DoesNotEmitIf_OptimizelyIsNotControl_UserHasSeenLandingPage() {
    let optimizelyClient = MockOptimizelyClient()
      |> \.experiments .~
      [OptimizelyExperiment.Key.nativeOnboarding.rawValue: OptimizelyExperiment.Variant.variant2.rawValue]

    let userDefaults = MockKeyValueStore()
      |> \.hasSeenLandingPage .~ true

    withEnvironment(currentUser: nil, optimizelyClient: optimizelyClient, userDefaults: userDefaults) {
      self.vm.inputs.applicationDidFinishLaunching(application: UIApplication.shared, launchOptions: nil)

      self.vm.inputs.didUpdateOptimizelyClient(MockOptimizelyClient())

      self.goToLandingPage.assertDidNotEmitValue()
    }
  }

  func testGoToLandingPage_DoesNotEmitIf_UserIsLoggedIn() {
    let optimizelyClient = MockOptimizelyClient()
      |> \.experiments .~
      [OptimizelyExperiment.Key.nativeOnboarding.rawValue: OptimizelyExperiment.Variant.variant1.rawValue]

    let userDefaults = MockKeyValueStore()
      |> \.hasSeenLandingPage .~ false

    withEnvironment(currentUser: .template, optimizelyClient: optimizelyClient, userDefaults: userDefaults) {
      self.vm.inputs.applicationDidFinishLaunching(application: UIApplication.shared, launchOptions: nil)

      self.vm.inputs.didUpdateOptimizelyClient(MockOptimizelyClient())

      self.goToLandingPage.assertDidNotEmitValue()
    }
  }

  func testDeeplink_DoesNotActivateIf_GoToLandingPageEmits() {
    let optimizelyClient = MockOptimizelyClient()
      |> \.experiments .~
      [OptimizelyExperiment.Key.nativeOnboarding.rawValue: OptimizelyExperiment.Variant.variant1.rawValue]

    let userDefaults = MockKeyValueStore()
      |> \.hasSeenLandingPage .~ false

    withEnvironment(currentUser: nil, optimizelyClient: optimizelyClient, userDefaults: userDefaults) {
      self.goToLandingPage.assertDidNotEmitValue()

      self.vm.inputs.applicationDidFinishLaunching(application: UIApplication.shared, launchOptions: nil)
      self.vm.inputs.didUpdateOptimizelyClient(MockOptimizelyClient())

      _ = self.vm.inputs.applicationOpenUrl(
        application: UIApplication.shared,
        url: URL(
          string: "https://www.kickstarter.com/projects/chelsea-punk/chelsea-punk-band-the-final-album"
        )!,
        options: [:]
      )

      self.presentViewController.assertDidNotEmitValue()
      self.goToLandingPage.assertValueCount(1)
    }
  }

  func testVerifyEmail_Success() {
    self.emailVerificationCompletedMessage.assertDidNotEmitValue()
    self.emailVerificationCompletedSuccess.assertDidNotEmitValue()

    guard let url = URL(string: "https://www.kickstarter.com/profile/verify_email?at=12345") else {
      XCTFail("Should have a url")
      return
    }

    let env = EmailVerificationResponseEnvelope(
      message: "Thanks—you’ve successfully verified your email address."
    )

    let mockService = MockService(verifyEmailResult: .success(env))

    withEnvironment(apiService: mockService) {
      _ = self.vm.inputs.applicationOpenUrl(
        application: UIApplication.shared,
        url: url,
        options: [:]
      )

      self.scheduler.advance()

      self.emailVerificationCompletedSuccess.assertValues([true])
      self.emailVerificationCompletedMessage.assertValues(
        ["Thanks—you’ve successfully verified your email address."]
      )
    }
  }

  func testVerifyEmail_Failure() {
    self.emailVerificationCompletedMessage.assertDidNotEmitValue()
    self.emailVerificationCompletedSuccess.assertDidNotEmitValue()

    guard let url = URL(string: "https://www.kickstarter.com/profile/verify_email?at=12345") else {
      XCTFail("Should have a url")
      return
    }

    let errorEnvelope = ErrorEnvelope(
      errorMessages: ["Error Message"],
      ksrCode: .UnknownCode,
      httpCode: 403,
      exception: nil
    )

    let mockService = MockService(verifyEmailResult: .failure(errorEnvelope))

    withEnvironment(apiService: mockService) {
      _ = self.vm.inputs.applicationOpenUrl(
        application: UIApplication.shared,
        url: url,
        options: [:]
      )

      self.scheduler.advance()

      self.emailVerificationCompletedSuccess.assertValues([false])
      self.emailVerificationCompletedMessage.assertValues(
        ["Error Message"]
      )
    }
  }

  func testVerifyEmail_Failure_UnknownError() {
    self.emailVerificationCompletedMessage.assertDidNotEmitValue()
    self.emailVerificationCompletedSuccess.assertDidNotEmitValue()

    guard let url = URL(string: "https://www.kickstarter.com/profile/verify_email?at=12345") else {
      XCTFail("Should have a url")
      return
    }

    let errorEnvelope = ErrorEnvelope(
      errorMessages: [],
      ksrCode: .UnknownCode,
      httpCode: 500,
      exception: nil
    )

    let mockService = MockService(verifyEmailResult: .failure(errorEnvelope))

    withEnvironment(apiService: mockService) {
      _ = self.vm.inputs.applicationOpenUrl(
        application: UIApplication.shared,
        url: url,
        options: [:]
      )

      self.scheduler.advance()

      self.emailVerificationCompletedSuccess.assertValues([false])
      self.emailVerificationCompletedMessage.assertValues(
        ["Something went wrong, please try again."]
      )
    }
  }
}

private func qualtricsProps() -> [String: String] {
  return [
    "bundle_id": AppEnvironment.current.mainBundle.bundleIdentifier,
    "language": AppEnvironment.current.language.rawValue,
    "logged_in": "true",
    "distinct_id": AppEnvironment.current.device.identifierForVendor?.uuidString,
    "user_uid": AppEnvironment.current.currentUser.flatMap { $0.id }.map(String.init)
  ]
  .compact()
}

private let backingForCreatorPushData: [String: Any] = [
  "aps": [
    "alert": "HEYYYY"
  ],
  "activity": [
    "category": "backing",
    "id": 1,
    "project_id": 1
  ],
  "for_creator": true
]

private let friendBackingPushData = [
  "aps": [
    "alert": "HEYYYY"
  ],
  "activity": [
    "category": "backing",
    "id": 1,
    "project_id": 1
  ]
]

private let genericActivityPushData = [
  "aps": [
    "alert": "HEYYYY"
  ],
  "activity": [
    "category": "success",
    "id": 1,
    "project_id": 1
  ]
]

private let genericProjectPushData = [
  "aps": [
    "alert": "HEYYYY"
  ],
  "project": [
    "id": 1
  ]
]
private let projectCommentPushData = [
  "aps": [
    "alert": "HEYYYY"
  ],
  "activity": [
    "category": "comment-project",
    "id": 1,
    "project_id": 1
  ]
]

private let surveyResponsePushData = [
  "aps": [
    "alert": "Response needed! Get your reward for backing some project."
  ],
  "survey": [
    "id": 1,
    "project_id": 1
  ]
]

private let updateCommentPushData = [
  "aps": [
    "alert": "HEYYYY"
  ],
  "activity": [
    "category": "comment-post",
    "id": 1,
    "project_id": 1,
    "update_id": 1
  ]
]

private let updatePushData = [
  "aps": [
    "alert": "HEYYYY"
  ],
  "activity": [
    "category": "update",
    "id": 1,
    "project_id": 1,
    "update_id": 1
  ]
]<|MERGE_RESOLUTION|>--- conflicted
+++ resolved
@@ -406,52 +406,7 @@
       self.configureAppCenterWithData.assertValues([])
     }
   }
-
-<<<<<<< HEAD
-=======
-  func testKoala_AppLifecycle() {
-    XCTAssertEqual([], trackingClient.events)
-
-    self.vm.inputs.applicationDidFinishLaunching(
-      application: UIApplication.shared,
-      launchOptions: [:]
-    )
-    XCTAssertEqual(["App Open", "Opened App"], trackingClient.events)
-
-    self.vm.inputs.applicationDidEnterBackground()
-    XCTAssertEqual(["App Open", "Opened App"], trackingClient.events)
-
-    self.vm.inputs.applicationWillEnterForeground()
-    XCTAssertEqual(
-      ["App Open", "Opened App", "App Open", "Opened App"],
-      trackingClient.events
-    )
-  }
-
-  func testKoala_MemoryWarning() {
-    XCTAssertEqual([], trackingClient.events)
-
-    self.vm.inputs.applicationDidFinishLaunching(
-      application: UIApplication.shared,
-      launchOptions: [:]
-    )
-    XCTAssertEqual(["App Open", "Opened App"], trackingClient.events)
-
-    self.vm.inputs.applicationDidReceiveMemoryWarning()
-    XCTAssertEqual(["App Open", "Opened App", "App Memory Warning"], trackingClient.events)
-  }
-
-  func testKoala_AppCrash() {
-    XCTAssertEqual([], trackingClient.events)
-
-    self.vm.inputs.applicationDidFinishLaunching(
-      application: UIApplication.shared,
-      launchOptions: [:]
-    )
-    XCTAssertEqual(["App Open", "Opened App"], trackingClient.events)
-  }
-
->>>>>>> a13ed6e3
+  
   func testCurrentUserUpdating_NothingHappensWhenLoggedOut() {
     self.vm.inputs.applicationDidFinishLaunching(
       application: UIApplication.shared,
