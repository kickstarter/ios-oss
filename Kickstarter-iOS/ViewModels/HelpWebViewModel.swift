--- conflicted
+++ resolved
@@ -43,26 +43,4 @@
   func viewDidLoad() {
     self.viewDidLoadProperty.value = ()
   }
-<<<<<<< HEAD
-}
-
-public func urlForHelpType(_ helpType: HelpType, baseUrl: URL) -> URL? {
-  switch helpType {
-  case .cookie:
-    return baseUrl.appendingPathComponent("cookies")
-  case .contact:
-    return nil
-  case .helpCenter:
-    return baseUrl.appendingPathComponent("help")
-  case .howItWorks:
-    return baseUrl.appendingPathComponent("about")
-  case .privacy:
-    return baseUrl.appendingPathComponent("privacy")
-  case .terms:
-    return baseUrl.appendingPathComponent("terms-of-use")
-  case .trust:
-    return baseUrl.appendingPathComponent("trust")
-  }
-=======
->>>>>>> d1f96a8f
 }