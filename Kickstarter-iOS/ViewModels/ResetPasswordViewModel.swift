--- conflicted
+++ resolved
@@ -8,7 +8,7 @@
   /// Call when the view will appear
   func viewWillAppear()
   /// Call when email textfield input is entered
-  func emailChanged(email: String?)
+  func emailChanged(email: String)
   /// Call when reset button is pressed
   func resetButtonPressed()
   /// Call when OK button is pressed on reset confirmation popup
@@ -47,33 +47,13 @@
 
   // MARK: ResetPasswordViewModelInputs
 
-<<<<<<< HEAD
-  private let viewWillAppearProperty = MutableProperty(())
-  func viewWillAppear() {
-    viewWillAppearProperty.value = ()
-  }
-
-  private let emailProperty = MutableProperty<String?>(nil)
-  func emailChanged(email: String?) {
-    emailProperty.value = email
-  }
-
-  private let resetButtonPressedProperty = MutableProperty(())
-  func resetButtonPressed() {
-    resetButtonPressedProperty.value = ()
-  }
-
-  private let confirmResetButtonPressedProperty = MutableProperty(())
-  func confirmResetButtonPressed() {
-    confirmResetButtonPressedProperty.value = ()
-=======
   private let viewWillAppearProperty = MutableProperty()
   func viewWillAppear() {
     self.viewWillAppearProperty.value = ()
   }
 
   private let emailProperty = MutableProperty("")
-  func email(email: String) {
+  func emailChanged(email: String) {
     self.emailProperty.value = email
   }
 
@@ -85,7 +65,6 @@
   private let confirmResetButtonPressedProperty = MutableProperty()
   func confirmResetButtonPressed() {
     self.confirmResetButtonPressedProperty.value = ()
->>>>>>> 155972ab
   }
 
   // MARK: ResetPasswordViewModelOutputs
@@ -102,24 +81,22 @@
   internal init() {
     let resetErrors = MutableProperty<ErrorEnvelope?>(nil)
 
-<<<<<<< HEAD
-    let (resetFailSignal, resetFailObserver) = Signal<ErrorEnvelope, NoError>.pipe()
-    showError = resetFailSignal.map { envelope in
-      envelope.errorMessages.first ??
-      localizedString(key: "forgot_password.error",
+    showError = resetErrors.signal.ignoreNil()
+      .map { envelope in envelope.errorMessages.first ??
+        localizedString(key: "forgot_password.error",
         defaultValue: "Sorry, we don’t know that email address. Try again?")
     }
 
-    formIsValid = emailProperty.signal.ignoreNil()
+    formIsValid = emailProperty.signal
       .map { email in email.characters.count > 3 }
       .mergeWith(viewWillAppearProperty.signal.mapConst(false))
       .skipRepeats()
 
-    showResetSuccess = emailProperty.signal.ignoreNil()
+    showResetSuccess = emailProperty.signal
       .takeWhen(resetButtonPressedProperty.signal)
       .switchMap { email in
         AppEnvironment.current.apiService.resetPassword(email: email)
-          .demoteErrors(pipeErrorsTo: resetFailObserver)
+          .demoteErrors(pipeErrorsTo: resetErrors)
           .mapConst(localizedString(
             key: "forgot_password.we_sent_an_email_to_email_address_with_instructions_to_reset_your_password",
             defaultValue: "We've sent an email to %{email} with instructions to reset your password.",
@@ -131,30 +108,5 @@
 
     viewWillAppearProperty.signal.observeNext { AppEnvironment.current.koala.trackResetPassword() }
     showResetSuccess.observeNext { _ in AppEnvironment.current.koala.trackResetPasswordSuccess() }
-=======
-    resetFail = resetErrors.signal.ignoreNil()
-      .map { envelope in envelope.errorMessages.first ??
-        localizedString(key: "forgot_password.error",
-          defaultValue: "Sorry, we don’t know that email address. Try again?")
-    }
-
-    formIsValid = self.emailProperty.signal
-      .map { email in email.characters.count > 3 }
-      .mergeWith(self.viewWillAppearProperty.signal.mapConst(false))
-      .skipRepeats()
-
-    resetSuccess = self.emailProperty.signal
-      .takeWhen(self.resetButtonPressedProperty.signal)
-      .switchMap { email in
-        AppEnvironment.current.apiService.resetPassword(email: email)
-          .demoteErrors(pipeErrorsTo: resetErrors)
-          .mapConst(email)
-    }
-
-    returnToLogin = self.confirmResetButtonPressedProperty.signal
-
-    self.viewWillAppearProperty.signal.observeNext { AppEnvironment.current.koala.trackResetPassword() }
-    self.resetSuccess.observeNext { _ in AppEnvironment.current.koala.trackResetPasswordSuccess() }
->>>>>>> 155972ab
   }
 }