import XCTest
import UIKit
@testable import Kickstarter_Framework
@testable import Library
@testable import KsApi
import ReactiveExtensions_TestHelpers
import KsApi
import ReactiveSwift
import Prelude

final class RootViewModelTests: TestCase {
  let vm: RootViewModelType = RootViewModel()
<<<<<<< HEAD
  let viewControllerNames = TestObserver<[String], NoError>()
  let filterDiscovery = TestObserver<DiscoveryParams, NoError>()
  let selectedIndex = TestObserver<RootViewControllerIndex, NoError>()
  let setBadgeValueAtIndexValue = TestObserver<String?, NoError>()
  let setBadgeValueAtIndexIndex = TestObserver<RootViewControllerIndex, NoError>()
  let scrollToTopControllerName = TestObserver<String, NoError>()
  let switchDashboardProject = TestObserver<Param, NoError>()
  let tabBarItemsData = TestObserver<TabBarItemsData, NoError>()
=======
  let viewControllerNames = TestObserver<[String], Never>()
  let filterDiscovery = TestObserver<DiscoveryParams, Never>()
  let selectedIndex = TestObserver<RootViewControllerIndex, Never>()
  let scrollToTopControllerName = TestObserver<String, Never>()
  let switchDashboardProject = TestObserver<Param, Never>()
  let tabBarItemsData = TestObserver<TabBarItemsData, Never>()
>>>>>>> 1191a6b3

  override func setUp() {
    super.setUp()

    self.vm.outputs.setViewControllers
      .map(extractRootNames)
      .observe(self.viewControllerNames.observer)

    self.vm.outputs.filterDiscovery.map(second).observe(self.filterDiscovery.observer)
    self.vm.outputs.selectedIndex.observe(self.selectedIndex.observer)
    self.vm.outputs.setBadgeValueAtIndex.map { $0.0 }.observe(self.setBadgeValueAtIndexValue.observer)
    self.vm.outputs.setBadgeValueAtIndex.map { $0.1 }.observe(self.setBadgeValueAtIndexIndex.observer)
    self.vm.outputs.switchDashboardProject.map(second).observe(self.switchDashboardProject.observer)

    let viewControllers = self.vm.outputs.setViewControllers
      .map { $0.map { $0.viewController }.compact() }

    Signal.combineLatest(viewControllers, self.vm.outputs.scrollToTop)
      .map { (vcs, idx) in vcs[clamp(0, vcs.count - 1)(idx)] }
      .map(extractName)
      .observe(self.scrollToTopControllerName.observer)

    self.vm.outputs.tabBarItemsData.observe(self.tabBarItemsData.observer)
  }

  func testSetBadgeValueAtIndex_NoValue() {
    let mockApplication = MockApplication()
    mockApplication.applicationIconBadgeNumber = 0

    self.setBadgeValueAtIndexValue.assertValues([])
    self.setBadgeValueAtIndexIndex.assertValues([])

    withEnvironment(application: mockApplication) {
      self.vm.inputs.viewDidLoad()

      self.setBadgeValueAtIndexValue.assertValues([nil])
      self.setBadgeValueAtIndexIndex.assertValues([1])
    }
  }

  func testSetBadgeValueAtIndex_ValueSet() {
    let mockApplication = MockApplication()
    mockApplication.applicationIconBadgeNumber = 5

    self.setBadgeValueAtIndexValue.assertValues([])
    self.setBadgeValueAtIndexIndex.assertValues([])

    withEnvironment(application: mockApplication) {
      self.vm.inputs.viewDidLoad()

      self.setBadgeValueAtIndexValue.assertValues(["5"])
      self.setBadgeValueAtIndexIndex.assertValues([1])
    }
  }

  func testSetBadgeValueAtIndex_MaxValueSet() {
    let mockApplication = MockApplication()
    mockApplication.applicationIconBadgeNumber = 100

    self.setBadgeValueAtIndexValue.assertValues([])
    self.setBadgeValueAtIndexIndex.assertValues([])

    withEnvironment(application: mockApplication) {
      self.vm.inputs.viewDidLoad()

      self.setBadgeValueAtIndexValue.assertValues(["99+"])
      self.setBadgeValueAtIndexIndex.assertValues([1])
    }
  }

  func testSetViewControllers() {
    let viewControllerNames = TestObserver<[String], Never>()
    vm.outputs.setViewControllers.map(extractRootNames)
      .observe(viewControllerNames.observer)

    vm.inputs.viewDidLoad()

    viewControllerNames.assertValues(
      [
        ["Discovery", "Activities", "Search", "LoginTout"]
      ],
      "Show the logged out tabs."
    )

    AppEnvironment.login(AccessTokenEnvelope(accessToken: "deadbeef", user: .template))
    vm.inputs.userSessionStarted()

    viewControllerNames.assertValues(
      [
        ["Discovery", "Activities", "Search", "LoginTout"],
        ["Discovery", "Activities", "Search", "BackerDashboard"]
      ],
      "Show the logged in tabs."
    )

    AppEnvironment.updateCurrentUser(.template |> \.stats.memberProjectsCount .~ 1)
    vm.inputs.currentUserUpdated()

    viewControllerNames.assertValues(
      [
        ["Discovery", "Activities", "Search", "LoginTout"],
        ["Discovery", "Activities", "Search", "BackerDashboard"],
        ["Discovery", "Activities", "Search", "Dashboard", "BackerDashboard"]
      ],
      "Show the creator dashboard tab."
    )

    AppEnvironment.logout()
    vm.inputs.userSessionEnded()

    viewControllerNames.assertValues(
      [
        ["Discovery", "Activities", "Search", "LoginTout"],
        ["Discovery", "Activities", "Search", "BackerDashboard"],
        ["Discovery", "Activities", "Search", "Dashboard", "BackerDashboard"],
        ["Discovery", "Activities", "Search", "LoginTout"],
      ],
      "Show the logged out tabs."
    )
  }

  func testBackerDashboardFeatureFlagEnabled() {
    let config = .template
      |> Config.lens.features .~ ["ios_backer_dashboard": true]

    withEnvironment(config: config) {
      vm.inputs.viewDidLoad()
      AppEnvironment.login(AccessTokenEnvelope(accessToken: "deadbeef", user: .template))
      vm.inputs.userSessionStarted()

      viewControllerNames.assertValues(
        [
          ["Discovery", "Activities", "Search", "LoginTout"],
          ["Discovery", "Activities", "Search", "BackerDashboard"]
        ],
        "Show the BackerDashboard instead of Profile."
      )

      AppEnvironment.updateCurrentUser(.template |> \.stats.memberProjectsCount .~ 1)
      vm.inputs.currentUserUpdated()

      viewControllerNames.assertValues(
        [
          ["Discovery", "Activities", "Search", "LoginTout"],
          ["Discovery", "Activities", "Search", "BackerDashboard"],
          ["Discovery", "Activities", "Search", "Dashboard", "BackerDashboard"]
        ],
        "Show the creator dashboard tab."
      )
    }
  }

  func testViewControllersDontOverEmit() {
    let viewControllerNames = TestObserver<[String], Never>()
    vm.outputs.setViewControllers.map(extractRootNames)
      .observe(viewControllerNames.observer)

    self.vm.inputs.viewDidLoad()

    self.viewControllerNames.assertValueCount(1)

    self.vm.inputs.currentUserUpdated()

    self.viewControllerNames.assertValueCount(1)
  }

  func testUpdateUserLocalePreferences() {
    let viewControllerNames = TestObserver<[String], Never>()
    vm.outputs.setViewControllers.map(extractRootNames)
      .observe(viewControllerNames.observer)

    self.vm.inputs.viewDidLoad()

    self.viewControllerNames.assertValueCount(1)
    self.tabBarItemsData.assertValueCount(1)

    self.vm.inputs.userLocalePreferencesChanged()

    self.viewControllerNames.assertValueCount(2)
    self.tabBarItemsData.assertValueCount(2)
  }

  func testSelectedIndex() {
    self.selectedIndex.assertValues([], "No index seleted before view loads.")

    self.vm.inputs.viewDidLoad()

    self.selectedIndex.assertValues([0], "Default index selected immediately.")

    self.vm.inputs.didSelect(index: 1)

    self.selectedIndex.assertValues([0, 1], "Selects index immediately.")

    self.vm.inputs.didSelect(index: 0)

    self.selectedIndex.assertValues([0, 1, 0], "Selects index immediately.")

    self.vm.inputs.didSelect(index: 10)

    self.selectedIndex.assertValues([0, 1, 0, 3], "Selects index immediately.")
  }

  func testScrollToTop() {
    self.scrollToTopControllerName.assertDidNotEmitValue()

    self.vm.inputs.viewDidLoad()

    self.scrollToTopControllerName.assertDidNotEmitValue()

    self.vm.inputs.shouldSelect(index: 1)
    self.vm.inputs.didSelect(index: 1)

    self.scrollToTopControllerName.assertDidNotEmitValue("Selecting index doesn't cause scroll to top.")

    self.vm.inputs.shouldSelect(index: 0)
    self.vm.inputs.didSelect(index: 0)

    self.scrollToTopControllerName.assertDidNotEmitValue(
      "Selecting different index doesn't cause scroll to top."
    )

    self.vm.inputs.shouldSelect(index: 0)
    self.vm.inputs.didSelect(index: 0)

    self.scrollToTopControllerName.assertValues(
      ["Discovery"],
      "Selecting same index again causes scroll to top."
    )
  }

  func testSwitchingTabs() {
    self.vm.inputs.viewDidLoad()
    self.selectedIndex.assertValues([0, ])
    self.vm.inputs.switchToDiscovery(params: nil)
    self.selectedIndex.assertValues([0, 0])
    self.vm.inputs.switchToActivities()
    self.selectedIndex.assertValues([0, 0, 1])
    self.vm.inputs.switchToSearch()
    self.selectedIndex.assertValues([0, 0, 1, 2])
    self.vm.inputs.switchToProfile()
    self.selectedIndex.assertValues([0, 0, 1, 2])
    self.vm.inputs.switchToLogin()
    self.selectedIndex.assertValues([0, 0, 1, 2, 3])

    AppEnvironment.login(AccessTokenEnvelope(accessToken: "deadbeef", user: .template))
    self.vm.inputs.userSessionStarted()

    self.selectedIndex.assertValues([0, 0, 1, 2, 3, 3])
    self.vm.inputs.switchToProfile()
    self.selectedIndex.assertValues([0, 0, 1, 2, 3, 3, 3])
    self.vm.inputs.switchToLogin()
    self.selectedIndex.assertValues([0, 0, 1, 2, 3, 3, 3])
  }

  func testSwitchToDiscoveryParam() {
    self.vm.inputs.viewDidLoad()

    let params = DiscoveryParams.defaults

    self.filterDiscovery.assertValues([])
    self.vm.inputs.switchToDiscovery(params: params)
    self.filterDiscovery.assertValues([params])
  }

  func testSwitchToDashboardParam() {
    self.vm.inputs.viewDidLoad()

    let param = Param.id(1)

    AppEnvironment.login(AccessTokenEnvelope(accessToken: "deadbeef", user: .template
      |> \.stats.memberProjectsCount .~ 1))
    self.vm.inputs.userSessionStarted()

    self.switchDashboardProject.assertValues([])
    self.vm.inputs.switchToDashboard(project: param)
    self.switchDashboardProject.assertValues([param])
  }

  func testTabBarItemStyles() {
    let user = User.template |> \.avatar.small .~ "http://image.com/image"
    let creator = User.template
      |> \.stats.memberProjectsCount .~ 1
      |> \.avatar.small .~ "http://image.com/image2"

    let items: [TabBarItem] = [
      .home(index: 0),
      .activity(index: 1),
      .search(index: 2),
      .profile(avatarUrl: nil, index: 3)
    ]

    let itemsLoggedIn: [TabBarItem] = [
      .home(index: 0),
      .activity(index: 1),
      .search(index: 2),
      .profile(avatarUrl: URL(string: user.avatar.small), index: 3)
    ]
    let itemsMember: [TabBarItem] = [
      .home(index: 0),
      .activity(index: 1),
      .search(index: 2),
      .dashboard(index: 3),
      .profile(avatarUrl: URL(string: creator.avatar.small), index: 4)
    ]

    let tabData = TabBarItemsData(items: items, isLoggedIn: false, isMember: false)
    let tabDataLoggedIn = TabBarItemsData(items: itemsLoggedIn, isLoggedIn: true, isMember: false)
    let tabDataMember = TabBarItemsData(items: itemsMember, isLoggedIn: true, isMember: true)

    self.tabBarItemsData.assertValueCount(0)

    self.vm.inputs.viewDidLoad()

    self.tabBarItemsData.assertValues([tabData])

    AppEnvironment.login(AccessTokenEnvelope(accessToken: "deadbeef", user: user))
    self.vm.inputs.userSessionStarted()

    self.tabBarItemsData.assertValues([tabData, tabDataLoggedIn])

    self.vm.inputs.currentUserUpdated()

    self.tabBarItemsData.assertValues([tabData, tabDataLoggedIn, tabDataLoggedIn])

    AppEnvironment.logout()
    self.vm.inputs.userSessionEnded()

    self.tabBarItemsData.assertValues([tabData, tabDataLoggedIn, tabDataLoggedIn, tabData])

    AppEnvironment.login(AccessTokenEnvelope(accessToken: "deadbeef", user: creator))
    self.vm.inputs.userSessionStarted()

    self.tabBarItemsData.assertValues([tabData, tabDataLoggedIn, tabDataLoggedIn, tabData, tabDataMember])
  }

  func testSetViewControllers_DoesNotFilterDiscovery() {
    self.filterDiscovery.assertValueCount(0)

    let viewControllerNames = TestObserver<[String], Never>()
    vm.outputs.setViewControllers.map(extractRootNames)
      .observe(viewControllerNames.observer)

    vm.inputs.viewDidLoad()

    let params = DiscoveryParams.defaults
    self.vm.inputs.switchToDiscovery(params: params)
    self.filterDiscovery.assertValues([params])

    AppEnvironment.login(AccessTokenEnvelope(accessToken: "deadbeef", user: .template))
    vm.inputs.userSessionStarted()

    AppEnvironment.updateCurrentUser(.template |> \.stats.memberProjectsCount .~ 1)
    vm.inputs.currentUserUpdated()

    AppEnvironment.logout()
    vm.inputs.userSessionEnded()

    self.viewControllerNames.assertValueCount(4)
    self.filterDiscovery.assertValues([params])
  }
}

private func extractRootNames(_ vcs: [RootViewControllerData]) -> [String] {
  return vcs
    .map { $0.viewController }
    .compact()
    .map(UINavigationController.init(rootViewController:))
    .compactMap(extractRootName)
}

private func extractRootName(_ vc: UIViewController) -> String? {
  return (vc as? UINavigationController)?
    .viewControllers
    .first
    .map(extractName)
}

private func extractName(_ vc: UIViewController) -> String {
  return "\(type(of: vc))".replacingOccurrences(of: "ViewController", with: "")
}<|MERGE_RESOLUTION|>--- conflicted
+++ resolved
@@ -10,23 +10,14 @@
 
 final class RootViewModelTests: TestCase {
   let vm: RootViewModelType = RootViewModel()
-<<<<<<< HEAD
-  let viewControllerNames = TestObserver<[String], NoError>()
-  let filterDiscovery = TestObserver<DiscoveryParams, NoError>()
-  let selectedIndex = TestObserver<RootViewControllerIndex, NoError>()
-  let setBadgeValueAtIndexValue = TestObserver<String?, NoError>()
-  let setBadgeValueAtIndexIndex = TestObserver<RootViewControllerIndex, NoError>()
-  let scrollToTopControllerName = TestObserver<String, NoError>()
-  let switchDashboardProject = TestObserver<Param, NoError>()
-  let tabBarItemsData = TestObserver<TabBarItemsData, NoError>()
-=======
   let viewControllerNames = TestObserver<[String], Never>()
   let filterDiscovery = TestObserver<DiscoveryParams, Never>()
   let selectedIndex = TestObserver<RootViewControllerIndex, Never>()
+  let setBadgeValueAtIndexValue = TestObserver<String?, Never>()
+  let setBadgeValueAtIndexIndex = TestObserver<RootViewControllerIndex, Never>()
   let scrollToTopControllerName = TestObserver<String, Never>()
   let switchDashboardProject = TestObserver<Param, Never>()
   let tabBarItemsData = TestObserver<TabBarItemsData, Never>()
->>>>>>> 1191a6b3
 
   override func setUp() {
     super.setUp()
