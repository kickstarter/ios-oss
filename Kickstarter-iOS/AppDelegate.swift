import AppboyKit
import AppCenter
import AppCenterDistribute
import FBSDKCoreKit
import Firebase
import Foundation
#if DEBUG
  @testable import KsApi
#else
  import KsApi
#endif
import AppboySegment
import Kickstarter_Framework
import Library
import Prelude
import ReactiveExtensions
import ReactiveSwift
import SafariServices
import Segment
import UIKit
import UserNotifications

@UIApplicationMain
internal final class AppDelegate: UIResponder, UIApplicationDelegate {
  var window: UIWindow?
  fileprivate let viewModel: AppDelegateViewModelType = AppDelegateViewModel()
  internal var rootTabBarController: RootTabBarViewController? {
    return self.window?.rootViewController as? RootTabBarViewController
  }

  func application(
    _ application: UIApplication,
    didFinishLaunchingWithOptions launchOptions: [UIApplication.LaunchOptionsKey: Any]?
  ) -> Bool {
    // FBSDK initialization
    ApplicationDelegate.shared.application(application, didFinishLaunchingWithOptions: launchOptions)
    Settings.shouldLimitEventAndDataUsage = true

    UIView.doBadSwizzleStuff()
    UIViewController.doBadSwizzleStuff()

    UIImageView.appearance(whenContainedInInstancesOf: [UITabBar.self])
      .accessibilityIgnoresInvertColors = true

    AppEnvironment.replaceCurrentEnvironment(
      AppEnvironment.fromStorage(
        ubiquitousStore: NSUbiquitousKeyValueStore.default,
        userDefaults: UserDefaults.standard
      )
    )

    #if DEBUG
      if KsApi.Secrets.isOSS {
        AppEnvironment.replaceCurrentEnvironment(apiService: MockService())
      }
    #endif

    self.viewModel.outputs.updateCurrentUserInEnvironment
      .observeForUI()
      .observeValues { [weak self] user in
        AppEnvironment.updateCurrentUser(user)
        AppEnvironment.current.ksrAnalytics.identify(newUser: user)
        self?.viewModel.inputs.currentUserUpdatedInEnvironment()
      }

    self.viewModel.outputs.forceLogout
      .observeForUI()
      .observeValues {
        AppEnvironment.logout()
        NotificationCenter.default.post(.init(name: .ksr_sessionEnded, object: nil))
      }

    self.viewModel.outputs.updateConfigInEnvironment
      .observeForUI()
      .observeValues { [weak self] config in
        AppEnvironment.updateConfig(config)

        self?.viewModel.inputs.didUpdateConfig(config)
      }

    self.viewModel.outputs.postNotification
      .observeForUI()
      .observeValues(NotificationCenter.default.post)

    self.viewModel.outputs.presentViewController
      .observeForUI()
      .observeValues { [weak self] in
        self?.rootTabBarController?.dismiss(animated: true, completion: nil)
        self?.rootTabBarController?.present($0, animated: true, completion: nil)
      }

    self.viewModel.outputs.goToDiscovery
      .observeForUI()
      .observeValues { [weak self] in self?.rootTabBarController?.switchToDiscovery(params: $0) }

    self.viewModel.outputs.goToActivity
      .observeForUI()
      .observeValues { [weak self] in self?.rootTabBarController?.switchToActivities() }

    self.viewModel.outputs.goToDashboard
      .observeForUI()
      .observeValues { [weak self] in self?.rootTabBarController?.switchToDashboard(project: $0) }

    self.viewModel.outputs.goToCreatorMessageThread
      .observeForUI()
      .observeValues { [weak self] in
        self?.goToCreatorMessageThread($0, $1)
      }

    self.viewModel.outputs.goToLoginWithIntent
      .observeForControllerAction()
      .observeValues { [weak self] intent in
        let vc = LoginToutViewController.configuredWith(loginIntent: intent)
        let nav = UINavigationController(rootViewController: vc)
        nav.modalPresentationStyle = .formSheet

        self?.rootTabBarController?.present(nav, animated: true, completion: nil)
      }

    self.viewModel.outputs.goToMessageThread
      .observeForUI()
      .observeValues { [weak self] in self?.goToMessageThread($0) }

    self.viewModel.outputs.goToProjectActivities
      .observeForUI()
      .observeValues { [weak self] in
        self?.goToProjectActivities($0)
      }

    self.viewModel.outputs.goToSearch
      .observeForUI()
      .observeValues { [weak self] in self?.rootTabBarController?.switchToSearch() }

    self.viewModel.outputs.goToMobileSafari
      .observeForUI()
      .observeValues { UIApplication.shared.open($0) }

    self.viewModel.outputs.applicationIconBadgeNumber
      .observeForUI()
      .observeValues { UIApplication.shared.applicationIconBadgeNumber = $0 }

    self.viewModel.outputs.pushTokenRegistrationStarted
      .observeForUI()
      .observeValues {
        print("📲 [Push Registration] Push token registration started 🚀")
      }

    self.viewModel.outputs.pushTokenSuccessfullyRegistered
      .observeForUI()
      .observeValues { token in
        print("📲 [Push Registration] Push token successfully registered (\(token)) ✨")
      }

    self.viewModel.outputs.registerPushTokenInSegment
      .observeForUI()
      .observeValues { token in
        Analytics.shared().registeredForRemoteNotifications(withDeviceToken: token)
      }

    self.viewModel.outputs.showAlert
      .observeForUI()
      .observeValues { [weak self] in
        self?.presentContextualPermissionAlert($0)
      }

    self.viewModel.outputs.unregisterForRemoteNotifications
      .observeForUI()
      .observeValues(UIApplication.shared.unregisterForRemoteNotifications)

    self.viewModel.outputs.configureAppCenterWithData
      .observeForUI()
      .observeValues { data in
        AppCenter.userId = data.userId

        AppCenter.start(
          withAppSecret: data.appSecret,
          services: [
            Distribute.self
          ]
        )
      }

    #if RELEASE || APPCENTER
      self.viewModel.outputs.configureFirebase
        .observeForUI()
        .observeValues { [weak self] in
          guard let strongSelf = self else { return }

          FirebaseApp.configure()
          AppEnvironment.current.ksrAnalytics.logEventCallback = { event, _ in
            Crashlytics.crashlytics().log(format: "%@", arguments: getVaList([event]))
          }

          strongSelf.configureRemoteConfig()
        }
    #endif

    self.viewModel.outputs.synchronizeUbiquitousStore
      .observeForUI()
      .observeValues {
        _ = AppEnvironment.current.ubiquitousStore.synchronize()
      }

    self.viewModel.outputs.setApplicationShortcutItems
      .observeForUI()
      .observeValues { shortcutItems in
        UIApplication.shared.shortcutItems = shortcutItems.map { $0.applicationShortcutItem }
      }

    self.viewModel.outputs.findRedirectUrl
      .observeForUI()
      .observeValues { [weak self] in self?.findRedirectUrl($0) }

    self.viewModel.outputs.emailVerificationCompleted
      .observeForUI()
      .observeValues { [weak self] message, success in
        self?.rootTabBarController?.dismiss(animated: false, completion: nil)
        self?.rootTabBarController?
          .messageBannerViewController?.showBanner(with: success ? .success : .error, message: message)
      }

    NotificationCenter.default
      .addObserver(forName: Notification.Name.ksr_sessionStarted, object: nil, queue: nil) { [weak self] _ in
        self?.viewModel.inputs.userSessionStarted()
      }

    NotificationCenter.default
      .addObserver(
        forName: Notification.Name.ksr_showNotificationsDialog, object: nil, queue: nil
      ) { [weak self] in
        self?.viewModel.inputs.showNotificationDialog(notification: $0)
      }

    NotificationCenter.default
      .addObserver(forName: Notification.Name.ksr_sessionEnded, object: nil, queue: nil) { [weak self] _ in
        self?.viewModel.inputs.userSessionEnded()
      }

    self.viewModel.outputs.configureSegmentWithBraze
      .observeValues { [weak self] writeKey in
        guard let strongSelf = self else { return }

        let (configuration, appBoyInstance) = Analytics.configuredClient(withWriteKey: writeKey)

        appBoyInstance?.saveLaunchOptions(launchOptions)
        appBoyInstance?.appboyOptions = [
          ABKInAppMessageControllerDelegateKey: strongSelf,
          ABKURLDelegateKey: strongSelf,
          ABKMinimumTriggerTimeIntervalKey: 5
        ]

        Analytics.setup(with: configuration)

        AppEnvironment.current.ksrAnalytics.configureSegmentClient(Analytics.shared())
      }

    self.viewModel.outputs.configureFeatureFlagClient
      .observeValues { [weak self] featureFlagClient in
        guard let strongSelf = self else { return }

        // TODO: Will remove this method and input/output with the full removal of Optimizely code
        AppEnvironment.updateOptimizelyClient(featureFlagClient)

        strongSelf.viewModel.inputs.didUpdateRemoteConfigClient()
      }

    self.viewModel.outputs.segmentIsEnabled
      .observeValues { enabled in
        enabled ? Analytics.shared().enable() : Analytics.shared().disable()
      }

    NotificationCenter.default
      .addObserver(
        forName: Notification.Name.ksr_configUpdated,
        object: nil,
        queue: nil
      ) { [weak self] _ in
        self?.viewModel.inputs.configUpdatedNotificationObserved()
      }

    NotificationCenter.default
      .addObserver(
        forName: Notification.Name.ksr_perimeterXCaptcha,
        object: nil,
        queue: nil
      ) { [weak self] note in
        self?.viewModel.inputs.perimeterXCaptchaTriggeredWithUserInfo(note.userInfo)
      }

    self.window?.tintColor = .ksr_create_700

    self.viewModel.inputs.applicationDidFinishLaunching(
      application: application,
      launchOptions: launchOptions
    )

    self.viewModel.outputs.goToPerimeterXCaptcha
      .observeForControllerAction()
      .observeValues { response in
        self.goToPerimeterXCaptcha(response)
      }

    UNUserNotificationCenter.current().delegate = self

    return self.viewModel.outputs.applicationDidFinishLaunchingReturnValue
  }

  func applicationWillEnterForeground(_: UIApplication) {
    self.viewModel.inputs.applicationWillEnterForeground()
  }

  func applicationDidEnterBackground(_: UIApplication) {
    self.viewModel.inputs.applicationDidEnterBackground()
  }

  func application(
    _: UIApplication,
    continue userActivity: NSUserActivity,
    restorationHandler _: @escaping ([UIUserActivityRestoring]?) -> Void
  ) -> Bool {
    return self.viewModel.inputs.applicationContinueUserActivity(userActivity)
  }

  func application(
    _ app: UIApplication,
    open url: URL,
    options: [UIApplication.OpenURLOptionsKey: Any] = [:]
  ) -> Bool {
    // If this is not a Facebook login call, handle the potential deep-link
    guard !ApplicationDelegate.shared.application(app, open: url, options: options) else {
      return true
    }

    return self.viewModel.inputs.applicationOpenUrl(
      application: app,
      url: url,
      options: options
    )
  }

  // MARK: - Remote notifications

  internal func application(
    _: UIApplication,
    didRegisterForRemoteNotificationsWithDeviceToken deviceToken: Data
  ) {
    self.viewModel.inputs.didRegisterForRemoteNotifications(withDeviceTokenData: deviceToken)
  }

  internal func application(
    _: UIApplication,
    didFailToRegisterForRemoteNotificationsWithError error: Error
  ) {
    print("🔴 Failed to register for remote notifications: \(error.localizedDescription)")
  }

  func application(
    _: UIApplication,
    didReceiveRemoteNotification userInfo: [AnyHashable: Any],
    fetchCompletionHandler _: @escaping (UIBackgroundFetchResult) -> Void
  ) {
    SEGAppboyIntegrationFactory.instance()?.saveRemoteNotification(userInfo)
  }

  internal func applicationDidReceiveMemoryWarning(_: UIApplication) {
    self.viewModel.inputs.applicationDidReceiveMemoryWarning()
  }

  internal func application(
    _: UIApplication,
    performActionFor shortcutItem: UIApplicationShortcutItem,
    completionHandler: @escaping (Bool) -> Void
  ) {
    self.viewModel.inputs.applicationPerformActionForShortcutItem(shortcutItem)
    completionHandler(true)
  }

  // MARK: - Functions

  fileprivate func presentContextualPermissionAlert(_ notification: Notification) {
    guard let context = notification.userInfo?.values.first as? PushNotificationDialog.Context else {
      return
    }

    let alert = UIAlertController(title: context.title, message: context.message, preferredStyle: .alert)

    alert.addAction(
      UIAlertAction(title: Strings.project_star_ok(), style: .default) { [weak self] _ in
        self?.viewModel.inputs.didAcceptReceivingRemoteNotifications()
      }
    )

    alert.addAction(
      UIAlertAction(title: PushNotificationDialog.titleForDismissal, style: .cancel, handler: { _ in
        PushNotificationDialog.didDenyAccess(for: context)
      })
    )

    DispatchQueue.main.async {
      if let viewController = notification.userInfo?[UserInfoKeys.viewController] as? UIViewController {
        viewController.present(alert, animated: true, completion: nil)
      } else {
        self.rootTabBarController?.present(alert, animated: true, completion: nil)
      }
    }
  }

  private func goToMessageThread(_ messageThread: MessageThread) {
    self.rootTabBarController?.switchToMessageThread(messageThread)
  }

  private func goToPerimeterXCaptcha(_ response: PerimeterXBlockResponseType) {
    response.displayCaptcha(on: self.window?.rootViewController)
  }

  private func goToCreatorMessageThread(_ projectId: Param, _ messageThread: MessageThread) {
    self.rootTabBarController?
      .switchToCreatorMessageThread(projectId: projectId, messageThread: messageThread)
  }

  private func goToProjectActivities(_ projectId: Param) {
    self.rootTabBarController?.switchToProjectActivities(projectId: projectId)
  }

  private func findRedirectUrl(_ url: URL) {
    let session = URLSession(configuration: .default, delegate: self, delegateQueue: nil)
    let task = session.dataTask(with: url)
    task.resume()
  }

  private func configureRemoteConfig() {
    let remoteConfigClient = RemoteConfigClient(with: RemoteConfig.remoteConfig())

    AppEnvironment.updateRemoteConfigClient(remoteConfigClient)

    let appDefaults: [String: Any?] = [
      RemoteConfigFeature.consentManagementDialogEnabled.rawValue: false,
      RemoteConfigFeature.facebookLoginInterstitialEnabled.rawValue: false
    ]

    AppEnvironment.current.remoteConfigClient?.setDefaults(appDefaults as? [String: NSObject])

    self.activateRemoteConfigValues()

    AppEnvironment.current.remoteConfigClient?.fetch { _, _ in }

    _ = AppEnvironment.current.remoteConfigClient?
<<<<<<< HEAD
      .addOnConfigUpdateListener { configUpdate, error in
        guard let realtimeUpdateError = error else {
          print("🔮 Remote Config Keys Update: \(configUpdate?.updatedKeys)")

=======
      .addOnConfigUpdateListener { [weak self] configUpdate, error in
        guard let strongSelf = self else { return }

        guard let realtimeUpdateError = error else {
          print("🔮 Remote Config Keys Update: \(configUpdate?.updatedKeys)")

          strongSelf.activateRemoteConfigValues()

>>>>>>> 9d584e03
          return
        }

        print("🔴 Remote Config SDK Config Update Listener Failure: \(realtimeUpdateError.localizedDescription)")
      }
  }

  private func activateRemoteConfigValues() {
    AppEnvironment.current.remoteConfigClient?.activate { _, error in
      guard let remoteConfigActivationError = error else {
        print("🔮 Remote Config SDK Successfully Activated")

        self.viewModel.inputs.didUpdateRemoteConfigClient()
        return
      }

      print("🔴 Remote Config SDK Activation Failed with Error: \(remoteConfigActivationError.localizedDescription)")

      Crashlytics.crashlytics().record(error: remoteConfigActivationError)

      self.viewModel.inputs.remoteConfigClientConfigurationFailed()
    }
  }
}

// MARK: - URLSessionTaskDelegate

extension AppDelegate: URLSessionTaskDelegate {
  public func urlSession(
    _: URLSession,
    task _: URLSessionTask,
    willPerformHTTPRedirection _: HTTPURLResponse,
    newRequest request: URLRequest,
    completionHandler: @escaping (URLRequest?) -> Void
  ) {
    request.url.doIfSome(self.viewModel.inputs.foundRedirectUrl)
    completionHandler(nil)
  }
}

// MARK: - UNUserNotificationCenterDelegate

extension AppDelegate: UNUserNotificationCenterDelegate {
  public func userNotificationCenter(
    _: UNUserNotificationCenter,
    willPresent notification: UNNotification,
    withCompletionHandler completionHandler: @escaping (UNNotificationPresentationOptions) -> Void
  ) {
    self.rootTabBarController?.didReceiveBadgeValue(notification.request.content.badge as? Int)
    completionHandler([.banner, .list])
  }

  func userNotificationCenter(
    _: UNUserNotificationCenter,
    didReceive response: UNNotificationResponse,
    withCompletionHandler completion: @escaping () -> Void
  ) {
    guard let rootTabBarController = self.rootTabBarController else {
      completion()
      return
    }

    self.viewModel.inputs.didReceive(remoteNotification: response.notification.request.content.userInfo)
    rootTabBarController.didReceiveBadgeValue(response.notification.request.content.badge as? Int)
    completion()
  }
}

// MARK: - ABKInAppMessageControllerDelegate

extension AppDelegate: ABKInAppMessageControllerDelegate {
  func before(inAppMessageDisplayed inAppMessage: ABKInAppMessage) -> ABKInAppMessageDisplayChoice {
    return self.viewModel.inputs.brazeWillDisplayInAppMessage(inAppMessage)
  }
}

// MARK: - ABKURLDelegate

extension AppDelegate: ABKURLDelegate {
  func handleAppboyURL(_ url: URL?, from _: ABKChannel, withExtras _: [AnyHashable: Any]?) -> Bool {
    self.viewModel.inputs.urlFromBrazeInAppNotification(url)

    return true
  }
}<|MERGE_RESOLUTION|>--- conflicted
+++ resolved
@@ -445,21 +445,10 @@
     AppEnvironment.current.remoteConfigClient?.fetch { _, _ in }
 
     _ = AppEnvironment.current.remoteConfigClient?
-<<<<<<< HEAD
       .addOnConfigUpdateListener { configUpdate, error in
         guard let realtimeUpdateError = error else {
           print("🔮 Remote Config Keys Update: \(configUpdate?.updatedKeys)")
-
-=======
-      .addOnConfigUpdateListener { [weak self] configUpdate, error in
-        guard let strongSelf = self else { return }
-
-        guard let realtimeUpdateError = error else {
-          print("🔮 Remote Config Keys Update: \(configUpdate?.updatedKeys)")
-
-          strongSelf.activateRemoteConfigValues()
-
->>>>>>> 9d584e03
+          
           return
         }
 
