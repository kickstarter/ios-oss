--- conflicted
+++ resolved
@@ -340,12 +340,8 @@
       if let shouldUpdateClient = shouldUpdateClient, shouldUpdateClient {
         print("🔮 Optimizely SDK Successfully Configured")
         AppEnvironment.updateOptimizelyClient(optimizelyClient)
-<<<<<<< HEAD
-        self?.viewModel.inputs.optimizelyUpdatedInEnvironment()
-=======
 
         self?.viewModel.inputs.didUpdateOptimizelyClient(optimizelyClient)
->>>>>>> 50465843
       }
     }
   }
