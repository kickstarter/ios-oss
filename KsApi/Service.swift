import Foundation
import Prelude
import ReactiveExtensions
import ReactiveSwift

public extension Bundle {
  var _buildVersion: String {
    return (self.infoDictionary?["CFBundleVersion"] as? String) ?? "1"
  }
}

/**
 A `ServerType` that requests data from an API webservice.
 */
public struct Service: ServiceType {
  public let appId: String
  public let serverConfig: ServerConfigType
  public let oauthToken: OauthTokenAuthType?
  public let language: String
  public let currency: String
  public let buildVersion: String

  public init(appId: String = Bundle.main.bundleIdentifier ?? "com.kickstarter.kickstarter",
              serverConfig: ServerConfigType = ServerConfig.production,
              oauthToken: OauthTokenAuthType? = nil,
              language: String = "en",
              currency: String = "USD",
              buildVersion: String = Bundle.main._buildVersion) {

    self.appId = appId
    self.serverConfig = serverConfig
    self.oauthToken = oauthToken
    self.language = language
    self.currency = currency
    self.buildVersion = buildVersion
  }

  public func login(_ oauthToken: OauthTokenAuthType) -> Service {
    return Service(appId: self.appId,
                   serverConfig: self.serverConfig,
                   oauthToken: oauthToken,
                   language: self.language,
                   buildVersion: self.buildVersion)
  }

  public func logout() -> Service {
    return Service(appId: self.appId,
                   serverConfig: self.serverConfig,
                   oauthToken: nil,
                   language: self.language,
                   buildVersion: self.buildVersion)
  }

  public func facebookConnect(facebookAccessToken token: String) -> SignalProducer<User, ErrorEnvelope> {
    return request(.facebookConnect(facebookAccessToken: token))
  }

  public func addImage(file fileURL: URL, toDraft draft: UpdateDraft)
    -> SignalProducer<UpdateDraft.Image, ErrorEnvelope> {
      return request(Route.addImage(fileUrl: fileURL, toDraft: draft))
  }

  public func addNewCreditCard(input: CreatePaymentSourceInput)
    -> SignalProducer<GraphMutationEmptyResponseEnvelope, GraphError> {
    return applyMutation(mutation: CreatePaymentSourceMutation(input: input))
  }

  public func addVideo(file fileURL: URL, toDraft draft: UpdateDraft)
    -> SignalProducer<UpdateDraft.Video, ErrorEnvelope> {

      return request(Route.addVideo(fileUrl: fileURL, toDraft: draft))
  }

  public func changeEmail(input: ChangeEmailInput) ->
    SignalProducer<GraphMutationEmptyResponseEnvelope, GraphError> {
      return applyMutation(mutation: UpdateUserAccountMutation(input: input))
  }

  public func changePassword(input: ChangePasswordInput) ->
    SignalProducer<GraphMutationEmptyResponseEnvelope, GraphError> {
      return applyMutation(mutation: UpdateUserAccountMutation(input: input))
  }

  public func changePaymentMethod(project: Project)
    -> SignalProducer<ChangePaymentMethodEnvelope, ErrorEnvelope> {

      return request(.changePaymentMethod(project: project))
  }

  public func deletePaymentMethod(input: PaymentSourceDeleteInput)
    -> SignalProducer<GraphMutationEmptyResponseEnvelope, GraphError> {
      return applyMutation(mutation: PaymentSourceDeleteMutation(input: input))
  }

  public func changeCurrency(input: ChangeCurrencyInput) ->
    SignalProducer<GraphMutationEmptyResponseEnvelope, GraphError> {
      return applyMutation(mutation: UpdateUserProfileMutation(input: input))
  }

  public func createPledge(project: Project,
                           amount: Double,
                           reward: Reward?,
                           shippingLocation: Location?,
                           tappedReward: Bool) -> SignalProducer<CreatePledgeEnvelope, ErrorEnvelope> {
    return request(
      .createPledge(
        project: project,
        amount: amount,
        reward: reward,
        shippingLocation: shippingLocation,
        tappedReward: tappedReward
      )
    )
  }

  public func delete(image: UpdateDraft.Image, fromDraft draft: UpdateDraft)
    -> SignalProducer<UpdateDraft.Image, ErrorEnvelope> {

      return request(.deleteImage(image, fromDraft: draft))
  }

  public func delete(video: UpdateDraft.Video, fromDraft draft: UpdateDraft)
    -> SignalProducer<UpdateDraft.Video, ErrorEnvelope> {

      return request(.deleteVideo(video, fromDraft: draft))
  }

  public func exportData() -> SignalProducer<VoidEnvelope, ErrorEnvelope> {
    return request(.exportData)
  }

  public func exportDataState()
    -> SignalProducer<ExportDataEnvelope, ErrorEnvelope> {
      return request(.exportDataState)
  }

  public func previewUrl(forDraft draft: UpdateDraft) -> URL? {
    return self.serverConfig.apiBaseUrl
      .appendingPathComponent("/v1/projects/\(draft.update.projectId)/updates/draft/preview")
  }

  public func fetchActivities(count: Int?) -> SignalProducer<ActivityEnvelope, ErrorEnvelope> {
    let categories: [Activity.Category] = [
      .backing,
      .cancellation,
      .failure,
      .follow,
      .launch,
      .success,
      .update,
      ]
    return request(.activities(categories: categories, count: count))
  }

  public func fetchActivities(paginationUrl: String)
    -> SignalProducer<ActivityEnvelope, ErrorEnvelope> {
      return requestPagination(paginationUrl)
  }

  public func fetchBacking(forProject project: Project, forUser user: User)
    -> SignalProducer<Backing, ErrorEnvelope> {
      return request(.backing(projectId: project.id, backerId: user.id))
  }

  public func fetchCheckout(checkoutUrl url: String) -> SignalProducer<CheckoutEnvelope, ErrorEnvelope> {
    return request(.checkout(url))
  }

  public func fetchComments(paginationUrl url: String) -> SignalProducer<CommentsEnvelope, ErrorEnvelope> {
    return requestPagination(url)
  }

  public func fetchComments(project: Project) -> SignalProducer<CommentsEnvelope, ErrorEnvelope> {
    return request(.projectComments(project))
  }

  public func fetchComments(update: Update) -> SignalProducer<CommentsEnvelope, ErrorEnvelope> {
    return request(.updateComments(update))
  }

  public func fetchConfig() -> SignalProducer<Config, ErrorEnvelope> {
    return request(.config)
  }

  public func fetchDiscovery(paginationUrl: String)
    -> SignalProducer<DiscoveryEnvelope, ErrorEnvelope> {

      return requestPagination(paginationUrl)
  }

  public func fetchDiscovery(params: DiscoveryParams)
    -> SignalProducer<DiscoveryEnvelope, ErrorEnvelope> {

      return request(.discover(params))
  }

  public func fetchFriends() -> SignalProducer<FindFriendsEnvelope, ErrorEnvelope> {
    return request(.friends)
  }

  public func fetchFriends(paginationUrl: String)
    -> SignalProducer<FindFriendsEnvelope, ErrorEnvelope> {

      return requestPagination(paginationUrl)
  }

  public func fetchFriendStats() -> SignalProducer<FriendStatsEnvelope, ErrorEnvelope> {
    return request(.friendStats)
  }

  public func fetchGraphCategories(query: NonEmptySet<Query>)
    -> SignalProducer<RootCategoriesEnvelope, GraphError> {
      return fetch(query: query)
  }

  public func fetchGraphCategory(query: NonEmptySet<Query>)
    -> SignalProducer<CategoryEnvelope, GraphError> {
      return fetch(query: query)
  }

<<<<<<< HEAD
  public func fetchGraphCreditCards(query: NonEmptySet<Query>)
    -> SignalProducer<UserEnvelope<GraphUserCreditCard>, GraphError> {
      return fetch(query: query)
  }

  public func fetchGraphCurrency(query: NonEmptySet<Query>)
    -> SignalProducer<UserEnvelope<UserCurrency>, GraphError> {
=======
  public func fetchGraphUserAccountFields(query: NonEmptySet<Query>)
    -> SignalProducer<UserEnvelope<UserAccountFields>, GraphError> {
>>>>>>> 82b03742
      return fetch(query: query)
  }

  public func fetchGraphUserEmailFields(query: NonEmptySet<Query>)
    -> SignalProducer<UserEnvelope<UserEmailFields>, GraphError> {
      return fetch(query: query)
  }

  public func fetchMessageThread(messageThreadId: Int)
    -> SignalProducer<MessageThreadEnvelope, ErrorEnvelope> {

      return request(.messagesForThread(messageThreadId: messageThreadId))
  }

  public func fetchMessageThread(backing: Backing)
    -> SignalProducer<MessageThreadEnvelope?, ErrorEnvelope> {
      return request(.messagesForBacking(backing))
  }

  public func fetchMessageThreads(mailbox: Mailbox, project: Project?)
    -> SignalProducer<MessageThreadsEnvelope, ErrorEnvelope> {

      return request(.messageThreads(mailbox: mailbox, project: project))
  }

  public func fetchMessageThreads(paginationUrl: String)
    -> SignalProducer<MessageThreadsEnvelope, ErrorEnvelope> {

      return requestPagination(paginationUrl)
  }

  public func fetchProject(param: Param) -> SignalProducer<Project, ErrorEnvelope> {
    return request(.project(param))
  }

  public func fetchProject(_ params: DiscoveryParams) -> SignalProducer<DiscoveryEnvelope, ErrorEnvelope> {
    return request(.discover(params |> DiscoveryParams.lens.perPage .~ 1))
  }

  public func fetchProject(project: Project) -> SignalProducer<Project, ErrorEnvelope> {
    return request(.project(.id(project.id)))
  }

  public func fetchProjectNotifications() -> SignalProducer<[ProjectNotification], ErrorEnvelope> {
    return request(.projectNotifications)
  }

  public func fetchProjectActivities(forProject project: Project) ->
    SignalProducer<ProjectActivityEnvelope, ErrorEnvelope> {
      return request(.projectActivities(project))
  }

  public func fetchProjectActivities(paginationUrl: String)
    -> SignalProducer<ProjectActivityEnvelope, ErrorEnvelope> {
      return requestPagination(paginationUrl)
  }

  public func fetchProjects(member: Bool) -> SignalProducer<ProjectsEnvelope, ErrorEnvelope> {
    return request(.projects(member: member))
  }

  public func fetchProjects(paginationUrl url: String) -> SignalProducer<ProjectsEnvelope, ErrorEnvelope> {
    return requestPagination(url)
  }

  public func fetchProjectStats(projectId: Int) ->
    SignalProducer<ProjectStatsEnvelope, ErrorEnvelope> {
      return request(.projectStats(projectId: projectId))
  }

  public func fetchRewardShippingRules(projectId: Int, rewardId: Int)
    -> SignalProducer<ShippingRulesEnvelope, ErrorEnvelope> {
      return request(.shippingRules(projectId: projectId, rewardId: rewardId))
  }

  public func fetchSurveyResponse(surveyResponseId id: Int) -> SignalProducer<SurveyResponse, ErrorEnvelope> {
    return request(.surveyResponse(surveyResponseId: id))
  }

  public func fetchUserProjectsBacked() -> SignalProducer<ProjectsEnvelope, ErrorEnvelope> {
    return request(.userProjectsBacked)
  }

  public func fetchUserProjectsBacked(paginationUrl url: String)
    -> SignalProducer<ProjectsEnvelope, ErrorEnvelope> {
      return requestPagination(url)
  }

  public func fetchUserSelf() -> SignalProducer<User, ErrorEnvelope> {
    return request(.userSelf)
  }

  public func fetchUser(userId: Int) -> SignalProducer<User, ErrorEnvelope> {
    return request(.user(userId: userId))
  }

  public func fetchUser(_ user: User) -> SignalProducer<User, ErrorEnvelope> {
    return fetchUser(userId: user.id)
  }

  public func fetchUpdate(updateId: Int, projectParam: Param)
    -> SignalProducer<Update, ErrorEnvelope> {

      return request(.update(updateId: updateId, projectParam: projectParam))
  }

  public func fetchUpdateDraft(forProject project: Project) -> SignalProducer<UpdateDraft, ErrorEnvelope> {
    return request(.fetchUpdateDraft(forProject: project))
  }

  public func fetchUnansweredSurveyResponses() -> SignalProducer<[SurveyResponse], ErrorEnvelope> {
    return request(.unansweredSurveyResponses)
  }

  public func backingUpdate(forProject project: Project, forUser user: User, received: Bool) ->
    SignalProducer<Backing, ErrorEnvelope> {
      return request(.backingUpdate(projectId: project.id, backerId: user.id, received: received))
  }

  public func followAllFriends() -> SignalProducer<VoidEnvelope, ErrorEnvelope> {
    return request(.followAllFriends)
  }

  public func followFriend(userId id: Int) -> SignalProducer<User, ErrorEnvelope> {
    return request(.followFriend(userId: id))
  }

  public func incrementVideoCompletion(forProject project: Project) ->
    SignalProducer<VoidEnvelope, ErrorEnvelope> {

      let producer = request(.incrementVideoCompletion(project: project))
        as SignalProducer<VoidEnvelope, ErrorEnvelope>

      return producer
        .flatMapError { env -> SignalProducer<VoidEnvelope, ErrorEnvelope> in
          if env.ksrCode == .ErrorEnvelopeJSONParsingFailed {
            return .init(value: VoidEnvelope())
          }
          return .init(error: env)
      }
  }

  public func incrementVideoStart(forProject project: Project) ->
    SignalProducer<VoidEnvelope, ErrorEnvelope> {

      let producer = request(.incrementVideoStart(project: project))
        as SignalProducer<VoidEnvelope, ErrorEnvelope>

      return producer
        .flatMapError { env -> SignalProducer<VoidEnvelope, ErrorEnvelope> in
          if env.ksrCode == .ErrorEnvelopeJSONParsingFailed {
            return .init(value: VoidEnvelope())
          }
          return .init(error: env)
      }
  }

  public func login(email: String, password: String, code: String?) ->
    SignalProducer<AccessTokenEnvelope, ErrorEnvelope> {

      return request(.login(email: email, password: password, code: code))
  }

  public func login(facebookAccessToken: String, code: String?) ->
    SignalProducer<AccessTokenEnvelope, ErrorEnvelope> {

      return request(.facebookLogin(facebookAccessToken: facebookAccessToken, code: code))
  }

  public func markAsRead(messageThread: MessageThread) -> SignalProducer<MessageThread, ErrorEnvelope> {
    return request(.markAsRead(messageThread))
  }

  public func postComment(_ body: String, toProject project: Project) ->
    SignalProducer<Comment, ErrorEnvelope> {

      return request(.postProjectComment(project, body: body))
  }

  public func postComment(_ body: String, toUpdate update: Update) -> SignalProducer<Comment, ErrorEnvelope> {

    return request(.postUpdateComment(update, body: body))
  }

  public func publish(draft: UpdateDraft) -> SignalProducer<Update, ErrorEnvelope> {
    return request(.publishUpdateDraft(draft))
  }

  public func register(pushToken: String) -> SignalProducer<VoidEnvelope, ErrorEnvelope> {

    return request(.registerPushToken(pushToken))
  }

  public func resetPassword(email: String) -> SignalProducer<User, ErrorEnvelope> {
    return request(.resetPassword(email: email))
  }

  public func searchMessages(query: String, project: Project?)
    -> SignalProducer<MessageThreadsEnvelope, ErrorEnvelope> {

      return request(.searchMessages(query: query, project: project))
  }

  public func sendMessage(body: String, toSubject subject: MessageSubject)
    -> SignalProducer<Message, ErrorEnvelope> {

      return request(.sendMessage(body: body, messageSubject: subject))
  }

  public func sendVerificationEmail(input: EmptyInput) ->
    SignalProducer<GraphMutationEmptyResponseEnvelope, GraphError> {
      return applyMutation(mutation: UserSendEmailVerificationMutation(input: input))
  }

  public func signup(name: String,
                     email: String,
                     password: String,
                     passwordConfirmation: String,
                     sendNewsletters: Bool) -> SignalProducer<AccessTokenEnvelope, ErrorEnvelope> {
    return request(.signup(name: name,
                           email: email,
                           password: password,
                           passwordConfirmation: passwordConfirmation,
                           sendNewsletters: sendNewsletters))
  }

  public func signup(facebookAccessToken token: String, sendNewsletters: Bool) ->
    SignalProducer<AccessTokenEnvelope, ErrorEnvelope> {

      return request(.facebookSignup(facebookAccessToken: token, sendNewsletters: sendNewsletters))
  }

  public func submitApplePay(
    checkoutUrl: String,
    stripeToken: String,
    paymentInstrumentName: String,
    paymentNetwork: String,
    transactionIdentifier: String) -> SignalProducer<SubmitApplePayEnvelope, ErrorEnvelope> {

    return request(
      .submitApplePay(
        checkoutUrl: checkoutUrl,
        stripeToken: stripeToken,
        paymentInstrumentName: paymentInstrumentName,
        paymentNetwork: paymentNetwork,
        transactionIdentifier: transactionIdentifier
      )
    )
  }

  public func unfollowFriend(userId id: Int) -> SignalProducer<VoidEnvelope, ErrorEnvelope> {
    return request(.unfollowFriend(userId: id))
  }

  public func update(draft: UpdateDraft, title: String, body: String, isPublic: Bool)
    -> SignalProducer<UpdateDraft, ErrorEnvelope> {

      return request(.updateUpdateDraft(draft, title: title, body: body, isPublic: isPublic))
  }

  public func updatePledge(project: Project,
                           amount: Double,
                           reward: Reward?,
                           shippingLocation: Location?,
                           tappedReward: Bool) -> SignalProducer<UpdatePledgeEnvelope, ErrorEnvelope> {

    return request(
      .updatePledge(
        project: project,
        amount: amount,
        reward: reward,
        shippingLocation: shippingLocation,
        tappedReward: tappedReward
      )
    )
  }

  public func updateProjectNotification(_ notification: ProjectNotification)
    -> SignalProducer<ProjectNotification, ErrorEnvelope> {

      return request(.updateProjectNotification(notification: notification))
  }

  public func updateUserSelf(_ user: User) -> SignalProducer<User, ErrorEnvelope> {
    return request(.updateUserSelf(user))
  }

  public func unwatchProject(input: WatchProjectInput) ->
    SignalProducer<GraphMutationWatchProjectResponseEnvelope, GraphError> {
      return applyMutation(mutation: UnwatchProjectMutation(input: input))
  }

  public func watchProject(input: WatchProjectInput) ->
    SignalProducer<GraphMutationWatchProjectResponseEnvelope, GraphError> {
      return applyMutation(mutation: WatchProjectMutation(input: input))
  }
}<|MERGE_RESOLUTION|>--- conflicted
+++ resolved
@@ -218,18 +218,13 @@
       return fetch(query: query)
   }
 
-<<<<<<< HEAD
   public func fetchGraphCreditCards(query: NonEmptySet<Query>)
     -> SignalProducer<UserEnvelope<GraphUserCreditCard>, GraphError> {
       return fetch(query: query)
   }
 
-  public func fetchGraphCurrency(query: NonEmptySet<Query>)
-    -> SignalProducer<UserEnvelope<UserCurrency>, GraphError> {
-=======
   public func fetchGraphUserAccountFields(query: NonEmptySet<Query>)
     -> SignalProducer<UserEnvelope<UserAccountFields>, GraphError> {
->>>>>>> 82b03742
       return fetch(query: query)
   }
 
