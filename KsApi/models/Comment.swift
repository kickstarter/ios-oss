import Foundation

public struct Comment {
  public var author: Author
  public var authorBadges: [AuthorBadge]
  public var body: String
  public let createdAt: TimeInterval
  public var id: String
  public var isDeleted: Bool
  public var replyCount: Int
  /// return the first `authorBadges`, if nil  return `.backer`
  public var authorBadge: AuthorBadge {
    return self.authorBadges.first ?? .backer
  }

<<<<<<< HEAD
  /// return the current status of the `Comment`
  public var status: Status {
    return .success
//    get {
//      guard self.isDeleted == false else { return .removed }
//      return self.status
//    }
//    set {}
  }
=======
  /// Track and return the current status of the `Comment`
  public var status: Status = .unknown
>>>>>>> e30d0a0e

  public struct Author: Decodable, Equatable {
    public var id: String
    public var imageUrl: String
    public var isCreator: Bool
    public var name: String
  }

  public enum AuthorBadge: String, Decodable {
    case creator
    case backer
    case superbacker
    case you
  }

  public enum Status: String, Decodable {
    case failed
<<<<<<< HEAD
    case removed
=======
>>>>>>> e30d0a0e
    case retrying
    case retrySuccess
    case success
    case unknown // Before a status is set
  }
}

extension Comment: Decodable {}

extension Comment {
  public static func failableComment(
    withId id: String,
    date: Date,
    project: Project,
    user: User,
    body: String
  ) -> Comment {
    let author = Author(
      id: "\(user.id)",
      imageUrl: user.avatar.medium,
      isCreator: project.creator == user,
      name: user.name
    )
    return Comment(
      author: author,
      authorBadges: [.you],
      body: body,
      createdAt: date.timeIntervalSince1970,
      id: id,
      isDeleted: false,
      replyCount: 0,
      status: .success
    )
  }

  public func updatingStatus(to status: Comment.Status) -> Comment {
    var comment = self
    comment.status = status
    return comment
  }
}

extension Comment: Equatable {}<|MERGE_RESOLUTION|>--- conflicted
+++ resolved
@@ -13,20 +13,8 @@
     return self.authorBadges.first ?? .backer
   }
 
-<<<<<<< HEAD
-  /// return the current status of the `Comment`
-  public var status: Status {
-    return .success
-//    get {
-//      guard self.isDeleted == false else { return .removed }
-//      return self.status
-//    }
-//    set {}
-  }
-=======
   /// Track and return the current status of the `Comment`
   public var status: Status = .unknown
->>>>>>> e30d0a0e
 
   public struct Author: Decodable, Equatable {
     public var id: String
@@ -44,10 +32,6 @@
 
   public enum Status: String, Decodable {
     case failed
-<<<<<<< HEAD
-    case removed
-=======
->>>>>>> e30d0a0e
     case retrying
     case retrySuccess
     case success
