--- conflicted
+++ resolved
@@ -12,27 +12,15 @@
 public typealias Features = [String: Bool]
 
 public struct Config {
-<<<<<<< HEAD
-  public private(set) var abExperiments: [String: String]
-  public private(set) var appId: Int
-  public private(set) var applePayCountries: [String]
-  public private(set) var countryCode: String
-  public private(set) var features: Features
-  public private(set) var iTunesLink: String
-  public private(set) var launchedCountries: [Project.Country]
-  public private(set) var locale: String
-  public private(set) var stripePublishableKey: String
-=======
   public var abExperiments: [String: String]
   public var appId: Int
   public var applePayCountries: [String]
   public var countryCode: String
-  public var features: [String: Bool]
+  public var features: Features
   public var iTunesLink: String
   public var launchedCountries: [Project.Country]
   public var locale: String
   public var stripePublishableKey: String
->>>>>>> f6ff340a
 
   public var abExperimentsArray: [String] {
     let stringsArray = self.abExperiments.map { key, value in
