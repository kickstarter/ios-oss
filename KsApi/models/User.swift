import Argo
import Curry
import Runes

public struct User {
  public private(set) var avatar: Avatar
  public private(set) var facebookConnected: Bool?
  public private(set) var id: Int
  public private(set) var isFriend: Bool?
  public private(set) var liveAuthToken: String?
  public private(set) var location: Location?
  public private(set) var name: String
  public private(set) var newsletters: NewsletterSubscriptions
  public private(set) var notifications: Notifications
  public private(set) var social: Bool?
  public private(set) var stats: Stats

  public struct Avatar {
    public private(set) var large: String?
    public private(set) var medium: String
    public private(set) var small: String
  }

  public struct NewsletterSubscriptions {
    public private(set) var arts: Bool?
    public private(set) var games: Bool?
    public private(set) var happening: Bool?
    public private(set) var invent: Bool?
    public private(set) var promo: Bool?
    public private(set) var weekly: Bool?
  }

  public struct Notifications {
<<<<<<< HEAD
    public private(set) var backings: Bool?
    public private(set) var comments: Bool?
    public private(set) var follower: Bool?
    public private(set) var friendActivity: Bool?
    public private(set) var mobileBackings: Bool?
    public private(set) var mobileComments: Bool?
    public private(set) var mobileFollower: Bool?
    public private(set) var mobileFriendActivity: Bool?
    public private(set) var mobilePostLikes: Bool?
    public private(set) var mobileUpdates: Bool?
    public private(set) var postLikes: Bool?
    public private(set) var updates: Bool?
=======
    public let backings: Bool?
    public let comments: Bool?
    public let follower: Bool?
    public let friendActivity: Bool?
    public let mobileBackings: Bool?
    public let mobileComments: Bool?
    public let mobileFollower: Bool?
    public let mobileFriendActivity: Bool?
    public let mobilePostLikes: Bool?
    public let mobileUpdates: Bool?
    public let postLikes: Bool?
    public let creatorTips: Bool?
    public let updates: Bool?
>>>>>>> 6e86f6be
  }

  public struct Stats {
    public private(set) var backedProjectsCount: Int?
    public private(set) var createdProjectsCount: Int?
    public private(set) var memberProjectsCount: Int?
    public private(set) var starredProjectsCount: Int?
    public private(set) var unansweredSurveysCount: Int?
    public private(set) var unreadMessagesCount: Int?
  }

  public var isCreator: Bool {
    return (self.stats.createdProjectsCount ?? 0) > 0
  }
}

extension User: Equatable {}
public func == (lhs: User, rhs: User) -> Bool {
  return lhs.id == rhs.id
}

extension User: CustomDebugStringConvertible {
  public var debugDescription: String {
    return "User(id: \(id), name: \"\(name)\")"
  }
}

extension User: Argo.Decodable {
  public static func decode(_ json: JSON) -> Decoded<User> {
    let create = curry(User.init)
    let tmp1 = pure(create)
      <*> json <| "avatar"
      <*> json <|? "facebook_connected"
      <*> json <| "id"
    let tmp2 = tmp1
      <*> json <|? "is_friend"
      <*> json <|? "ksr_live_token"
      <*> (json <|? "location" <|> .success(nil))
    let tmp3 = tmp2
      <*> json <| "name"
      <*> User.NewsletterSubscriptions.decode(json)
      <*> User.Notifications.decode(json)
    return tmp3
      <*> json <|? "social"
      <*> User.Stats.decode(json)
  }
}

extension User: EncodableType {
  public func encode() -> [String:Any] {
    var result: [String:Any] = [:]
    result["avatar"] = self.avatar.encode()
    result["facebook_connected"] = self.facebookConnected ?? false
    result["id"] = self.id
    result["is_friend"] = self.isFriend ?? false
    result["ksr_live_token"] = self.liveAuthToken
    result["location"] = self.location?.encode()
    result["name"] = self.name
    result = result.withAllValuesFrom(self.newsletters.encode())
    result = result.withAllValuesFrom(self.notifications.encode())
    result = result.withAllValuesFrom(self.stats.encode())

    return result
  }
}

extension User.Avatar: Argo.Decodable {
  public static func decode(_ json: JSON) -> Decoded<User.Avatar> {
    return curry(User.Avatar.init)
      <^> json <|? "large"
      <*> json <| "medium"
      <*> json <| "small"
  }
}

extension User.Avatar: EncodableType {
  public func encode() -> [String:Any] {
    var ret: [String:Any] = [
      "medium": self.medium,
      "small": self.small
    ]

    ret["large"] = self.large

    return ret
  }
}

extension User.NewsletterSubscriptions: Argo.Decodable {
  public static func decode(_ json: JSON) -> Decoded<User.NewsletterSubscriptions> {
    return curry(User.NewsletterSubscriptions.init)
      <^> json <|? "arts_culture_newsletter"
      <*> json <|? "games_newsletter"
      <*> json <|? "happening_newsletter"
      <*> json <|? "invent_newsletter"
      <*> json <|? "promo_newsletter"
      <*> json <|? "weekly_newsletter"
  }
}

extension User.NewsletterSubscriptions: EncodableType {
  public func encode() -> [String:Any] {
    var result: [String:Any] = [:]
    result["arts_culture_newsletter"] = self.arts
    result["games_newsletter"] = self.games
    result["happening_newsletter"] = self.happening
    result["invent_newsletter"] = self.invent
    result["promo_newsletter"] = self.promo
    result["weekly_newsletter"] = self.weekly
    return result
  }
}

extension User.NewsletterSubscriptions: Equatable {}
public func == (lhs: User.NewsletterSubscriptions, rhs: User.NewsletterSubscriptions) -> Bool {
  return lhs.arts == rhs.arts &&
    lhs.games == rhs.games &&
    lhs.happening == rhs.happening &&
    lhs.invent == rhs.invent &&
    lhs.promo == rhs.promo &&
    lhs.weekly == rhs.weekly
}

extension User.Notifications: Argo.Decodable {
  public static func decode(_ json: JSON) -> Decoded<User.Notifications> {
    let create = curry(User.Notifications.init)
    let tmp1 = create
      <^> json <|? "notify_of_backings"
      <*> json <|? "notify_of_comments"
      <*> json <|? "notify_of_follower"
      <*> json <|? "notify_of_friend_activity"
    let tmp2 = tmp1
      <*> json <|? "notify_mobile_of_backings"
      <*> json <|? "notify_mobile_of_comments"
      <*> json <|? "notify_mobile_of_follower"
      <*> json <|? "notify_mobile_of_friend_activity"
    return tmp2
      <*> json <|? "notify_mobile_of_post_likes"
      <*> json <|? "notify_mobile_of_updates"
      <*> json <|? "notify_of_post_likes"
      <*> json <|? "notify_of_creator_edu"
      <*> json <|? "notify_of_updates"
  }
}

extension User.Notifications: EncodableType {
  public func encode() -> [String:Any] {
    var result: [String:Any] = [:]
    result["notify_of_backings"] = self.backings
    result["notify_of_comments"] = self.comments
    result["notify_of_follower"] = self.follower
    result["notify_of_friend_activity"] = self.friendActivity
    result["notify_of_post_likes"] = self.postLikes
    result["notify_of_creator_edu"] = self.creatorTips
    result["notify_of_updates"] = self.updates
    result["notify_mobile_of_backings"] = self.mobileBackings
    result["notify_mobile_of_comments"] = self.mobileComments
    result["notify_mobile_of_follower"] = self.mobileFollower
    result["notify_mobile_of_friend_activity"] = self.mobileFriendActivity
    result["notify_mobile_of_post_likes"] = self.mobilePostLikes
    result["notify_mobile_of_updates"] = self.mobileUpdates
    return result
  }
}

extension User.Notifications: Equatable {}
public func == (lhs: User.Notifications, rhs: User.Notifications) -> Bool {
  return lhs.backings == rhs.backings &&
    lhs.comments == rhs.comments &&
    lhs.follower == rhs.follower &&
    lhs.friendActivity == rhs.friendActivity &&
    lhs.mobileBackings == rhs.mobileBackings &&
    lhs.mobileComments == rhs.mobileComments &&
    lhs.mobileFollower == rhs.mobileFollower &&
    lhs.mobileFriendActivity == rhs.mobileFriendActivity &&
    lhs.mobilePostLikes == rhs.mobilePostLikes &&
    lhs.mobileUpdates == rhs.mobileUpdates &&
    lhs.postLikes == rhs.postLikes &&
    lhs.creatorTips == rhs.creatorTips &&
    lhs.updates == rhs.updates
}

extension User.Stats: Argo.Decodable {
  public static func decode(_ json: JSON) -> Decoded<User.Stats> {
    let create = curry(User.Stats.init)
    return create
      <^> json <|? "backed_projects_count"
      <*> json <|? "created_projects_count"
      <*> json <|? "member_projects_count"
      <*> json <|? "starred_projects_count"
      <*> json <|? "unanswered_surveys_count"
      <*> json <|? "unread_messages_count"
  }
}

extension User.Stats: EncodableType {
  public func encode() -> [String:Any] {
    var result: [String:Any] = [:]
    result["backed_projects_count"] =  self.backedProjectsCount
    result["created_projects_count"] = self.createdProjectsCount
    result["member_projects_count"] = self.memberProjectsCount
    result["starred_projects_count"] = self.starredProjectsCount
    result["unanswered_surveys_count"] = self.unansweredSurveysCount
    result["unread_messages_count"] =  self.unreadMessagesCount
    return result
  }
}<|MERGE_RESOLUTION|>--- conflicted
+++ resolved
@@ -31,7 +31,6 @@
   }
 
   public struct Notifications {
-<<<<<<< HEAD
     public private(set) var backings: Bool?
     public private(set) var comments: Bool?
     public private(set) var follower: Bool?
@@ -43,22 +42,8 @@
     public private(set) var mobilePostLikes: Bool?
     public private(set) var mobileUpdates: Bool?
     public private(set) var postLikes: Bool?
+    public private(set) var creatorTips: Bool?
     public private(set) var updates: Bool?
-=======
-    public let backings: Bool?
-    public let comments: Bool?
-    public let follower: Bool?
-    public let friendActivity: Bool?
-    public let mobileBackings: Bool?
-    public let mobileComments: Bool?
-    public let mobileFollower: Bool?
-    public let mobileFriendActivity: Bool?
-    public let mobilePostLikes: Bool?
-    public let mobileUpdates: Bool?
-    public let postLikes: Bool?
-    public let creatorTips: Bool?
-    public let updates: Bool?
->>>>>>> 6e86f6be
   }
 
   public struct Stats {
