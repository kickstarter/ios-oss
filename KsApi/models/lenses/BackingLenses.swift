--- conflicted
+++ resolved
@@ -11,11 +11,8 @@
         backerCompleted: $1.backerCompleted,
         id: $1.id,
         locationId: $1.locationId,
-<<<<<<< HEAD
-        paymentSource: $1.paymentSource,
-=======
-        locationName: $1.locationName,
->>>>>>> f604dfa6
+        locationName: $1.locationName,
+        paymentSource: $1.paymentSource,
         pledgedAt: $1.pledgedAt,
         projectCountry: $1.projectCountry,
         projectId: $1.projectId,
@@ -36,11 +33,8 @@
         backerCompleted: $1.backerCompleted,
         id: $1.id,
         locationId: $1.locationId,
-<<<<<<< HEAD
-        paymentSource: $1.paymentSource,
-=======
-        locationName: $1.locationName,
->>>>>>> f604dfa6
+        locationName: $1.locationName,
+        paymentSource: $1.paymentSource,
         pledgedAt: $1.pledgedAt,
         projectCountry: $1.projectCountry,
         projectId: $1.projectId,
@@ -61,11 +55,8 @@
         backerCompleted: $1.backerCompleted,
         id: $1.id,
         locationId: $1.locationId,
-<<<<<<< HEAD
-        paymentSource: $1.paymentSource,
-=======
-        locationName: $1.locationName,
->>>>>>> f604dfa6
+        locationName: $1.locationName,
+        paymentSource: $1.paymentSource,
         pledgedAt: $1.pledgedAt,
         projectCountry: $1.projectCountry,
         projectId: $1.projectId,
@@ -86,11 +77,8 @@
         backerCompleted: $0,
         id: $1.id,
         locationId: $1.locationId,
-<<<<<<< HEAD
-        paymentSource: $1.paymentSource,
-=======
-        locationName: $1.locationName,
->>>>>>> f604dfa6
+        locationName: $1.locationName,
+        paymentSource: $1.paymentSource,
         pledgedAt: $1.pledgedAt,
         projectCountry: $1.projectCountry,
         projectId: $1.projectId,
@@ -111,11 +99,8 @@
         backerCompleted: $1.backerCompleted,
         id: $0,
         locationId: $1.locationId,
-<<<<<<< HEAD
-        paymentSource: $1.paymentSource,
-=======
-        locationName: $1.locationName,
->>>>>>> f604dfa6
+        locationName: $1.locationName,
+        paymentSource: $1.paymentSource,
         pledgedAt: $1.pledgedAt,
         projectCountry: $1.projectCountry,
         projectId: $1.projectId,
@@ -136,41 +121,52 @@
         backerCompleted: $1.backerCompleted,
         id: $1.id,
         locationId: $0,
-<<<<<<< HEAD
-        paymentSource: $1.paymentSource,
-=======
-        locationName: $1.locationName,
->>>>>>> f604dfa6
-        pledgedAt: $1.pledgedAt,
-        projectCountry: $1.projectCountry,
-        projectId: $1.projectId,
-        reward: $1.reward,
-        rewardId: $1.rewardId,
-        sequence: $1.sequence,
-        shippingAmount: $1.shippingAmount,
-        status: $1.status
-      ) }
-    )
-
-<<<<<<< HEAD
+        locationName: $1.locationName,
+        paymentSource: $1.paymentSource,
+        pledgedAt: $1.pledgedAt,
+        projectCountry: $1.projectCountry,
+        projectId: $1.projectId,
+        reward: $1.reward,
+        rewardId: $1.rewardId,
+        sequence: $1.sequence,
+        shippingAmount: $1.shippingAmount,
+        status: $1.status
+      ) }
+    )
+
     public static let paymentSource = Lens<Backing, GraphUserCreditCard.CreditCard?>(
       view: { $0.paymentSource },
-=======
+      set: { Backing(
+        amount: $1.amount,
+        backer: $1.backer,
+        backerId: $1.backerId,
+        backerCompleted: $1.backerCompleted,
+        id: $1.id,
+        locationId: $1.locationId,
+        locationName: $1.locationName,
+        paymentSource: $0,
+        pledgedAt: $1.pledgedAt,
+        projectCountry: $1.projectCountry,
+        projectId: $1.projectId,
+        reward: $1.reward,
+        rewardId: $1.rewardId,
+        sequence: $1.sequence,
+        shippingAmount: $1.shippingAmount,
+        status: $1.status
+      ) }
+    )
+
     public static let locationName = Lens<Backing, String?>(
       view: { $0.locationName },
->>>>>>> f604dfa6
-      set: { Backing(
-        amount: $1.amount,
-        backer: $1.backer,
-        backerId: $1.backerId,
-        backerCompleted: $1.backerCompleted,
-        id: $1.id,
-        locationId: $1.locationId,
-<<<<<<< HEAD
-        paymentSource: $0,
-=======
+      set: { Backing(
+        amount: $1.amount,
+        backer: $1.backer,
+        backerId: $1.backerId,
+        backerCompleted: $1.backerCompleted,
+        id: $1.id,
+        locationId: $1.locationId,
         locationName: $0,
->>>>>>> f604dfa6
+        paymentSource: $1.paymentSource,
         pledgedAt: $1.pledgedAt,
         projectCountry: $1.projectCountry,
         projectId: $1.projectId,
@@ -191,11 +187,8 @@
         backerCompleted: $1.backerCompleted,
         id: $1.id,
         locationId: $1.locationId,
-<<<<<<< HEAD
-        paymentSource: $1.paymentSource,
-=======
-        locationName: $1.locationName,
->>>>>>> f604dfa6
+        locationName: $1.locationName,
+        paymentSource: $1.paymentSource,
         pledgedAt: $0,
         projectCountry: $1.projectCountry,
         projectId: $1.projectId,
@@ -216,11 +209,8 @@
         backerCompleted: $1.backerCompleted,
         id: $1.id,
         locationId: $1.locationId,
-<<<<<<< HEAD
-        paymentSource: $1.paymentSource,
-=======
-        locationName: $1.locationName,
->>>>>>> f604dfa6
+        locationName: $1.locationName,
+        paymentSource: $1.paymentSource,
         pledgedAt: $1.pledgedAt,
         projectCountry: $0,
         projectId: $1.projectId,
@@ -241,11 +231,8 @@
         backerCompleted: $1.backerCompleted,
         id: $1.id,
         locationId: $1.locationId,
-<<<<<<< HEAD
-        paymentSource: $1.paymentSource,
-=======
-        locationName: $1.locationName,
->>>>>>> f604dfa6
+        locationName: $1.locationName,
+        paymentSource: $1.paymentSource,
         pledgedAt: $1.pledgedAt,
         projectCountry: $1.projectCountry,
         projectId: $0,
@@ -266,11 +253,8 @@
         backerCompleted: $1.backerCompleted,
         id: $1.id,
         locationId: $1.locationId,
-<<<<<<< HEAD
-        paymentSource: $1.paymentSource,
-=======
-        locationName: $1.locationName,
->>>>>>> f604dfa6
+        locationName: $1.locationName,
+        paymentSource: $1.paymentSource,
         pledgedAt: $1.pledgedAt,
         projectCountry: $1.projectCountry,
         projectId: $1.projectId,
@@ -291,11 +275,8 @@
         backerCompleted: $1.backerCompleted,
         id: $1.id,
         locationId: $1.locationId,
-<<<<<<< HEAD
-        paymentSource: $1.paymentSource,
-=======
-        locationName: $1.locationName,
->>>>>>> f604dfa6
+        locationName: $1.locationName,
+        paymentSource: $1.paymentSource,
         pledgedAt: $1.pledgedAt,
         projectCountry: $1.projectCountry,
         projectId: $1.projectId,
@@ -316,11 +297,8 @@
         backerCompleted: $1.backerCompleted,
         id: $1.id,
         locationId: $1.locationId,
-<<<<<<< HEAD
-        paymentSource: $1.paymentSource,
-=======
-        locationName: $1.locationName,
->>>>>>> f604dfa6
+        locationName: $1.locationName,
+        paymentSource: $1.paymentSource,
         pledgedAt: $1.pledgedAt,
         projectCountry: $1.projectCountry,
         projectId: $1.projectId,
@@ -341,11 +319,8 @@
         backerCompleted: $1.backerCompleted,
         id: $1.id,
         locationId: $1.locationId,
-<<<<<<< HEAD
-        paymentSource: $1.paymentSource,
-=======
-        locationName: $1.locationName,
->>>>>>> f604dfa6
+        locationName: $1.locationName,
+        paymentSource: $1.paymentSource,
         pledgedAt: $1.pledgedAt,
         projectCountry: $1.projectCountry,
         projectId: $1.projectId,
@@ -366,11 +341,8 @@
         backerCompleted: $1.backerCompleted,
         id: $1.id,
         locationId: $1.locationId,
-<<<<<<< HEAD
-        paymentSource: $1.paymentSource,
-=======
-        locationName: $1.locationName,
->>>>>>> f604dfa6
+        locationName: $1.locationName,
+        paymentSource: $1.paymentSource,
         pledgedAt: $1.pledgedAt,
         projectCountry: $1.projectCountry,
         projectId: $1.projectId,
