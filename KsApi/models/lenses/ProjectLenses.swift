--- conflicted
+++ resolved
@@ -126,19 +126,11 @@
     public static let personalization = Lens<Project, Project.Personalization>(
       view: { $0.personalization },
       set: { Project(
-<<<<<<< HEAD
-        availableCardTypes: $1.availableCardTypes, blurb: $1.blurb, category: $1.category,
-        country: $1.country, creator: $1.creator, memberData: $1.memberData, dates: $1.dates, id: $1.id,
-        location: $1.location, name: $1.name, personalization: $0, photo: $1.photo, rewards: $1.rewards,
-        slug: $1.slug, staffPick: $1.staffPick, state: $1.state, stats: $1.stats, urls: $1.urls,
-        video: $1.video
-=======
-        blurb: $1.blurb, category: $1.category, country: $1.country,
-        creator: $1.creator, memberData: $1.memberData, dates: $1.dates, id: $1.id,
+        availableCardTypes: $1.availableCardTypes, blurb: $1.blurb, category: $1.category,
+        country: $1.country, creator: $1.creator, memberData: $1.memberData, dates: $1.dates, id: $1.id,
         location: $1.location, name: $1.name, personalization: $0, photo: $1.photo,
         prelaunchActivated: $1.prelaunchActivated, rewards: $1.rewards, slug: $1.slug,
         staffPick: $1.staffPick, state: $1.state, stats: $1.stats, urls: $1.urls, video: $1.video
->>>>>>> 7c65ae46
       ) }
     )
 
