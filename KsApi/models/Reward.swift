import Curry
import Prelude
import Runes

public struct Reward {
  public let backersCount: Int?
  public let convertedMinimum: Double
  public let description: String
  public let endsAt: TimeInterval?
  public let estimatedDeliveryOn: TimeInterval?
  public let hasAddOns: Bool
  public let id: Int
  public let limit: Int?
  public let limitPerBacker: Int?
  public let minimum: Double
  public let remaining: Int?
  public let rewardsItems: [RewardsItem]
  public let shipping: Shipping // only v1
  public let shippingRules: [ShippingRule]? // only GraphQL
  public let shippingRulesExpanded: [ShippingRule]? // only GraphQL
  public let startsAt: TimeInterval?
  public let title: String?

  /// Returns `true` is this is the "fake" "No reward" reward.
  public var isNoReward: Bool {
    return self.id == Reward.noReward.id
  }

  /**
   Returns the closest matching `ShippingRule` for this `Reward` to `otherShippingRule`.
   If no match is found `otherShippingRule` is returned, this is to be backward-compatible
   with v1 Rewards that do not include the `shippingRulesExpanded` array.
   */
  public func shippingRule(matching otherShippingRule: ShippingRule?) -> ShippingRule? {
    return self.shippingRulesExpanded?
      .first { shippingRule in
        shippingRule.location.id == otherShippingRule?.location.id
      }
      ?? otherShippingRule
  }

  public struct Shipping: Swift.Decodable {
    public let enabled: Bool
    public let location: Location? /// via v1 if `ShippingType` is `singleLocation`
    public let preference: Preference?
    public let summary: String?
    public let type: ShippingType?

    public struct Location: Equatable, Swift.Decodable {
      private enum CodingKeys: String, CodingKey {
        case id
        case localizedName = "localized_name"
      }

      public let id: Int
      public let localizedName: String
    }

    public enum Preference: String, Swift.Decodable {
      case none
      case restricted
      case unrestricted
    }

    public enum ShippingType: String, Swift.Decodable {
      case anywhere
      case multipleLocations = "multiple_locations"
      case noShipping = "no_shipping"
      case singleLocation = "single_location"
    }
  }
}

extension Reward: Equatable {}
public func == (lhs: Reward, rhs: Reward) -> Bool {
  return lhs.id == rhs.id
}

private let minimumAndIdComparator = Reward.lens.minimum.comparator <> Reward.lens.id.comparator

extension Reward: Comparable {}
public func < (lhs: Reward, rhs: Reward) -> Bool {
  return minimumAndIdComparator.isOrdered(lhs, rhs)
}

<<<<<<< HEAD
extension Reward: Swift.Decodable {
  enum CodingKeys: String, CodingKey {
    case backersCount = "backers_count"
    case convertedMinimum = "converted_minimum"
    case description
    case reward
    case endsAt = "ends_at"
    case estimatedDeliveryOn = "estimated_delivery_on"
    case hasAddOns = "has_addons"
    case id
    case limit
    case limitPerBacker = "limit_per_backer"
    case minimum
    case remaining
    case rewardsItems = "rewards_items"
    case shippingRules = "shipping_rules"
    case startsAt = "starts_at"
    case title
  }

  public init(from decoder: Decoder) throws {
    let values = try decoder.container(keyedBy: CodingKeys.self)
    self.backersCount = try values.decodeIfPresent(Int.self, forKey: .backersCount)
    self.convertedMinimum = try values.decode(Double.self, forKey: .convertedMinimum)
    if let description = try? values.decode(String.self, forKey: .description) {
      self.description = description
    } else {
      self.description = try values.decode(String.self, forKey: .reward)
    }
    self.endsAt = try values.decodeIfPresent(TimeInterval.self, forKey: .endsAt)
    self.estimatedDeliveryOn = try values.decodeIfPresent(TimeInterval.self, forKey: .estimatedDeliveryOn)
    self.hasAddOns = try values.decodeIfPresent(Bool.self, forKey: .hasAddOns) ?? false
    self.id = try values.decode(Int.self, forKey: .id)
    self.limit = try values.decodeIfPresent(Int.self, forKey: .limit)
    self.limitPerBacker = try values.decodeIfPresent(Int.self, forKey: .limitPerBacker)
    self.minimum = try values.decode(Double.self, forKey: .minimum)
    self.remaining = try values.decodeIfPresent(Int.self, forKey: .remaining)
    self.rewardsItems = try values.decodeIfPresent([RewardsItem].self, forKey: .rewardsItems) ?? []
    self.shipping = try Shipping(from: decoder)
    self.shippingRules = try values.decodeIfPresent([ShippingRule].self, forKey: .shippingRules) ?? []
    self.startsAt = try values.decodeIfPresent(TimeInterval.self, forKey: .startsAt)
    self.title = try values.decodeIfPresent(String.self, forKey: .startsAt)
=======
extension Reward: Argo.Decodable {
  public static func decode(_ json: JSON) -> Decoded<Reward> {
    let tmp1 = curry(Reward.init)
      <^> json <|? "backers_count"
      <*> json <| "converted_minimum"
      <*> (json <| "description" <|> json <| "reward")
      <*> json <|? "ends_at"
      <*> json <|? "estimated_delivery_on"
    let tmp2 = tmp1
      <*> ((json <| "has_addons") <|> .success(false))
      <*> json <| "id"
      <*> json <|? "limit"
      <*> json <|? "limit_per_backer"
      <*> json <| "minimum"
      <*> json <|? "remaining"
    return tmp2
      <*> ((json <|| "rewards_items") <|> .success([]))
      <*> tryDecodable(json)
      <*> json <||? "shipping_rules"
      <*> json <||? "shipping_rules_expanded"
      <*> json <|? "starts_at"
      <*> json <|? "title"
>>>>>>> e95a5d43
  }
}

extension Reward.Shipping {
  private enum CodingKeys: String, CodingKey {
    case enabled = "shipping_enabled"
    case location = "shipping_single_location"
    case preference = "shipping_preference"
    case summary = "shipping_summary"
    case type = "shipping_type"
  }

  public init(from decoder: Decoder) throws {
    let values = try decoder.container(keyedBy: CodingKeys.self)

    self.enabled = try values.decodeIfPresent(Bool.self, forKey: .enabled) ?? false
    self.location = try? values.decode(Location.self, forKey: .location)
    self.preference = try? values.decode(Preference.self, forKey: .preference)
    self.summary = try? values.decode(String.self, forKey: .summary)
    self.type = try? values.decode(ShippingType.self, forKey: .type)
  }
}

extension Reward: GraphIDBridging {
  public static var modelName: String {
    return "Reward"
  }
}<|MERGE_RESOLUTION|>--- conflicted
+++ resolved
@@ -83,7 +83,6 @@
   return minimumAndIdComparator.isOrdered(lhs, rhs)
 }
 
-<<<<<<< HEAD
 extension Reward: Swift.Decodable {
   enum CodingKeys: String, CodingKey {
     case backersCount = "backers_count"
@@ -100,6 +99,7 @@
     case remaining
     case rewardsItems = "rewards_items"
     case shippingRules = "shipping_rules"
+    case shippingRulesExpanded = "shipping_rules_expanded"
     case startsAt = "starts_at"
     case title
   }
@@ -124,32 +124,12 @@
     self.rewardsItems = try values.decodeIfPresent([RewardsItem].self, forKey: .rewardsItems) ?? []
     self.shipping = try Shipping(from: decoder)
     self.shippingRules = try values.decodeIfPresent([ShippingRule].self, forKey: .shippingRules) ?? []
+    self.shippingRulesExpanded = try values.decodeIfPresent(
+      [ShippingRule].self,
+      forKey: .shippingRulesExpanded
+    ) ?? []
     self.startsAt = try values.decodeIfPresent(TimeInterval.self, forKey: .startsAt)
     self.title = try values.decodeIfPresent(String.self, forKey: .startsAt)
-=======
-extension Reward: Argo.Decodable {
-  public static func decode(_ json: JSON) -> Decoded<Reward> {
-    let tmp1 = curry(Reward.init)
-      <^> json <|? "backers_count"
-      <*> json <| "converted_minimum"
-      <*> (json <| "description" <|> json <| "reward")
-      <*> json <|? "ends_at"
-      <*> json <|? "estimated_delivery_on"
-    let tmp2 = tmp1
-      <*> ((json <| "has_addons") <|> .success(false))
-      <*> json <| "id"
-      <*> json <|? "limit"
-      <*> json <|? "limit_per_backer"
-      <*> json <| "minimum"
-      <*> json <|? "remaining"
-    return tmp2
-      <*> ((json <|| "rewards_items") <|> .success([]))
-      <*> tryDecodable(json)
-      <*> json <||? "shipping_rules"
-      <*> json <||? "shipping_rules_expanded"
-      <*> json <|? "starts_at"
-      <*> json <|? "title"
->>>>>>> e95a5d43
   }
 }
 
