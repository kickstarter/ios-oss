--- conflicted
+++ resolved
@@ -9,24 +9,21 @@
 
     var parentCategoryId: Int?
     var parentCategoryName: String?
+    var parentCategoryAnalyticsName: String?
 
     if let parentCategoryFragment = categoryFragment.parentCategory {
       parentCategoryId = decompose(id: parentCategoryFragment.id)
       parentCategoryName = parentCategoryFragment.name
+      parentCategoryAnalyticsName = parentCategoryFragment.analyticsName
     }
 
     return Project.Category(
       analyticsName: categoryFragment.analyticsName,
       id: id,
       name: categoryFragment.name,
-<<<<<<< HEAD
+      parentAnalyticsName: parentCategoryAnalyticsName,
       parentId: parentCategoryId,
       parentName: parentCategoryName
-=======
-      parentAnalyticsName: categoryFragment.parentCategory?.analyticsName,
-      parentId: categoryFragment.parentCategory.map(\.id).flatMap(decompose(id:)),
-      parentName: categoryFragment.parentCategory?.name
->>>>>>> 7071fa74
     )
   }
 }