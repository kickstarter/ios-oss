--- conflicted
+++ resolved
@@ -4,7 +4,7 @@
 
 final class ProjectCategory_CategoryFragmentTests: XCTestCase {
   func test() {
-<<<<<<< HEAD
+
     let variables = ["withParentCategoryAnalyticsName": true]
 
     guard let categoryFragment = try? GraphAPI.CategoryFragment(
@@ -15,25 +15,13 @@
 
       return
     }
-=======
-    let categoryFragment = GraphAPI.CategoryFragment(
-      id: "Q2F0ZWdvcnktNDc=",
-      name: "My Category",
-      analyticsName: "Photobooks",
-      parentCategory: .init(
-        id: "Q2F0ZWdvcnktMTg=",
-        name: "My Parent Category",
-        analyticsName: "My Parent Category Analytics Name"
-      )
-    )
->>>>>>> 7071fa74
 
     let category = Project.Category.category(from: categoryFragment)
 
     XCTAssertEqual(category?.id, 47)
     XCTAssertEqual(category?.name, "My Category")
     XCTAssertEqual(category?.analyticsName, "Photobooks")
-    XCTAssertEqual(category?.parentAnalyticsName, "My Parent Category Analytics Name")
+    XCTAssertEqual(category?.parentAnalyticsName, "Parent /Category")
     XCTAssertEqual(category?.parentId, 18)
     XCTAssertEqual(category?.parentName, "My Parent Category")
   }
