--- conflicted
+++ resolved
@@ -26,11 +26,7 @@
 
       let backing = Backing.backing(from: fragment)
       XCTAssertNotNil(backing)
-<<<<<<< HEAD
-      // XCTAssertEqual(backing?.reward?.isNoReward, true)
-=======
       XCTAssertEqual(backing?.reward?.isNoReward, true)
->>>>>>> f57feaa8
     } catch {
       XCTFail(error.localizedDescription)
     }
