import Foundation

extension Comment {
  public static let template = Comment(
    author: Author(
      id: "AFD8hsfh7gsSf9==",
      imageUrl: "https://ks_.imag/fedrico.jpg",
      isCreator: true,
      name: "Federico Fellini"
    ),
    authorBadges: [.creator],
    body: "Hello World",
    createdAt: Date(timeIntervalSince1970: 1_475_361_415).timeIntervalSince1970,
    deletedAt: nil,
    id: "89DJa89jdSDJ89sd8==",
    isDeleted: false,
    uid: 12_345,
    replyCount: 2
  )

<<<<<<< HEAD
  public static let anotherTemplate = Comment(
    author: Author(
      id: "AFD8hsfh7sdSf9==",
      isCreator: false,
      name: "Federico Fellini"
    ),
    body: "Hello World Again",
    id: "89DJa89jdSDJ00sd8==",
    uid: 12_315,
    replyCount: 3
=======
  public static let deletedTemplate = Comment(
    author: Author(
      id: "AFD8hsfh7gsSf9==",
      imageUrl: "https://ks_.imag/fedrico.jpg",
      isCreator: true,
      name: "Nandi Adams"
    ),
    authorBadges: nil,
    body: "Hello World",
    createdAt: Date(timeIntervalSince1970: 1_475_361_315).timeIntervalSince1970,
    deletedAt: nil,
    id: "89DJa89jdSDJ89sd8==",
    isDeleted: true,
    uid: 12_345,
    replyCount: 2
  )

  public static let superbackerTemplate = Comment(
    author: Author(
      id: "ADG8hsfh7gsSf7==",
      imageUrl: "https://ks_.imag/lemwer.jpg",
      isCreator: true,
      name: "KmewrcW"
    ),
    authorBadges: [.superbacker],
    body: "Hi Nimble! Where are you incorporated? Thank you!",
    createdAt: Date(timeIntervalSince1970: 1_475_361_215).timeIntervalSince1970,
    deletedAt: Date(timeIntervalSince1970: 1_475_361_230).timeIntervalSince1970,
    id: "78DJa89jdSDJ89sd8==",
    isDeleted: false,
    uid: 11_445,
    replyCount: 10
  )

  public static let backerTemplate = Comment(
    author: Author(
      id: "ADG8hYbp7gsDAZ==",
      imageUrl: "https://ks/img/cordero.jpg",
      isCreator: false,
      name: "Cordero"
    ),
    authorBadges: nil,
    body: "@dave safeuniverse has some sort of obsession. Normal people would say their piece and let it go, and be a lot less hostile towards everyone.",
    createdAt: Date(timeIntervalSince1970: 1_475_361_115).timeIntervalSince1970,
    deletedAt: nil,
    id: "BOD5af89jdDA4fG==",
    isDeleted: false,
    uid: 11_345,
    replyCount: 0
  )

  public static let failedTemplate = Comment(
    author: Author(
      id: "AKLEhYbp7CDO6E==",
      imageUrl: "https://ks_.img/johnson.jpg",
      isCreator: false,
      name: "Maribeth Bainbridge"
    ),
    authorBadges: [.you],
    body: "It is true what SafeUniverse is saying Doug. To do business in NY you have to be a registered business in NY even if you are registered in another state. What can Nimble provide to show they are registered in NY SafeUniverse?",
    createdAt: Date(timeIntervalSince1970: 1_475_361_100).timeIntervalSince1970,
    deletedAt: nil,
    id: "78DJa89jdSDJ89sd8==",
    isDeleted: false,
    isFailed: true,
    uid: 11_245,
    replyCount: 15
  )

  public static let templates: [Comment] = [
    .template,
    .deletedTemplate,
    .superbackerTemplate,
    .backerTemplate,
    .failedTemplate
  ]
}

extension Comment {
  public static func template(for badge: AuthorBadge) -> Comment {
    switch badge {
    case .creator:
      return .template
    case .backer:
      return .backerTemplate
    case .superbacker:
      return Comment.superbackerTemplate
    case .you:
      return Comment.failedTemplate
    }
  }
}

extension Comment.Author {
  public static let template = Comment.Author(
    id: "1",
    imageUrl: "http://www.kickstarter.com/large.jpg",
    isCreator: false,
    name: "Nino Teixeira"
>>>>>>> df2a08cc
  )
}<|MERGE_RESOLUTION|>--- conflicted
+++ resolved
@@ -18,18 +18,6 @@
     replyCount: 2
   )
 
-<<<<<<< HEAD
-  public static let anotherTemplate = Comment(
-    author: Author(
-      id: "AFD8hsfh7sdSf9==",
-      isCreator: false,
-      name: "Federico Fellini"
-    ),
-    body: "Hello World Again",
-    id: "89DJa89jdSDJ00sd8==",
-    uid: 12_315,
-    replyCount: 3
-=======
   public static let deletedTemplate = Comment(
     author: Author(
       id: "AFD8hsfh7gsSf9==",
@@ -129,6 +117,5 @@
     imageUrl: "http://www.kickstarter.com/large.jpg",
     isCreator: false,
     name: "Nino Teixeira"
->>>>>>> df2a08cc
   )
 }