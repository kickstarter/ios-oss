import Foundation

extension Comment {
  public static let template = Comment(
    author: Author(
      id: "AFD8hsfh7gsSf9==",
      imageUrl: "https://ks_.imag/fedrico.jpg",
      isCreator: true,
      name: "Federico Fellini"
    ),
    authorBadges: [.creator],
    body: "Hello World",
    createdAt: Date(timeIntervalSince1970: 1_475_361_415).timeIntervalSince1970,
    id: "89DJa89jdSDJ89sd8==",
    isDeleted: false,
    replyCount: 2,
    status: .success
  )

<<<<<<< HEAD
  public static let collaboratorTemplate = Comment(
    author: Author(
      id: "ERShsfh7gsS34==",
      imageUrl: "https://ks_.imag/fedrico.jpg",
      isCreator: false,
      name: "Dre' Anata"
    ),
    authorBadges: [.collaborator],
    body: "I'm a collaborator.",
    createdAt: Date(timeIntervalSince1970: 1_475_361_415).timeIntervalSince1970,
    id: "89DJa89jdSDJ89sd8==",
    isDeleted: false,
=======
  public static let replyTemplate = Comment(
    author: Author(
      id: "AFD8hsfh7gsSf9==",
      imageUrl: "https://ks_.imag/fedrico.jpg",
      isCreator: true,
      name: "Federico Fellini"
    ),
    authorBadges: [.creator],
    body: "Hello World",
    createdAt: Date(timeIntervalSince1970: 1_475_361_415).timeIntervalSince1970,
    id: "89DJa89jdSDJ89sd8==",
    isDeleted: false,
    parentId: "Q29tbWVudC0zMjY2NDAxMg==",
>>>>>>> 6144d793
    replyCount: 2,
    status: .success
  )

  public static let deletedTemplate = Comment(
    author: Author(
      id: "AFD8hsfh7gsSf9==",
      imageUrl: "https://ks_.imag/fedrico.jpg",
      isCreator: true,
      name: "Nandi Adams"
    ),
    authorBadges: [],
    body: "Hello World",
    createdAt: Date(timeIntervalSince1970: 1_475_361_315).timeIntervalSince1970,
    id: "89DJa89jdSDJ89sd8==",
    isDeleted: true,
    replyCount: 2,
    status: .success
  )

  public static let superbackerTemplate = Comment(
    author: Author(
      id: "ADG8hsfh7gsSf7==",
      imageUrl: "https://ks_.imag/lemwer.jpg",
      isCreator: true,
      name: "KmewrcW"
    ),
    authorBadges: [.superbacker],
    body: "Hi Nimble! Where are you incorporated? Thank you!",
    createdAt: Date(timeIntervalSince1970: 1_475_361_215).timeIntervalSince1970,
    id: "78DJa89jdSDJ89sd8==",
    isDeleted: false,
    replyCount: 10,
    status: .success
  )

  public static let backerTemplate = Comment(
    author: Author(
      id: "ADG8hYbp7gsDAZ==",
      imageUrl: "https://ks/img/cordero.jpg",
      isCreator: false,
      name: "Cordero"
    ),
    authorBadges: [],
    body: "@dave safeuniverse has some sort of obsession. Normal people would say their piece and let it go, and be a lot less hostile towards everyone.",
    createdAt: Date(timeIntervalSince1970: 1_475_361_115).timeIntervalSince1970,
    id: "BOD5af89jdDA4fG==",
    isDeleted: false,
    replyCount: 0,
    status: .success
  )

  public static let failedTemplate = Comment(
    author: Author(
      id: "AKLEhYbp7CDO6E==",
      imageUrl: "https://ks_.img/johnson.jpg",
      isCreator: false,
      name: "Maribeth Bainbridge"
    ),
    authorBadges: [.you],
    body: "It is true what SafeUniverse is saying Doug. To do business in NY you have to be a registered business in NY even if you are registered in another state. What can Nimble provide to show they are registered in NY SafeUniverse?",
    createdAt: Date(timeIntervalSince1970: 1_475_361_100).timeIntervalSince1970,
    id: "78DJa89jdSDJ89sd8==",
    isDeleted: false,
    replyCount: 15,
    status: .failed
  )

  public static let retryingTemplate = Comment(
    author: Author(
      id: "AKLEhYbp7CDO6E==",
      imageUrl: "https://ks_.img/johnson.jpg",
      isCreator: false,
      name: "Maribeth Bainbridge"
    ),
    authorBadges: [.you],
    body: "It is true what SafeUniverse is saying Doug. To do business in NY you have to be a registered business in NY even if you are registered in another state. What can Nimble provide to show they are registered in NY SafeUniverse?",
    createdAt: Date(timeIntervalSince1970: 1_475_361_100).timeIntervalSince1970,
    id: "78DJa89jdSDJ89sd8==",
    isDeleted: false,
    replyCount: 15,
    status: .retrying
  )

  public static let retrySuccessTemplate = Comment(
    author: Author(
      id: "AKLEhYbp7CDO6E==",
      imageUrl: "https://ks_.img/johnson.jpg",
      isCreator: false,
      name: "Maribeth Bainbridge"
    ),
    authorBadges: [.you],
    body: "It is true what SafeUniverse is saying Doug. To do business in NY you have to be a registered business in NY even if you are registered in another state. What can Nimble provide to show they are registered in NY SafeUniverse?",
    createdAt: Date(timeIntervalSince1970: 1_475_361_100).timeIntervalSince1970,
    id: "78DJa89jdSDJ89sd8==",
    isDeleted: false,
    replyCount: 4,
    status: .retrySuccess
  )

  public static let templates: [Comment] = [
    .template,
    .deletedTemplate,
    .superbackerTemplate,
    .collaboratorTemplate,
    .backerTemplate,
    .failedTemplate
  ]
}

extension Comment {
  public static func template(for badge: AuthorBadge) -> Comment {
    switch badge {
    case .collaborator:
      return .collaboratorTemplate
    case .creator:
      return .template
    case .backer:
      return .backerTemplate
    case .superbacker:
      return Comment.superbackerTemplate
    case .you:
      return Comment.failedTemplate
    }
  }
}

extension Comment.Author {
  public static let template = Comment.Author(
    id: "1",
    imageUrl: "http://www.kickstarter.com/large.jpg",
    isCreator: false,
    name: "Nino Teixeira"
  )
}<|MERGE_RESOLUTION|>--- conflicted
+++ resolved
@@ -17,7 +17,6 @@
     status: .success
   )
 
-<<<<<<< HEAD
   public static let collaboratorTemplate = Comment(
     author: Author(
       id: "ERShsfh7gsS34==",
@@ -30,7 +29,10 @@
     createdAt: Date(timeIntervalSince1970: 1_475_361_415).timeIntervalSince1970,
     id: "89DJa89jdSDJ89sd8==",
     isDeleted: false,
-=======
+    replyCount: 2,
+    status: .success
+  )
+
   public static let replyTemplate = Comment(
     author: Author(
       id: "AFD8hsfh7gsSf9==",
@@ -44,7 +46,6 @@
     id: "89DJa89jdSDJ89sd8==",
     isDeleted: false,
     parentId: "Q29tbWVudC0zMjY2NDAxMg==",
->>>>>>> 6144d793
     replyCount: 2,
     status: .success
   )
@@ -149,7 +150,6 @@
     .template,
     .deletedTemplate,
     .superbackerTemplate,
-    .collaboratorTemplate,
     .backerTemplate,
     .failedTemplate
   ]
