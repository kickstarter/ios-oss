--- conflicted
+++ resolved
@@ -17,11 +17,7 @@
     paymentIncrements: [.init(
       amount: .init(amount: 10, currency: "USD"),
       scheduledCollection: ApiMockDate().timeIntervalSince1970,
-<<<<<<< HEAD
       state: .collected
-=======
-      state: "collected"
->>>>>>> e82e6c54
     )],
     paymentSource: .template,
     pledgedAt: Date(timeIntervalSince1970: 1_475_361_315).timeIntervalSince1970,
