--- conflicted
+++ resolved
@@ -8,7 +8,7 @@
       "backer_id": 1,
       "id": 1,
       "location_id": 1,
-<<<<<<< HEAD
+      "location_name": "United States",
       "payment_source": [
         "expiration_date": "2019-09-23",
         "id": 20,
@@ -17,9 +17,6 @@
         "state": "ACTIVE",
         "type": "VISA"
       ],
-=======
-      "location_name": "United States",
->>>>>>> f604dfa6
       "pledged_at": 1_000,
       "project_country": "US",
       "project_id": 1,
@@ -31,8 +28,6 @@
     XCTAssertEqual(1.0, backing.value?.amount)
     XCTAssertEqual(1, backing.value?.backerId)
     XCTAssertEqual(1, backing.value?.id)
-<<<<<<< HEAD
-    XCTAssertEqual(1, backing.value?.id)
     XCTAssertEqual("2019-09-23", backing.value?.paymentSource?.expirationDate)
     // id is converted to a base64 encoded string to keep graphQL compatibility (used in other API calls).
     XCTAssertEqual("VXNlci0yMA==", backing.value?.paymentSource?.id)
@@ -40,14 +35,12 @@
     XCTAssertEqual("CREDIT_CARD", backing.value?.paymentSource?.paymentType)
     XCTAssertEqual("ACTIVE", backing.value?.paymentSource?.state)
     XCTAssertEqual(GraphUserCreditCard.CreditCardType.visa, backing.value?.paymentSource?.type)
-=======
     XCTAssertEqual(1, backing.value?.locationId)
     XCTAssertEqual("United States", backing.value?.locationName)
     XCTAssertEqual(1_000, backing.value?.pledgedAt)
     XCTAssertEqual("US", backing.value?.projectCountry)
     XCTAssertEqual(1, backing.value?.projectId)
     XCTAssertEqual(1, backing.value?.sequence)
->>>>>>> f604dfa6
     XCTAssertEqual(Backing.Status.pledged, backing.value?.status)
   }
 }