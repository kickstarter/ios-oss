import Argo
import Curry
import Runes
import Prelude

public struct Project {
<<<<<<< HEAD

  public private(set) var blurb: String
  public private(set) var category: RootCategoriesEnvelope.Category
  public private(set) var country: Country
  public private(set) var creator: User
  public private(set) var memberData: MemberData
  public private(set) var dates: Dates
  public private(set) var id: Int
  public private(set) var location: Location
  public private(set) var name: String
  public private(set) var personalization: Personalization
  public private(set) var photo: Photo
  public private(set) var rewards: [Reward]
  public private(set) var slug: String
  public private(set) var state: State
  public private(set) var stats: Stats
  public private(set) var urls: UrlsEnvelope
  public private(set) var video: Video?
=======
  public let blurb: String
  public let category: Category
  public let country: Country
  public let creator: User
  public let memberData: MemberData
  public let dates: Dates
  public let id: Int
  public let location: Location
  public let name: String
  public let personalization: Personalization
  public let photo: Photo
  public let rewards: [Reward]
  public let slug: String
  public let state: State
  public let stats: Stats
  public let urls: UrlsEnvelope
  public let video: Video?
>>>>>>> 39bfac7d

  public struct UrlsEnvelope {
    public let web: WebEnvelope

    public struct WebEnvelope {
      public let project: String
      public let updates: String?
    }
  }

  public struct Video {
    public let id: Int
    public let high: String
  }

  public enum State: String, Argo.Decodable {
    case canceled
    case failed
    case live
    case purged
    case started
    case submitted
    case successful
    case suspended
  }

  public struct Stats {
    public let backersCount: Int
    public let commentsCount: Int?
    public let currentCurrency: String?
    public let currentCurrencyRate: Float?
    public let goal: Int
    public let pledged: Int
    public let staticUsdRate: Float
    public let updatesCount: Int?

    /// Percent funded as measured from `0.0` to `1.0`. See `percentFunded` for a value from `0` to `100`.
    public var fundingProgress: Float {
      return self.goal == 0 ? 0.0 : Float(self.pledged) / Float(self.goal)
    }

    /// Percent funded as measured from `0` to `100`. See `fundingProgress` for a value between `0.0`
    /// and `1.0`.
    public var percentFunded: Int {
      return Int(floor(self.fundingProgress * 100.0))
    }

    /// Pledged amount converted to USD.
    public var pledgedUsd: Int {
      return Int(floor(Float(self.pledged) * self.staticUsdRate))
    }

    /// Goal amount converted to USD.
    public var goalUsd: Int {
      return Int(floor(Float(self.goal) * self.staticUsdRate))
    }

    /// Pledged amount converted to current currency.
    public var pledgedCurrentCurrency: Int? {
      return self.currentCurrencyRate.map { Int(floor(Float(self.pledged) * $0)) }
    }

    /// Goal amount converted to current currency.
    public var goalCurrentCurrency: Int? {
      return self.currentCurrencyRate.map { Int(floor(Float(self.goal) * $0)) }
    }
  }

  public struct MemberData {
    public let lastUpdatePublishedAt: TimeInterval?
    public let permissions: [Permission]
    public let unreadMessagesCount: Int?
    public let unseenActivityCount: Int?

    public enum Permission: String {
      case editProject = "edit_project"
      case editFaq = "edit_faq"
      case post = "post"
      case comment = "comment"
      case viewPledges = "view_pledges"
      case fulfillment = "fulfillment"
      case unknown = "unknown"
    }
  }

  public struct Dates {
    public let deadline: TimeInterval
    public let featuredAt: TimeInterval?
    public let launchedAt: TimeInterval
    public let potdAt: TimeInterval?
    public let stateChangedAt: TimeInterval
  }

  public struct Personalization {
    public let backing: Backing?
    public let friends: [User]?
    public let isBacking: Bool?
    public let isStarred: Bool?
  }

  public struct Photo {
    public let full: String
    public let med: String
    public let size1024x768: String?
    public let small: String
  }

  public func endsIn48Hours(today: Date = Date()) -> Bool {
    let twoDays: TimeInterval = 60.0 * 60.0 * 48.0
    return self.dates.deadline - today.timeIntervalSince1970 <= twoDays
  }

  public func isFeaturedToday(today: Date = Date(), calendar: Calendar = .current) -> Bool {
    guard let featuredAt = self.dates.featuredAt else { return false }
    return isDateToday(date: featuredAt, today: today, calendar: calendar)
  }

  public func isPotdToday(today: Date = Date(), calendar: Calendar = .current) -> Bool {
    guard let potdAt = self.dates.potdAt else { return false }
    return isDateToday(date: potdAt, today: today, calendar: calendar)
  }

  private func isDateToday(date: TimeInterval, today: Date, calendar: Calendar) -> Bool {
    let startOfToday = calendar.startOfDay(for: today)
    return abs(startOfToday.timeIntervalSince1970 - date) < 60.0 * 60.0 * 24.0
  }
}

extension Project: Equatable {}
public func == (lhs: Project, rhs: Project) -> Bool {
  return lhs.id == rhs.id
}

extension Project: CustomDebugStringConvertible {
  public var debugDescription: String {
    return "Project(id: \(self.id), name: \"\(self.name)\")"
  }
}

extension Project: Argo.Decodable {
  static public func decode(_ json: JSON) -> Decoded<Project> {
    let create = curry(Project.init)
    let tmp1 = create
      <^> json <| "blurb"
      <*> ((json <| "category" >>- decodeToGraphCategory) as Decoded<RootCategoriesEnvelope.Category>)
      <*> Project.Country.decode(json)
      <*> json <| "creator"
    let tmp2 = tmp1
      <*> Project.MemberData.decode(json)
      <*> Project.Dates.decode(json)
      <*> json <| "id"
      <*> (json <| "location" <|> .success(Location.none))
    let tmp3 = tmp2
      <*> json <| "name"
      <*> Project.Personalization.decode(json)
      <*> json <| "photo"
      <*> (json <|| "rewards" <|> .success([]))
      <*> json <| "slug"
    return tmp3
      <*> json <| "state"
      <*> Project.Stats.decode(json)
      <*> json <| "urls"
      <*> json <|? "video"
  }
}

extension Project.UrlsEnvelope: Argo.Decodable {
  static public func decode(_ json: JSON) -> Decoded<Project.UrlsEnvelope> {
    return curry(Project.UrlsEnvelope.init)
      <^> json <| "web"
  }
}

extension Project.UrlsEnvelope.WebEnvelope: Argo.Decodable {
  public static func decode(_ json: JSON) -> Decoded<Project.UrlsEnvelope.WebEnvelope> {
    return curry(Project.UrlsEnvelope.WebEnvelope.init)
      <^> json <| "project"
      <*> json <|? "updates"
  }
}

extension Project.Stats: Argo.Decodable {
  public static func decode(_ json: JSON) -> Decoded<Project.Stats> {
    let create = curry(Project.Stats.init)
    let tmp1 = create
      <^> json <| "backers_count"
      <*> json <|? "comments_count"
      <*> json <|? "current_currency"
      <*> json <|? "fx_rate"
    return tmp1
      <*> json <| "goal"
      <*> json <| "pledged"
      <*> (json <| "static_usd_rate" <|> .success(1.0))
      <*> json <|? "updates_count"
  }
}

extension Project.MemberData: Argo.Decodable {
  public static func decode(_ json: JSON) -> Decoded<Project.MemberData> {
    let create = curry(Project.MemberData.init)
    return create
      <^> json <|? "last_update_published_at"
      <*> (removeUnknowns <^> (json <|| "permissions") <|> .success([]))
      <*> json <|? "unread_messages_count"
      <*> json <|? "unseen_activity_count"
  }
}

extension Project.Dates: Argo.Decodable {
  public static func decode(_ json: JSON) -> Decoded<Project.Dates> {
    return curry(Project.Dates.init)
      <^> json <| "deadline"
      <*> json <|? "featured_at"
      <*> json <| "launched_at"
      <*> json <|? "potd_at"
      <*> json <| "state_changed_at"
  }
}

extension Project.Personalization: Argo.Decodable {
  public static func decode(_ json: JSON) -> Decoded<Project.Personalization> {
    return curry(Project.Personalization.init)
      <^> json <|? "backing"
      <*> json <||? "friends"
      <*> json <|? "is_backing"
      <*> json <|? "is_starred"
  }
}

extension Project.Photo: Argo.Decodable {
  static public func decode(_ json: JSON) -> Decoded<Project.Photo> {
    let create = curry(Project.Photo.init)

    let url1024: Decoded<String?> = ((json <| "1024x768") <|> (json <| "1024x576"))
      // swiftlint:disable:next syntactic_sugar
      .map(Optional<String>.init)
      <|> .success(nil)

    return create
      <^> json <| "full"
      <*> json <| "med"
      <*> url1024
      <*> json <| "small"
  }
}

extension Project.MemberData.Permission: Argo.Decodable {
  public static func decode(_ json: JSON) -> Decoded<Project.MemberData.Permission> {
    if case .string(let permission) = json {
      return self.init(rawValue: permission).map(pure) ?? .success(.unknown)
    }
    return .success(.unknown)
  }
}

private func removeUnknowns(_ xs: [Project.MemberData.Permission]) -> [Project.MemberData.Permission] {
  return xs.filter { $0 != .unknown }
}

private func toInt(string: String) -> Decoded<Int> {
  return Int(string).map(Decoded.success)
    ?? Decoded.failure(DecodeError.custom("Couldn't decoded \"\(string)\" into Int."))
}

private func decodeToGraphCategory(_ json: JSON?) -> Decoded<RootCategoriesEnvelope.Category> {

  let subcategories = RootCategoriesEnvelope.Category.SubcategoryConnection(totalCount: 0, nodes: [])
  let category = RootCategoriesEnvelope.Category(id: "0",
                                                 name: "Art",
                                                 parentCategory: nil,
                                                 parentId: nil,
                                                 subcategories: subcategories,
                                                 totalProjectCount: 0)
  return .success(category)
}<|MERGE_RESOLUTION|>--- conflicted
+++ resolved
@@ -4,7 +4,6 @@
 import Prelude
 
 public struct Project {
-<<<<<<< HEAD
 
   public private(set) var blurb: String
   public private(set) var category: RootCategoriesEnvelope.Category
@@ -23,25 +22,6 @@
   public private(set) var stats: Stats
   public private(set) var urls: UrlsEnvelope
   public private(set) var video: Video?
-=======
-  public let blurb: String
-  public let category: Category
-  public let country: Country
-  public let creator: User
-  public let memberData: MemberData
-  public let dates: Dates
-  public let id: Int
-  public let location: Location
-  public let name: String
-  public let personalization: Personalization
-  public let photo: Photo
-  public let rewards: [Reward]
-  public let slug: String
-  public let state: State
-  public let stats: Stats
-  public let urls: UrlsEnvelope
-  public let video: Video?
->>>>>>> 39bfac7d
 
   public struct UrlsEnvelope {
     public let web: WebEnvelope
