import Argo
import Curry
import Runes
import Prelude

public struct Project {

  public private(set) var blurb: String
  public private(set) var category: Category
  public private(set) var country: Country
  public private(set) var creator: User
  public private(set) var memberData: MemberData
  public private(set) var dates: Dates
  public private(set) var id: Int
  public private(set) var location: Location
  public private(set) var name: String
  public private(set) var personalization: Personalization
  public private(set) var photo: Photo
  public private(set) var rewards: [Reward]
  public private(set) var slug: String
  public private(set) var staffPick: Bool
  public private(set) var state: State
  public private(set) var stats: Stats
  public private(set) var urls: UrlsEnvelope
  public private(set) var video: Video?

  public struct UrlsEnvelope {
    public private(set) var web: WebEnvelope

    public struct WebEnvelope {
      public private(set) var project: String
      public private(set) var updates: String?
    }
  }

  public struct Video {
    public private(set) var id: Int
    public private(set) var high: String
    public private(set) var hls: String?
  }

  public enum State: String, Argo.Decodable {
    case canceled
    case failed
    case live
    case purged
    case started
    case submitted
    case successful
    case suspended
  }

  public struct Stats {
    public private(set) var backersCount: Int
    public private(set) var commentsCount: Int?
<<<<<<< HEAD
    /// The currency code of the project ex. USD
    public private(set) var currency: String
    /// The currency code of the User's preferred currency ex. SEK
    public private(set) var currentCurrency: String?
    /// The currency conversion rate between the User's preferred currency
    /// and the Project's currency
=======
    public private(set) var currentCurrency: String?
>>>>>>> acbfac81
    public private(set) var currentCurrencyRate: Float?
    public private(set) var goal: Int
    public private(set) var pledged: Int
    public private(set) var staticUsdRate: Float
    public private(set) var updatesCount: Int?

    /// Percent funded as measured from `0.0` to `1.0`. See `percentFunded` for a value from `0` to `100`.
    public var fundingProgress: Float {
      return self.goal == 0 ? 0.0 : Float(self.pledged) / Float(self.goal)
    }

    /// Percent funded as measured from `0` to `100`. See `fundingProgress` for a value between `0.0`
    /// and `1.0`.
    public var percentFunded: Int {
      return Int(floor(self.fundingProgress * 100.0))
    }

    /// Pledged amount converted to USD.
    public var pledgedUsd: Int {
      return Int(floor(Float(self.pledged) * self.staticUsdRate))
    }

    /// Goal amount converted to USD.
    public var goalUsd: Int {
      return Int(floor(Float(self.goal) * self.staticUsdRate))
    }

    /// Pledged amount converted to current currency.
    public var pledgedCurrentCurrency: Int? {
      return self.currentCurrencyRate.map { Int(floor(Float(self.pledged) * $0)) }
    }

    /// Goal amount converted to current currency.
    public var goalCurrentCurrency: Int? {
      return self.currentCurrencyRate.map { Int(floor(Float(self.goal) * $0)) }
    }

    /// Country determined by current currency.
    public var currentCountry: Project.Country? {
      guard let currentCurrency = self.currentCurrency else {
        return nil
      }

      return Project.Country(currencyCode: currentCurrency)
    }

    /// Omit US currency code
    public var omitUSCurrencyCode: Bool {
      let currentCurrency = self.currentCurrency ?? Project.Country.us.currencyCode

      return currentCurrency == Project.Country.us.currencyCode
    }

    /// Project pledge & goal values need conversion
    public var needsConversion: Bool {
      let currentCurrency = self.currentCurrency ?? Project.Country.us.currencyCode

      return self.currency != currentCurrency
    }
  }

  public struct MemberData {
    public private(set) var lastUpdatePublishedAt: TimeInterval?
    public private(set) var permissions: [Permission]
    public private(set) var unreadMessagesCount: Int?
    public private(set) var unseenActivityCount: Int?

    public enum Permission: String {
      case editProject = "edit_project"
      case editFaq = "edit_faq"
      case post = "post"
      case comment = "comment"
      case viewPledges = "view_pledges"
      case fulfillment = "fulfillment"
      case unknown = "unknown"
    }
  }

  public struct Dates {
    public private(set) var deadline: TimeInterval
    public private(set) var featuredAt: TimeInterval?
    public private(set) var launchedAt: TimeInterval
    public private(set) var stateChangedAt: TimeInterval
  }

  public struct Personalization {
    public private(set) var backing: Backing?
    public private(set) var friends: [User]?
    public private(set) var isBacking: Bool?
    public private(set) var isStarred: Bool?
  }

  public struct Photo {
    public private(set) var full: String
    public private(set) var med: String
    public private(set) var size1024x768: String?
    public private(set) var small: String
  }

  public func endsIn48Hours(today: Date = Date()) -> Bool {
    let twoDays: TimeInterval = 60.0 * 60.0 * 48.0
    return self.dates.deadline - today.timeIntervalSince1970 <= twoDays
  }

  public func isFeaturedToday(today: Date = Date(), calendar: Calendar = .current) -> Bool {
    guard let featuredAt = self.dates.featuredAt else { return false }
    return isDateToday(date: featuredAt, today: today, calendar: calendar)
  }

  private func isDateToday(date: TimeInterval, today: Date, calendar: Calendar) -> Bool {
    let startOfToday = calendar.startOfDay(for: today)
    return abs(startOfToday.timeIntervalSince1970 - date) < 60.0 * 60.0 * 24.0
  }
}

extension Project: Equatable {}
public func == (lhs: Project, rhs: Project) -> Bool {
  return lhs.id == rhs.id
}

extension Project: CustomDebugStringConvertible {
  public var debugDescription: String {
    return "Project(id: \(self.id), name: \"\(self.name)\")"
  }
}

extension Project: Argo.Decodable {
  static public func decode(_ json: JSON) -> Decoded<Project> {
    let tmp1 = curry(Project.init)
      <^> json <| "blurb"
      <*> ((json <| "category" >>- decodeToGraphCategory) as Decoded<Category>)
      <*> Project.Country.decode(json)
      <*> json <| "creator"
    let tmp2 = tmp1
      <*> Project.MemberData.decode(json)
      <*> Project.Dates.decode(json)
      <*> json <| "id"
      <*> (json <| "location" <|> .success(Location.none))
    let tmp3 = tmp2
      <*> json <| "name"
      <*> Project.Personalization.decode(json)
      <*> json <| "photo"
      <*> (json <|| "rewards" <|> .success([]))
      <*> json <| "slug"
    return tmp3
      <*> json <| "staff_pick"
      <*> json <| "state"
      <*> Project.Stats.decode(json)
      <*> json <| "urls"
      <*> json <|? "video"
  }
}

extension Project.UrlsEnvelope: Argo.Decodable {
  static public func decode(_ json: JSON) -> Decoded<Project.UrlsEnvelope> {
    return curry(Project.UrlsEnvelope.init)
      <^> json <| "web"
  }
}

extension Project.UrlsEnvelope.WebEnvelope: Argo.Decodable {
  public static func decode(_ json: JSON) -> Decoded<Project.UrlsEnvelope.WebEnvelope> {
    return curry(Project.UrlsEnvelope.WebEnvelope.init)
      <^> json <| "project"
      <*> json <|? "updates"
  }
}

extension Project.Stats: Argo.Decodable {
  public static func decode(_ json: JSON) -> Decoded<Project.Stats> {
    let tmp1 = curry(Project.Stats.init)
      <^> json <| "backers_count"
      <*> json <|? "comments_count"
      <*> json <| "currency"
      <*> json <|? "current_currency"
      <*> json <|? "fx_rate"
    return tmp1
      <*> json <| "goal"
      <*> json <| "pledged"
      <*> (json <| "static_usd_rate" <|> .success(1.0))
      <*> json <|? "updates_count"
  }
}

extension Project.MemberData: Argo.Decodable {
  public static func decode(_ json: JSON) -> Decoded<Project.MemberData> {
    return curry(Project.MemberData.init)
      <^> json <|? "last_update_published_at"
      <*> (removeUnknowns <^> (json <|| "permissions") <|> .success([]))
      <*> json <|? "unread_messages_count"
      <*> json <|? "unseen_activity_count"
  }
}

extension Project.Dates: Argo.Decodable {
  public static func decode(_ json: JSON) -> Decoded<Project.Dates> {
    return curry(Project.Dates.init)
      <^> json <| "deadline"
      <*> json <|? "featured_at"
      <*> json <| "launched_at"
      <*> json <| "state_changed_at"
  }
}

extension Project.Personalization: Argo.Decodable {
  public static func decode(_ json: JSON) -> Decoded<Project.Personalization> {
    return curry(Project.Personalization.init)
      <^> json <|? "backing"
      <*> json <||? "friends"
      <*> json <|? "is_backing"
      <*> json <|? "is_starred"
  }
}

extension Project.Photo: Argo.Decodable {
  static public func decode(_ json: JSON) -> Decoded<Project.Photo> {

    let url1024: Decoded<String?> = ((json <| "1024x768") <|> (json <| "1024x576"))
      // swiftlint:disable:next syntactic_sugar
      .map(Optional<String>.init)
      <|> .success(nil)

    return curry(Project.Photo.init)
      <^> json <| "full"
      <*> json <| "med"
      <*> url1024
      <*> json <| "small"
  }
}

extension Project.MemberData.Permission: Argo.Decodable {
  public static func decode(_ json: JSON) -> Decoded<Project.MemberData.Permission> {
    if case .string(let permission) = json {
      return self.init(rawValue: permission).map(pure) ?? .success(.unknown)
    }
    return .success(.unknown)
  }
}

private func removeUnknowns(_ xs: [Project.MemberData.Permission]) -> [Project.MemberData.Permission] {
  return xs.filter { $0 != .unknown }
}

private func toInt(string: String) -> Decoded<Int> {
  return Int(string).map(Decoded.success)
    ?? Decoded.failure(DecodeError.custom("Couldn't decoded \"\(string)\" into Int."))
}

/*
 This is a helper function that extracts the value from the Argo.JSON object type to create a graph Category
 object (that conforms to Swift.Decodable). It's an work around that fixes the problem of incompatibility
 between Swift.Decodable and Argo.Decodable protocols and will be deleted in the future when we update our
 code to use exclusively Swift's native Decodable.
 */
private func decodeToGraphCategory(_ json: JSON?) -> Decoded<Category> {

  guard let jsonObj = json else {
    return .success(Category(id: "-1", name: "Unknown Category"))
  }

  switch jsonObj {
  case .object(let dic):
    let category = Category(id: categoryInfo(dic).0,
                            name: categoryInfo(dic).1,
                            parentId: categoryInfo(dic).2)
    return .success(category)
  default:
    return .failure(DecodeError.custom("JSON should be object type"))
  }
}

private func categoryInfo(_ json: [String: JSON]) -> (String, String, String?) {

  guard let name = json["name"], let id = json["id"] else {
    return("", "", nil)
  }
  let parentId = json["parent_id"]

  switch (id, name, parentId) {
  case (.number(let id), .string(let name), .number(let parentId)?):
    return ("\(id)", name, "\(parentId)")
  case (.number(let id), .string(let name), nil):
    return ("\(id)", name, nil)
  default:
    return("", "", nil)
  }
}<|MERGE_RESOLUTION|>--- conflicted
+++ resolved
@@ -53,16 +53,12 @@
   public struct Stats {
     public private(set) var backersCount: Int
     public private(set) var commentsCount: Int?
-<<<<<<< HEAD
     /// The currency code of the project ex. USD
     public private(set) var currency: String
     /// The currency code of the User's preferred currency ex. SEK
     public private(set) var currentCurrency: String?
     /// The currency conversion rate between the User's preferred currency
     /// and the Project's currency
-=======
-    public private(set) var currentCurrency: String?
->>>>>>> acbfac81
     public private(set) var currentCurrencyRate: Float?
     public private(set) var goal: Int
     public private(set) var pledged: Int
