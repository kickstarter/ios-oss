import Argo
import Curry
import Runes
import Prelude

public struct Project {
<<<<<<< HEAD
  public let blurb: String
  public let category: RootCategoriesEnvelope.Category
  public let country: Country
  public let creator: User
  public let memberData: MemberData
  public let dates: Dates
  public let id: Int
  public let location: Location
  public let name: String
  public let personalization: Personalization
  public let photo: Photo
  public let rewards: [Reward]
  public let slug: String
  public let state: State
  public let stats: Stats
  public let urls: UrlsEnvelope
  public let video: Video?
=======
  public private(set) var blurb: String
  public private(set) var category: Category
  public private(set) var country: Country
  public private(set) var creator: User
  public private(set) var memberData: MemberData
  public private(set) var dates: Dates
  public private(set) var id: Int
  public private(set) var location: Location
  public private(set) var name: String
  public private(set) var personalization: Personalization
  public private(set) var photo: Photo
  public private(set) var rewards: [Reward]
  public private(set) var slug: String
  public private(set) var state: State
  public private(set) var stats: Stats
  public private(set) var urls: UrlsEnvelope
  public private(set) var video: Video?
>>>>>>> 996ba3d8

  public struct UrlsEnvelope {
    public private(set) var web: WebEnvelope

    public struct WebEnvelope {
      public private(set) var project: String
      public private(set) var updates: String?
    }
  }

  public struct Video {
    public private(set) var id: Int
    public private(set) var high: String
  }

  public enum State: String, Argo.Decodable {
    case canceled
    case failed
    case live
    case purged
    case started
    case submitted
    case successful
    case suspended
  }

  public struct Stats {
    public private(set) var backersCount: Int
    public private(set) var commentsCount: Int?
    public private(set) var currentCurrency: String?
    public private(set) var currentCurrencyRate: Float?
    public private(set) var goal: Int
    public private(set) var pledged: Int
    public private(set) var staticUsdRate: Float
    public private(set) var updatesCount: Int?

    /// Percent funded as measured from `0.0` to `1.0`. See `percentFunded` for a value from `0` to `100`.
    public var fundingProgress: Float {
      return self.goal == 0 ? 0.0 : Float(self.pledged) / Float(self.goal)
    }

    /// Percent funded as measured from `0` to `100`. See `fundingProgress` for a value between `0.0`
    /// and `1.0`.
    public var percentFunded: Int {
      return Int(floor(self.fundingProgress * 100.0))
    }

    /// Pledged amount converted to USD.
    public var pledgedUsd: Int {
      return Int(floor(Float(self.pledged) * self.staticUsdRate))
    }

    /// Goal amount converted to USD.
    public var goalUsd: Int {
      return Int(floor(Float(self.goal) * self.staticUsdRate))
    }

    /// Pledged amount converted to current currency.
    public var pledgedCurrentCurrency: Int? {
      return self.currentCurrencyRate.map { Int(floor(Float(self.pledged) * $0)) }
    }

    /// Goal amount converted to current currency.
    public var goalCurrentCurrency: Int? {
      return self.currentCurrencyRate.map { Int(floor(Float(self.goal) * $0)) }
    }
  }

  public struct MemberData {
    public private(set) var lastUpdatePublishedAt: TimeInterval?
    public private(set) var permissions: [Permission]
    public private(set) var unreadMessagesCount: Int?
    public private(set) var unseenActivityCount: Int?

    public enum Permission: String {
      case editProject = "edit_project"
      case editFaq = "edit_faq"
      case post = "post"
      case comment = "comment"
      case viewPledges = "view_pledges"
      case fulfillment = "fulfillment"
      case unknown = "unknown"
    }
  }

  public struct Dates {
    public private(set) var deadline: TimeInterval
    public private(set) var featuredAt: TimeInterval?
    public private(set) var launchedAt: TimeInterval
    public private(set) var potdAt: TimeInterval?
    public private(set) var stateChangedAt: TimeInterval
  }

  public struct Personalization {
    public private(set) var backing: Backing?
    public private(set) var friends: [User]?
    public private(set) var isBacking: Bool?
    public private(set) var isStarred: Bool?
  }

  public struct Photo {
    public private(set) var full: String
    public private(set) var med: String
    public private(set) var size1024x768: String?
    public private(set) var small: String
  }

  public func endsIn48Hours(today: Date = Date()) -> Bool {
    let twoDays: TimeInterval = 60.0 * 60.0 * 48.0
    return self.dates.deadline - today.timeIntervalSince1970 <= twoDays
  }

  public func isFeaturedToday(today: Date = Date(), calendar: Calendar = .current) -> Bool {
    guard let featuredAt = self.dates.featuredAt else { return false }
    return isDateToday(date: featuredAt, today: today, calendar: calendar)
  }

  public func isPotdToday(today: Date = Date(), calendar: Calendar = .current) -> Bool {
    guard let potdAt = self.dates.potdAt else { return false }
    return isDateToday(date: potdAt, today: today, calendar: calendar)
  }

  private func isDateToday(date: TimeInterval, today: Date, calendar: Calendar) -> Bool {
    let startOfToday = calendar.startOfDay(for: today)
    return abs(startOfToday.timeIntervalSince1970 - date) < 60.0 * 60.0 * 24.0
  }
}

extension Project: Equatable {}
public func == (lhs: Project, rhs: Project) -> Bool {
  return lhs.id == rhs.id
}

extension Project: CustomDebugStringConvertible {
  public var debugDescription: String {
    return "Project(id: \(self.id), name: \"\(self.name)\")"
  }
}

extension Project: Argo.Decodable {
  static public func decode(_ json: JSON) -> Decoded<Project> {
    let create = curry(Project.init)
    let tmp1 = create
      <^> json <| "blurb"
      <*> ((json <| "category" >>- decodeToGraphCategory) as Decoded<RootCategoriesEnvelope.Category>)
      <*> Project.Country.decode(json)
      <*> json <| "creator"
    let tmp2 = tmp1
      <*> Project.MemberData.decode(json)
      <*> Project.Dates.decode(json)
      <*> json <| "id"
      <*> (json <| "location" <|> .success(Location.none))
    let tmp3 = tmp2
      <*> json <| "name"
      <*> Project.Personalization.decode(json)
      <*> json <| "photo"
      <*> (json <|| "rewards" <|> .success([]))
      <*> json <| "slug"
    return tmp3
      <*> json <| "state"
      <*> Project.Stats.decode(json)
      <*> json <| "urls"
      <*> json <|? "video"
  }
}

extension Project.UrlsEnvelope: Argo.Decodable {
  static public func decode(_ json: JSON) -> Decoded<Project.UrlsEnvelope> {
    return curry(Project.UrlsEnvelope.init)
      <^> json <| "web"
  }
}

extension Project.UrlsEnvelope.WebEnvelope: Argo.Decodable {
  public static func decode(_ json: JSON) -> Decoded<Project.UrlsEnvelope.WebEnvelope> {
    return curry(Project.UrlsEnvelope.WebEnvelope.init)
      <^> json <| "project"
      <*> json <|? "updates"
  }
}

extension Project.Stats: Argo.Decodable {
  public static func decode(_ json: JSON) -> Decoded<Project.Stats> {
    let create = curry(Project.Stats.init)
    let tmp1 = create
      <^> json <| "backers_count"
      <*> json <|? "comments_count"
      <*> json <|? "current_currency"
      <*> json <|? "fx_rate"
    return tmp1
      <*> json <| "goal"
      <*> json <| "pledged"
      <*> (json <| "static_usd_rate" <|> .success(1.0))
      <*> json <|? "updates_count"
  }
}

extension Project.MemberData: Argo.Decodable {
  public static func decode(_ json: JSON) -> Decoded<Project.MemberData> {
    let create = curry(Project.MemberData.init)
    return create
      <^> json <|? "last_update_published_at"
      <*> (removeUnknowns <^> (json <|| "permissions") <|> .success([]))
      <*> json <|? "unread_messages_count"
      <*> json <|? "unseen_activity_count"
  }
}

extension Project.Dates: Argo.Decodable {
  public static func decode(_ json: JSON) -> Decoded<Project.Dates> {
    return curry(Project.Dates.init)
      <^> json <| "deadline"
      <*> json <|? "featured_at"
      <*> json <| "launched_at"
      <*> json <|? "potd_at"
      <*> json <| "state_changed_at"
  }
}

extension Project.Personalization: Argo.Decodable {
  public static func decode(_ json: JSON) -> Decoded<Project.Personalization> {
    return curry(Project.Personalization.init)
      <^> json <|? "backing"
      <*> json <||? "friends"
      <*> json <|? "is_backing"
      <*> json <|? "is_starred"
  }
}

extension Project.Photo: Argo.Decodable {
  static public func decode(_ json: JSON) -> Decoded<Project.Photo> {
    let create = curry(Project.Photo.init)

    let url1024: Decoded<String?> = ((json <| "1024x768") <|> (json <| "1024x576"))
      // swiftlint:disable:next syntactic_sugar
      .map(Optional<String>.init)
      <|> .success(nil)

    return create
      <^> json <| "full"
      <*> json <| "med"
      <*> url1024
      <*> json <| "small"
  }
}

extension Project.MemberData.Permission: Argo.Decodable {
  public static func decode(_ json: JSON) -> Decoded<Project.MemberData.Permission> {
    if case .string(let permission) = json {
      return self.init(rawValue: permission).map(pure) ?? .success(.unknown)
    }
    return .success(.unknown)
  }
}

private func removeUnknowns(_ xs: [Project.MemberData.Permission]) -> [Project.MemberData.Permission] {
  return xs.filter { $0 != .unknown }
}

private func toInt(string: String) -> Decoded<Int> {
  return Int(string).map(Decoded.success)
    ?? Decoded.failure(DecodeError.custom("Couldn't decoded \"\(string)\" into Int."))
}

private func decodeToGraphCategory(_ json: JSON?) -> Decoded<RootCategoriesEnvelope.Category> {

  let subcategories = RootCategoriesEnvelope.Category.SubcategoryConnection(totalCount: 0, nodes: [])
  let category = RootCategoriesEnvelope.Category(id: "0",
                                                 name: "Art",
                                                 parentCategory: nil,
                                                 parentId: nil,
                                                 subcategories: subcategories,
                                                 totalProjectCount: 0)
  return .success(category)
}<|MERGE_RESOLUTION|>--- conflicted
+++ resolved
@@ -4,27 +4,9 @@
 import Prelude
 
 public struct Project {
-<<<<<<< HEAD
-  public let blurb: String
-  public let category: RootCategoriesEnvelope.Category
-  public let country: Country
-  public let creator: User
-  public let memberData: MemberData
-  public let dates: Dates
-  public let id: Int
-  public let location: Location
-  public let name: String
-  public let personalization: Personalization
-  public let photo: Photo
-  public let rewards: [Reward]
-  public let slug: String
-  public let state: State
-  public let stats: Stats
-  public let urls: UrlsEnvelope
-  public let video: Video?
-=======
+
   public private(set) var blurb: String
-  public private(set) var category: Category
+  public private(set) var category: RootCategoriesEnvelope.Category
   public private(set) var country: Country
   public private(set) var creator: User
   public private(set) var memberData: MemberData
@@ -40,7 +22,6 @@
   public private(set) var stats: Stats
   public private(set) var urls: UrlsEnvelope
   public private(set) var video: Video?
->>>>>>> 996ba3d8
 
   public struct UrlsEnvelope {
     public private(set) var web: WebEnvelope
