--- conflicted
+++ resolved
@@ -38,12 +38,7 @@
   }
 
   public enum TagID: String, Argo.Decodable {
-<<<<<<< HEAD
-    case lightsOn = "250"
-=======
-    case goRewardless = "518"
     case lightsOn = "557"
->>>>>>> f4f6ca87
   }
 
   public static let defaults = DiscoveryParams(
