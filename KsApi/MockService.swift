#if DEBUG
import Foundation
import Prelude
import ReactiveSwift
import Result

internal struct MockService: ServiceType {
  internal let appId: String
  internal let serverConfig: ServerConfigType
  internal let oauthToken: OauthTokenAuthType?
  internal let language: String
  internal let currency: String
  internal let buildVersion: String

  fileprivate let changeEmailError: GraphError?
  fileprivate let changeEmailResponse: UserEnvelope<GraphUserEmail>?

  fileprivate let changePasswordError: GraphError?

  fileprivate let changePaymentMethodResult: Result<ChangePaymentMethodEnvelope, ErrorEnvelope>?

  fileprivate let createPledgeResult: Result<CreatePledgeEnvelope, ErrorEnvelope>?

  fileprivate let facebookConnectResponse: User?
  fileprivate let facebookConnectError: ErrorEnvelope?

  fileprivate let fetchActivitiesResponse: [Activity]?
  fileprivate let fetchActivitiesError: ErrorEnvelope?

  fileprivate let fetchBackingResponse: Backing
  fileprivate let backingUpdate: Backing

  fileprivate let fetchGraphCategoriesResponse: RootCategoriesEnvelope?

  fileprivate let fetchCheckoutResponse: CheckoutEnvelope?
  fileprivate let fetchCheckoutError: ErrorEnvelope?

  fileprivate let fetchCommentsResponse: [Comment]?
  fileprivate let fetchCommentsError: ErrorEnvelope?

  fileprivate let fetchConfigResponse: Config?

  fileprivate let fetchDiscoveryResponse: DiscoveryEnvelope?
  fileprivate let fetchDiscoveryError: ErrorEnvelope?

  fileprivate let fetchFriendsResponse: FindFriendsEnvelope?
  fileprivate let fetchFriendsError: ErrorEnvelope?

  fileprivate let fetchFriendStatsResponse: FriendStatsEnvelope?
  fileprivate let fetchFriendStatsError: ErrorEnvelope?

  fileprivate let fetchExportStateResponse: ExportDataEnvelope?
  fileprivate let fetchExportStateError: ErrorEnvelope?

  fileprivate let exportDataError: ErrorEnvelope?

  fileprivate let fetchDraftResponse: UpdateDraft?
  fileprivate let fetchDraftError: ErrorEnvelope?

  fileprivate let fetchGraphUserEmailResponse: GraphUserEmail?

  fileprivate let addAttachmentResponse: UpdateDraft.Image?
  fileprivate let addAttachmentError: ErrorEnvelope?
  fileprivate let removeAttachmentResponse: UpdateDraft.Image?
  fileprivate let removeAttachmentError: ErrorEnvelope?

  fileprivate let publishUpdateError: ErrorEnvelope?

  fileprivate let fetchMessageThreadResult: Result<MessageThread?, ErrorEnvelope>?
  fileprivate let fetchMessageThreadsResponse: [MessageThread]

  fileprivate let fetchProjectResponse: Project?
  fileprivate let fetchProjectError: ErrorEnvelope?

  fileprivate let fetchProjectNotificationsResponse: [ProjectNotification]

  fileprivate let fetchProjectsResponse: [Project]?
  fileprivate let fetchProjectsError: ErrorEnvelope?

  fileprivate let fetchProjectStatsResponse: ProjectStatsEnvelope?
  fileprivate let fetchProjectStatsError: ErrorEnvelope?

  fileprivate let fetchShippingRulesResult: Result<[ShippingRule], ErrorEnvelope>?

  fileprivate let fetchSurveyResponseResponse: SurveyResponse?
  fileprivate let fetchSurveyResponseError: ErrorEnvelope?

  fileprivate let fetchUnansweredSurveyResponsesResponse: [SurveyResponse]

  fileprivate let fetchUpdateCommentsResponse: Result<CommentsEnvelope, ErrorEnvelope>?

  fileprivate let fetchUpdateResponse: Update

  fileprivate let fetchUserProjectsBackedResponse: [Project]?
  fileprivate let fetchUserProjectsBackedError: ErrorEnvelope?

  fileprivate let fetchUserResponse: User?
  fileprivate let fetchUserError: ErrorEnvelope?

  fileprivate let fetchUserSelfResponse: User?
  fileprivate let fetchUserSelfError: ErrorEnvelope?

  fileprivate let followFriendError: ErrorEnvelope?

  fileprivate let incrementVideoCompletionError: ErrorEnvelope?

  fileprivate let incrementVideoStartError: ErrorEnvelope?

  fileprivate let postCommentResponse: Comment?
  fileprivate let postCommentError: ErrorEnvelope?

  fileprivate let fetchProjectActivitiesResponse: [Activity]?
  fileprivate let fetchProjectActivitiesError: ErrorEnvelope?

  fileprivate let loginResponse: AccessTokenEnvelope?
  fileprivate let loginError: ErrorEnvelope?
  fileprivate let resendCodeResponse: ErrorEnvelope?
  fileprivate let resendCodeError: ErrorEnvelope?

  fileprivate let resetPasswordResponse: User?
  fileprivate let resetPasswordError: ErrorEnvelope?

  fileprivate let signupResponse: AccessTokenEnvelope?
  fileprivate let signupError: ErrorEnvelope?

  fileprivate let submitApplePayResponse: SubmitApplePayEnvelope

  fileprivate let toggleStarResponse: StarEnvelope?
  fileprivate let toggleStarError: ErrorEnvelope?

  fileprivate let unfollowFriendError: ErrorEnvelope?

  fileprivate let updateDraftError: ErrorEnvelope?

  fileprivate let updatePledgeResult: Result<UpdatePledgeEnvelope, ErrorEnvelope>?

  fileprivate let updateProjectNotificationResponse: ProjectNotification?
  fileprivate let updateProjectNotificationError: ErrorEnvelope?

  fileprivate let updateUserSelfError: ErrorEnvelope?

  internal init(appId: String = "com.kickstarter.kickstarter.mock",
                serverConfig: ServerConfigType,
                oauthToken: OauthTokenAuthType?,
                language: String,
                currency: String,
                buildVersion: String = "1") {

    self.init(
      appId: appId,
      serverConfig: serverConfig,
      oauthToken: oauthToken,
      language: language,
      currency: currency,
      buildVersion: buildVersion,
      fetchActivitiesResponse: nil
    )
  }

  internal init(appId: String = "com.kickstarter.kickstarter.mock",
                serverConfig: ServerConfigType = ServerConfig.production,
                oauthToken: OauthTokenAuthType? = nil,
                language: String = "en",
                currency: String = "USD",
                buildVersion: String = "1",
                changeEmailError: GraphError? = nil,
                changeEmailResponse: UserEnvelope<GraphUserEmail>? = UserEnvelope<GraphUserEmail>(
                                                                       me: .template
                                                                     ),
                changePasswordError: GraphError? = nil,
                changePaymentMethodResult: Result<ChangePaymentMethodEnvelope, ErrorEnvelope>? = nil,
                createPledgeResult: Result<CreatePledgeEnvelope, ErrorEnvelope>? = nil,
                facebookConnectResponse: User? = nil,
                facebookConnectError: ErrorEnvelope? = nil,
                fetchActivitiesResponse: [Activity]? = nil,
                fetchActivitiesError: ErrorEnvelope? = nil,
                fetchBackingResponse: Backing = .template,
                backingUpdate: Backing = .template,
                fetchGraphCategoriesResponse: RootCategoriesEnvelope? = nil,
                fetchCheckoutResponse: CheckoutEnvelope? = nil,
                fetchCheckoutError: ErrorEnvelope? = nil,
                fetchCommentsResponse: [Comment]? = nil,
                fetchCommentsError: ErrorEnvelope? = nil,
                fetchConfigResponse: Config? = nil,
                fetchDiscoveryResponse: DiscoveryEnvelope? = nil,
                fetchDiscoveryError: ErrorEnvelope? = nil,
                fetchFriendsResponse: FindFriendsEnvelope? = nil,
                fetchFriendsError: ErrorEnvelope? = nil,
                fetchFriendStatsResponse: FriendStatsEnvelope? = nil,
                fetchFriendStatsError: ErrorEnvelope? = nil,
                fetchExportStateResponse: ExportDataEnvelope? = nil,
                fetchExportStateError: ErrorEnvelope? = nil,
                exportDataError: ErrorEnvelope? = nil,
                fetchDraftResponse: UpdateDraft? = nil,
                fetchDraftError: ErrorEnvelope? = nil,
                fetchGraphUserEmailResponse: GraphUserEmail? = nil,
                addAttachmentResponse: UpdateDraft.Image? = nil,
                addAttachmentError: ErrorEnvelope? = nil,
                removeAttachmentResponse: UpdateDraft.Image? = nil,
                removeAttachmentError: ErrorEnvelope? = nil,
                publishUpdateError: ErrorEnvelope? = nil,
                fetchMessageThreadResult: Result<MessageThread?, ErrorEnvelope>? = nil,
                fetchMessageThreadsResponse: [MessageThread]? = nil,
                fetchProjectActivitiesResponse: [Activity]? = nil,
                fetchProjectActivitiesError: ErrorEnvelope? = nil,
                fetchProjectResponse: Project? = nil,
                fetchProjectError: ErrorEnvelope? = nil,
                fetchProjectNotificationsResponse: [ProjectNotification]? = nil,
                fetchProjectsResponse: [Project]? = nil,
                fetchProjectsError: ErrorEnvelope? = nil,
                fetchProjectStatsResponse: ProjectStatsEnvelope? = nil,
                fetchProjectStatsError: ErrorEnvelope? = nil,
                fetchShippingRulesResult: Result<[ShippingRule], ErrorEnvelope>? = nil,
                fetchUserProjectsBackedResponse: [Project]? = nil,
                fetchUserProjectsBackedError: ErrorEnvelope? = nil,
                fetchUserResponse: User? = nil,
                fetchUserError: ErrorEnvelope? = nil,
                fetchUserSelfResponse: User? = nil,
                followFriendError: ErrorEnvelope? = nil,
                incrementVideoCompletionError: ErrorEnvelope? = nil,
                incrementVideoStartError: ErrorEnvelope? = nil,
                fetchSurveyResponseResponse: SurveyResponse? = nil,
                fetchSurveyResponseError: ErrorEnvelope? = nil,
                fetchUnansweredSurveyResponsesResponse: [SurveyResponse] = [],
                fetchUpdateCommentsResponse: Result<CommentsEnvelope, ErrorEnvelope>? = nil,
                fetchUpdateResponse: Update = .template,
                fetchUserSelfError: ErrorEnvelope? = nil,
                postCommentResponse: Comment? = nil,
                postCommentError: ErrorEnvelope? = nil,
                loginResponse: AccessTokenEnvelope? = nil,
                loginError: ErrorEnvelope? = nil,
                resendCodeResponse: ErrorEnvelope? = nil,
                resendCodeError: ErrorEnvelope? = nil,
                resetPasswordResponse: User? = nil,
                resetPasswordError: ErrorEnvelope? = nil,
                signupResponse: AccessTokenEnvelope? = nil,
                signupError: ErrorEnvelope? = nil,
                submitApplePayResponse: SubmitApplePayEnvelope = .template,
                toggleStarResponse: StarEnvelope? = nil,
                toggleStarError: ErrorEnvelope? = nil,
                unfollowFriendError: ErrorEnvelope? = nil,
                updateDraftError: ErrorEnvelope? = nil,
                updatePledgeResult: Result<UpdatePledgeEnvelope, ErrorEnvelope>? = nil,
                updateProjectNotificationResponse: ProjectNotification? = nil,
                updateProjectNotificationError: ErrorEnvelope? = nil,
                updateUserSelfError: ErrorEnvelope? = nil) {

    self.appId = appId
    self.serverConfig = serverConfig
    self.oauthToken = oauthToken
    self.language = language
    self.currency = currency
    self.buildVersion = buildVersion

    self.changeEmailResponse = changeEmailResponse
    self.changeEmailError = changeEmailError

    self.changePasswordError = changePasswordError

    self.changePaymentMethodResult = changePaymentMethodResult
    self.createPledgeResult = createPledgeResult

    self.facebookConnectResponse = facebookConnectResponse
    self.facebookConnectError = facebookConnectError

    self.fetchActivitiesResponse = fetchActivitiesResponse ?? [
      .template,
      .template |> Activity.lens.category .~ .backing,
      .template |> Activity.lens.category .~ .success
    ]

    self.fetchActivitiesError = fetchActivitiesError

    self.fetchBackingResponse = fetchBackingResponse

    self.backingUpdate = backingUpdate

    self.fetchGraphCategoriesResponse = fetchGraphCategoriesResponse ?? (.template
      |> RootCategoriesEnvelope.lens.categories .~ [
        .art,
        .filmAndVideo,
        .illustration,
        .documentary
      ]
    )

    self.fetchGraphUserEmailResponse = fetchGraphUserEmailResponse

    self.fetchCheckoutResponse = fetchCheckoutResponse
    self.fetchCheckoutError = fetchCheckoutError

    self.fetchCommentsResponse = fetchCommentsResponse ?? [
      .template |> Comment.lens.id .~ 2,
      .template |> Comment.lens.id .~ 1
    ]

    self.fetchCommentsError = fetchCommentsError

    self.fetchConfigResponse = fetchConfigResponse ?? .template

    self.fetchDiscoveryResponse = fetchDiscoveryResponse
    self.fetchDiscoveryError = fetchDiscoveryError

    self.fetchFriendsResponse = fetchFriendsResponse
    self.fetchFriendsError = fetchFriendsError

    self.fetchFriendStatsResponse = fetchFriendStatsResponse
    self.fetchFriendStatsError = fetchFriendStatsError

    self.fetchExportStateResponse = fetchExportStateResponse
    self.fetchExportStateError = fetchExportStateError

    self.exportDataError = exportDataError

    self.fetchDraftResponse = fetchDraftResponse
    self.fetchDraftError = fetchDraftError

    self.addAttachmentResponse = addAttachmentResponse
    self.addAttachmentError = addAttachmentError
    self.removeAttachmentResponse = removeAttachmentResponse
    self.removeAttachmentError = removeAttachmentError

    self.publishUpdateError = publishUpdateError

    self.fetchMessageThreadResult = fetchMessageThreadResult

    self.fetchMessageThreadsResponse = fetchMessageThreadsResponse ?? [
      .template |> MessageThread.lens.id .~ 1,
      .template |> MessageThread.lens.id .~ 2,
      .template |> MessageThread.lens.id .~ 3
    ]

    self.fetchProjectActivitiesResponse = fetchProjectActivitiesResponse ?? [
      .template,
      .template |> Activity.lens.category .~ .backing,
      .template |> Activity.lens.category .~ .commentProject
      ]
      .enumerated()
      .map(Activity.lens.id.set)

    self.fetchProjectActivitiesError = fetchProjectActivitiesError

    self.fetchProjectResponse = fetchProjectResponse
    self.fetchProjectError = fetchProjectError

    self.fetchProjectNotificationsResponse = fetchProjectNotificationsResponse ?? [
      .template |> ProjectNotification.lens.id .~ 1,
      .template |> ProjectNotification.lens.id .~ 2,
      .template |> ProjectNotification.lens.id .~ 3
    ]

    self.fetchProjectsResponse = fetchProjectsResponse ?? []

    self.fetchProjectsError = fetchProjectsError

    self.fetchProjectStatsResponse = fetchProjectStatsResponse
    self.fetchProjectStatsError = fetchProjectStatsError

    self.fetchShippingRulesResult = fetchShippingRulesResult

    self.fetchSurveyResponseResponse = fetchSurveyResponseResponse
    self.fetchSurveyResponseError = fetchSurveyResponseError

    self.fetchUnansweredSurveyResponsesResponse = fetchUnansweredSurveyResponsesResponse

    self.fetchUpdateCommentsResponse = fetchUpdateCommentsResponse

    self.fetchUpdateResponse = fetchUpdateResponse

    self.fetchUserProjectsBackedResponse = fetchUserProjectsBackedResponse
    self.fetchUserProjectsBackedError = fetchUserProjectsBackedError

    self.fetchUserResponse = fetchUserResponse
    self.fetchUserError = fetchUserError

    self.fetchUserSelfResponse = fetchUserSelfResponse ?? .template
    self.fetchUserSelfError = fetchUserSelfError

    self.followFriendError = followFriendError

    self.incrementVideoCompletionError = incrementVideoCompletionError

    self.incrementVideoStartError = incrementVideoStartError

    self.postCommentResponse = postCommentResponse ?? .template

    self.postCommentError = postCommentError

    self.loginResponse = loginResponse

    self.loginError = loginError

    self.resendCodeResponse = resendCodeResponse

    self.resendCodeError = resendCodeError

    self.resetPasswordResponse = resetPasswordResponse

    self.resetPasswordError = resetPasswordError

    self.signupResponse = signupResponse

    self.signupError = signupError

    self.submitApplePayResponse = submitApplePayResponse

    self.toggleStarResponse = toggleStarResponse
    self.toggleStarError = toggleStarError

    self.unfollowFriendError = unfollowFriendError

    self.updateDraftError = updateDraftError

    self.updatePledgeResult = updatePledgeResult

    self.updateProjectNotificationResponse = updateProjectNotificationResponse

    self.updateProjectNotificationError = updateProjectNotificationError

    self.updateUserSelfError = updateUserSelfError
  }

  internal func changeEmail(input: ChangeEmailInput) ->
    SignalProducer<GraphMutationEmptyResponseEnvelope, GraphError> {

      if let error = self.changeEmailError {
        return SignalProducer(error: error)
      }

      return SignalProducer(value: GraphMutationEmptyResponseEnvelope())
  }

  internal func createPledge(project: Project,
                             amount: Double,
                             reward: Reward?,
                             shippingLocation: Location?,
                             tappedReward: Bool) -> SignalProducer<CreatePledgeEnvelope, ErrorEnvelope> {

    if let error = self.createPledgeResult?.error {
      return SignalProducer(error: error)
    }

    return SignalProducer(value: self.createPledgeResult?.value ?? .template)
  }

  internal func facebookConnect(facebookAccessToken token: String)
    -> SignalProducer<User, ErrorEnvelope> {

      if let response = facebookConnectResponse {
        return SignalProducer(value: response)
      } else if let error = facebookConnectError {
        return SignalProducer(error: error)
      }

      return SignalProducer(value:
        .template
          |> User.lens.id .~ 1
          |> User.lens.facebookConnected .~ true
      )
  }

  internal func changePassword(input: ChangePasswordInput) ->
    SignalProducer<GraphMutationEmptyResponseEnvelope, GraphError> {
<<<<<<< HEAD
    return SignalProducer(value: GraphMutationEmptyResponseEnvelope())
=======
      if let error = self.changePasswordError {
        return SignalProducer(error: error)
      } else {
        return SignalProducer(value: GraphMutationEmptyResponseEnvelope())
      }
>>>>>>> a74954b7
  }

  internal func fetchCheckout(checkoutUrl url: String) -> SignalProducer<CheckoutEnvelope, ErrorEnvelope> {
    if let response = fetchCheckoutResponse {
      return SignalProducer(value: response)
    } else if let error = fetchCheckoutError {
      return SignalProducer(error: error)
    }

    return SignalProducer(value: .template)
  }

  internal func fetchComments(project: Project) -> SignalProducer<CommentsEnvelope, ErrorEnvelope> {

    if let error = fetchCommentsError {
      return SignalProducer(error: error)
    } else if let comments = fetchCommentsResponse {
      return SignalProducer(
        value: CommentsEnvelope(
          comments: comments,
          urls: CommentsEnvelope.UrlsEnvelope(
            api: CommentsEnvelope.UrlsEnvelope.ApiEnvelope(
              moreComments: ""
            )
          )
        )
      )
    }
    return .empty
  }

  internal func fetchComments(paginationUrl url: String) -> SignalProducer<CommentsEnvelope, ErrorEnvelope> {
    if let error = fetchCommentsError {
      return SignalProducer(error: error)
    } else if let comments = fetchCommentsResponse {
      return SignalProducer(
        value: CommentsEnvelope(
          comments: comments,
          urls: CommentsEnvelope.UrlsEnvelope(
            api: CommentsEnvelope.UrlsEnvelope.ApiEnvelope(
              moreComments: ""
            )
          )
        )
      )
    }
    return .empty
  }

  internal func fetchComments(update: Update) -> SignalProducer<CommentsEnvelope, ErrorEnvelope> {

    if let error = fetchUpdateCommentsResponse?.error {
      return SignalProducer(error: error)
    } else if let comments = fetchUpdateCommentsResponse {
      return SignalProducer(value: comments.value ?? .template)
    }
    return .empty
  }

  internal func fetchConfig() -> SignalProducer<Config, ErrorEnvelope> {
    guard let config = self.fetchConfigResponse else { return .empty }
    return SignalProducer(value: config)
  }

  internal func fetchFriends() -> SignalProducer<FindFriendsEnvelope, ErrorEnvelope> {
    if let response = fetchFriendsResponse {
      return SignalProducer(value: response)
    } else if let error = fetchFriendsError {
      return SignalProducer(error: error)
    }

    return SignalProducer(value: .template)
  }

  internal func fetchFriends(paginationUrl: String)
    -> SignalProducer<FindFriendsEnvelope, ErrorEnvelope> {
    return self.fetchFriends()
  }

  internal func fetchFriendStats() -> SignalProducer<FriendStatsEnvelope, ErrorEnvelope> {
    if let response = fetchFriendStatsResponse {
      return SignalProducer(value: response)
    } else if let error = fetchFriendStatsError {
      return SignalProducer(error: error)
    }
    return SignalProducer(value: .template)
  }

  internal func followAllFriends() -> SignalProducer<VoidEnvelope, ErrorEnvelope> {
    return SignalProducer(value: VoidEnvelope())
  }

  internal func exportData() -> SignalProducer<VoidEnvelope, ErrorEnvelope> {
    if let error = exportDataError {
      return SignalProducer(error: error)
    }
    return SignalProducer(value: VoidEnvelope())
  }

  internal func followFriend(userId id: Int) -> SignalProducer<User, ErrorEnvelope> {
    if let error = followFriendError {
      return SignalProducer(error: error)
    }

    return SignalProducer(value:
      .template
        |> User.lens.id .~ id
        |> User.lens.isFriend .~ true
    )
  }

  internal func fetchGraphCategories(query: NonEmptySet<Query>)
    -> SignalProducer<RootCategoriesEnvelope, GraphError> {
    if let response = self.fetchGraphCategoriesResponse {
      return SignalProducer(value: response)
    }
    return .empty
  }

  internal func fetchGraphCategory(query: NonEmptySet<Query>)
    -> SignalProducer<CategoryEnvelope, GraphError> {
      return SignalProducer(value: CategoryEnvelope(node: .template |> Category.lens.id .~ "\(query.head)"))
  }

  internal func fetchGraphUserEmail(query: NonEmptySet<Query>)
    -> SignalProducer<UserEnvelope<GraphUserEmail>, GraphError> {
      return SignalProducer(value: changeEmailResponse ?? UserEnvelope<GraphUserEmail>(me: .template))
  }

  internal func fetchGraphCurrency(query: NonEmptySet<Query>)
    -> SignalProducer<UserEnvelope<UserCurrency>, GraphError> {
      return SignalProducer(value: UserEnvelope<UserCurrency>(me: UserCurrency.template))
  }

  internal func fetchGraph<A>(query: NonEmptySet<Query>) -> SignalProducer<A, GraphError> where A: Decodable {
    return .empty
  }

  internal func unfollowFriend(userId id: Int) -> SignalProducer<VoidEnvelope, ErrorEnvelope> {
    if let error = unfollowFriendError {
      return SignalProducer(error: error)
    }

    return SignalProducer(value: VoidEnvelope())
  }

  internal func login(_ oauthToken: OauthTokenAuthType) -> MockService {
    return self |> MockService.lens.oauthToken .~ oauthToken
  }

  internal func logout() -> MockService {
    return self |> MockService.lens.oauthToken .~ nil
  }

  internal func fetchActivities(count: Int?) -> SignalProducer<ActivityEnvelope, ErrorEnvelope> {

    if let error = fetchActivitiesError {
      return SignalProducer(error: error)
    } else if let activities = fetchActivitiesResponse {
      return SignalProducer(
        value: ActivityEnvelope(
          activities: activities,
          urls: ActivityEnvelope.UrlsEnvelope(
            api: ActivityEnvelope.UrlsEnvelope.ApiEnvelope(
              moreActivities: "http://\(Secrets.Api.Endpoint.production)/gimme/more"
            )
          )
        )
      )
    }
    return .empty
  }

  internal func fetchActivities(paginationUrl: String)
    -> SignalProducer<ActivityEnvelope, ErrorEnvelope> {
      return self.fetchActivities(count: nil)
  }

  func fetchBacking(forProject project: Project, forUser user: User)
    -> SignalProducer<Backing, ErrorEnvelope> {

    return SignalProducer(
      value: fetchBackingResponse
        |> Backing.lens.backer .~ user
        |> Backing.lens.backerId .~ user.id
        |> Backing.lens.projectId .~ project.id
    )
  }

  func backingUpdate(forProject project: Project, forUser user: User, received: Bool)
    -> SignalProducer<Backing, ErrorEnvelope> {

      return SignalProducer(
        value: fetchBackingResponse
          |> Backing.lens.backer .~ user
          |> Backing.lens.backerId .~ user.id
          |> Backing.lens.projectId .~ project.id
          |> Backing.lens.backerCompleted .~ received
      )
  }

  internal func fetchDiscovery(paginationUrl: String)
    -> SignalProducer<DiscoveryEnvelope, ErrorEnvelope> {

      if let error = fetchDiscoveryError {
        return SignalProducer(error: error)
      }

      let project: (Int) -> Project = {
        .template |> Project.lens.id .~ ($0 + paginationUrl.hashValue)
      }
      let envelope = self.fetchDiscoveryResponse ?? (.template
        |> DiscoveryEnvelope.lens.projects .~ (1...4).map(project)
        |> DiscoveryEnvelope.lens.urls.api.moreProjects .~ (paginationUrl + "+1")
      )

      return SignalProducer(value: envelope)
  }

  internal func fetchDiscovery(params: DiscoveryParams)
    -> SignalProducer<DiscoveryEnvelope, ErrorEnvelope> {

      if let error = fetchDiscoveryError {
        return SignalProducer(error: error)
      }

      let project: (Int) -> Project = {
        .template |> Project.lens.id %~ const($0 + params.hashValue)
      }
      let envelope = self.fetchDiscoveryResponse ?? (.template
        |> DiscoveryEnvelope.lens.projects .~ (1...4).map(project)
      )

      return SignalProducer(value: envelope)
  }

  internal func fetchMessageThread(messageThreadId: Int)
    -> SignalProducer<MessageThreadEnvelope, ErrorEnvelope> {
      if let error = self.fetchMessageThreadResult?.error {
        return SignalProducer(error: error)
      }

      return SignalProducer(
        value: MessageThreadEnvelope(
          participants: [.template, .template |> User.lens.id .~ 2],
          messages: [
            .template |> Message.lens.id .~ 1,
            .template |> Message.lens.id .~ 2,
            .template |> Message.lens.id .~ 3
          ],
          messageThread: self.fetchMessageThreadResult?.value as? MessageThread ?? .template
        )
      )
  }

  internal func fetchMessageThread(backing: Backing)
    -> SignalProducer<MessageThreadEnvelope?, ErrorEnvelope> {
      if let error = self.fetchMessageThreadResult?.error {
        return SignalProducer(error: error)
      }

      if let thread = self.fetchMessageThreadResult?.value as? MessageThread {
        return SignalProducer(
          value: MessageThreadEnvelope(
            participants: [.template, .template |> User.lens.id .~ 2],
            messages: [
              .template |> Message.lens.id .~ 1,
              .template |> Message.lens.id .~ 2,
              .template |> Message.lens.id .~ 3
            ],
            messageThread: thread
          )
        )
      } else {
        return SignalProducer(value: nil)
      }
  }

  internal func fetchMessageThreads(mailbox: Mailbox, project: Project?)
    -> SignalProducer<MessageThreadsEnvelope, ErrorEnvelope> {

      return SignalProducer(value:
        MessageThreadsEnvelope(
          messageThreads: self.fetchMessageThreadsResponse,
          urls: MessageThreadsEnvelope.UrlsEnvelope(
            api: MessageThreadsEnvelope.UrlsEnvelope.ApiEnvelope(
              moreMessageThreads: ""
            )
          )
        )
      )
  }

  internal func fetchMessageThreads(paginationUrl: String)
    -> SignalProducer<MessageThreadsEnvelope, ErrorEnvelope> {

      return SignalProducer(value:
        MessageThreadsEnvelope(
          messageThreads: self.fetchMessageThreadsResponse,
          urls: MessageThreadsEnvelope.UrlsEnvelope(
            api: MessageThreadsEnvelope.UrlsEnvelope.ApiEnvelope(
              moreMessageThreads: ""
            )
          )
        )
      )
  }

  internal func fetchProjectNotifications() -> SignalProducer<[ProjectNotification], ErrorEnvelope> {
    return SignalProducer(value: self.fetchProjectNotificationsResponse)
  }

  internal func fetchProject(param: Param) -> SignalProducer<Project, ErrorEnvelope> {
    if let error = self.fetchProjectError {
      return SignalProducer(error: error)
    }
    if let project = self.fetchProjectResponse {
      return SignalProducer(value: project)
    }
    return SignalProducer(
      value: .template
        |> Project.lens.id %~ { param.id ?? $0 }
        |> Project.lens.slug %~ { param.slug ?? $0 }
    )
  }

  internal func fetchProject(_ params: DiscoveryParams) -> SignalProducer<DiscoveryEnvelope, ErrorEnvelope> {
    if let envelope = self.fetchDiscoveryResponse {
      return SignalProducer(value: envelope)
    }
    let envelope = .template
      |> DiscoveryEnvelope.lens.projects .~ [
        .template |> Project.lens.id .~ params.hashValue
    ]
    return SignalProducer(value: envelope)
  }

  internal func fetchProject(project: Project) -> SignalProducer<Project, ErrorEnvelope> {
    if let project = self.fetchProjectResponse {
      return SignalProducer(value: project)
    }
    return SignalProducer(value: project)
  }

  internal func fetchProjectActivities(forProject project: Project) ->
    SignalProducer<ProjectActivityEnvelope, ErrorEnvelope> {

    if let error = fetchProjectActivitiesError {
      return SignalProducer(error: error)
    } else if let activities = fetchProjectActivitiesResponse {
      return SignalProducer(
        value: ProjectActivityEnvelope(
          activities: activities,
          urls: ProjectActivityEnvelope.UrlsEnvelope(
            api: ProjectActivityEnvelope.UrlsEnvelope.ApiEnvelope(
              moreActivities: "http://\(Secrets.Api.Endpoint.production)/gimme/more"
            )
          )
        )
      )
    }
    return .empty
  }

  internal func fetchProjectActivities(paginationUrl: String)
    -> SignalProducer<ProjectActivityEnvelope, ErrorEnvelope> {

    if let error = fetchProjectActivitiesError {
      return SignalProducer(error: error)
    } else if let activities = fetchProjectActivitiesResponse {
      return SignalProducer(
        value: ProjectActivityEnvelope(
          activities: activities,
          urls: ProjectActivityEnvelope.UrlsEnvelope(
            api: ProjectActivityEnvelope.UrlsEnvelope.ApiEnvelope(
              moreActivities: ""
            )
          )
        )
      )
    }
    return .empty
  }

  internal func fetchProjects(member: Bool) -> SignalProducer<ProjectsEnvelope, ErrorEnvelope> {

    if let error = fetchProjectsError {
      return SignalProducer(error: error)
    } else if let projects = fetchProjectsResponse {
      return SignalProducer(
        value: ProjectsEnvelope(
          projects: projects,
          urls: ProjectsEnvelope.UrlsEnvelope(
            api: ProjectsEnvelope.UrlsEnvelope.ApiEnvelope(
              moreProjects: ""
            )
          )
        )
      )
    }
    return .empty
  }

  internal func fetchProjects(paginationUrl: String) ->
    SignalProducer<ProjectsEnvelope, ErrorEnvelope> {
      return fetchProjects(member: true)
  }

  internal func fetchProjectStats(projectId: Int) ->
    SignalProducer<ProjectStatsEnvelope, ErrorEnvelope> {
      if let error = fetchProjectStatsError {
        return SignalProducer(error: error)
      } else if let response = fetchProjectStatsResponse {
        return SignalProducer(value: response)
      }

      return SignalProducer(value: .template)
  }

  internal func fetchRewardShippingRules(projectId: Int, rewardId: Int)
    -> SignalProducer<ShippingRulesEnvelope, ErrorEnvelope> {

      if let error = self.fetchShippingRulesResult?.error {
        return SignalProducer(error: error)
      }

      return SignalProducer(value: .init(shippingRules: self.fetchShippingRulesResult?.value ?? [.template]))
  }

  internal func fetchUserProjectsBacked() -> SignalProducer<ProjectsEnvelope, ErrorEnvelope> {
    if let error = fetchUserProjectsBackedError {
      return SignalProducer(error: error)
    } else if let projects = fetchUserProjectsBackedResponse {
      return SignalProducer(
        value: ProjectsEnvelope(
          projects: projects,
          urls: ProjectsEnvelope.UrlsEnvelope(
            api: ProjectsEnvelope.UrlsEnvelope.ApiEnvelope(
              moreProjects: ""
            )
          )
        )
      )
    }
    return .empty
  }

  internal func fetchUserProjectsBacked(paginationUrl url: String)
    -> SignalProducer<ProjectsEnvelope, ErrorEnvelope> {

    if let error = fetchUserProjectsBackedError {
      return SignalProducer(error: error)
    } else if let projects = fetchUserProjectsBackedResponse {
      return SignalProducer(
        value: ProjectsEnvelope(
          projects: projects,
          urls: ProjectsEnvelope.UrlsEnvelope(
            api: ProjectsEnvelope.UrlsEnvelope.ApiEnvelope(
              moreProjects: ""
            )
          )
        )
      )
    }
    return .empty
  }

  internal func fetchUserSelf() -> SignalProducer<User, ErrorEnvelope> {
    if let error = fetchUserSelfError {
      return SignalProducer(error: error)
    }

    return SignalProducer(value: self.fetchUserSelfResponse ?? .template)
  }

  internal func fetchSurveyResponse(surveyResponseId id: Int)
    -> SignalProducer<SurveyResponse, ErrorEnvelope> {
    if let response = fetchSurveyResponseResponse {
      return SignalProducer(value: response)
    } else if let error = fetchSurveyResponseError {
      return SignalProducer(error: error)
    }
    return SignalProducer(value: .template |> SurveyResponse.lens.id .~ id)
  }

  internal func fetchUnansweredSurveyResponses() -> SignalProducer<[SurveyResponse], ErrorEnvelope> {
    return SignalProducer(value: self.fetchUnansweredSurveyResponsesResponse)
  }

  internal func fetchUser(userId: Int) -> SignalProducer<User, ErrorEnvelope> {
    if let error = self.fetchUserError {
      return SignalProducer(error: error)
    }
    return SignalProducer(value: self.fetchUserResponse ?? (.template |> User.lens.id .~ userId))
  }

  internal func fetchUser(_ user: User) -> SignalProducer<User, ErrorEnvelope> {
    if let error = self.fetchUserError {
      return SignalProducer(error: error)
    }
    return SignalProducer(value: fetchUserResponse ?? user)
  }

  internal func fetchCategory(param: Param)
    -> SignalProducer<KsApi.Category, GraphError> {
    switch param {
    case let .id(id):
      return SignalProducer(value: .template |> Category.lens.id .~ "\(id)")
    default:
      return .empty
      }
  }

  internal func incrementVideoCompletion(forProject project: Project) ->
    SignalProducer<VoidEnvelope, ErrorEnvelope> {
      if let error = incrementVideoCompletionError {
        return .init(error: error)
      } else {
        return .init(value: VoidEnvelope())
      }
  }

  internal func incrementVideoStart(forProject project: Project) ->
    SignalProducer<VoidEnvelope, ErrorEnvelope> {
      if let error = incrementVideoStartError {
        return .init(error: error)
      } else {
        return .init(value: VoidEnvelope())
      }
  }

  internal func toggleStar(_ project: Project) -> SignalProducer<StarEnvelope, ErrorEnvelope> {
   if let error = self.toggleStarError {
        return SignalProducer(error: error)
      } else if let toggleStar = self.toggleStarResponse {
        return SignalProducer(value: toggleStar)
      }

      return SignalProducer(value: .template)
  }

  internal func star(_ project: Project) -> SignalProducer<StarEnvelope, ErrorEnvelope> {
    let project = project |> Project.lens.personalization.isStarred .~ true
    return .init(value: .template |> StarEnvelope.lens.project .~ project)
  }

  internal func login(email: String, password: String, code: String?) ->
    SignalProducer<AccessTokenEnvelope, ErrorEnvelope> {

    if let error = loginError {
      return SignalProducer(error: error)
    } else if let accessTokenEnvelope = loginResponse {
      return SignalProducer(value: accessTokenEnvelope)
    } else if let resendCodeResponse = resendCodeResponse {
      return SignalProducer(error: resendCodeResponse)
    } else if let resendCodeError = resendCodeError {
      return SignalProducer(error: resendCodeError)
    }

    return SignalProducer(value: AccessTokenEnvelope(accessToken: "deadbeef", user: .template))
  }

  internal func login(facebookAccessToken: String, code: String?) ->
    SignalProducer<AccessTokenEnvelope, ErrorEnvelope> {

    if let error = loginError {
      return SignalProducer(error: error)
    } else if let accessTokenEnvelope = loginResponse {
      return SignalProducer(value: accessTokenEnvelope)
    } else if let resendCodeResponse = resendCodeResponse {
      return SignalProducer(error: resendCodeResponse)
    } else if let resendCodeError = resendCodeError {
      return SignalProducer(error: resendCodeError)
    }

    return SignalProducer(value: AccessTokenEnvelope(accessToken: "deadbeef", user: .template))
  }

  internal func markAsRead(messageThread: MessageThread)
    -> SignalProducer<MessageThread, ErrorEnvelope> {
      return SignalProducer(value: messageThread)
  }

  internal func postComment(_ body: String, toProject project: Project) ->
    SignalProducer<Comment, ErrorEnvelope> {

    if let error = self.postCommentError {
      return SignalProducer(error: error)
    } else if let comment = self.postCommentResponse {
      return SignalProducer(value: comment)
    }
    return .empty
  }

  func postComment(_ body: String, toUpdate update: Update) -> SignalProducer<Comment, ErrorEnvelope> {

    if let error = self.postCommentError {
      return SignalProducer(error: error)
    } else if let comment = self.postCommentResponse {
      return SignalProducer(value: comment)
    }
    return .empty
  }

  func resetPassword(email: String) -> SignalProducer<User, ErrorEnvelope> {
    if let response = resetPasswordResponse {
      return SignalProducer(value: response)
    } else if let error = resetPasswordError {
      return SignalProducer(error: error)
    }
    return SignalProducer(value: .template)
  }

  func register(pushToken: String) -> SignalProducer<VoidEnvelope, ErrorEnvelope> {
    return SignalProducer(value: VoidEnvelope())
  }

  func exportDataState() -> SignalProducer<ExportDataEnvelope, ErrorEnvelope> {
    if let response = fetchExportStateResponse {
      return SignalProducer(value: response)
    } else if let error = fetchExportStateError {
      return SignalProducer(error: error)
    }
    return SignalProducer(value: .template)
  }

  internal func searchMessages(query: String, project: Project?)
    -> SignalProducer<MessageThreadsEnvelope, ErrorEnvelope> {
      return SignalProducer(value:
        MessageThreadsEnvelope(
          messageThreads: self.fetchMessageThreadsResponse,
          urls: MessageThreadsEnvelope.UrlsEnvelope(
            api: MessageThreadsEnvelope.UrlsEnvelope.ApiEnvelope(
              moreMessageThreads: ""
            )
          )
        )
      )
  }

  internal func sendMessage(body: String, toSubject subject: MessageSubject)
    -> SignalProducer<Message, ErrorEnvelope> {

      return SignalProducer(
        value: .template
          |> Message.lens.id .~ body.hashValue
          |> Message.lens.body .~ body
      )
  }

  internal func signup(name: String,
                       email: String,
                       password: String,
                       passwordConfirmation: String,
                       sendNewsletters: Bool) -> SignalProducer<AccessTokenEnvelope, ErrorEnvelope> {
    if let error = signupError {
      return SignalProducer(error: error)
    } else if let accessTokenEnvelope = signupResponse {
      return SignalProducer(value: accessTokenEnvelope)
    }
    return SignalProducer(value:
      AccessTokenEnvelope(
        accessToken: "deadbeef",
        user: .template
          |> User.lens.name .~ name
          |> User.lens.newsletters.weekly .~ sendNewsletters
      )
    )
  }

  internal func signup(facebookAccessToken: String, sendNewsletters: Bool) ->
    SignalProducer<AccessTokenEnvelope, ErrorEnvelope> {

    if let error = signupError {
      return SignalProducer(error: error)
    } else if let accessTokenEnvelope = signupResponse {
      return SignalProducer(value: accessTokenEnvelope)
    }
    return SignalProducer(value:
      AccessTokenEnvelope(
        accessToken: "deadbeef",
        user: .template
      )
    )
  }

  func submitApplePay(checkoutUrl: String,
                      stripeToken: String,
                      paymentInstrumentName: String,
                      paymentNetwork: String,
                      transactionIdentifier: String) ->
    SignalProducer<SubmitApplePayEnvelope, ErrorEnvelope> {

    return SignalProducer(value: self.submitApplePayResponse)
  }

  internal func updateProjectNotification(_ notification: ProjectNotification)
    -> SignalProducer<ProjectNotification, ErrorEnvelope> {
      if let error = updateProjectNotificationError {
        return SignalProducer(error: error)
      }
      return SignalProducer(value: notification)
  }

  internal func updateUserSelf(_ user: User) -> SignalProducer<User, ErrorEnvelope> {
    if let error = updateUserSelfError {
      return SignalProducer(error: error)
    }
    return SignalProducer(value: user)
  }

  internal func fetchUpdate(updateId: Int, projectParam: Param)
    -> SignalProducer<Update, ErrorEnvelope> {

      return SignalProducer(value: self.fetchUpdateResponse |> Update.lens.id .~ updateId)
  }

  internal func fetchUpdateDraft(forProject project: Project) -> SignalProducer<UpdateDraft, ErrorEnvelope> {
    if let error = self.fetchDraftError {
      return SignalProducer(error: error)
    }
    return SignalProducer(value: fetchDraftResponse ?? .template)
  }

  internal func update(draft: UpdateDraft, title: String, body: String, isPublic: Bool)
    -> SignalProducer<UpdateDraft, ErrorEnvelope> {

      if let error = self.updateDraftError {
        return SignalProducer(error: error)
      }
      let updatedDraft = draft
        |> UpdateDraft.lens.update.title .~ title
        |> UpdateDraft.lens.update.body .~ body
        |> UpdateDraft.lens.update.isPublic .~ isPublic

      return SignalProducer(value: updatedDraft)
  }

  internal func updatePledge(
    project: Project,
    amount: Double,
    reward: Reward?,
    shippingLocation: Location?,
    tappedReward: Bool) -> SignalProducer<UpdatePledgeEnvelope, ErrorEnvelope> {

    if let error = self.updatePledgeResult?.error {
      return SignalProducer(error: error)
    }

    return SignalProducer(value: self.updatePledgeResult?.value ?? .template)
  }

  internal func addImage(file fileURL: URL, toDraft draft: UpdateDraft)
    -> SignalProducer<UpdateDraft.Image, ErrorEnvelope> {

      if let error = addAttachmentError {
        return SignalProducer(error: error)
      }

      return SignalProducer(value: addAttachmentResponse ?? .template)
  }

  internal func delete(image: UpdateDraft.Image, fromDraft draft: UpdateDraft)
    -> SignalProducer<UpdateDraft.Image, ErrorEnvelope> {

      if let error = removeAttachmentError {
        return SignalProducer(error: error)
      }

      return SignalProducer(value: removeAttachmentResponse ?? .template)
  }

  internal func addVideo(file fileURL: URL, toDraft draft: UpdateDraft)
    -> SignalProducer<UpdateDraft.Video, ErrorEnvelope> {

      return .empty
  }

  internal func changePaymentMethod(project: Project)
    -> SignalProducer<ChangePaymentMethodEnvelope, ErrorEnvelope> {

      if let error = self.changePaymentMethodResult?.error {
        return SignalProducer(error: error)
      }

      return SignalProducer(value: self.changePaymentMethodResult?.value ?? .template)
  }

  internal func delete(video: UpdateDraft.Video, fromDraft draft: UpdateDraft)
    -> SignalProducer<UpdateDraft.Video, ErrorEnvelope> {

      return .empty
  }

  internal func publish(draft: UpdateDraft) -> SignalProducer<Update, ErrorEnvelope> {
    if let error = publishUpdateError {
      return SignalProducer(error: error)
    }

    return SignalProducer(value: fetchUpdateResponse)
  }

  internal func previewUrl(forDraft draft: UpdateDraft) -> URL? {
    return URL(
      string: "https://\(Secrets.Api.Endpoint.production)/projects/\(draft.update.projectId)/updates/"
        + "\(draft.update.id)/preview"
    )
  }
}

private extension MockService {
    enum lens {
    static let oauthToken = Lens<MockService, OauthTokenAuthType?>(
      view: { $0.oauthToken },
      set: {
        MockService(
          appId: $1.appId,
          serverConfig: $1.serverConfig,
          oauthToken: $0,
          language: $1.language,
          buildVersion: $1.buildVersion,
          changePaymentMethodResult: $1.changePaymentMethodResult,
          createPledgeResult: $1.createPledgeResult,
          facebookConnectResponse: $1.facebookConnectResponse,
          facebookConnectError: $1.facebookConnectError,
          fetchActivitiesResponse: $1.fetchActivitiesResponse,
          fetchActivitiesError: $1.fetchActivitiesError,
          fetchBackingResponse: $1.fetchBackingResponse,
          fetchGraphCategoriesResponse: $1.fetchGraphCategoriesResponse,
          fetchCommentsResponse: $1.fetchCommentsResponse,
          fetchCommentsError: $1.fetchCommentsError,
          fetchConfigResponse: $1.fetchConfigResponse,
          fetchDiscoveryResponse: $1.fetchDiscoveryResponse,
          fetchDiscoveryError: $1.fetchDiscoveryError,
          fetchFriendsResponse: $1.fetchFriendsResponse,
          fetchFriendsError: $1.fetchFriendsError,
          fetchFriendStatsResponse: $1.fetchFriendStatsResponse,
          fetchFriendStatsError: $1.fetchFriendStatsError,
          fetchExportStateResponse: $1.fetchExportStateResponse,
          fetchExportStateError: $1.fetchExportStateError,
          exportDataError: $1.exportDataError,
          fetchDraftResponse: $1.fetchDraftResponse,
          fetchDraftError: $1.fetchDraftError,
          addAttachmentResponse: $1.addAttachmentResponse,
          addAttachmentError: $1.addAttachmentError,
          removeAttachmentResponse: $1.removeAttachmentResponse,
          removeAttachmentError: $1.removeAttachmentError,
          publishUpdateError: $1.publishUpdateError,
          fetchMessageThreadResult: $1.fetchMessageThreadResult,
          fetchMessageThreadsResponse: $1.fetchMessageThreadsResponse,
          fetchProjectActivitiesResponse: $1.fetchProjectActivitiesResponse,
          fetchProjectActivitiesError: $1.fetchProjectActivitiesError,
          fetchProjectResponse: $1.fetchProjectResponse,
          fetchProjectNotificationsResponse: $1.fetchProjectNotificationsResponse,
          fetchProjectsResponse: $1.fetchProjectsResponse,
          fetchProjectsError: $1.fetchProjectsError,
          fetchProjectStatsResponse: $1.fetchProjectStatsResponse,
          fetchProjectStatsError: $1.fetchProjectStatsError,
          fetchShippingRulesResult: $1.fetchShippingRulesResult,
          fetchUserProjectsBackedResponse: $1.fetchUserProjectsBackedResponse,
          fetchUserProjectsBackedError: $1.fetchUserProjectsBackedError,
          fetchUserResponse: $1.fetchUserResponse,
          fetchUserError: $1.fetchUserError,
          fetchUserSelfResponse: $1.fetchUserSelfResponse,
          followFriendError: $1.followFriendError,
          incrementVideoCompletionError: $1.incrementVideoCompletionError,
          incrementVideoStartError: $1.incrementVideoStartError,
          fetchSurveyResponseResponse: $1.fetchSurveyResponseResponse,
          fetchSurveyResponseError: $1.fetchSurveyResponseError,
          fetchUnansweredSurveyResponsesResponse: $1.fetchUnansweredSurveyResponsesResponse,
          fetchUpdateCommentsResponse: $1.fetchUpdateCommentsResponse,
          fetchUpdateResponse: $1.fetchUpdateResponse,
          fetchUserSelfError: $1.fetchUserSelfError,
          postCommentResponse: $1.postCommentResponse,
          postCommentError: $1.postCommentError,
          loginResponse: $1.loginResponse,
          loginError: $1.loginError,
          resendCodeResponse: $1.resendCodeResponse,
          resendCodeError: $1.resendCodeError,
          resetPasswordResponse: $1.resetPasswordResponse,
          resetPasswordError: $1.resetPasswordError,
          signupResponse: $1.signupResponse,
          signupError: $1.signupError,
          submitApplePayResponse: $1.submitApplePayResponse,
          toggleStarResponse: $1.toggleStarResponse,
          toggleStarError: $1.toggleStarError,
          unfollowFriendError: $1.unfollowFriendError,
          updateDraftError: $1.updateDraftError,
          updatePledgeResult: $1.updatePledgeResult,
          updateProjectNotificationResponse: $1.updateProjectNotificationResponse,
          updateProjectNotificationError: $1.updateProjectNotificationError,
          updateUserSelfError: $1.updateUserSelfError
        )
      }
    )
  }
  // swiftlint:enable type_name
}
#endif<|MERGE_RESOLUTION|>--- conflicted
+++ resolved
@@ -461,15 +461,11 @@
 
   internal func changePassword(input: ChangePasswordInput) ->
     SignalProducer<GraphMutationEmptyResponseEnvelope, GraphError> {
-<<<<<<< HEAD
-    return SignalProducer(value: GraphMutationEmptyResponseEnvelope())
-=======
       if let error = self.changePasswordError {
         return SignalProducer(error: error)
       } else {
         return SignalProducer(value: GraphMutationEmptyResponseEnvelope())
       }
->>>>>>> a74954b7
   }
 
   internal func fetchCheckout(checkoutUrl url: String) -> SignalProducer<CheckoutEnvelope, ErrorEnvelope> {
