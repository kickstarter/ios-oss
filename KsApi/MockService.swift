--- conflicted
+++ resolved
@@ -61,12 +61,9 @@
 
   fileprivate let fetchGraphCurrencyResponse: UserCurrency?
   fileprivate let fetchGraphUserEmailResponse: UserEmailFields?
-<<<<<<< HEAD
-=======
 
   fileprivate let fetchGraphCreditCardsResponse: UserEnvelope<GraphUserCreditCard>?
   fileprivate let fetchGraphCreditCardsError: GraphError?
->>>>>>> 94d368a0
 
   fileprivate let addAttachmentResponse: UpdateDraft.Image?
   fileprivate let addAttachmentError: ErrorEnvelope?
@@ -398,8 +395,8 @@
 
     self.fetchUserResponse = fetchUserResponse
     self.fetchUserError = fetchUserError
-
     self.fetchGraphCreditCardsError = fetchGraphCreditCardsError
+
     self.fetchGraphCreditCardsResponse = fetchGraphCreditCardsResponse
 
     self.fetchUserSelfResponse = fetchUserSelfResponse ?? .template
@@ -633,8 +630,6 @@
       return SignalProducer(value: CategoryEnvelope(node: .template |> Category.lens.id .~ "\(query.head)"))
   }
 
-<<<<<<< HEAD
-=======
   internal func fetchGraphCreditCards(query: NonEmptySet<Query>)
     -> SignalProducer<UserEnvelope<GraphUserCreditCard>, GraphError> {
       if let error = fetchGraphCreditCardsError {
@@ -647,7 +642,6 @@
       )
   }
 
->>>>>>> 94d368a0
   internal func fetchGraphUserEmailFields(query: NonEmptySet<Query>)
     -> SignalProducer<UserEnvelope<UserEmailFields>, GraphError> {
       return SignalProducer(value: changeEmailResponse ?? UserEnvelope<UserEmailFields>(me: .template))
