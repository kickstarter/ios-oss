#if DEBUG
  import Foundation
  import Prelude
  import ReactiveSwift

  internal struct MockService: ServiceType {
    internal let appId: String
    internal let serverConfig: ServerConfigType
    internal let oauthToken: OauthTokenAuthType?
    internal let language: String
    internal let currency: String
    internal let buildVersion: String
    internal let deviceIdentifier: String
    internal let perimeterXClient: PerimeterXClientType

    fileprivate let addNewCreditCardResult: Result<CreatePaymentSourceEnvelope, GraphError>?

    fileprivate let cancelBackingResult: Result<GraphMutationEmptyResponseEnvelope, GraphError>?

    fileprivate let changeCurrencyResponse: GraphMutationEmptyResponseEnvelope?
    fileprivate let changeCurrencyError: GraphError?

    fileprivate let changeEmailError: GraphError?
    fileprivate let changeEmailResponse: UserEnvelope<UserEmailFields>?

    fileprivate let changePasswordError: GraphError?

    fileprivate let createBackingResult: Result<CreateBackingEnvelope, GraphError>?

    fileprivate let createPasswordError: GraphError?

    fileprivate let changePaymentMethodResult: Result<ChangePaymentMethodEnvelope, ErrorEnvelope>?

    fileprivate let clearUserUnseenActivityResult: Result<ClearUserUnseenActivityEnvelope, GraphError>?

    fileprivate let deletePaymentMethodResult: Result<DeletePaymentMethodEnvelope, GraphError>?

    fileprivate let facebookConnectResponse: User?
    fileprivate let facebookConnectError: ErrorEnvelope?

    fileprivate let fetchActivitiesResponse: [Activity]?
    fileprivate let fetchActivitiesError: ErrorEnvelope?

    fileprivate let fetchBackingResponse: Backing
    fileprivate let backingUpdate: Backing

    fileprivate let fetchGraphCategoriesResponse: RootCategoriesEnvelope?
    fileprivate let fetchGraphCategoriesError: GraphError?

    fileprivate let fetchCommentsResponse: [DeprecatedComment]?
    fileprivate let fetchCommentsError: ErrorEnvelope?

    fileprivate let fetchCommentsEnvelopeResult: Result<CommentsEnvelope, ErrorEnvelope>?

    fileprivate let fetchCommentRepliesEnvelopeResult: Result<CommentRepliesEnvelope, ErrorEnvelope>?

    fileprivate let fetchConfigResponse: Config?

    fileprivate let fetchDiscoveryResponse: DiscoveryEnvelope?
    fileprivate let fetchDiscoveryError: ErrorEnvelope?

    fileprivate let fetchFriendsResponse: FindFriendsEnvelope?
    fileprivate let fetchFriendsError: ErrorEnvelope?

    fileprivate let fetchFriendStatsResponse: FriendStatsEnvelope?
    fileprivate let fetchFriendStatsError: ErrorEnvelope?

    fileprivate let fetchExportStateResponse: ExportDataEnvelope?
    fileprivate let fetchExportStateError: ErrorEnvelope?

    fileprivate let exportDataError: ErrorEnvelope?

    fileprivate let fetchDraftResponse: UpdateDraft?
    fileprivate let fetchDraftError: ErrorEnvelope?

    fileprivate let fetchGraphUserEmailFieldsResponse: UserEmailFields?

    fileprivate let fetchGraphCreditCardsResponse: UserEnvelope<GraphUserCreditCard>?
    fileprivate let fetchGraphCreditCardsError: GraphError?

    fileprivate let fetchGraphUserAccountFieldsResponse: UserEnvelope<GraphUser>?
    fileprivate let fetchGraphUserAccountFieldsError: GraphError?

    fileprivate let fetchGraphUserBackingsResult: Result<BackingsEnvelope, ErrorEnvelope>?

    fileprivate let addAttachmentResponse: UpdateDraft.Image?
    fileprivate let addAttachmentError: ErrorEnvelope?
    fileprivate let removeAttachmentResponse: UpdateDraft.Image?
    fileprivate let removeAttachmentError: ErrorEnvelope?

    fileprivate let publishUpdateError: ErrorEnvelope?

    fileprivate let fetchManagePledgeViewBackingResult:
      Result<ProjectAndBackingEnvelope, ErrorEnvelope>?

    fileprivate let fetchMessageThreadResult: Result<MessageThread?, ErrorEnvelope>?
    fileprivate let fetchMessageThreadsResponse: [MessageThread]

    fileprivate let fetchProjectResponse: Project?
    fileprivate let fetchProjectError: ErrorEnvelope?

    fileprivate let fetchProjectsResponse: [Project]?
    fileprivate let fetchProjectsError: ErrorEnvelope?

    fileprivate let fetchProjectNotificationsResponse: [ProjectNotification]

    fileprivate let fetchProjectStatsResponse: ProjectStatsEnvelope?
    fileprivate let fetchProjectStatsError: ErrorEnvelope?

    fileprivate let fetchRewardAddOnsSelectionViewRewardsResult:
      Result<Project, ErrorEnvelope>?

    fileprivate let fetchShippingRulesResult: Result<[ShippingRule], ErrorEnvelope>?

    fileprivate let fetchSurveyResponseResponse: SurveyResponse?
    fileprivate let fetchSurveyResponseError: ErrorEnvelope?

    fileprivate let fetchUnansweredSurveyResponsesResponse: [SurveyResponse]

    fileprivate let fetchUpdateCommentsResponse: Result<DeprecatedCommentsEnvelope, ErrorEnvelope>?

    fileprivate let fetchUpdateResponse: Update

    fileprivate let fetchUserProjectsBackedResponse: [Project]?
    fileprivate let fetchUserProjectsBackedError: ErrorEnvelope?

    fileprivate let fetchUserResponse: User?
    fileprivate let fetchUserError: ErrorEnvelope?

    fileprivate let fetchUserSelfResponse: User?
    fileprivate let fetchUserSelfError: ErrorEnvelope?

    fileprivate let followFriendError: ErrorEnvelope?

    fileprivate let incrementVideoCompletionError: ErrorEnvelope?

    fileprivate let incrementVideoStartError: ErrorEnvelope?

    fileprivate let deprecatedPostCommentResponse: DeprecatedComment?
    fileprivate let deprecatedPostCommentError: ErrorEnvelope?

    fileprivate let postCommentResult: Result<Comment, ErrorEnvelope>?

    fileprivate let fetchProjectActivitiesResponse: [Activity]?
    fileprivate let fetchProjectActivitiesError: ErrorEnvelope?

    fileprivate let loginResponse: AccessTokenEnvelope?
    fileprivate let loginError: ErrorEnvelope?
    fileprivate let resendCodeResponse: ErrorEnvelope?
    fileprivate let resendCodeError: ErrorEnvelope?

    fileprivate let resetPasswordResponse: User?
    fileprivate let resetPasswordError: ErrorEnvelope?

    fileprivate let sendEmailVerificationResponse: GraphMutationEmptyResponseEnvelope?
    fileprivate let sendEmailVerificationError: GraphError?

    fileprivate let signInWithAppleResult: Result<SignInWithAppleEnvelope, GraphError>?

    fileprivate let signupResponse: AccessTokenEnvelope?
    fileprivate let signupError: ErrorEnvelope?

    fileprivate let unfollowFriendError: ErrorEnvelope?

    fileprivate let updateBackingResult: Result<UpdateBackingEnvelope, GraphError>?

    fileprivate let updateDraftError: ErrorEnvelope?

    fileprivate let updatePledgeResult: Result<UpdatePledgeEnvelope, ErrorEnvelope>?

    fileprivate let updateProjectNotificationResponse: ProjectNotification?
    fileprivate let updateProjectNotificationError: ErrorEnvelope?

    fileprivate let updateUserSelfError: ErrorEnvelope?

    fileprivate let unwatchProjectMutationResult: Result<
      GraphMutationWatchProjectResponseEnvelope,
      GraphError
    >?

    fileprivate let verifyEmailResult: Result<EmailVerificationResponseEnvelope, ErrorEnvelope>?

    fileprivate let watchProjectMutationResult: Result<GraphMutationWatchProjectResponseEnvelope, GraphError>?

    internal init(
      appId: String = "com.kickstarter.kickstarter.mock",
      serverConfig: ServerConfigType,
      oauthToken: OauthTokenAuthType?,
      language: String,
      currency: String,
      buildVersion: String = "1",
      deviceIdentifier: String = "DEADBEEF-DEAD-BEEF-DEAD-DEADBEEFBEEF",
      perimeterXClient: PerimeterXClientType
    ) {
      self.init(
        appId: appId,
        serverConfig: serverConfig,
        oauthToken: oauthToken,
        language: language,
        currency: currency,
        buildVersion: buildVersion,
        deviceIdentifier: deviceIdentifier,
        perimeterXClient: perimeterXClient,
        fetchProjectResponse: nil
      )
    }

    internal init(
      appId: String = "com.kickstarter.kickstarter.mock",
      serverConfig: ServerConfigType = ServerConfig.production,
      oauthToken: OauthTokenAuthType? = nil,
      language: String = "en",
      currency: String = "USD",
      buildVersion: String = "1",
      deviceIdentifier: String = "DEADBEEF-DEAD-BEEF-DEAD-DEADBEEFBEEF",
      addNewCreditCardResult: Result<CreatePaymentSourceEnvelope, GraphError>? = nil,
      cancelBackingResult: Result<GraphMutationEmptyResponseEnvelope, GraphError>? = nil,
      changeEmailError: GraphError? = nil,
      changeEmailResponse: UserEnvelope<UserEmailFields>? = UserEnvelope<UserEmailFields>(
        me: .template
      ),
      changePasswordError: GraphError? = nil,
      createBackingResult: Result<CreateBackingEnvelope, GraphError>? = nil,
      createPasswordError: GraphError? = nil,
      changeCurrencyResponse: GraphMutationEmptyResponseEnvelope? = nil,
      changeCurrencyError: GraphError? = nil,
      changePaymentMethodResult: Result<ChangePaymentMethodEnvelope, ErrorEnvelope>? = nil,
      clearUserUnseenActivityResult: Result<ClearUserUnseenActivityEnvelope, GraphError>? = nil,
      deletePaymentMethodResult: Result<DeletePaymentMethodEnvelope, GraphError>? = nil,
      facebookConnectResponse: User? = nil,
      facebookConnectError: ErrorEnvelope? = nil,
      fetchActivitiesResponse: [Activity]? = nil,
      fetchActivitiesError: ErrorEnvelope? = nil,
      fetchBackingResponse: Backing = .template,
      backingUpdate: Backing = .template,
      fetchGraphCategoriesResponse: RootCategoriesEnvelope? = nil,
      fetchGraphCategoriesError: GraphError? = nil,
      fetchCommentsResponse: [DeprecatedComment]? = nil,
      fetchCommentsError: ErrorEnvelope? = nil,
      fetchCommentsEnvelopeResult: Result<CommentsEnvelope, ErrorEnvelope>? = nil,
      fetchCommentRepliesEnvelopeResult: Result<CommentRepliesEnvelope, ErrorEnvelope>? = nil,
      fetchConfigResponse: Config? = nil,
      fetchDiscoveryResponse: DiscoveryEnvelope? = nil,
      fetchDiscoveryError: ErrorEnvelope? = nil,
      fetchFriendsResponse: FindFriendsEnvelope? = nil,
      fetchFriendsError: ErrorEnvelope? = nil,
      fetchFriendStatsResponse: FriendStatsEnvelope? = nil,
      fetchFriendStatsError: ErrorEnvelope? = nil,
      fetchExportStateResponse: ExportDataEnvelope? = nil,
      fetchExportStateError: ErrorEnvelope? = nil,
      fetchGraphCreditCardsResponse: UserEnvelope<GraphUserCreditCard>? = nil,
      fetchGraphCreditCardsError: GraphError? = nil,
      exportDataError: ErrorEnvelope? = nil,
      fetchDraftResponse: UpdateDraft? = nil,
      fetchDraftError: ErrorEnvelope? = nil,
      fetchGraphUserEmailFieldsResponse: UserEmailFields? = nil,
      fetchGraphUserAccountFieldsResponse: UserEnvelope<GraphUser>? = nil,
      fetchGraphUserAccountFieldsError: GraphError? = nil,
      fetchGraphUserBackingsResult: Result<BackingsEnvelope, ErrorEnvelope>? = nil,
      addAttachmentResponse: UpdateDraft.Image? = nil,
      addAttachmentError: ErrorEnvelope? = nil,
      removeAttachmentResponse: UpdateDraft.Image? = nil,
      removeAttachmentError: ErrorEnvelope? = nil,
      perimeterXClient: PerimeterXClientType = PerimeterXClient(),
      publishUpdateError: ErrorEnvelope? = nil,
      fetchManagePledgeViewBackingResult: Result<ProjectAndBackingEnvelope, ErrorEnvelope>? = nil,
      fetchMessageThreadResult: Result<MessageThread?, ErrorEnvelope>? = nil,
      fetchMessageThreadsResponse: [MessageThread]? = nil,
      fetchProjectResponse: Project? = nil,
      fetchProjectError: ErrorEnvelope? = nil,
      fetchProjectActivitiesResponse: [Activity]? = nil,
      fetchProjectActivitiesError: ErrorEnvelope? = nil,
      fetchProjectNotificationsResponse: [ProjectNotification]? = nil,
      fetchProjectsResponse: [Project]? = nil,
      fetchProjectsError: ErrorEnvelope? = nil,
      fetchProjectStatsResponse: ProjectStatsEnvelope? = nil,
      fetchProjectStatsError: ErrorEnvelope? = nil,
      fetchShippingRulesResult: Result<[ShippingRule], ErrorEnvelope>? = nil,
      fetchUserProjectsBackedResponse: [Project]? = nil,
      fetchUserProjectsBackedError: ErrorEnvelope? = nil,
      fetchUserResponse: User? = nil,
      fetchUserError: ErrorEnvelope? = nil,
      fetchUserSelfResponse: User? = nil,
      followFriendError: ErrorEnvelope? = nil,
      incrementVideoCompletionError: ErrorEnvelope? = nil,
      incrementVideoStartError: ErrorEnvelope? = nil,
      fetchRewardAddOnsSelectionViewRewardsResult: Result<Project, ErrorEnvelope>? =
        nil,
      fetchSurveyResponseResponse: SurveyResponse? = nil,
      fetchSurveyResponseError: ErrorEnvelope? = nil,
      fetchUnansweredSurveyResponsesResponse: [SurveyResponse] = [],
      fetchUpdateCommentsResponse: Result<DeprecatedCommentsEnvelope, ErrorEnvelope>? = nil,
      fetchUpdateResponse: Update = .template,
      fetchUserSelfError: ErrorEnvelope? = nil,
      deprecatedPostCommentResponse: DeprecatedComment? = nil,
      deprecatedPostCommentError: ErrorEnvelope? = nil,
      postCommentResult: Result<Comment, ErrorEnvelope>? = nil,
      loginResponse: AccessTokenEnvelope? = nil,
      loginError: ErrorEnvelope? = nil,
      resendCodeResponse: ErrorEnvelope? = nil,
      resendCodeError: ErrorEnvelope? = nil,
      resetPasswordResponse: User? = nil,
      resetPasswordError: ErrorEnvelope? = nil,
      sendEmailVerificationResponse: GraphMutationEmptyResponseEnvelope? = nil,
      sendEmailVerificationError: GraphError? = nil,
      signInWithAppleResult: Result<SignInWithAppleEnvelope, GraphError>? = nil,
      signupResponse: AccessTokenEnvelope? = nil,
      signupError: ErrorEnvelope? = nil,
      unfollowFriendError: ErrorEnvelope? = nil,
      updateBackingResult: Result<UpdateBackingEnvelope, GraphError>? = nil,
      updateDraftError: ErrorEnvelope? = nil,
      updatePledgeResult: Result<UpdatePledgeEnvelope, ErrorEnvelope>? = nil,
      updateProjectNotificationResponse: ProjectNotification? = nil,
      updateProjectNotificationError: ErrorEnvelope? = nil,
      updateUserSelfError: ErrorEnvelope? = nil,
      unwatchProjectMutationResult: Result<GraphMutationWatchProjectResponseEnvelope, GraphError>? = nil,
      verifyEmailResult: Result<EmailVerificationResponseEnvelope, ErrorEnvelope>? = nil,
      watchProjectMutationResult: Result<GraphMutationWatchProjectResponseEnvelope, GraphError>? = nil
    ) {
      self.appId = appId
      self.serverConfig = serverConfig
      self.oauthToken = oauthToken
      self.language = language
      self.currency = currency
      self.buildVersion = buildVersion
      self.deviceIdentifier = deviceIdentifier

      self.addNewCreditCardResult = addNewCreditCardResult

      self.cancelBackingResult = cancelBackingResult

      self.changeCurrencyResponse = changeCurrencyResponse
      self.changeCurrencyError = changeCurrencyError

      self.changeEmailResponse = changeEmailResponse
      self.changeEmailError = changeEmailError

      self.changePasswordError = changePasswordError

      self.clearUserUnseenActivityResult = clearUserUnseenActivityResult

      self.createBackingResult = createBackingResult

      self.createPasswordError = createPasswordError

      self.changePaymentMethodResult = changePaymentMethodResult
      self.deletePaymentMethodResult = deletePaymentMethodResult

      self.facebookConnectResponse = facebookConnectResponse
      self.facebookConnectError = facebookConnectError

      self.fetchActivitiesResponse = fetchActivitiesResponse ?? [
        .template,
        .template |> Activity.lens.category .~ .backing,
        .template |> Activity.lens.category .~ .success
      ]

      self.fetchActivitiesError = fetchActivitiesError

      self.fetchBackingResponse = fetchBackingResponse

      self.backingUpdate = backingUpdate

      self.fetchGraphCategoriesResponse = fetchGraphCategoriesResponse ?? (RootCategoriesEnvelope.template
        |> RootCategoriesEnvelope.lens.categories .~ [
          .art,
          .filmAndVideo,
          .illustration,
          .documentary
        ]
      )

      self.fetchGraphCategoriesError = fetchGraphCategoriesError

      self.fetchGraphUserAccountFieldsResponse = fetchGraphUserAccountFieldsResponse
        ?? UserEnvelope(me: GraphUser.template)
      self.fetchGraphUserAccountFieldsError = fetchGraphUserAccountFieldsError

      self.fetchGraphUserEmailFieldsResponse = fetchGraphUserEmailFieldsResponse

      self.fetchGraphUserBackingsResult = fetchGraphUserBackingsResult

      self.fetchCommentsResponse = fetchCommentsResponse ?? [
        .template |> DeprecatedComment.lens.id .~ 2,
        .template |> DeprecatedComment.lens.id .~ 1
      ]

      self.fetchCommentsError = fetchCommentsError

      self.fetchCommentsEnvelopeResult = fetchCommentsEnvelopeResult

      self.fetchCommentRepliesEnvelopeResult = fetchCommentRepliesEnvelopeResult

      self.fetchConfigResponse = fetchConfigResponse ?? .template

      self.fetchDiscoveryResponse = fetchDiscoveryResponse
      self.fetchDiscoveryError = fetchDiscoveryError

      self.fetchFriendsResponse = fetchFriendsResponse
      self.fetchFriendsError = fetchFriendsError

      self.fetchFriendStatsResponse = fetchFriendStatsResponse
      self.fetchFriendStatsError = fetchFriendStatsError

      self.fetchExportStateResponse = fetchExportStateResponse
      self.fetchExportStateError = fetchExportStateError

      self.exportDataError = exportDataError

      self.fetchDraftResponse = fetchDraftResponse
      self.fetchDraftError = fetchDraftError

      self.addAttachmentResponse = addAttachmentResponse
      self.addAttachmentError = addAttachmentError
      self.removeAttachmentResponse = removeAttachmentResponse
      self.removeAttachmentError = removeAttachmentError

      self.publishUpdateError = publishUpdateError

      self.fetchManagePledgeViewBackingResult = fetchManagePledgeViewBackingResult

      self.fetchRewardAddOnsSelectionViewRewardsResult = fetchRewardAddOnsSelectionViewRewardsResult

      self.fetchMessageThreadResult = fetchMessageThreadResult

      self.fetchMessageThreadsResponse = fetchMessageThreadsResponse ?? [
        .template |> MessageThread.lens.id .~ 1,
        .template |> MessageThread.lens.id .~ 2,
        .template |> MessageThread.lens.id .~ 3
      ]

      self.fetchProjectActivitiesResponse = fetchProjectActivitiesResponse ?? [
        .template,
        .template |> Activity.lens.category .~ .backing,
        .template |> Activity.lens.category .~ .commentProject
      ]
      .enumerated()
      .map(Activity.lens.id.set)

      self.fetchProjectActivitiesError = fetchProjectActivitiesError

      self.fetchProjectResponse = fetchProjectResponse
      self.fetchProjectError = fetchProjectError

      self.fetchProjectNotificationsResponse = fetchProjectNotificationsResponse ?? [
        .template |> ProjectNotification.lens.id .~ 1,
        .template |> ProjectNotification.lens.id .~ 2,
        .template |> ProjectNotification.lens.id .~ 3
      ]

      self.fetchProjectsResponse = fetchProjectsResponse ?? []

      self.fetchProjectsError = fetchProjectsError

      self.fetchProjectStatsResponse = fetchProjectStatsResponse
      self.fetchProjectStatsError = fetchProjectStatsError

      self.fetchShippingRulesResult = fetchShippingRulesResult

      self.fetchSurveyResponseResponse = fetchSurveyResponseResponse
      self.fetchSurveyResponseError = fetchSurveyResponseError

      self.fetchUnansweredSurveyResponsesResponse = fetchUnansweredSurveyResponsesResponse

      self.fetchUpdateCommentsResponse = fetchUpdateCommentsResponse

      self.fetchUpdateResponse = fetchUpdateResponse

      self.fetchUserProjectsBackedResponse = fetchUserProjectsBackedResponse
      self.fetchUserProjectsBackedError = fetchUserProjectsBackedError

      self.fetchUserResponse = fetchUserResponse
      self.fetchUserError = fetchUserError
      self.fetchGraphCreditCardsError = fetchGraphCreditCardsError

      self.fetchGraphCreditCardsResponse = fetchGraphCreditCardsResponse

      self.fetchUserSelfResponse = fetchUserSelfResponse ?? .template
      self.fetchUserSelfError = fetchUserSelfError

      self.followFriendError = followFriendError

      self.incrementVideoCompletionError = incrementVideoCompletionError

      self.incrementVideoStartError = incrementVideoStartError

      self.perimeterXClient = perimeterXClient

      self.deprecatedPostCommentResponse = deprecatedPostCommentResponse ?? .template

      self.deprecatedPostCommentError = deprecatedPostCommentError

      self.postCommentResult = postCommentResult

      self.loginResponse = loginResponse

      self.loginError = loginError

      self.resendCodeResponse = resendCodeResponse

      self.resendCodeError = resendCodeError

      self.resetPasswordResponse = resetPasswordResponse

      self.resetPasswordError = resetPasswordError

      self.sendEmailVerificationResponse = sendEmailVerificationResponse

      self.sendEmailVerificationError = sendEmailVerificationError

      self.signInWithAppleResult = signInWithAppleResult

      self.signupResponse = signupResponse

      self.signupError = signupError

      self.unfollowFriendError = unfollowFriendError

      self.updateBackingResult = updateBackingResult

      self.updateDraftError = updateDraftError

      self.updatePledgeResult = updatePledgeResult

      self.updateProjectNotificationResponse = updateProjectNotificationResponse

      self.updateProjectNotificationError = updateProjectNotificationError

      self.updateUserSelfError = updateUserSelfError

      self.unwatchProjectMutationResult = unwatchProjectMutationResult

      self.verifyEmailResult = verifyEmailResult

      self.watchProjectMutationResult = watchProjectMutationResult
    }

    public func addNewCreditCard(input _: CreatePaymentSourceInput)
      -> SignalProducer<CreatePaymentSourceEnvelope, GraphError> {
      return producer(for: self.addNewCreditCardResult)
    }

    public func cancelBacking(input _: CancelBackingInput)
      -> SignalProducer<GraphMutationEmptyResponseEnvelope, GraphError> {
      return producer(for: self.cancelBackingResult)
    }

    internal func changeEmail(input _: ChangeEmailInput) ->
      SignalProducer<GraphMutationEmptyResponseEnvelope, GraphError> {
      if let error = self.changeEmailError {
        return SignalProducer(error: error)
      }

      return SignalProducer(value: GraphMutationEmptyResponseEnvelope())
    }

    internal func facebookConnect(facebookAccessToken _: String)
      -> SignalProducer<User, ErrorEnvelope> {
      if let response = facebookConnectResponse {
        return SignalProducer(value: response)
      } else if let error = facebookConnectError {
        return SignalProducer(error: error)
      }

      return SignalProducer(
        value:
        User.template
          |> \.id .~ 1
          |> \.facebookConnected .~ true
      )
    }

    internal func changePassword(input _: ChangePasswordInput) ->
      SignalProducer<GraphMutationEmptyResponseEnvelope, GraphError> {
      if let error = self.changePasswordError {
        return SignalProducer(error: error)
      } else {
        return SignalProducer(value: GraphMutationEmptyResponseEnvelope())
      }
    }

    internal func createBacking(input _: CreateBackingInput)
      -> SignalProducer<CreateBackingEnvelope, GraphError> {
      return producer(for: self.createBackingResult)
    }

    internal func createPassword(input _: CreatePasswordInput) ->
      SignalProducer<GraphMutationEmptyResponseEnvelope, GraphError> {
      if let error = self.createPasswordError {
        return SignalProducer(error: error)
      } else {
        return SignalProducer(value: GraphMutationEmptyResponseEnvelope())
      }
    }

    internal func changeCurrency(input _: ChangeCurrencyInput) ->
      SignalProducer<GraphMutationEmptyResponseEnvelope, GraphError> {
      if let response = self.changeCurrencyResponse {
        return SignalProducer(value: response)
      } else if let error = self.changeCurrencyError {
        return SignalProducer(error: error)
      }
      return SignalProducer(value: GraphMutationEmptyResponseEnvelope())
    }

    internal func clearUserUnseenActivity(input _: EmptyInput)
      -> SignalProducer<ClearUserUnseenActivityEnvelope, GraphError> {
      return producer(for: self.clearUserUnseenActivityResult)
    }

    internal func fetchComments(project _: Project)
      -> SignalProducer<DeprecatedCommentsEnvelope, ErrorEnvelope> {
      if let error = fetchCommentsError {
        return SignalProducer(error: error)
      } else if let comments = fetchCommentsResponse {
        return SignalProducer(
          value: DeprecatedCommentsEnvelope(
            comments: comments,
            urls: DeprecatedCommentsEnvelope.UrlsEnvelope(
              api: DeprecatedCommentsEnvelope.UrlsEnvelope.ApiEnvelope(
                moreComments: ""
              )
            )
          )
        )
      }
      return .empty
    }

    internal func fetchComments(paginationUrl _: String)
      -> SignalProducer<DeprecatedCommentsEnvelope, ErrorEnvelope> {
      if let error = fetchCommentsError {
        return SignalProducer(error: error)
      } else if let comments = fetchCommentsResponse {
        return SignalProducer(
          value: DeprecatedCommentsEnvelope(
            comments: comments,
            urls: DeprecatedCommentsEnvelope.UrlsEnvelope(
              api: DeprecatedCommentsEnvelope.UrlsEnvelope.ApiEnvelope(
                moreComments: ""
              )
            )
          )
        )
      }
      return .empty
    }

    internal func fetchComments(update _: Update)
      -> SignalProducer<DeprecatedCommentsEnvelope, ErrorEnvelope> {
      if let error = fetchUpdateCommentsResponse?.error {
        return SignalProducer(error: error)
      } else if let comments = fetchUpdateCommentsResponse {
        return SignalProducer(value: comments.value ?? .template)
      }
      return .empty
    }

    func fetchComments(query _: NonEmptySet<Query>) -> SignalProducer<CommentsEnvelope, ErrorEnvelope> {
      return producer(for: self.fetchCommentsEnvelopeResult)
    }

<<<<<<< HEAD
    func fetchComments(
      slug _: String,
      cursor _: String?,
      limit _: Int?
    ) -> SignalProducer<CommentsEnvelope, ErrorEnvelope> {
      return producer(for: self.fetchCommentsEnvelopeResult)
=======
    func fetchCommentReplies(query _: NonEmptySet<Query>)
      -> SignalProducer<CommentRepliesEnvelope, ErrorEnvelope> {
      return producer(for: self.fetchCommentRepliesEnvelopeResult)
>>>>>>> 791136cd
    }

    internal func fetchConfig() -> SignalProducer<Config, ErrorEnvelope> {
      guard let config = self.fetchConfigResponse else { return .empty }
      return SignalProducer(value: config)
    }

    internal func fetchFriends() -> SignalProducer<FindFriendsEnvelope, ErrorEnvelope> {
      if let response = fetchFriendsResponse {
        return SignalProducer(value: response)
      } else if let error = fetchFriendsError {
        return SignalProducer(error: error)
      }

      return SignalProducer(value: .template)
    }

    internal func fetchFriends(paginationUrl _: String)
      -> SignalProducer<FindFriendsEnvelope, ErrorEnvelope> {
      return self.fetchFriends()
    }

    internal func fetchFriendStats() -> SignalProducer<FriendStatsEnvelope, ErrorEnvelope> {
      if let response = fetchFriendStatsResponse {
        return SignalProducer(value: response)
      } else if let error = fetchFriendStatsError {
        return SignalProducer(error: error)
      }
      return SignalProducer(value: .template)
    }

    internal func followAllFriends() -> SignalProducer<VoidEnvelope, ErrorEnvelope> {
      return SignalProducer(value: VoidEnvelope())
    }

    internal func exportData() -> SignalProducer<VoidEnvelope, ErrorEnvelope> {
      if let error = exportDataError {
        return SignalProducer(error: error)
      }
      return SignalProducer(value: VoidEnvelope())
    }

    internal func followFriend(userId id: Int) -> SignalProducer<User, ErrorEnvelope> {
      if let error = followFriendError {
        return SignalProducer(error: error)
      }

      return SignalProducer(
        value:
        User.template
          |> \.id .~ id
          |> \.isFriend .~ true
      )
    }

    internal func fetchGraphCategories(query _: NonEmptySet<Query>)
      -> SignalProducer<RootCategoriesEnvelope, GraphError> {
      if let error = self.fetchGraphCategoriesError {
        return SignalProducer(error: error)
      } else if let response = self.fetchGraphCategoriesResponse {
        return SignalProducer(value: response)
      }
      return SignalProducer(value: RootCategoriesEnvelope.template)
    }

    internal func fetchGraphCategory(query: NonEmptySet<Query>)
      -> SignalProducer<CategoryEnvelope, GraphError> {
      return SignalProducer(value: CategoryEnvelope(node: .template |> Category.lens.id .~ "\(query.head)"))
    }

    internal func fetchGraphCreditCards(query _: NonEmptySet<Query>)
      -> SignalProducer<UserEnvelope<GraphUserCreditCard>, GraphError> {
      if let error = fetchGraphCreditCardsError {
        return SignalProducer(error: error)
      }

      return SignalProducer(
        value: self.fetchGraphCreditCardsResponse ??
          UserEnvelope<GraphUserCreditCard>(me: GraphUserCreditCard.template)
      )
    }

    internal func fetchGraphUserEmailFields(query _: NonEmptySet<Query>)
      -> SignalProducer<UserEnvelope<UserEmailFields>, GraphError> {
      let response = self.fetchGraphUserEmailFieldsResponse ?? .template

      return SignalProducer(value: UserEnvelope(me: response))
    }

    internal func fetchGraphUserAccountFields(query _: NonEmptySet<Query>)
      -> SignalProducer<UserEnvelope<GraphUser>, GraphError> {
      if let error = self.fetchGraphUserAccountFieldsError {
        return SignalProducer(error: error)
      } else if let response = self.fetchGraphUserAccountFieldsResponse {
        return SignalProducer(value: response)
      } else {
        return .empty
      }
    }

    internal func fetchGraphUserBackings(query _: NonEmptySet<Query>)
      -> SignalProducer<BackingsEnvelope, ErrorEnvelope> {
      return producer(for: self.fetchGraphUserBackingsResult)
    }

    internal func fetchGraph<A>(
      query _: NonEmptySet<Query>
    ) -> SignalProducer<A, GraphError> where A: Decodable {
      return .empty
    }

    internal func unfollowFriend(userId _: Int) -> SignalProducer<VoidEnvelope, ErrorEnvelope> {
      if let error = unfollowFriendError {
        return SignalProducer(error: error)
      }

      return SignalProducer(value: VoidEnvelope())
    }

    internal func login(_ oauthToken: OauthTokenAuthType) -> MockService {
      return self |> MockService.lens.oauthToken .~ oauthToken
    }

    internal func logout() -> MockService {
      return self |> MockService.lens.oauthToken .~ nil
    }

    internal func fetchActivities(count _: Int?) -> SignalProducer<ActivityEnvelope, ErrorEnvelope> {
      if let error = fetchActivitiesError {
        return SignalProducer(error: error)
      } else if let activities = fetchActivitiesResponse {
        return SignalProducer(
          value: ActivityEnvelope(
            activities: activities,
            urls: ActivityEnvelope.UrlsEnvelope(
              api: ActivityEnvelope.UrlsEnvelope.ApiEnvelope(
                moreActivities: "http://\(Secrets.Api.Endpoint.production)/gimme/more"
              )
            )
          )
        )
      }
      return .empty
    }

    internal func fetchActivities(paginationUrl _: String)
      -> SignalProducer<ActivityEnvelope, ErrorEnvelope> {
      return self.fetchActivities(count: nil)
    }

    func fetchBacking(forProject project: Project, forUser user: User)
      -> SignalProducer<Backing, ErrorEnvelope> {
      return SignalProducer(
        value: self.fetchBackingResponse
          |> Backing.lens.backer .~ user
          |> Backing.lens.backerId .~ user.id
          |> Backing.lens.projectId .~ project.id
      )
    }

    func backingUpdate(forProject project: Project, forUser user: User, received: Bool)
      -> SignalProducer<Backing, ErrorEnvelope> {
      return SignalProducer(
        value: self.fetchBackingResponse
          |> Backing.lens.backer .~ user
          |> Backing.lens.backerId .~ user.id
          |> Backing.lens.projectId .~ project.id
          |> Backing.lens.backerCompleted .~ received
      )
    }

    internal func fetchDiscovery(paginationUrl: String)
      -> SignalProducer<DiscoveryEnvelope, ErrorEnvelope> {
      if let error = fetchDiscoveryError {
        return SignalProducer(error: error)
      }

      let project: (Int) -> Project = {
        .template |> Project.lens.id .~ ($0 + paginationUrl.hashValue)
      }
      let envelope = self.fetchDiscoveryResponse ?? (.template
        |> DiscoveryEnvelope.lens.projects .~ (1...4).map(project)
        |> DiscoveryEnvelope.lens.urls.api.moreProjects .~ (paginationUrl + "+1")
      )

      return SignalProducer(value: envelope)
    }

    internal func fetchDiscovery(params: DiscoveryParams)
      -> SignalProducer<DiscoveryEnvelope, ErrorEnvelope> {
      if let error = fetchDiscoveryError {
        return SignalProducer(error: error)
      }

      let project: (Int) -> Project = {
        .template |> Project.lens.id %~ const($0 + params.hashValue)
      }
      let envelope = self.fetchDiscoveryResponse ?? (.template
        |> DiscoveryEnvelope.lens.projects .~ (1...4).map(project)
      )

      return SignalProducer(value: envelope)
    }

    func fetchManagePledgeViewBacking(query _: NonEmptySet<Query>)
      -> SignalProducer<ProjectAndBackingEnvelope, ErrorEnvelope> {
      return producer(for: self.fetchManagePledgeViewBackingResult)
    }

    func fetchRewardAddOnsSelectionViewRewards(query _: NonEmptySet<Query>)
      -> SignalProducer<Project, ErrorEnvelope> {
      return producer(for: self.fetchRewardAddOnsSelectionViewRewardsResult)
    }

    internal func fetchMessageThread(messageThreadId _: Int)
      -> SignalProducer<MessageThreadEnvelope, ErrorEnvelope> {
      if let error = self.fetchMessageThreadResult?.error {
        return SignalProducer(error: error)
      }

      return SignalProducer(
        value: MessageThreadEnvelope(
          participants: [.template, .template |> \.id .~ 2],
          messages: [
            .template |> Message.lens.id .~ 1,
            .template |> Message.lens.id .~ 2,
            .template |> Message.lens.id .~ 3
          ],
          messageThread: self.fetchMessageThreadResult?.value as? MessageThread ?? .template
        )
      )
    }

    internal func fetchMessageThread(backing _: Backing)
      -> SignalProducer<MessageThreadEnvelope?, ErrorEnvelope> {
      if let error = self.fetchMessageThreadResult?.error {
        return SignalProducer(error: error)
      }

      if let thread = self.fetchMessageThreadResult?.value as? MessageThread {
        return SignalProducer(
          value: MessageThreadEnvelope(
            participants: [.template, .template |> \.id .~ 2],
            messages: [
              .template |> Message.lens.id .~ 1,
              .template |> Message.lens.id .~ 2,
              .template |> Message.lens.id .~ 3
            ],
            messageThread: thread
          )
        )
      } else {
        return SignalProducer(value: nil)
      }
    }

    internal func fetchMessageThreads(mailbox _: Mailbox, project _: Project?)
      -> SignalProducer<MessageThreadsEnvelope, ErrorEnvelope> {
      return SignalProducer(
        value:
        MessageThreadsEnvelope(
          messageThreads: self.fetchMessageThreadsResponse,
          urls: MessageThreadsEnvelope.UrlsEnvelope(
            api: MessageThreadsEnvelope.UrlsEnvelope.ApiEnvelope(
              moreMessageThreads: ""
            )
          )
        )
      )
    }

    internal func fetchMessageThreads(paginationUrl _: String)
      -> SignalProducer<MessageThreadsEnvelope, ErrorEnvelope> {
      return SignalProducer(
        value:
        MessageThreadsEnvelope(
          messageThreads: self.fetchMessageThreadsResponse,
          urls: MessageThreadsEnvelope.UrlsEnvelope(
            api: MessageThreadsEnvelope.UrlsEnvelope.ApiEnvelope(
              moreMessageThreads: ""
            )
          )
        )
      )
    }

    internal func fetchProjectNotifications() -> SignalProducer<[ProjectNotification], ErrorEnvelope> {
      return SignalProducer(value: self.fetchProjectNotificationsResponse)
    }

    internal func fetchProject(param: Param) -> SignalProducer<Project, ErrorEnvelope> {
      if let error = self.fetchProjectError {
        return SignalProducer(error: error)
      }
      if let project = self.fetchProjectResponse {
        return SignalProducer(value: project)
      }

      let projectWithId = Project.template
        |> Project.lens.id %~ { param.id ?? $0 }

      let projectWithSlugAndId = projectWithId
        |> Project.lens.slug %~ { param.slug ?? $0 }

      return SignalProducer(
        value: projectWithSlugAndId
      )
    }

    internal func fetchProject(
      _ params: DiscoveryParams
    ) -> SignalProducer<DiscoveryEnvelope, ErrorEnvelope> {
      if let envelope = self.fetchDiscoveryResponse {
        return SignalProducer(value: envelope)
      }
      let envelope = .template
        |> DiscoveryEnvelope.lens.projects .~ [
          .template |> Project.lens.id .~ params.hashValue
        ]
      return SignalProducer(value: envelope)
    }

    internal func fetchProject(project: Project) -> SignalProducer<Project, ErrorEnvelope> {
      if let project = self.fetchProjectResponse {
        return SignalProducer(value: project)
      }
      return SignalProducer(value: project)
    }

    internal func fetchProjectActivities(forProject _: Project) ->
      SignalProducer<ProjectActivityEnvelope, ErrorEnvelope> {
      if let error = fetchProjectActivitiesError {
        return SignalProducer(error: error)
      } else if let activities = fetchProjectActivitiesResponse {
        return SignalProducer(
          value: ProjectActivityEnvelope(
            activities: activities,
            urls: ProjectActivityEnvelope.UrlsEnvelope(
              api: ProjectActivityEnvelope.UrlsEnvelope.ApiEnvelope(
                moreActivities: "http://\(Secrets.Api.Endpoint.production)/gimme/more"
              )
            )
          )
        )
      }
      return .empty
    }

    internal func fetchProjectActivities(paginationUrl _: String)
      -> SignalProducer<ProjectActivityEnvelope, ErrorEnvelope> {
      if let error = fetchProjectActivitiesError {
        return SignalProducer(error: error)
      } else if let activities = fetchProjectActivitiesResponse {
        return SignalProducer(
          value: ProjectActivityEnvelope(
            activities: activities,
            urls: ProjectActivityEnvelope.UrlsEnvelope(
              api: ProjectActivityEnvelope.UrlsEnvelope.ApiEnvelope(
                moreActivities: ""
              )
            )
          )
        )
      }
      return .empty
    }

    internal func fetchProjects(member _: Bool) -> SignalProducer<ProjectsEnvelope, ErrorEnvelope> {
      if let error = fetchProjectsError {
        return SignalProducer(error: error)
      } else if let projects = fetchProjectsResponse {
        return SignalProducer(
          value: ProjectsEnvelope(
            projects: projects,
            urls: ProjectsEnvelope.UrlsEnvelope(
              api: ProjectsEnvelope.UrlsEnvelope.ApiEnvelope(
                moreProjects: ""
              )
            )
          )
        )
      }
      return .empty
    }

    internal func fetchProjects(paginationUrl _: String) ->
      SignalProducer<ProjectsEnvelope, ErrorEnvelope> {
      return self.fetchProjects(member: true)
    }

    internal func fetchProjectStats(projectId _: Int) ->
      SignalProducer<ProjectStatsEnvelope, ErrorEnvelope> {
      if let error = fetchProjectStatsError {
        return SignalProducer(error: error)
      } else if let response = fetchProjectStatsResponse {
        return SignalProducer(value: response)
      }

      return SignalProducer(value: .template)
    }

    internal func fetchRewardShippingRules(projectId _: Int, rewardId _: Int)
      -> SignalProducer<ShippingRulesEnvelope, ErrorEnvelope> {
      if let error = self.fetchShippingRulesResult?.error {
        return SignalProducer(error: error)
      }

      return SignalProducer(value: .init(shippingRules: self.fetchShippingRulesResult?.value ?? [.template]))
    }

    internal func fetchUserProjectsBacked(paginationUrl _: String)
      -> SignalProducer<ProjectsEnvelope, ErrorEnvelope> {
      if let error = fetchUserProjectsBackedError {
        return SignalProducer(error: error)
      } else if let projects = fetchUserProjectsBackedResponse {
        return SignalProducer(
          value: ProjectsEnvelope(
            projects: projects,
            urls: ProjectsEnvelope.UrlsEnvelope(
              api: ProjectsEnvelope.UrlsEnvelope.ApiEnvelope(
                moreProjects: ""
              )
            )
          )
        )
      }
      return .empty
    }

    internal func fetchUserSelf() -> SignalProducer<User, ErrorEnvelope> {
      if let error = fetchUserSelfError {
        return SignalProducer(error: error)
      }

      return SignalProducer(value: self.fetchUserSelfResponse ?? .template)
    }

    internal func fetchSurveyResponse(surveyResponseId id: Int)
      -> SignalProducer<SurveyResponse, ErrorEnvelope> {
      if let response = fetchSurveyResponseResponse {
        return SignalProducer(value: response)
      } else if let error = fetchSurveyResponseError {
        return SignalProducer(error: error)
      }
      return SignalProducer(value: .template |> SurveyResponse.lens.id .~ id)
    }

    internal func fetchUnansweredSurveyResponses() -> SignalProducer<[SurveyResponse], ErrorEnvelope> {
      return SignalProducer(value: self.fetchUnansweredSurveyResponsesResponse)
    }

    internal func fetchUser(userId: Int) -> SignalProducer<User, ErrorEnvelope> {
      if let error = self.fetchUserError {
        return SignalProducer(error: error)
      }
      return SignalProducer(value: self.fetchUserResponse ?? (.template |> \.id .~ userId))
    }

    internal func fetchUser(_ user: User) -> SignalProducer<User, ErrorEnvelope> {
      if let error = self.fetchUserError {
        return SignalProducer(error: error)
      }
      return SignalProducer(value: self.fetchUserResponse ?? user)
    }

    internal func fetchCategory(param: Param)
      -> SignalProducer<KsApi.Category, GraphError> {
      switch param {
      case let .id(id):
        return SignalProducer(value: .template |> Category.lens.id .~ "\(id)")
      default:
        return .empty
      }
    }

    internal func incrementVideoCompletion(forProject _: Project) ->
      SignalProducer<VoidEnvelope, ErrorEnvelope> {
      if let error = incrementVideoCompletionError {
        return .init(error: error)
      } else {
        return .init(value: VoidEnvelope())
      }
    }

    internal func incrementVideoStart(forProject _: Project) ->
      SignalProducer<VoidEnvelope, ErrorEnvelope> {
      if let error = incrementVideoStartError {
        return .init(error: error)
      } else {
        return .init(value: VoidEnvelope())
      }
    }

    internal func login(email _: String, password _: String, code _: String?) ->
      SignalProducer<AccessTokenEnvelope, ErrorEnvelope> {
      if let error = loginError {
        return SignalProducer(error: error)
      } else if let accessTokenEnvelope = loginResponse {
        return SignalProducer(value: accessTokenEnvelope)
      } else if let resendCodeResponse = resendCodeResponse {
        return SignalProducer(error: resendCodeResponse)
      } else if let resendCodeError = resendCodeError {
        return SignalProducer(error: resendCodeError)
      }

      return SignalProducer(value: AccessTokenEnvelope(accessToken: "deadbeef", user: .template))
    }

    internal func login(facebookAccessToken _: String, code _: String?) ->
      SignalProducer<AccessTokenEnvelope, ErrorEnvelope> {
      if let error = loginError {
        return SignalProducer(error: error)
      } else if let accessTokenEnvelope = loginResponse {
        return SignalProducer(value: accessTokenEnvelope)
      } else if let resendCodeResponse = resendCodeResponse {
        return SignalProducer(error: resendCodeResponse)
      } else if let resendCodeError = resendCodeError {
        return SignalProducer(error: resendCodeError)
      }

      return SignalProducer(value: AccessTokenEnvelope(accessToken: "deadbeef", user: .template))
    }

    internal func markAsRead(messageThread: MessageThread)
      -> SignalProducer<MessageThread, ErrorEnvelope> {
      return SignalProducer(value: messageThread)
    }

    internal func deprecatedPostComment(_: String, toProject _: Project) ->
      SignalProducer<DeprecatedComment, ErrorEnvelope> {
      if let error = self.deprecatedPostCommentError {
        return SignalProducer(error: error)
      } else if let comment = self.deprecatedPostCommentResponse {
        return SignalProducer(value: comment)
      }
      return .empty
    }

    func deprecatedPostComment(_: String,
                               toUpdate _: Update) -> SignalProducer<DeprecatedComment, ErrorEnvelope> {
      if let error = self.deprecatedPostCommentError {
        return SignalProducer(error: error)
      } else if let comment = self.deprecatedPostCommentResponse {
        return SignalProducer(value: comment)
      }
      return .empty
    }

    func postComment(input _: PostCommentInput)
      -> SignalProducer<Comment, ErrorEnvelope> {
      return producer(for: self.postCommentResult)
    }

    func resetPassword(email _: String) -> SignalProducer<User, ErrorEnvelope> {
      if let response = resetPasswordResponse {
        return SignalProducer(value: response)
      } else if let error = resetPasswordError {
        return SignalProducer(error: error)
      }
      return SignalProducer(value: .template)
    }

    func register(pushToken _: String) -> SignalProducer<VoidEnvelope, ErrorEnvelope> {
      return SignalProducer(value: VoidEnvelope())
    }

    func exportDataState() -> SignalProducer<ExportDataEnvelope, ErrorEnvelope> {
      if let response = fetchExportStateResponse {
        return SignalProducer(value: response)
      } else if let error = fetchExportStateError {
        return SignalProducer(error: error)
      }
      return SignalProducer(value: .template)
    }

    internal func searchMessages(query _: String, project _: Project?)
      -> SignalProducer<MessageThreadsEnvelope, ErrorEnvelope> {
      return SignalProducer(
        value:
        MessageThreadsEnvelope(
          messageThreads: self.fetchMessageThreadsResponse,
          urls: MessageThreadsEnvelope.UrlsEnvelope(
            api: MessageThreadsEnvelope.UrlsEnvelope.ApiEnvelope(
              moreMessageThreads: ""
            )
          )
        )
      )
    }

    internal func sendMessage(body: String, toSubject _: MessageSubject)
      -> SignalProducer<Message, ErrorEnvelope> {
      return SignalProducer(
        value: .template
          |> Message.lens.id .~ body.hashValue
          |> Message.lens.body .~ body
      )
    }

    internal func sendVerificationEmail(input _: EmptyInput)
      -> SignalProducer<GraphMutationEmptyResponseEnvelope, GraphError> {
      if let error = sendEmailVerificationError {
        return SignalProducer(error: error)
      }
      return SignalProducer(value: GraphMutationEmptyResponseEnvelope())
    }

    internal func signInWithApple(input _: SignInWithAppleInput)
      -> SignalProducer<SignInWithAppleEnvelope, GraphError> {
      if let error = self.signInWithAppleResult?.error {
        return SignalProducer(error: error)
      }
      return SignalProducer(value: self.signInWithAppleResult?.value ?? SignInWithAppleEnvelope.template)
    }

    internal func signup(
      name: String,
      email _: String,
      password _: String,
      passwordConfirmation _: String,
      sendNewsletters: Bool
    ) -> SignalProducer<AccessTokenEnvelope, ErrorEnvelope> {
      if let error = signupError {
        return SignalProducer(error: error)
      } else if let accessTokenEnvelope = signupResponse {
        return SignalProducer(value: accessTokenEnvelope)
      }
      return SignalProducer(
        value:
        AccessTokenEnvelope(
          accessToken: "deadbeef",
          user: .template
            |> \.name .~ name
            |> \.newsletters.weekly .~ sendNewsletters
        )
      )
    }

    internal func signup(facebookAccessToken _: String, sendNewsletters _: Bool) ->
      SignalProducer<AccessTokenEnvelope, ErrorEnvelope> {
      if let error = signupError {
        return SignalProducer(error: error)
      } else if let accessTokenEnvelope = signupResponse {
        return SignalProducer(value: accessTokenEnvelope)
      }
      return SignalProducer(
        value:
        AccessTokenEnvelope(
          accessToken: "deadbeef",
          user: .template
        )
      )
    }

    internal func updateProjectNotification(_ notification: ProjectNotification)
      -> SignalProducer<ProjectNotification, ErrorEnvelope> {
      if let error = updateProjectNotificationError {
        return SignalProducer(error: error)
      }
      return SignalProducer(value: notification)
    }

    internal func updateUserSelf(_ user: User) -> SignalProducer<User, ErrorEnvelope> {
      if let error = updateUserSelfError {
        return SignalProducer(error: error)
      }
      return SignalProducer(value: user)
    }

    internal func fetchUpdate(updateId: Int, projectParam _: Param)
      -> SignalProducer<Update, ErrorEnvelope> {
      return SignalProducer(value: self.fetchUpdateResponse |> Update.lens.id .~ updateId)
    }

    internal func fetchUpdateDraft(forProject _: Project) -> SignalProducer<UpdateDraft, ErrorEnvelope> {
      if let error = self.fetchDraftError {
        return SignalProducer(error: error)
      }
      return SignalProducer(value: self.fetchDraftResponse ?? .template)
    }

    internal func update(draft: UpdateDraft, title: String, body: String, isPublic: Bool)
      -> SignalProducer<UpdateDraft, ErrorEnvelope> {
      if let error = self.updateDraftError {
        return SignalProducer(error: error)
      }
      let updatedDraft = draft
        |> UpdateDraft.lens.update.title .~ title
        |> UpdateDraft.lens.update.body .~ body
        |> UpdateDraft.lens.update.isPublic .~ isPublic

      return SignalProducer(value: updatedDraft)
    }

    internal func updateBacking(input _: UpdateBackingInput)
      -> SignalProducer<UpdateBackingEnvelope, GraphError> {
      return producer(for: self.updateBackingResult)
    }

    internal func unwatchProject(input _: WatchProjectInput)
      -> SignalProducer<GraphMutationWatchProjectResponseEnvelope, GraphError> {
      return producer(for: self.unwatchProjectMutationResult)
    }

    internal func verifyEmail(withToken _: String)
      -> SignalProducer<EmailVerificationResponseEnvelope, ErrorEnvelope> {
      return producer(for: self.verifyEmailResult)
    }

    internal func watchProject(input _: WatchProjectInput)
      -> SignalProducer<GraphMutationWatchProjectResponseEnvelope, GraphError> {
      return producer(for: self.watchProjectMutationResult)
    }

    internal func addImage(file _: URL, toDraft _: UpdateDraft)
      -> SignalProducer<UpdateDraft.Image, ErrorEnvelope> {
      if let error = addAttachmentError {
        return SignalProducer(error: error)
      }

      return SignalProducer(value: self.addAttachmentResponse ?? .template)
    }

    internal func delete(image _: UpdateDraft.Image, fromDraft _: UpdateDraft)
      -> SignalProducer<UpdateDraft.Image, ErrorEnvelope> {
      if let error = removeAttachmentError {
        return SignalProducer(error: error)
      }

      return SignalProducer(value: self.removeAttachmentResponse ?? .template)
    }

    internal func deletePaymentMethod(input _: PaymentSourceDeleteInput) -> SignalProducer<
      DeletePaymentMethodEnvelope, GraphError
    > {
      return producer(for: self.deletePaymentMethodResult)
    }

    internal func publish(draft _: UpdateDraft) -> SignalProducer<Update, ErrorEnvelope> {
      if let error = publishUpdateError {
        return SignalProducer(error: error)
      }

      return SignalProducer(value: self.fetchUpdateResponse)
    }

    internal func previewUrl(forDraft draft: UpdateDraft) -> URL? {
      return URL(
        string: "https://\(Secrets.Api.Endpoint.production)/projects/\(draft.update.projectId)/updates/"
          + "\(draft.update.id)/preview"
      )
    }
  }

  private extension MockService {
    enum lens {
      static let oauthToken = Lens<MockService, OauthTokenAuthType?>(
        view: { $0.oauthToken },
        set: {
          MockService(
            appId: $1.appId,
            serverConfig: $1.serverConfig,
            oauthToken: $0,
            language: $1.language,
            buildVersion: $1.buildVersion,
            addNewCreditCardResult: $1.addNewCreditCardResult,
            changePaymentMethodResult: $1.changePaymentMethodResult,
            clearUserUnseenActivityResult: $1.clearUserUnseenActivityResult,
            deletePaymentMethodResult: $1.deletePaymentMethodResult,
            facebookConnectResponse: $1.facebookConnectResponse,
            facebookConnectError: $1.facebookConnectError,
            fetchActivitiesResponse: $1.fetchActivitiesResponse,
            fetchActivitiesError: $1.fetchActivitiesError,
            fetchBackingResponse: $1.fetchBackingResponse,
            fetchGraphCategoriesResponse: $1.fetchGraphCategoriesResponse,
            fetchCommentsResponse: $1.fetchCommentsResponse,
            fetchCommentsError: $1.fetchCommentsError,
            fetchCommentsEnvelopeResult: $1.fetchCommentsEnvelopeResult,
            fetchConfigResponse: $1.fetchConfigResponse,
            fetchDiscoveryResponse: $1.fetchDiscoveryResponse,
            fetchDiscoveryError: $1.fetchDiscoveryError,
            fetchFriendsResponse: $1.fetchFriendsResponse,
            fetchFriendsError: $1.fetchFriendsError,
            fetchFriendStatsResponse: $1.fetchFriendStatsResponse,
            fetchFriendStatsError: $1.fetchFriendStatsError,
            fetchExportStateResponse: $1.fetchExportStateResponse,
            fetchExportStateError: $1.fetchExportStateError,
            exportDataError: $1.exportDataError,
            fetchDraftResponse: $1.fetchDraftResponse,
            fetchDraftError: $1.fetchDraftError,
            addAttachmentResponse: $1.addAttachmentResponse,
            addAttachmentError: $1.addAttachmentError,
            removeAttachmentResponse: $1.removeAttachmentResponse,
            removeAttachmentError: $1.removeAttachmentError,
            publishUpdateError: $1.publishUpdateError,
            fetchManagePledgeViewBackingResult: $1.fetchManagePledgeViewBackingResult,
            fetchMessageThreadResult: $1.fetchMessageThreadResult,
            fetchMessageThreadsResponse: $1.fetchMessageThreadsResponse,
            fetchProjectResponse: $1.fetchProjectResponse,
            fetchProjectActivitiesResponse: $1.fetchProjectActivitiesResponse,
            fetchProjectActivitiesError: $1.fetchProjectActivitiesError,
            fetchProjectNotificationsResponse: $1.fetchProjectNotificationsResponse,
            fetchProjectsResponse: $1.fetchProjectsResponse,
            fetchProjectsError: $1.fetchProjectsError,
            fetchProjectStatsResponse: $1.fetchProjectStatsResponse,
            fetchProjectStatsError: $1.fetchProjectStatsError,
            fetchShippingRulesResult: $1.fetchShippingRulesResult,
            fetchUserProjectsBackedResponse: $1.fetchUserProjectsBackedResponse,
            fetchUserProjectsBackedError: $1.fetchUserProjectsBackedError,
            fetchUserResponse: $1.fetchUserResponse,
            fetchUserError: $1.fetchUserError,
            fetchUserSelfResponse: $1.fetchUserSelfResponse,
            followFriendError: $1.followFriendError,
            incrementVideoCompletionError: $1.incrementVideoCompletionError,
            incrementVideoStartError: $1.incrementVideoStartError,
            fetchSurveyResponseResponse: $1.fetchSurveyResponseResponse,
            fetchSurveyResponseError: $1.fetchSurveyResponseError,
            fetchUnansweredSurveyResponsesResponse: $1.fetchUnansweredSurveyResponsesResponse,
            fetchUpdateCommentsResponse: $1.fetchUpdateCommentsResponse,
            fetchUpdateResponse: $1.fetchUpdateResponse,
            fetchUserSelfError: $1.fetchUserSelfError,
            deprecatedPostCommentResponse: $1.deprecatedPostCommentResponse,
            deprecatedPostCommentError: $1.deprecatedPostCommentError,
            postCommentResult: $1.postCommentResult,
            loginResponse: $1.loginResponse,
            loginError: $1.loginError,
            resendCodeResponse: $1.resendCodeResponse,
            resendCodeError: $1.resendCodeError,
            resetPasswordResponse: $1.resetPasswordResponse,
            resetPasswordError: $1.resetPasswordError,
            signupResponse: $1.signupResponse,
            signupError: $1.signupError,
            unfollowFriendError: $1.unfollowFriendError,
            updateBackingResult: $1.updateBackingResult,
            updateDraftError: $1.updateDraftError,
            updatePledgeResult: $1.updatePledgeResult,
            updateProjectNotificationResponse: $1.updateProjectNotificationResponse,
            updateProjectNotificationError: $1.updateProjectNotificationError,
            updateUserSelfError: $1.updateUserSelfError,
            unwatchProjectMutationResult: $1.unwatchProjectMutationResult,
            watchProjectMutationResult: $1.watchProjectMutationResult
          )
        }
      )
    }
  }

  private func producer<T, E>(for property: Result<T, E>?) -> SignalProducer<T, E> {
    guard let result = property else { return .empty }
    switch result {
    case let .success(value): return .init(value: value)
    case let .failure(error): return .init(error: error)
    }
  }
#endif

private extension Result {
  var value: Success? {
    switch self {
    case let .success(value): return value
    case .failure: return nil
    }
  }

  var error: Failure? {
    switch self {
    case .success: return nil
    case let .failure(error): return error
    }
  }
}<|MERGE_RESOLUTION|>--- conflicted
+++ resolved
@@ -660,18 +660,17 @@
       return producer(for: self.fetchCommentsEnvelopeResult)
     }
 
-<<<<<<< HEAD
     func fetchComments(
       slug _: String,
       cursor _: String?,
       limit _: Int?
     ) -> SignalProducer<CommentsEnvelope, ErrorEnvelope> {
       return producer(for: self.fetchCommentsEnvelopeResult)
-=======
+    }
+
     func fetchCommentReplies(query _: NonEmptySet<Query>)
       -> SignalProducer<CommentRepliesEnvelope, ErrorEnvelope> {
       return producer(for: self.fetchCommentRepliesEnvelopeResult)
->>>>>>> 791136cd
     }
 
     internal func fetchConfig() -> SignalProducer<Config, ErrorEnvelope> {
