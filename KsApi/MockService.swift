#if DEBUG
  import Foundation
  import Prelude
  import ReactiveSwift

  internal struct MockService: ServiceType {
    internal let appId: String
    internal let serverConfig: ServerConfigType
    internal let oauthToken: OauthTokenAuthType?
    internal let language: String
    internal let currency: String
    internal let buildVersion: String
    internal let deviceIdentifier: String

    fileprivate let addNewCreditCardResult: Result<CreatePaymentSourceEnvelope, GraphError>?

    fileprivate let cancelBackingResult: Result<GraphMutationEmptyResponseEnvelope, GraphError>?

    fileprivate let changeCurrencyResponse: GraphMutationEmptyResponseEnvelope?
    fileprivate let changeCurrencyError: GraphError?

    fileprivate let changeEmailError: GraphError?
    fileprivate let changeEmailResponse: UserEnvelope<UserEmailFields>?

    fileprivate let changePasswordError: GraphError?

    fileprivate let createBackingResult: Result<CreateBackingEnvelope, GraphError>?

    fileprivate let createPasswordError: GraphError?

    fileprivate let changePaymentMethodResult: Result<ChangePaymentMethodEnvelope, ErrorEnvelope>?

    fileprivate let clearUserUnseenActivityResult: Result<ClearUserUnseenActivityEnvelope, GraphError>?

    fileprivate let deletePaymentMethodResult: Result<DeletePaymentMethodEnvelope, GraphError>?

    fileprivate let facebookConnectResponse: User?
    fileprivate let facebookConnectError: ErrorEnvelope?

    fileprivate let fetchActivitiesResponse: [Activity]?
    fileprivate let fetchActivitiesError: ErrorEnvelope?

    fileprivate let fetchBackingResponse: Backing
    fileprivate let backingUpdate: Backing

    fileprivate let fetchGraphCategoriesResponse: RootCategoriesEnvelope?

    fileprivate let fetchCommentsResponse: [Comment]?
    fileprivate let fetchCommentsError: ErrorEnvelope?

    fileprivate let fetchConfigResponse: Config?

    fileprivate let fetchDiscoveryResponse: DiscoveryEnvelope?
    fileprivate let fetchDiscoveryError: ErrorEnvelope?

    fileprivate let fetchFriendsResponse: FindFriendsEnvelope?
    fileprivate let fetchFriendsError: ErrorEnvelope?

    fileprivate let fetchFriendStatsResponse: FriendStatsEnvelope?
    fileprivate let fetchFriendStatsError: ErrorEnvelope?

    fileprivate let fetchExportStateResponse: ExportDataEnvelope?
    fileprivate let fetchExportStateError: ErrorEnvelope?

    fileprivate let exportDataError: ErrorEnvelope?

    fileprivate let fetchDraftResponse: UpdateDraft?
    fileprivate let fetchDraftError: ErrorEnvelope?

    fileprivate let fetchGraphUserEmailFieldsResponse: UserEmailFields?

    fileprivate let fetchGraphCreditCardsResponse: UserEnvelope<GraphUserCreditCard>?
    fileprivate let fetchGraphCreditCardsError: GraphError?

    fileprivate let fetchGraphUserAccountFieldsResponse: UserEnvelope<UserAccountFields>?
    fileprivate let fetchGraphUserAccountFieldsError: GraphError?

    fileprivate let fetchGraphUserBackingsResponse: UserEnvelope<GraphBackingEnvelope>?
    fileprivate let fetchGraphUserBackingsError: GraphError?

    fileprivate let addAttachmentResponse: UpdateDraft.Image?
    fileprivate let addAttachmentError: ErrorEnvelope?
    fileprivate let removeAttachmentResponse: UpdateDraft.Image?
    fileprivate let removeAttachmentError: ErrorEnvelope?

    fileprivate let publishUpdateError: ErrorEnvelope?

    fileprivate let fetchMessageThreadResult: Result<MessageThread?, ErrorEnvelope>?
    fileprivate let fetchMessageThreadsResponse: [MessageThread]

    fileprivate let fetchProjectResponse: Project?
    fileprivate let fetchProjectError: ErrorEnvelope?

    fileprivate let fetchProjectsResponse: [Project]?
    fileprivate let fetchProjectsError: ErrorEnvelope?

    fileprivate let fetchProjectCreatorDetailsResult: Result<ProjectCreatorDetailsEnvelope, GraphError>?

    fileprivate let fetchProjectNotificationsResponse: [ProjectNotification]

    fileprivate let fetchProjectStatsResponse: ProjectStatsEnvelope?
    fileprivate let fetchProjectStatsError: ErrorEnvelope?

    fileprivate let fetchShippingRulesResult: Result<[ShippingRule], ErrorEnvelope>?

    fileprivate let fetchSurveyResponseResponse: SurveyResponse?
    fileprivate let fetchSurveyResponseError: ErrorEnvelope?

    fileprivate let fetchUnansweredSurveyResponsesResponse: [SurveyResponse]

    fileprivate let fetchUpdateCommentsResponse: Result<CommentsEnvelope, ErrorEnvelope>?

    fileprivate let fetchUpdateResponse: Update

    fileprivate let fetchUserProjectsBackedResponse: [Project]?
    fileprivate let fetchUserProjectsBackedError: ErrorEnvelope?

    fileprivate let fetchUserResponse: User?
    fileprivate let fetchUserError: ErrorEnvelope?

    fileprivate let fetchUserSelfResponse: User?
    fileprivate let fetchUserSelfError: ErrorEnvelope?

    fileprivate let followFriendError: ErrorEnvelope?

    fileprivate let incrementVideoCompletionError: ErrorEnvelope?

    fileprivate let incrementVideoStartError: ErrorEnvelope?

    fileprivate let postCommentResponse: Comment?
    fileprivate let postCommentError: ErrorEnvelope?

    fileprivate let fetchProjectActivitiesResponse: [Activity]?
    fileprivate let fetchProjectActivitiesError: ErrorEnvelope?

    fileprivate let loginResponse: AccessTokenEnvelope?
    fileprivate let loginError: ErrorEnvelope?
    fileprivate let resendCodeResponse: ErrorEnvelope?
    fileprivate let resendCodeError: ErrorEnvelope?

    fileprivate let resetPasswordResponse: User?
    fileprivate let resetPasswordError: ErrorEnvelope?

    fileprivate let sendEmailVerificationResponse: GraphMutationEmptyResponseEnvelope?
    fileprivate let sendEmailVerificationError: GraphError?

<<<<<<< HEAD
    fileprivate let signInWithAppleResponse: SignInWithAppleEnvelope?
    fileprivate let signInWithAppleError: GraphError?
=======
    fileprivate let signInWithAppleResult: Result<SignInWithAppleEnvelope, GraphError>?
>>>>>>> 68e699e5

    fileprivate let signupResponse: AccessTokenEnvelope?
    fileprivate let signupError: ErrorEnvelope?

    fileprivate let unfollowFriendError: ErrorEnvelope?

    fileprivate let updateBackingResult: Result<UpdateBackingEnvelope, GraphError>?

    fileprivate let updateDraftError: ErrorEnvelope?

    fileprivate let updatePledgeResult: Result<UpdatePledgeEnvelope, ErrorEnvelope>?

    fileprivate let updateProjectNotificationResponse: ProjectNotification?
    fileprivate let updateProjectNotificationError: ErrorEnvelope?

    fileprivate let updateUserSelfError: ErrorEnvelope?

    fileprivate let unwatchProjectMutationResult: Result<
      GraphMutationWatchProjectResponseEnvelope,
      GraphError
    >?

    fileprivate let watchProjectMutationResult: Result<GraphMutationWatchProjectResponseEnvelope, GraphError>?

    internal init(
      appId: String = "com.kickstarter.kickstarter.mock",
      serverConfig: ServerConfigType,
      oauthToken: OauthTokenAuthType?,
      language: String,
      currency: String,
      buildVersion: String = "1",
      deviceIdentifier: String = "DEADBEEF-DEAD-BEEF-DEAD-DEADBEEFBEEF"
    ) {
      self.init(
        appId: appId,
        serverConfig: serverConfig,
        oauthToken: oauthToken,
        language: language,
        currency: currency,
        buildVersion: buildVersion,
        deviceIdentifier: deviceIdentifier,
        fetchActivitiesResponse: nil
      )
    }

    internal init(
      appId: String = "com.kickstarter.kickstarter.mock",
      serverConfig: ServerConfigType = ServerConfig.production,
      oauthToken: OauthTokenAuthType? = nil,
      language: String = "en",
      currency: String = "USD",
      buildVersion: String = "1",
      deviceIdentifier: String = "DEADBEEF-DEAD-BEEF-DEAD-DEADBEEFBEEF",
      addNewCreditCardResult: Result<CreatePaymentSourceEnvelope, GraphError>? = nil,
      cancelBackingResult: Result<GraphMutationEmptyResponseEnvelope, GraphError>? = nil,
      changeEmailError: GraphError? = nil,
      changeEmailResponse: UserEnvelope<UserEmailFields>? = UserEnvelope<UserEmailFields>(
        me: .template
      ),
      changePasswordError: GraphError? = nil,
      createBackingResult: Result<CreateBackingEnvelope, GraphError>? = nil,
      createPasswordError: GraphError? = nil,
      changeCurrencyResponse: GraphMutationEmptyResponseEnvelope? = nil,
      changeCurrencyError: GraphError? = nil,
      changePaymentMethodResult: Result<ChangePaymentMethodEnvelope, ErrorEnvelope>? = nil,
      clearUserUnseenActivityResult: Result<ClearUserUnseenActivityEnvelope, GraphError>? = nil,
      deletePaymentMethodResult: Result<DeletePaymentMethodEnvelope, GraphError>? = nil,
      facebookConnectResponse: User? = nil,
      facebookConnectError: ErrorEnvelope? = nil,
      fetchActivitiesResponse: [Activity]? = nil,
      fetchActivitiesError: ErrorEnvelope? = nil,
      fetchBackingResponse: Backing = .template,
      backingUpdate: Backing = .template,
      fetchGraphCategoriesResponse: RootCategoriesEnvelope? = nil,
      fetchCommentsResponse: [Comment]? = nil,
      fetchCommentsError: ErrorEnvelope? = nil,
      fetchConfigResponse: Config? = nil,
      fetchDiscoveryResponse: DiscoveryEnvelope? = nil,
      fetchDiscoveryError: ErrorEnvelope? = nil,
      fetchFriendsResponse: FindFriendsEnvelope? = nil,
      fetchFriendsError: ErrorEnvelope? = nil,
      fetchFriendStatsResponse: FriendStatsEnvelope? = nil,
      fetchFriendStatsError: ErrorEnvelope? = nil,
      fetchExportStateResponse: ExportDataEnvelope? = nil,
      fetchExportStateError: ErrorEnvelope? = nil,
      fetchGraphCreditCardsResponse: UserEnvelope<GraphUserCreditCard>? = nil,
      fetchGraphCreditCardsError: GraphError? = nil,
      exportDataError: ErrorEnvelope? = nil,
      fetchDraftResponse: UpdateDraft? = nil,
      fetchDraftError: ErrorEnvelope? = nil,
      fetchGraphUserEmailFieldsResponse: UserEmailFields? = nil,
      fetchGraphUserAccountFieldsResponse: UserEnvelope<UserAccountFields>? = nil,
      fetchGraphUserAccountFieldsError: GraphError? = nil,
      fetchGraphUserBackingsResponse: UserEnvelope<GraphBackingEnvelope>? = nil,
      fetchGraphUserBackingsError: GraphError? = nil,
      addAttachmentResponse: UpdateDraft.Image? = nil,
      addAttachmentError: ErrorEnvelope? = nil,
      removeAttachmentResponse: UpdateDraft.Image? = nil,
      removeAttachmentError: ErrorEnvelope? = nil,
      publishUpdateError: ErrorEnvelope? = nil,
      fetchMessageThreadResult: Result<MessageThread?, ErrorEnvelope>? = nil,
      fetchMessageThreadsResponse: [MessageThread]? = nil,
      fetchProjectResponse: Project? = nil,
      fetchProjectError: ErrorEnvelope? = nil,
      fetchProjectActivitiesResponse: [Activity]? = nil,
      fetchProjectActivitiesError: ErrorEnvelope? = nil,
      fetchProjectCreatorDetailsResult: Result<ProjectCreatorDetailsEnvelope, GraphError>? = nil,
      fetchProjectNotificationsResponse: [ProjectNotification]? = nil,
      fetchProjectsResponse: [Project]? = nil,
      fetchProjectsError: ErrorEnvelope? = nil,
      fetchProjectStatsResponse: ProjectStatsEnvelope? = nil,
      fetchProjectStatsError: ErrorEnvelope? = nil,
      fetchShippingRulesResult: Result<[ShippingRule], ErrorEnvelope>? = nil,
      fetchUserProjectsBackedResponse: [Project]? = nil,
      fetchUserProjectsBackedError: ErrorEnvelope? = nil,
      fetchUserResponse: User? = nil,
      fetchUserError: ErrorEnvelope? = nil,
      fetchUserSelfResponse: User? = nil,
      followFriendError: ErrorEnvelope? = nil,
      incrementVideoCompletionError: ErrorEnvelope? = nil,
      incrementVideoStartError: ErrorEnvelope? = nil,
      fetchSurveyResponseResponse: SurveyResponse? = nil,
      fetchSurveyResponseError: ErrorEnvelope? = nil,
      fetchUnansweredSurveyResponsesResponse: [SurveyResponse] = [],
      fetchUpdateCommentsResponse: Result<CommentsEnvelope, ErrorEnvelope>? = nil,
      fetchUpdateResponse: Update = .template,
      fetchUserSelfError: ErrorEnvelope? = nil,
      postCommentResponse: Comment? = nil,
      postCommentError: ErrorEnvelope? = nil,
      loginResponse: AccessTokenEnvelope? = nil,
      loginError: ErrorEnvelope? = nil,
      resendCodeResponse: ErrorEnvelope? = nil,
      resendCodeError: ErrorEnvelope? = nil,
      resetPasswordResponse: User? = nil,
      resetPasswordError: ErrorEnvelope? = nil,
      sendEmailVerificationResponse: GraphMutationEmptyResponseEnvelope? = nil,
      sendEmailVerificationError: GraphError? = nil,
<<<<<<< HEAD
      signInWithAppleResponse: SignInWithAppleEnvelope? = nil,
      signInWithAppleError: GraphError? = nil,
=======
      signInWithAppleResult: Result<SignInWithAppleEnvelope, GraphError>? = nil,
>>>>>>> 68e699e5
      signupResponse: AccessTokenEnvelope? = nil,
      signupError: ErrorEnvelope? = nil,
      unfollowFriendError: ErrorEnvelope? = nil,
      updateBackingResult: Result<UpdateBackingEnvelope, GraphError>? = nil,
      updateDraftError: ErrorEnvelope? = nil,
      updatePledgeResult: Result<UpdatePledgeEnvelope, ErrorEnvelope>? = nil,
      updateProjectNotificationResponse: ProjectNotification? = nil,
      updateProjectNotificationError: ErrorEnvelope? = nil,
      updateUserSelfError: ErrorEnvelope? = nil,
      // swiftlint:disable:next line_length
      unwatchProjectMutationResult: Result<GraphMutationWatchProjectResponseEnvelope, GraphError>? = nil,
      // swiftlint:disable:next line_length
      watchProjectMutationResult: Result<GraphMutationWatchProjectResponseEnvelope, GraphError>? = nil
    ) {
      self.appId = appId
      self.serverConfig = serverConfig
      self.oauthToken = oauthToken
      self.language = language
      self.currency = currency
      self.buildVersion = buildVersion
      self.deviceIdentifier = deviceIdentifier

      self.addNewCreditCardResult = addNewCreditCardResult

      self.cancelBackingResult = cancelBackingResult

      self.changeCurrencyResponse = changeCurrencyResponse
      self.changeCurrencyError = changeCurrencyError

      self.changeEmailResponse = changeEmailResponse
      self.changeEmailError = changeEmailError

      self.changePasswordError = changePasswordError

      self.clearUserUnseenActivityResult = clearUserUnseenActivityResult

      self.createBackingResult = createBackingResult

      self.createPasswordError = createPasswordError

      self.changePaymentMethodResult = changePaymentMethodResult
      self.deletePaymentMethodResult = deletePaymentMethodResult

      self.facebookConnectResponse = facebookConnectResponse
      self.facebookConnectError = facebookConnectError

      self.fetchActivitiesResponse = fetchActivitiesResponse ?? [
        .template,
        .template |> Activity.lens.category .~ .backing,
        .template |> Activity.lens.category .~ .success
      ]

      self.fetchActivitiesError = fetchActivitiesError

      self.fetchBackingResponse = fetchBackingResponse

      self.backingUpdate = backingUpdate

      self.fetchGraphCategoriesResponse = fetchGraphCategoriesResponse ?? (RootCategoriesEnvelope.template
        |> RootCategoriesEnvelope.lens.categories .~ [
          .art,
          .filmAndVideo,
          .illustration,
          .documentary
        ]
      )

      self.fetchGraphUserAccountFieldsResponse = fetchGraphUserAccountFieldsResponse
        ?? UserEnvelope(me: UserAccountFields.template)
      self.fetchGraphUserAccountFieldsError = fetchGraphUserAccountFieldsError

      self.fetchGraphUserEmailFieldsResponse = fetchGraphUserEmailFieldsResponse

      self.fetchGraphUserBackingsResponse = fetchGraphUserBackingsResponse
      self.fetchGraphUserBackingsError = fetchGraphUserBackingsError

      self.fetchCommentsResponse = fetchCommentsResponse ?? [
        .template |> Comment.lens.id .~ 2,
        .template |> Comment.lens.id .~ 1
      ]

      self.fetchCommentsError = fetchCommentsError

      self.fetchConfigResponse = fetchConfigResponse ?? .template

      self.fetchDiscoveryResponse = fetchDiscoveryResponse
      self.fetchDiscoveryError = fetchDiscoveryError

      self.fetchFriendsResponse = fetchFriendsResponse
      self.fetchFriendsError = fetchFriendsError

      self.fetchFriendStatsResponse = fetchFriendStatsResponse
      self.fetchFriendStatsError = fetchFriendStatsError

      self.fetchExportStateResponse = fetchExportStateResponse
      self.fetchExportStateError = fetchExportStateError

      self.exportDataError = exportDataError

      self.fetchDraftResponse = fetchDraftResponse
      self.fetchDraftError = fetchDraftError

      self.addAttachmentResponse = addAttachmentResponse
      self.addAttachmentError = addAttachmentError
      self.removeAttachmentResponse = removeAttachmentResponse
      self.removeAttachmentError = removeAttachmentError

      self.publishUpdateError = publishUpdateError

      self.fetchMessageThreadResult = fetchMessageThreadResult

      self.fetchMessageThreadsResponse = fetchMessageThreadsResponse ?? [
        .template |> MessageThread.lens.id .~ 1,
        .template |> MessageThread.lens.id .~ 2,
        .template |> MessageThread.lens.id .~ 3
      ]

      self.fetchProjectActivitiesResponse = fetchProjectActivitiesResponse ?? [
        .template,
        .template |> Activity.lens.category .~ .backing,
        .template |> Activity.lens.category .~ .commentProject
      ]
      .enumerated()
      .map(Activity.lens.id.set)

      self.fetchProjectActivitiesError = fetchProjectActivitiesError

      self.fetchProjectResponse = fetchProjectResponse
      self.fetchProjectError = fetchProjectError

      self.fetchProjectNotificationsResponse = fetchProjectNotificationsResponse ?? [
        .template |> ProjectNotification.lens.id .~ 1,
        .template |> ProjectNotification.lens.id .~ 2,
        .template |> ProjectNotification.lens.id .~ 3
      ]

      self.fetchProjectsResponse = fetchProjectsResponse ?? []

      self.fetchProjectCreatorDetailsResult = fetchProjectCreatorDetailsResult

      self.fetchProjectsError = fetchProjectsError

      self.fetchProjectStatsResponse = fetchProjectStatsResponse
      self.fetchProjectStatsError = fetchProjectStatsError

      self.fetchShippingRulesResult = fetchShippingRulesResult

      self.fetchSurveyResponseResponse = fetchSurveyResponseResponse
      self.fetchSurveyResponseError = fetchSurveyResponseError

      self.fetchUnansweredSurveyResponsesResponse = fetchUnansweredSurveyResponsesResponse

      self.fetchUpdateCommentsResponse = fetchUpdateCommentsResponse

      self.fetchUpdateResponse = fetchUpdateResponse

      self.fetchUserProjectsBackedResponse = fetchUserProjectsBackedResponse
      self.fetchUserProjectsBackedError = fetchUserProjectsBackedError

      self.fetchUserResponse = fetchUserResponse
      self.fetchUserError = fetchUserError
      self.fetchGraphCreditCardsError = fetchGraphCreditCardsError

      self.fetchGraphCreditCardsResponse = fetchGraphCreditCardsResponse

      self.fetchUserSelfResponse = fetchUserSelfResponse ?? .template
      self.fetchUserSelfError = fetchUserSelfError

      self.followFriendError = followFriendError

      self.incrementVideoCompletionError = incrementVideoCompletionError

      self.incrementVideoStartError = incrementVideoStartError

      self.postCommentResponse = postCommentResponse ?? .template

      self.postCommentError = postCommentError

      self.loginResponse = loginResponse

      self.loginError = loginError

      self.resendCodeResponse = resendCodeResponse

      self.resendCodeError = resendCodeError

      self.resetPasswordResponse = resetPasswordResponse

      self.resetPasswordError = resetPasswordError

      self.sendEmailVerificationResponse = sendEmailVerificationResponse

      self.sendEmailVerificationError = sendEmailVerificationError

<<<<<<< HEAD
      self.signInWithAppleResponse = signInWithAppleResponse

      self.signInWithAppleError = signInWithAppleError
=======
      self.signInWithAppleResult = signInWithAppleResult
>>>>>>> 68e699e5

      self.signupResponse = signupResponse

      self.signupError = signupError

      self.unfollowFriendError = unfollowFriendError

      self.updateBackingResult = updateBackingResult

      self.updateDraftError = updateDraftError

      self.updatePledgeResult = updatePledgeResult

      self.updateProjectNotificationResponse = updateProjectNotificationResponse

      self.updateProjectNotificationError = updateProjectNotificationError

      self.updateUserSelfError = updateUserSelfError

      self.unwatchProjectMutationResult = unwatchProjectMutationResult

      self.watchProjectMutationResult = watchProjectMutationResult
    }

    public func addNewCreditCard(input _: CreatePaymentSourceInput)
      -> SignalProducer<CreatePaymentSourceEnvelope, GraphError> {
      return producer(for: self.addNewCreditCardResult)
    }

    public func cancelBacking(input _: CancelBackingInput)
      -> SignalProducer<GraphMutationEmptyResponseEnvelope, GraphError> {
      return producer(for: self.cancelBackingResult)
    }

    internal func changeEmail(input _: ChangeEmailInput) ->
      SignalProducer<GraphMutationEmptyResponseEnvelope, GraphError> {
      if let error = self.changeEmailError {
        return SignalProducer(error: error)
      }

      return SignalProducer(value: GraphMutationEmptyResponseEnvelope())
    }

    internal func facebookConnect(facebookAccessToken _: String)
      -> SignalProducer<User, ErrorEnvelope> {
      if let response = facebookConnectResponse {
        return SignalProducer(value: response)
      } else if let error = facebookConnectError {
        return SignalProducer(error: error)
      }

      return SignalProducer(
        value:
        User.template
          |> \.id .~ 1
          |> \.facebookConnected .~ true
      )
    }

    internal func changePassword(input _: ChangePasswordInput) ->
      SignalProducer<GraphMutationEmptyResponseEnvelope, GraphError> {
      if let error = self.changePasswordError {
        return SignalProducer(error: error)
      } else {
        return SignalProducer(value: GraphMutationEmptyResponseEnvelope())
      }
    }

    internal func createBacking(input _: CreateBackingInput)
      -> SignalProducer<CreateBackingEnvelope, GraphError> {
      return producer(for: self.createBackingResult)
    }

    internal func createPassword(input _: CreatePasswordInput) ->
      SignalProducer<GraphMutationEmptyResponseEnvelope, GraphError> {
      if let error = self.createPasswordError {
        return SignalProducer(error: error)
      } else {
        return SignalProducer(value: GraphMutationEmptyResponseEnvelope())
      }
    }

    internal func changeCurrency(input _: ChangeCurrencyInput) ->
      SignalProducer<GraphMutationEmptyResponseEnvelope, GraphError> {
      if let response = self.changeCurrencyResponse {
        return SignalProducer(value: response)
      } else if let error = self.changeCurrencyError {
        return SignalProducer(error: error)
      }
      return SignalProducer(value: GraphMutationEmptyResponseEnvelope())
    }

    internal func clearUserUnseenActivity(input _: EmptyInput)
      -> SignalProducer<ClearUserUnseenActivityEnvelope, GraphError> {
      return producer(for: self.clearUserUnseenActivityResult)
    }

    internal func fetchComments(project _: Project) -> SignalProducer<CommentsEnvelope, ErrorEnvelope> {
      if let error = fetchCommentsError {
        return SignalProducer(error: error)
      } else if let comments = fetchCommentsResponse {
        return SignalProducer(
          value: CommentsEnvelope(
            comments: comments,
            urls: CommentsEnvelope.UrlsEnvelope(
              api: CommentsEnvelope.UrlsEnvelope.ApiEnvelope(
                moreComments: ""
              )
            )
          )
        )
      }
      return .empty
    }

    internal func fetchComments(paginationUrl _: String) -> SignalProducer<CommentsEnvelope, ErrorEnvelope> {
      if let error = fetchCommentsError {
        return SignalProducer(error: error)
      } else if let comments = fetchCommentsResponse {
        return SignalProducer(
          value: CommentsEnvelope(
            comments: comments,
            urls: CommentsEnvelope.UrlsEnvelope(
              api: CommentsEnvelope.UrlsEnvelope.ApiEnvelope(
                moreComments: ""
              )
            )
          )
        )
      }
      return .empty
    }

    internal func fetchComments(update _: Update) -> SignalProducer<CommentsEnvelope, ErrorEnvelope> {
      if let error = fetchUpdateCommentsResponse?.error {
        return SignalProducer(error: error)
      } else if let comments = fetchUpdateCommentsResponse {
        return SignalProducer(value: comments.value ?? .template)
      }
      return .empty
    }

    internal func fetchConfig() -> SignalProducer<Config, ErrorEnvelope> {
      guard let config = self.fetchConfigResponse else { return .empty }
      return SignalProducer(value: config)
    }

    internal func fetchFriends() -> SignalProducer<FindFriendsEnvelope, ErrorEnvelope> {
      if let response = fetchFriendsResponse {
        return SignalProducer(value: response)
      } else if let error = fetchFriendsError {
        return SignalProducer(error: error)
      }

      return SignalProducer(value: .template)
    }

    internal func fetchFriends(paginationUrl _: String)
      -> SignalProducer<FindFriendsEnvelope, ErrorEnvelope> {
      return self.fetchFriends()
    }

    internal func fetchFriendStats() -> SignalProducer<FriendStatsEnvelope, ErrorEnvelope> {
      if let response = fetchFriendStatsResponse {
        return SignalProducer(value: response)
      } else if let error = fetchFriendStatsError {
        return SignalProducer(error: error)
      }
      return SignalProducer(value: .template)
    }

    internal func followAllFriends() -> SignalProducer<VoidEnvelope, ErrorEnvelope> {
      return SignalProducer(value: VoidEnvelope())
    }

    internal func exportData() -> SignalProducer<VoidEnvelope, ErrorEnvelope> {
      if let error = exportDataError {
        return SignalProducer(error: error)
      }
      return SignalProducer(value: VoidEnvelope())
    }

    internal func followFriend(userId id: Int) -> SignalProducer<User, ErrorEnvelope> {
      if let error = followFriendError {
        return SignalProducer(error: error)
      }

      return SignalProducer(
        value:
        User.template
          |> \.id .~ id
          |> \.isFriend .~ true
      )
    }

    internal func fetchGraphCategories(query _: NonEmptySet<Query>)
      -> SignalProducer<RootCategoriesEnvelope, GraphError> {
      if let response = self.fetchGraphCategoriesResponse {
        return SignalProducer(value: response)
      }
      return .empty
    }

    internal func fetchGraphCategory(query: NonEmptySet<Query>)
      -> SignalProducer<CategoryEnvelope, GraphError> {
      return SignalProducer(value: CategoryEnvelope(node: .template |> Category.lens.id .~ "\(query.head)"))
    }

    internal func fetchGraphCreditCards(query _: NonEmptySet<Query>)
      -> SignalProducer<UserEnvelope<GraphUserCreditCard>, GraphError> {
      if let error = fetchGraphCreditCardsError {
        return SignalProducer(error: error)
      }

      return SignalProducer(
        value: self.fetchGraphCreditCardsResponse ??
          UserEnvelope<GraphUserCreditCard>(me: GraphUserCreditCard.template)
      )
    }

    internal func fetchGraphUserEmailFields(query _: NonEmptySet<Query>)
      -> SignalProducer<UserEnvelope<UserEmailFields>, GraphError> {
      let response = self.fetchGraphUserEmailFieldsResponse ?? .template

      return SignalProducer(value: UserEnvelope(me: response))
    }

    internal func fetchGraphUserAccountFields(query _: NonEmptySet<Query>)
      -> SignalProducer<UserEnvelope<UserAccountFields>, GraphError> {
      if let error = self.fetchGraphUserAccountFieldsError {
        return SignalProducer(error: error)
      } else if let response = self.fetchGraphUserAccountFieldsResponse {
        return SignalProducer(value: response)
      } else {
        return .empty
      }
    }

    internal func fetchGraphUserBackings(query _: NonEmptySet<Query>)
      -> SignalProducer<UserEnvelope<GraphBackingEnvelope>, GraphError> {
      if let error = fetchGraphUserBackingsError {
        return SignalProducer(error: error)
      }
      let response = self.fetchGraphUserBackingsResponse ??
        UserEnvelope<GraphBackingEnvelope>(me: GraphBackingEnvelope.template)
      return SignalProducer(value: response)
    }

    internal func fetchGraph<A>(
      query _: NonEmptySet<Query>
    ) -> SignalProducer<A, GraphError> where A: Decodable {
      return .empty
    }

    internal func unfollowFriend(userId _: Int) -> SignalProducer<VoidEnvelope, ErrorEnvelope> {
      if let error = unfollowFriendError {
        return SignalProducer(error: error)
      }

      return SignalProducer(value: VoidEnvelope())
    }

    internal func login(_ oauthToken: OauthTokenAuthType) -> MockService {
      return self |> MockService.lens.oauthToken .~ oauthToken
    }

    internal func logout() -> MockService {
      return self |> MockService.lens.oauthToken .~ nil
    }

    internal func fetchActivities(count _: Int?) -> SignalProducer<ActivityEnvelope, ErrorEnvelope> {
      if let error = fetchActivitiesError {
        return SignalProducer(error: error)
      } else if let activities = fetchActivitiesResponse {
        return SignalProducer(
          value: ActivityEnvelope(
            activities: activities,
            urls: ActivityEnvelope.UrlsEnvelope(
              api: ActivityEnvelope.UrlsEnvelope.ApiEnvelope(
                moreActivities: "http://\(Secrets.Api.Endpoint.production)/gimme/more"
              )
            )
          )
        )
      }
      return .empty
    }

    internal func fetchActivities(paginationUrl _: String)
      -> SignalProducer<ActivityEnvelope, ErrorEnvelope> {
      return self.fetchActivities(count: nil)
    }

    func fetchBacking(forProject project: Project, forUser user: User)
      -> SignalProducer<Backing, ErrorEnvelope> {
      return SignalProducer(
        value: self.fetchBackingResponse
          |> Backing.lens.backer .~ user
          |> Backing.lens.backerId .~ user.id
          |> Backing.lens.projectId .~ project.id
      )
    }

    func backingUpdate(forProject project: Project, forUser user: User, received: Bool)
      -> SignalProducer<Backing, ErrorEnvelope> {
      return SignalProducer(
        value: self.fetchBackingResponse
          |> Backing.lens.backer .~ user
          |> Backing.lens.backerId .~ user.id
          |> Backing.lens.projectId .~ project.id
          |> Backing.lens.backerCompleted .~ received
      )
    }

    internal func fetchDiscovery(paginationUrl: String)
      -> SignalProducer<DiscoveryEnvelope, ErrorEnvelope> {
      if let error = fetchDiscoveryError {
        return SignalProducer(error: error)
      }

      let project: (Int) -> Project = {
        .template |> Project.lens.id .~ ($0 + paginationUrl.hashValue)
      }
      let envelope = self.fetchDiscoveryResponse ?? (.template
        |> DiscoveryEnvelope.lens.projects .~ (1...4).map(project)
        |> DiscoveryEnvelope.lens.urls.api.moreProjects .~ (paginationUrl + "+1")
      )

      return SignalProducer(value: envelope)
    }

    internal func fetchDiscovery(params: DiscoveryParams)
      -> SignalProducer<DiscoveryEnvelope, ErrorEnvelope> {
      if let error = fetchDiscoveryError {
        return SignalProducer(error: error)
      }

      let project: (Int) -> Project = {
        .template |> Project.lens.id %~ const($0 + params.hashValue)
      }
      let envelope = self.fetchDiscoveryResponse ?? (.template
        |> DiscoveryEnvelope.lens.projects .~ (1...4).map(project)
      )

      return SignalProducer(value: envelope)
    }

    internal func fetchMessageThread(messageThreadId _: Int)
      -> SignalProducer<MessageThreadEnvelope, ErrorEnvelope> {
      if let error = self.fetchMessageThreadResult?.error {
        return SignalProducer(error: error)
      }

      return SignalProducer(
        value: MessageThreadEnvelope(
          participants: [.template, .template |> \.id .~ 2],
          messages: [
            .template |> Message.lens.id .~ 1,
            .template |> Message.lens.id .~ 2,
            .template |> Message.lens.id .~ 3
          ],
          messageThread: self.fetchMessageThreadResult?.value as? MessageThread ?? .template
        )
      )
    }

    internal func fetchMessageThread(backing _: Backing)
      -> SignalProducer<MessageThreadEnvelope?, ErrorEnvelope> {
      if let error = self.fetchMessageThreadResult?.error {
        return SignalProducer(error: error)
      }

      if let thread = self.fetchMessageThreadResult?.value as? MessageThread {
        return SignalProducer(
          value: MessageThreadEnvelope(
            participants: [.template, .template |> \.id .~ 2],
            messages: [
              .template |> Message.lens.id .~ 1,
              .template |> Message.lens.id .~ 2,
              .template |> Message.lens.id .~ 3
            ],
            messageThread: thread
          )
        )
      } else {
        return SignalProducer(value: nil)
      }
    }

    internal func fetchMessageThreads(mailbox _: Mailbox, project _: Project?)
      -> SignalProducer<MessageThreadsEnvelope, ErrorEnvelope> {
      return SignalProducer(
        value:
        MessageThreadsEnvelope(
          messageThreads: self.fetchMessageThreadsResponse,
          urls: MessageThreadsEnvelope.UrlsEnvelope(
            api: MessageThreadsEnvelope.UrlsEnvelope.ApiEnvelope(
              moreMessageThreads: ""
            )
          )
        )
      )
    }

    internal func fetchMessageThreads(paginationUrl _: String)
      -> SignalProducer<MessageThreadsEnvelope, ErrorEnvelope> {
      return SignalProducer(
        value:
        MessageThreadsEnvelope(
          messageThreads: self.fetchMessageThreadsResponse,
          urls: MessageThreadsEnvelope.UrlsEnvelope(
            api: MessageThreadsEnvelope.UrlsEnvelope.ApiEnvelope(
              moreMessageThreads: ""
            )
          )
        )
      )
    }

    internal func fetchProjectNotifications() -> SignalProducer<[ProjectNotification], ErrorEnvelope> {
      return SignalProducer(value: self.fetchProjectNotificationsResponse)
    }

    internal func fetchProject(param: Param) -> SignalProducer<Project, ErrorEnvelope> {
      if let error = self.fetchProjectError {
        return SignalProducer(error: error)
      }
      if let project = self.fetchProjectResponse {
        return SignalProducer(value: project)
      }

      let projectWithId = Project.template
        |> Project.lens.id %~ { param.id ?? $0 }

      let projectWithSlugAndId = projectWithId
        |> Project.lens.slug %~ { param.slug ?? $0 }

      return SignalProducer(
        value: projectWithSlugAndId
      )
    }

    internal func fetchProject(
      _ params: DiscoveryParams
    ) -> SignalProducer<DiscoveryEnvelope, ErrorEnvelope> {
      if let envelope = self.fetchDiscoveryResponse {
        return SignalProducer(value: envelope)
      }
      let envelope = .template
        |> DiscoveryEnvelope.lens.projects .~ [
          .template |> Project.lens.id .~ params.hashValue
        ]
      return SignalProducer(value: envelope)
    }

    internal func fetchProject(project: Project) -> SignalProducer<Project, ErrorEnvelope> {
      if let project = self.fetchProjectResponse {
        return SignalProducer(value: project)
      }
      return SignalProducer(value: project)
    }

    internal func fetchProjectActivities(forProject _: Project) ->
      SignalProducer<ProjectActivityEnvelope, ErrorEnvelope> {
      if let error = fetchProjectActivitiesError {
        return SignalProducer(error: error)
      } else if let activities = fetchProjectActivitiesResponse {
        return SignalProducer(
          value: ProjectActivityEnvelope(
            activities: activities,
            urls: ProjectActivityEnvelope.UrlsEnvelope(
              api: ProjectActivityEnvelope.UrlsEnvelope.ApiEnvelope(
                moreActivities: "http://\(Secrets.Api.Endpoint.production)/gimme/more"
              )
            )
          )
        )
      }
      return .empty
    }

    internal func fetchProjectActivities(paginationUrl _: String)
      -> SignalProducer<ProjectActivityEnvelope, ErrorEnvelope> {
      if let error = fetchProjectActivitiesError {
        return SignalProducer(error: error)
      } else if let activities = fetchProjectActivitiesResponse {
        return SignalProducer(
          value: ProjectActivityEnvelope(
            activities: activities,
            urls: ProjectActivityEnvelope.UrlsEnvelope(
              api: ProjectActivityEnvelope.UrlsEnvelope.ApiEnvelope(
                moreActivities: ""
              )
            )
          )
        )
      }
      return .empty
    }

    func fetchProjectCreatorDetails(query _: NonEmptySet<Query>)
      -> SignalProducer<ProjectCreatorDetailsEnvelope, GraphError> {
      return producer(for: self.fetchProjectCreatorDetailsResult)
    }

    internal func fetchProjects(member _: Bool) -> SignalProducer<ProjectsEnvelope, ErrorEnvelope> {
      if let error = fetchProjectsError {
        return SignalProducer(error: error)
      } else if let projects = fetchProjectsResponse {
        return SignalProducer(
          value: ProjectsEnvelope(
            projects: projects,
            urls: ProjectsEnvelope.UrlsEnvelope(
              api: ProjectsEnvelope.UrlsEnvelope.ApiEnvelope(
                moreProjects: ""
              )
            )
          )
        )
      }
      return .empty
    }

    internal func fetchProjects(paginationUrl _: String) ->
      SignalProducer<ProjectsEnvelope, ErrorEnvelope> {
      return self.fetchProjects(member: true)
    }

    internal func fetchProjectStats(projectId _: Int) ->
      SignalProducer<ProjectStatsEnvelope, ErrorEnvelope> {
      if let error = fetchProjectStatsError {
        return SignalProducer(error: error)
      } else if let response = fetchProjectStatsResponse {
        return SignalProducer(value: response)
      }

      return SignalProducer(value: .template)
    }

    internal func fetchRewardShippingRules(projectId _: Int, rewardId _: Int)
      -> SignalProducer<ShippingRulesEnvelope, ErrorEnvelope> {
      if let error = self.fetchShippingRulesResult?.error {
        return SignalProducer(error: error)
      }

      return SignalProducer(value: .init(shippingRules: self.fetchShippingRulesResult?.value ?? [.template]))
    }

    internal func fetchUserProjectsBacked() -> SignalProducer<ProjectsEnvelope, ErrorEnvelope> {
      if let error = fetchUserProjectsBackedError {
        return SignalProducer(error: error)
      } else if let projects = fetchUserProjectsBackedResponse {
        return SignalProducer(
          value: ProjectsEnvelope(
            projects: projects,
            urls: ProjectsEnvelope.UrlsEnvelope(
              api: ProjectsEnvelope.UrlsEnvelope.ApiEnvelope(
                moreProjects: ""
              )
            )
          )
        )
      }
      return .empty
    }

    internal func fetchUserProjectsBacked(paginationUrl _: String)
      -> SignalProducer<ProjectsEnvelope, ErrorEnvelope> {
      if let error = fetchUserProjectsBackedError {
        return SignalProducer(error: error)
      } else if let projects = fetchUserProjectsBackedResponse {
        return SignalProducer(
          value: ProjectsEnvelope(
            projects: projects,
            urls: ProjectsEnvelope.UrlsEnvelope(
              api: ProjectsEnvelope.UrlsEnvelope.ApiEnvelope(
                moreProjects: ""
              )
            )
          )
        )
      }
      return .empty
    }

    internal func fetchUserSelf() -> SignalProducer<User, ErrorEnvelope> {
      if let error = fetchUserSelfError {
        return SignalProducer(error: error)
      }

      return SignalProducer(value: self.fetchUserSelfResponse ?? .template)
    }

    internal func fetchSurveyResponse(surveyResponseId id: Int)
      -> SignalProducer<SurveyResponse, ErrorEnvelope> {
      if let response = fetchSurveyResponseResponse {
        return SignalProducer(value: response)
      } else if let error = fetchSurveyResponseError {
        return SignalProducer(error: error)
      }
      return SignalProducer(value: .template |> SurveyResponse.lens.id .~ id)
    }

    internal func fetchUnansweredSurveyResponses() -> SignalProducer<[SurveyResponse], ErrorEnvelope> {
      return SignalProducer(value: self.fetchUnansweredSurveyResponsesResponse)
    }

    internal func fetchUser(userId: Int) -> SignalProducer<User, ErrorEnvelope> {
      if let error = self.fetchUserError {
        return SignalProducer(error: error)
      }
      return SignalProducer(value: self.fetchUserResponse ?? (.template |> \.id .~ userId))
    }

    internal func fetchUser(_ user: User) -> SignalProducer<User, ErrorEnvelope> {
      if let error = self.fetchUserError {
        return SignalProducer(error: error)
      }
      return SignalProducer(value: self.fetchUserResponse ?? user)
    }

    internal func fetchCategory(param: Param)
      -> SignalProducer<KsApi.Category, GraphError> {
      switch param {
      case let .id(id):
        return SignalProducer(value: .template |> Category.lens.id .~ "\(id)")
      default:
        return .empty
      }
    }

    internal func incrementVideoCompletion(forProject _: Project) ->
      SignalProducer<VoidEnvelope, ErrorEnvelope> {
      if let error = incrementVideoCompletionError {
        return .init(error: error)
      } else {
        return .init(value: VoidEnvelope())
      }
    }

    internal func incrementVideoStart(forProject _: Project) ->
      SignalProducer<VoidEnvelope, ErrorEnvelope> {
      if let error = incrementVideoStartError {
        return .init(error: error)
      } else {
        return .init(value: VoidEnvelope())
      }
    }

    internal func login(email _: String, password _: String, code _: String?) ->
      SignalProducer<AccessTokenEnvelope, ErrorEnvelope> {
      if let error = loginError {
        return SignalProducer(error: error)
      } else if let accessTokenEnvelope = loginResponse {
        return SignalProducer(value: accessTokenEnvelope)
      } else if let resendCodeResponse = resendCodeResponse {
        return SignalProducer(error: resendCodeResponse)
      } else if let resendCodeError = resendCodeError {
        return SignalProducer(error: resendCodeError)
      }

      return SignalProducer(value: AccessTokenEnvelope(accessToken: "deadbeef", user: .template))
    }

    internal func login(facebookAccessToken _: String, code _: String?) ->
      SignalProducer<AccessTokenEnvelope, ErrorEnvelope> {
      if let error = loginError {
        return SignalProducer(error: error)
      } else if let accessTokenEnvelope = loginResponse {
        return SignalProducer(value: accessTokenEnvelope)
      } else if let resendCodeResponse = resendCodeResponse {
        return SignalProducer(error: resendCodeResponse)
      } else if let resendCodeError = resendCodeError {
        return SignalProducer(error: resendCodeError)
      }

      return SignalProducer(value: AccessTokenEnvelope(accessToken: "deadbeef", user: .template))
    }

    internal func markAsRead(messageThread: MessageThread)
      -> SignalProducer<MessageThread, ErrorEnvelope> {
      return SignalProducer(value: messageThread)
    }

    internal func postComment(_: String, toProject _: Project) ->
      SignalProducer<Comment, ErrorEnvelope> {
      if let error = self.postCommentError {
        return SignalProducer(error: error)
      } else if let comment = self.postCommentResponse {
        return SignalProducer(value: comment)
      }
      return .empty
    }

    func postComment(_: String, toUpdate _: Update) -> SignalProducer<Comment, ErrorEnvelope> {
      if let error = self.postCommentError {
        return SignalProducer(error: error)
      } else if let comment = self.postCommentResponse {
        return SignalProducer(value: comment)
      }
      return .empty
    }

    func resetPassword(email _: String) -> SignalProducer<User, ErrorEnvelope> {
      if let response = resetPasswordResponse {
        return SignalProducer(value: response)
      } else if let error = resetPasswordError {
        return SignalProducer(error: error)
      }
      return SignalProducer(value: .template)
    }

    func register(pushToken _: String) -> SignalProducer<VoidEnvelope, ErrorEnvelope> {
      return SignalProducer(value: VoidEnvelope())
    }

    func exportDataState() -> SignalProducer<ExportDataEnvelope, ErrorEnvelope> {
      if let response = fetchExportStateResponse {
        return SignalProducer(value: response)
      } else if let error = fetchExportStateError {
        return SignalProducer(error: error)
      }
      return SignalProducer(value: .template)
    }

    internal func searchMessages(query _: String, project _: Project?)
      -> SignalProducer<MessageThreadsEnvelope, ErrorEnvelope> {
      return SignalProducer(
        value:
        MessageThreadsEnvelope(
          messageThreads: self.fetchMessageThreadsResponse,
          urls: MessageThreadsEnvelope.UrlsEnvelope(
            api: MessageThreadsEnvelope.UrlsEnvelope.ApiEnvelope(
              moreMessageThreads: ""
            )
          )
        )
      )
    }

    internal func sendMessage(body: String, toSubject _: MessageSubject)
      -> SignalProducer<Message, ErrorEnvelope> {
      return SignalProducer(
        value: .template
          |> Message.lens.id .~ body.hashValue
          |> Message.lens.body .~ body
      )
    }

    internal func sendVerificationEmail(input _: EmptyInput)
      -> SignalProducer<GraphMutationEmptyResponseEnvelope, GraphError> {
      if let error = sendEmailVerificationError {
        return SignalProducer(error: error)
      }
      return SignalProducer(value: GraphMutationEmptyResponseEnvelope())
    }

    internal func signInWithApple(input _: SignInWithAppleInput)
      -> SignalProducer<SignInWithAppleEnvelope, GraphError> {
<<<<<<< HEAD
      if let response = self.signInWithAppleResponse {
        return SignalProducer(value: response)
      } else if let error = signInWithAppleError {
        return SignalProducer(error: error)
      }
      return SignalProducer(value: SignInWithAppleEnvelope.template)
=======
      if let error = self.signInWithAppleResult?.error {
        return SignalProducer(error: error)
      }
      return SignalProducer(value: self.signInWithAppleResult?.value ?? SignInWithAppleEnvelope.template)
>>>>>>> 68e699e5
    }

    internal func signup(
      name: String,
      email _: String,
      password _: String,
      passwordConfirmation _: String,
      sendNewsletters: Bool
    ) -> SignalProducer<AccessTokenEnvelope, ErrorEnvelope> {
      if let error = signupError {
        return SignalProducer(error: error)
      } else if let accessTokenEnvelope = signupResponse {
        return SignalProducer(value: accessTokenEnvelope)
      }
      return SignalProducer(
        value:
        AccessTokenEnvelope(
          accessToken: "deadbeef",
          user: .template
            |> \.name .~ name
            |> \.newsletters.weekly .~ sendNewsletters
        )
      )
    }

    internal func signup(facebookAccessToken _: String, sendNewsletters _: Bool) ->
      SignalProducer<AccessTokenEnvelope, ErrorEnvelope> {
      if let error = signupError {
        return SignalProducer(error: error)
      } else if let accessTokenEnvelope = signupResponse {
        return SignalProducer(value: accessTokenEnvelope)
      }
      return SignalProducer(
        value:
        AccessTokenEnvelope(
          accessToken: "deadbeef",
          user: .template
        )
      )
    }

    internal func updateProjectNotification(_ notification: ProjectNotification)
      -> SignalProducer<ProjectNotification, ErrorEnvelope> {
      if let error = updateProjectNotificationError {
        return SignalProducer(error: error)
      }
      return SignalProducer(value: notification)
    }

    internal func updateUserSelf(_ user: User) -> SignalProducer<User, ErrorEnvelope> {
      if let error = updateUserSelfError {
        return SignalProducer(error: error)
      }
      return SignalProducer(value: user)
    }

    internal func fetchUpdate(updateId: Int, projectParam _: Param)
      -> SignalProducer<Update, ErrorEnvelope> {
      return SignalProducer(value: self.fetchUpdateResponse |> Update.lens.id .~ updateId)
    }

    internal func fetchUpdateDraft(forProject _: Project) -> SignalProducer<UpdateDraft, ErrorEnvelope> {
      if let error = self.fetchDraftError {
        return SignalProducer(error: error)
      }
      return SignalProducer(value: self.fetchDraftResponse ?? .template)
    }

    internal func update(draft: UpdateDraft, title: String, body: String, isPublic: Bool)
      -> SignalProducer<UpdateDraft, ErrorEnvelope> {
      if let error = self.updateDraftError {
        return SignalProducer(error: error)
      }
      let updatedDraft = draft
        |> UpdateDraft.lens.update.title .~ title
        |> UpdateDraft.lens.update.body .~ body
        |> UpdateDraft.lens.update.isPublic .~ isPublic

      return SignalProducer(value: updatedDraft)
    }

    internal func updateBacking(input _: UpdateBackingInput)
      -> SignalProducer<UpdateBackingEnvelope, GraphError> {
      return producer(for: self.updateBackingResult)
    }

    internal func updatePledge(
      project _: Project,
      amount _: Double,
      reward _: Reward?,
      shippingLocation _: Location?,
      tappedReward _: Bool
    ) -> SignalProducer<UpdatePledgeEnvelope, ErrorEnvelope> {
      if let error = self.updatePledgeResult?.error {
        return SignalProducer(error: error)
      }

      return SignalProducer(value: self.updatePledgeResult?.value ?? .template)
    }

    internal func unwatchProject(input _: WatchProjectInput)
      -> SignalProducer<GraphMutationWatchProjectResponseEnvelope, GraphError> {
      return producer(for: self.unwatchProjectMutationResult)
    }

    internal func watchProject(input _: WatchProjectInput)
      -> SignalProducer<GraphMutationWatchProjectResponseEnvelope, GraphError> {
      return producer(for: self.watchProjectMutationResult)
    }

    internal func addImage(file _: URL, toDraft _: UpdateDraft)
      -> SignalProducer<UpdateDraft.Image, ErrorEnvelope> {
      if let error = addAttachmentError {
        return SignalProducer(error: error)
      }

      return SignalProducer(value: self.addAttachmentResponse ?? .template)
    }

    internal func delete(image _: UpdateDraft.Image, fromDraft _: UpdateDraft)
      -> SignalProducer<UpdateDraft.Image, ErrorEnvelope> {
      if let error = removeAttachmentError {
        return SignalProducer(error: error)
      }

      return SignalProducer(value: self.removeAttachmentResponse ?? .template)
    }

    internal func addVideo(file _: URL, toDraft _: UpdateDraft)
      -> SignalProducer<UpdateDraft.Video, ErrorEnvelope> {
      return .empty
    }

    internal func changePaymentMethod(project _: Project)
      -> SignalProducer<ChangePaymentMethodEnvelope, ErrorEnvelope> {
      if let error = self.changePaymentMethodResult?.error {
        return SignalProducer(error: error)
      }

      return SignalProducer(value: self.changePaymentMethodResult?.value ?? .template)
    }

    internal func deletePaymentMethod(input _: PaymentSourceDeleteInput) -> SignalProducer<
      DeletePaymentMethodEnvelope, GraphError
    > {
      return producer(for: self.deletePaymentMethodResult)
    }

    internal func delete(video _: UpdateDraft.Video, fromDraft _: UpdateDraft)
      -> SignalProducer<UpdateDraft.Video, ErrorEnvelope> {
      return .empty
    }

    internal func publish(draft _: UpdateDraft) -> SignalProducer<Update, ErrorEnvelope> {
      if let error = publishUpdateError {
        return SignalProducer(error: error)
      }

      return SignalProducer(value: self.fetchUpdateResponse)
    }

    internal func previewUrl(forDraft draft: UpdateDraft) -> URL? {
      return URL(
        string: "https://\(Secrets.Api.Endpoint.production)/projects/\(draft.update.projectId)/updates/"
          + "\(draft.update.id)/preview"
      )
    }
  }

  private extension MockService {
    enum lens {
      static let oauthToken = Lens<MockService, OauthTokenAuthType?>(
        view: { $0.oauthToken },
        set: {
          MockService(
            appId: $1.appId,
            serverConfig: $1.serverConfig,
            oauthToken: $0,
            language: $1.language,
            buildVersion: $1.buildVersion,
            addNewCreditCardResult: $1.addNewCreditCardResult,
            changePaymentMethodResult: $1.changePaymentMethodResult,
            clearUserUnseenActivityResult: $1.clearUserUnseenActivityResult,
            deletePaymentMethodResult: $1.deletePaymentMethodResult,
            facebookConnectResponse: $1.facebookConnectResponse,
            facebookConnectError: $1.facebookConnectError,
            fetchActivitiesResponse: $1.fetchActivitiesResponse,
            fetchActivitiesError: $1.fetchActivitiesError,
            fetchBackingResponse: $1.fetchBackingResponse,
            fetchGraphCategoriesResponse: $1.fetchGraphCategoriesResponse,
            fetchCommentsResponse: $1.fetchCommentsResponse,
            fetchCommentsError: $1.fetchCommentsError,
            fetchConfigResponse: $1.fetchConfigResponse,
            fetchDiscoveryResponse: $1.fetchDiscoveryResponse,
            fetchDiscoveryError: $1.fetchDiscoveryError,
            fetchFriendsResponse: $1.fetchFriendsResponse,
            fetchFriendsError: $1.fetchFriendsError,
            fetchFriendStatsResponse: $1.fetchFriendStatsResponse,
            fetchFriendStatsError: $1.fetchFriendStatsError,
            fetchExportStateResponse: $1.fetchExportStateResponse,
            fetchExportStateError: $1.fetchExportStateError,
            exportDataError: $1.exportDataError,
            fetchDraftResponse: $1.fetchDraftResponse,
            fetchDraftError: $1.fetchDraftError,
            addAttachmentResponse: $1.addAttachmentResponse,
            addAttachmentError: $1.addAttachmentError,
            removeAttachmentResponse: $1.removeAttachmentResponse,
            removeAttachmentError: $1.removeAttachmentError,
            publishUpdateError: $1.publishUpdateError,
            fetchMessageThreadResult: $1.fetchMessageThreadResult,
            fetchMessageThreadsResponse: $1.fetchMessageThreadsResponse,
            fetchProjectResponse: $1.fetchProjectResponse,
            fetchProjectActivitiesResponse: $1.fetchProjectActivitiesResponse,
            fetchProjectActivitiesError: $1.fetchProjectActivitiesError,
            fetchProjectCreatorDetailsResult: $1.fetchProjectCreatorDetailsResult,
            fetchProjectNotificationsResponse: $1.fetchProjectNotificationsResponse,
            fetchProjectsResponse: $1.fetchProjectsResponse,
            fetchProjectsError: $1.fetchProjectsError,
            fetchProjectStatsResponse: $1.fetchProjectStatsResponse,
            fetchProjectStatsError: $1.fetchProjectStatsError,
            fetchShippingRulesResult: $1.fetchShippingRulesResult,
            fetchUserProjectsBackedResponse: $1.fetchUserProjectsBackedResponse,
            fetchUserProjectsBackedError: $1.fetchUserProjectsBackedError,
            fetchUserResponse: $1.fetchUserResponse,
            fetchUserError: $1.fetchUserError,
            fetchUserSelfResponse: $1.fetchUserSelfResponse,
            followFriendError: $1.followFriendError,
            incrementVideoCompletionError: $1.incrementVideoCompletionError,
            incrementVideoStartError: $1.incrementVideoStartError,
            fetchSurveyResponseResponse: $1.fetchSurveyResponseResponse,
            fetchSurveyResponseError: $1.fetchSurveyResponseError,
            fetchUnansweredSurveyResponsesResponse: $1.fetchUnansweredSurveyResponsesResponse,
            fetchUpdateCommentsResponse: $1.fetchUpdateCommentsResponse,
            fetchUpdateResponse: $1.fetchUpdateResponse,
            fetchUserSelfError: $1.fetchUserSelfError,
            postCommentResponse: $1.postCommentResponse,
            postCommentError: $1.postCommentError,
            loginResponse: $1.loginResponse,
            loginError: $1.loginError,
            resendCodeResponse: $1.resendCodeResponse,
            resendCodeError: $1.resendCodeError,
            resetPasswordResponse: $1.resetPasswordResponse,
            resetPasswordError: $1.resetPasswordError,
            signupResponse: $1.signupResponse,
            signupError: $1.signupError,
            unfollowFriendError: $1.unfollowFriendError,
            updateBackingResult: $1.updateBackingResult,
            updateDraftError: $1.updateDraftError,
            updatePledgeResult: $1.updatePledgeResult,
            updateProjectNotificationResponse: $1.updateProjectNotificationResponse,
            updateProjectNotificationError: $1.updateProjectNotificationError,
            updateUserSelfError: $1.updateUserSelfError,
            unwatchProjectMutationResult: $1.unwatchProjectMutationResult,
            watchProjectMutationResult: $1.watchProjectMutationResult
          )
        }
      )
    }
  }

  private func producer<T, E>(for property: Result<T, E>?) -> SignalProducer<T, E> {
    guard let result = property else { return .empty }
    switch result {
    case let .success(value): return .init(value: value)
    case let .failure(error): return .init(error: error)
    }
  }
#endif

private extension Result {
  var value: Success? {
    switch self {
    case let .success(value): return value
    case .failure: return nil
    }
  }

  var error: Failure? {
    switch self {
    case .success: return nil
    case let .failure(error): return error
    }
  }
}<|MERGE_RESOLUTION|>--- conflicted
+++ resolved
@@ -144,12 +144,7 @@
     fileprivate let sendEmailVerificationResponse: GraphMutationEmptyResponseEnvelope?
     fileprivate let sendEmailVerificationError: GraphError?
 
-<<<<<<< HEAD
-    fileprivate let signInWithAppleResponse: SignInWithAppleEnvelope?
-    fileprivate let signInWithAppleError: GraphError?
-=======
     fileprivate let signInWithAppleResult: Result<SignInWithAppleEnvelope, GraphError>?
->>>>>>> 68e699e5
 
     fileprivate let signupResponse: AccessTokenEnvelope?
     fileprivate let signupError: ErrorEnvelope?
@@ -287,12 +282,7 @@
       resetPasswordError: ErrorEnvelope? = nil,
       sendEmailVerificationResponse: GraphMutationEmptyResponseEnvelope? = nil,
       sendEmailVerificationError: GraphError? = nil,
-<<<<<<< HEAD
-      signInWithAppleResponse: SignInWithAppleEnvelope? = nil,
-      signInWithAppleError: GraphError? = nil,
-=======
       signInWithAppleResult: Result<SignInWithAppleEnvelope, GraphError>? = nil,
->>>>>>> 68e699e5
       signupResponse: AccessTokenEnvelope? = nil,
       signupError: ErrorEnvelope? = nil,
       unfollowFriendError: ErrorEnvelope? = nil,
@@ -487,13 +477,7 @@
 
       self.sendEmailVerificationError = sendEmailVerificationError
 
-<<<<<<< HEAD
-      self.signInWithAppleResponse = signInWithAppleResponse
-
-      self.signInWithAppleError = signInWithAppleError
-=======
       self.signInWithAppleResult = signInWithAppleResult
->>>>>>> 68e699e5
 
       self.signupResponse = signupResponse
 
@@ -1253,19 +1237,10 @@
 
     internal func signInWithApple(input _: SignInWithAppleInput)
       -> SignalProducer<SignInWithAppleEnvelope, GraphError> {
-<<<<<<< HEAD
-      if let response = self.signInWithAppleResponse {
-        return SignalProducer(value: response)
-      } else if let error = signInWithAppleError {
-        return SignalProducer(error: error)
-      }
-      return SignalProducer(value: SignInWithAppleEnvelope.template)
-=======
       if let error = self.signInWithAppleResult?.error {
         return SignalProducer(error: error)
       }
       return SignalProducer(value: self.signInWithAppleResult?.value ?? SignInWithAppleEnvelope.template)
->>>>>>> 68e699e5
     }
 
     internal func signup(
