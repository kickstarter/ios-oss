--- conflicted
+++ resolved
@@ -286,14 +286,8 @@
       resendCodeError: ErrorEnvelope? = nil,
       resetPasswordResponse: User? = nil,
       resetPasswordError: ErrorEnvelope? = nil,
-<<<<<<< HEAD
-      sendEmailVerificationResponse: EmptyResponseEnvelope? = nil,
-      sendEmailVerificationError: GraphError? = nil,
+      sendEmailVerificationResult: Result<EmptyResponseEnvelope, ErrorEnvelope>? = nil,
       signInWithAppleResult: Result<SignInWithAppleEnvelope, ErrorEnvelope>? = nil,
-=======
-      sendEmailVerificationResult: Result<EmptyResponseEnvelope, ErrorEnvelope>? = nil,
-      signInWithAppleResult: Result<SignInWithAppleEnvelope, GraphError>? = nil,
->>>>>>> 9b016f45
       signupResponse: AccessTokenEnvelope? = nil,
       signupError: ErrorEnvelope? = nil,
       unfollowFriendError: ErrorEnvelope? = nil,
