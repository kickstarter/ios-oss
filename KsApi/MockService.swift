--- conflicted
+++ resolved
@@ -17,20 +17,15 @@
 
     fileprivate let cancelBackingResult: Result<EmptyResponseEnvelope, ErrorEnvelope>?
 
-<<<<<<< HEAD
-    fileprivate let changeCurrencyResult: Result<UpdateUserEnvelope, ErrorEnvelope>?
-=======
-    fileprivate let changeCurrencyResponse: EmptyResponseEnvelope?
-    fileprivate let changeCurrencyError: GraphError?
->>>>>>> 7340633c
-
-    fileprivate let changeEmailResult: Result<UpdateUserEnvelope, ErrorEnvelope>?
-
-    fileprivate let changePasswordResult: Result<UpdateUserEnvelope, ErrorEnvelope>?
+    fileprivate let changeCurrencyResult: Result<EmptyResponseEnvelope, ErrorEnvelope>?
+
+    fileprivate let changeEmailResult: Result<EmptyResponseEnvelope, ErrorEnvelope>?
+
+    fileprivate let changePasswordResult: Result<EmptyResponseEnvelope, ErrorEnvelope>?
 
     fileprivate let createBackingResult: Result<CreateBackingEnvelope, ErrorEnvelope>?
 
-    fileprivate let createPasswordResult: Result<UpdateUserEnvelope, ErrorEnvelope>?
+    fileprivate let createPasswordResult: Result<EmptyResponseEnvelope, ErrorEnvelope>?
 
     fileprivate let changePaymentMethodResult: Result<ChangePaymentMethodEnvelope, ErrorEnvelope>?
 
@@ -214,22 +209,12 @@
       buildVersion: String = "1",
       deviceIdentifier: String = "DEADBEEF-DEAD-BEEF-DEAD-DEADBEEFBEEF",
       addNewCreditCardResult: Result<CreatePaymentSourceEnvelope, GraphError>? = nil,
-<<<<<<< HEAD
-      cancelBackingResult: Result<GraphMutationEmptyResponseEnvelope, GraphError>? = nil,
-      changeEmailResult: Result<UpdateUserEnvelope, ErrorEnvelope>? = nil,
-      changePasswordResult: Result<UpdateUserEnvelope, ErrorEnvelope>? = nil,
+      cancelBackingResult: Result<EmptyResponseEnvelope, ErrorEnvelope>? = nil,
+      changeEmailResult: Result<EmptyResponseEnvelope, ErrorEnvelope>? = nil,
+      changePasswordResult: Result<EmptyResponseEnvelope, ErrorEnvelope>? = nil,
       createBackingResult: Result<CreateBackingEnvelope, ErrorEnvelope>? = nil,
-      createPasswordResult: Result<UpdateUserEnvelope, ErrorEnvelope>? = nil,
-      changeCurrencyResult: Result<UpdateUserEnvelope, ErrorEnvelope>? = nil,
-=======
-      cancelBackingResult: Result<EmptyResponseEnvelope, ErrorEnvelope>? = nil,
-      changeEmailResult: Result<UpdateAccountEnvelope, ErrorEnvelope>? = nil,
-      changePasswordResult: Result<UpdateAccountEnvelope, ErrorEnvelope>? = nil,
-      createBackingResult: Result<CreateBackingEnvelope, ErrorEnvelope>? = nil,
-      createPasswordResult: Result<UpdateAccountEnvelope, ErrorEnvelope>? = nil,
-      changeCurrencyResponse: EmptyResponseEnvelope? = nil,
-      changeCurrencyError: GraphError? = nil,
->>>>>>> 7340633c
+      createPasswordResult: Result<EmptyResponseEnvelope, ErrorEnvelope>? = nil,
+      changeCurrencyResult: Result<EmptyResponseEnvelope, ErrorEnvelope>? = nil,
       changePaymentMethodResult: Result<ChangePaymentMethodEnvelope, ErrorEnvelope>? = nil,
       clearUserUnseenActivityResult: Result<ClearUserUnseenActivityEnvelope, GraphError>? = nil,
       deletePaymentMethodResult: Result<DeletePaymentMethodEnvelope, GraphError>? = nil,
@@ -540,15 +525,9 @@
       return producer(for: self.cancelBackingResult)
     }
 
-    internal func changeEmail(input _: ChangeEmailInput) ->
-      SignalProducer<UpdateUserEnvelope, ErrorEnvelope> {
-      if let error = self.changeEmailResult?.error {
-        return SignalProducer(error: error)
-      } else if let response = self.changeEmailResult?.value {
-        return SignalProducer(value: response)
-      }
-
-      return SignalProducer(error: .couldNotParseJSON)
+    internal func changeEmail(input _: ChangeEmailInput)
+    -> SignalProducer<EmptyResponseEnvelope, ErrorEnvelope> {
+      return producer(for: self.changeEmailResult)
     }
 
     internal func facebookConnect(facebookAccessToken _: String)
@@ -567,15 +546,9 @@
       )
     }
 
-    internal func changePassword(input _: ChangePasswordInput) ->
-      SignalProducer<UpdateUserEnvelope, ErrorEnvelope> {
-      if let error = self.changePasswordResult?.error {
-        return SignalProducer(error: error)
-      } else if let response = self.changePasswordResult?.value {
-        return SignalProducer(value: response)
-      }
-
-      return SignalProducer(error: .couldNotParseJSON)
+    internal func changePassword(input _: ChangePasswordInput)
+    -> SignalProducer<EmptyResponseEnvelope, ErrorEnvelope> {
+      return producer(for: self.changePasswordResult)
     }
 
     internal func createBacking(input _: CreateBackingInput)
@@ -583,35 +556,14 @@
       return producer(for: self.createBackingResult)
     }
 
-    internal func createPassword(input _: CreatePasswordInput) ->
-      SignalProducer<UpdateUserEnvelope, ErrorEnvelope> {
-      if let error = self.createPasswordResult?.error {
-        return SignalProducer(error: error)
-      } else if let response = self.createPasswordResult?.value {
-        return SignalProducer(value: response)
-      }
-
-      return SignalProducer(error: .couldNotParseJSON)
-    }
-
-    internal func changeCurrency(input _: ChangeCurrencyInput) ->
-<<<<<<< HEAD
-    SignalProducer<UpdateUserEnvelope, ErrorEnvelope> {
-      if let response = self.changeCurrencyResult?.value {
-=======
-      SignalProducer<EmptyResponseEnvelope, GraphError> {
-      if let response = self.changeCurrencyResponse {
->>>>>>> 7340633c
-        return SignalProducer(value: response)
-      } else if let error = self.changeCurrencyResult?.error {
-        return SignalProducer(error: error)
-      }
-<<<<<<< HEAD
-      
-      return SignalProducer(error: .couldNotParseJSON)
-=======
-      return SignalProducer(value: EmptyResponseEnvelope())
->>>>>>> 7340633c
+    internal func createPassword(input _: CreatePasswordInput)
+    -> SignalProducer<EmptyResponseEnvelope, ErrorEnvelope> {
+      return producer(for: self.createPasswordResult)
+    }
+
+    internal func changeCurrency(input _: ChangeCurrencyInput)
+    -> SignalProducer<EmptyResponseEnvelope, ErrorEnvelope> {
+      return producer(for: self.changeCurrencyResult)
     }
 
     internal func clearUserUnseenActivity(input _: EmptyInput)
