--- conflicted
+++ resolved
@@ -21,11 +21,9 @@
 
     fileprivate let changePasswordError: GraphError?
 
-<<<<<<< HEAD
     fileprivate let createApplePayBackingError: GraphError?
-=======
+
     fileprivate let createBackingResult: Result<CreateBackingEnvelope, GraphError>?
->>>>>>> 27858bf8
 
     fileprivate let createPasswordError: GraphError?
 
@@ -200,11 +198,8 @@
         me: .template
       ),
       changePasswordError: GraphError? = nil,
-<<<<<<< HEAD
       createApplePayBackingError: GraphError? = nil,
-=======
       createBackingResult: Result<CreateBackingEnvelope, GraphError>? = nil,
->>>>>>> 27858bf8
       createPasswordError: GraphError? = nil,
       changeCurrencyResponse: GraphMutationEmptyResponseEnvelope? = nil,
       changeCurrencyError: GraphError? = nil,
@@ -314,11 +309,8 @@
 
       self.clearUserUnseenActivityResult = clearUserUnseenActivityResult
 
-<<<<<<< HEAD
       self.createApplePayBackingError = createApplePayBackingError
-=======
       self.createBackingResult = createBackingResult
->>>>>>> 27858bf8
 
       self.createPasswordError = createPasswordError
 
@@ -551,7 +543,6 @@
       }
     }
 
-<<<<<<< HEAD
     internal func createApplePayBacking(input _: CreateApplePayBackingInput)
       -> SignalProducer<GraphMutationEmptyResponseEnvelope, GraphError> {
       if let error = self.createApplePayBackingError {
@@ -559,11 +550,11 @@
       } else {
         return SignalProducer(value: GraphMutationEmptyResponseEnvelope())
       }
-=======
+    }
+
     internal func createBacking(input _: CreateBackingInput)
       -> SignalProducer<CreateBackingEnvelope, GraphError> {
       return producer(for: self.createBackingResult)
->>>>>>> 27858bf8
     }
 
     internal func createPassword(input _: CreatePasswordInput) ->
