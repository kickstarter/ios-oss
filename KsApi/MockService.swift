#if DEBUG
import Foundation
import Prelude
import ReactiveSwift
import Result

internal struct MockService: ServiceType {
  internal let appId: String
  internal let serverConfig: ServerConfigType
  internal let oauthToken: OauthTokenAuthType?
  internal let language: String
  internal let currency: String
  internal let buildVersion: String

<<<<<<< HEAD
  fileprivate let changeEmailError: GraphError?
  fileprivate let changeEmailResponse: GraphMutationEmptyResponseEnvelope?
=======
  fileprivate let changePasswordError: GraphError?
>>>>>>> b38aa044

  fileprivate let changePaymentMethodResult: Result<ChangePaymentMethodEnvelope, ErrorEnvelope>?

  fileprivate let createPledgeResult: Result<CreatePledgeEnvelope, ErrorEnvelope>?

  fileprivate let facebookConnectResponse: User?
  fileprivate let facebookConnectError: ErrorEnvelope?

  fileprivate let fetchActivitiesResponse: [Activity]?
  fileprivate let fetchActivitiesError: ErrorEnvelope?

  fileprivate let fetchBackingResponse: Backing
  fileprivate let backingUpdate: Backing

  fileprivate let fetchGraphCategoriesResponse: RootCategoriesEnvelope?

  fileprivate let fetchCheckoutResponse: CheckoutEnvelope?
  fileprivate let fetchCheckoutError: ErrorEnvelope?

  fileprivate let fetchCommentsResponse: [Comment]?
  fileprivate let fetchCommentsError: ErrorEnvelope?

  fileprivate let fetchConfigResponse: Config?

  fileprivate let fetchDiscoveryResponse: DiscoveryEnvelope?
  fileprivate let fetchDiscoveryError: ErrorEnvelope?

  fileprivate let fetchFriendsResponse: FindFriendsEnvelope?
  fileprivate let fetchFriendsError: ErrorEnvelope?

  fileprivate let fetchFriendStatsResponse: FriendStatsEnvelope?
  fileprivate let fetchFriendStatsError: ErrorEnvelope?

  fileprivate let fetchExportStateResponse: ExportDataEnvelope?
  fileprivate let fetchExportStateError: ErrorEnvelope?

  fileprivate let exportDataError: ErrorEnvelope?

  fileprivate let fetchDraftResponse: UpdateDraft?
  fileprivate let fetchDraftError: ErrorEnvelope?

  fileprivate let fetchGraphUserEmailResponse: GraphUser?

  fileprivate let addAttachmentResponse: UpdateDraft.Image?
  fileprivate let addAttachmentError: ErrorEnvelope?
  fileprivate let removeAttachmentResponse: UpdateDraft.Image?
  fileprivate let removeAttachmentError: ErrorEnvelope?

  fileprivate let publishUpdateError: ErrorEnvelope?

  fileprivate let fetchMessageThreadResult: Result<MessageThread?, ErrorEnvelope>?
  fileprivate let fetchMessageThreadsResponse: [MessageThread]

  fileprivate let fetchProjectResponse: Project?
  fileprivate let fetchProjectError: ErrorEnvelope?

  fileprivate let fetchProjectNotificationsResponse: [ProjectNotification]

  fileprivate let fetchProjectsResponse: [Project]?
  fileprivate let fetchProjectsError: ErrorEnvelope?

  fileprivate let fetchProjectStatsResponse: ProjectStatsEnvelope?
  fileprivate let fetchProjectStatsError: ErrorEnvelope?

  fileprivate let fetchShippingRulesResult: Result<[ShippingRule], ErrorEnvelope>?

  fileprivate let fetchSurveyResponseResponse: SurveyResponse?
  fileprivate let fetchSurveyResponseError: ErrorEnvelope?

  fileprivate let fetchUnansweredSurveyResponsesResponse: [SurveyResponse]

  fileprivate let fetchUpdateCommentsResponse: Result<CommentsEnvelope, ErrorEnvelope>?

  fileprivate let fetchUpdateResponse: Update

  fileprivate let fetchUserProjectsBackedResponse: [Project]?
  fileprivate let fetchUserProjectsBackedError: ErrorEnvelope?

  fileprivate let fetchUserResponse: User?
  fileprivate let fetchUserError: ErrorEnvelope?

  fileprivate let fetchUserSelfResponse: User?
  fileprivate let fetchUserSelfError: ErrorEnvelope?

  fileprivate let followFriendError: ErrorEnvelope?

  fileprivate let incrementVideoCompletionError: ErrorEnvelope?

  fileprivate let incrementVideoStartError: ErrorEnvelope?

  fileprivate let postCommentResponse: Comment?
  fileprivate let postCommentError: ErrorEnvelope?

  fileprivate let fetchProjectActivitiesResponse: [Activity]?
  fileprivate let fetchProjectActivitiesError: ErrorEnvelope?

  fileprivate let loginResponse: AccessTokenEnvelope?
  fileprivate let loginError: ErrorEnvelope?
  fileprivate let resendCodeResponse: ErrorEnvelope?
  fileprivate let resendCodeError: ErrorEnvelope?

  fileprivate let resetPasswordResponse: User?
  fileprivate let resetPasswordError: ErrorEnvelope?

  fileprivate let signupResponse: AccessTokenEnvelope?
  fileprivate let signupError: ErrorEnvelope?

  fileprivate let submitApplePayResponse: SubmitApplePayEnvelope

  fileprivate let toggleStarResponse: StarEnvelope?
  fileprivate let toggleStarError: ErrorEnvelope?

  fileprivate let unfollowFriendError: ErrorEnvelope?

  fileprivate let updateDraftError: ErrorEnvelope?

  fileprivate let updatePledgeResult: Result<UpdatePledgeEnvelope, ErrorEnvelope>?

  fileprivate let updateProjectNotificationResponse: ProjectNotification?
  fileprivate let updateProjectNotificationError: ErrorEnvelope?

  fileprivate let updateUserSelfError: ErrorEnvelope?

  internal init(appId: String = "com.kickstarter.kickstarter.mock",
                serverConfig: ServerConfigType,
                oauthToken: OauthTokenAuthType?,
                language: String,
                currency: String,
                buildVersion: String = "1") {

    self.init(
      appId: appId,
      serverConfig: serverConfig,
      oauthToken: oauthToken,
      language: language,
      currency: currency,
      buildVersion: buildVersion,
      fetchActivitiesResponse: nil
    )
  }

  internal init(appId: String = "com.kickstarter.kickstarter.mock",
                serverConfig: ServerConfigType = ServerConfig.production,
                oauthToken: OauthTokenAuthType? = nil,
                language: String = "en",
                currency: String = "USD",
                buildVersion: String = "1",
<<<<<<< HEAD
                changeEmailError: GraphError? = nil,
                changeEmailResponse: GraphMutationEmptyResponseEnvelope? = nil,
=======
                changePasswordError: GraphError? = nil,
>>>>>>> b38aa044
                changePaymentMethodResult: Result<ChangePaymentMethodEnvelope, ErrorEnvelope>? = nil,
                createPledgeResult: Result<CreatePledgeEnvelope, ErrorEnvelope>? = nil,
                facebookConnectResponse: User? = nil,
                facebookConnectError: ErrorEnvelope? = nil,
                fetchActivitiesResponse: [Activity]? = nil,
                fetchActivitiesError: ErrorEnvelope? = nil,
                fetchBackingResponse: Backing = .template,
                backingUpdate: Backing = .template,
                fetchGraphCategoriesResponse: RootCategoriesEnvelope? = nil,
                fetchCheckoutResponse: CheckoutEnvelope? = nil,
                fetchCheckoutError: ErrorEnvelope? = nil,
                fetchCommentsResponse: [Comment]? = nil,
                fetchCommentsError: ErrorEnvelope? = nil,
                fetchConfigResponse: Config? = nil,
                fetchDiscoveryResponse: DiscoveryEnvelope? = nil,
                fetchDiscoveryError: ErrorEnvelope? = nil,
                fetchFriendsResponse: FindFriendsEnvelope? = nil,
                fetchFriendsError: ErrorEnvelope? = nil,
                fetchFriendStatsResponse: FriendStatsEnvelope? = nil,
                fetchFriendStatsError: ErrorEnvelope? = nil,
                fetchExportStateResponse: ExportDataEnvelope? = nil,
                fetchExportStateError: ErrorEnvelope? = nil,
                exportDataError: ErrorEnvelope? = nil,
                fetchDraftResponse: UpdateDraft? = nil,
                fetchDraftError: ErrorEnvelope? = nil,
                fetchGraphUserEmailResponse: GraphUser? = nil,
                addAttachmentResponse: UpdateDraft.Image? = nil,
                addAttachmentError: ErrorEnvelope? = nil,
                removeAttachmentResponse: UpdateDraft.Image? = nil,
                removeAttachmentError: ErrorEnvelope? = nil,
                publishUpdateError: ErrorEnvelope? = nil,
                fetchMessageThreadResult: Result<MessageThread?, ErrorEnvelope>? = nil,
                fetchMessageThreadsResponse: [MessageThread]? = nil,
                fetchProjectActivitiesResponse: [Activity]? = nil,
                fetchProjectActivitiesError: ErrorEnvelope? = nil,
                fetchProjectResponse: Project? = nil,
                fetchProjectError: ErrorEnvelope? = nil,
                fetchProjectNotificationsResponse: [ProjectNotification]? = nil,
                fetchProjectsResponse: [Project]? = nil,
                fetchProjectsError: ErrorEnvelope? = nil,
                fetchProjectStatsResponse: ProjectStatsEnvelope? = nil,
                fetchProjectStatsError: ErrorEnvelope? = nil,
                fetchShippingRulesResult: Result<[ShippingRule], ErrorEnvelope>? = nil,
                fetchUserProjectsBackedResponse: [Project]? = nil,
                fetchUserProjectsBackedError: ErrorEnvelope? = nil,
                fetchUserResponse: User? = nil,
                fetchUserError: ErrorEnvelope? = nil,
                fetchUserSelfResponse: User? = nil,
                followFriendError: ErrorEnvelope? = nil,
                incrementVideoCompletionError: ErrorEnvelope? = nil,
                incrementVideoStartError: ErrorEnvelope? = nil,
                fetchSurveyResponseResponse: SurveyResponse? = nil,
                fetchSurveyResponseError: ErrorEnvelope? = nil,
                fetchUnansweredSurveyResponsesResponse: [SurveyResponse] = [],
                fetchUpdateCommentsResponse: Result<CommentsEnvelope, ErrorEnvelope>? = nil,
                fetchUpdateResponse: Update = .template,
                fetchUserSelfError: ErrorEnvelope? = nil,
                postCommentResponse: Comment? = nil,
                postCommentError: ErrorEnvelope? = nil,
                loginResponse: AccessTokenEnvelope? = nil,
                loginError: ErrorEnvelope? = nil,
                resendCodeResponse: ErrorEnvelope? = nil,
                resendCodeError: ErrorEnvelope? = nil,
                resetPasswordResponse: User? = nil,
                resetPasswordError: ErrorEnvelope? = nil,
                signupResponse: AccessTokenEnvelope? = nil,
                signupError: ErrorEnvelope? = nil,
                submitApplePayResponse: SubmitApplePayEnvelope = .template,
                toggleStarResponse: StarEnvelope? = nil,
                toggleStarError: ErrorEnvelope? = nil,
                unfollowFriendError: ErrorEnvelope? = nil,
                updateDraftError: ErrorEnvelope? = nil,
                updatePledgeResult: Result<UpdatePledgeEnvelope, ErrorEnvelope>? = nil,
                updateProjectNotificationResponse: ProjectNotification? = nil,
                updateProjectNotificationError: ErrorEnvelope? = nil,
                updateUserSelfError: ErrorEnvelope? = nil) {

    self.appId = appId
    self.serverConfig = serverConfig
    self.oauthToken = oauthToken
    self.language = language
    self.currency = currency
    self.buildVersion = buildVersion

<<<<<<< HEAD
    self.changeEmailResponse = changeEmailResponse
    self.changeEmailError = changeEmailError

=======
    self.changePasswordError = changePasswordError
>>>>>>> b38aa044
    self.changePaymentMethodResult = changePaymentMethodResult
    self.createPledgeResult = createPledgeResult

    self.facebookConnectResponse = facebookConnectResponse
    self.facebookConnectError = facebookConnectError

    self.fetchActivitiesResponse = fetchActivitiesResponse ?? [
      .template,
      .template |> Activity.lens.category .~ .backing,
      .template |> Activity.lens.category .~ .success
    ]

    self.fetchActivitiesError = fetchActivitiesError

    self.fetchBackingResponse = fetchBackingResponse

    self.backingUpdate = backingUpdate

    self.fetchGraphCategoriesResponse = fetchGraphCategoriesResponse ?? (.template
      |> RootCategoriesEnvelope.lens.categories .~ [
        .art,
        .filmAndVideo,
        .illustration,
        .documentary
      ]
    )

    self.fetchGraphUserEmailResponse = fetchGraphUserEmailResponse

    self.fetchCheckoutResponse = fetchCheckoutResponse
    self.fetchCheckoutError = fetchCheckoutError

    self.fetchCommentsResponse = fetchCommentsResponse ?? [
      .template |> Comment.lens.id .~ 2,
      .template |> Comment.lens.id .~ 1
    ]

    self.fetchCommentsError = fetchCommentsError

    self.fetchConfigResponse = fetchConfigResponse ?? .template

    self.fetchDiscoveryResponse = fetchDiscoveryResponse
    self.fetchDiscoveryError = fetchDiscoveryError

    self.fetchFriendsResponse = fetchFriendsResponse
    self.fetchFriendsError = fetchFriendsError

    self.fetchFriendStatsResponse = fetchFriendStatsResponse
    self.fetchFriendStatsError = fetchFriendStatsError

    self.fetchExportStateResponse = fetchExportStateResponse
    self.fetchExportStateError = fetchExportStateError

    self.exportDataError = exportDataError

    self.fetchDraftResponse = fetchDraftResponse
    self.fetchDraftError = fetchDraftError

    self.addAttachmentResponse = addAttachmentResponse
    self.addAttachmentError = addAttachmentError
    self.removeAttachmentResponse = removeAttachmentResponse
    self.removeAttachmentError = removeAttachmentError

    self.publishUpdateError = publishUpdateError

    self.fetchMessageThreadResult = fetchMessageThreadResult

    self.fetchMessageThreadsResponse = fetchMessageThreadsResponse ?? [
      .template |> MessageThread.lens.id .~ 1,
      .template |> MessageThread.lens.id .~ 2,
      .template |> MessageThread.lens.id .~ 3
    ]

    self.fetchProjectActivitiesResponse = fetchProjectActivitiesResponse ?? [
      .template,
      .template |> Activity.lens.category .~ .backing,
      .template |> Activity.lens.category .~ .commentProject
      ]
      .enumerated()
      .map(Activity.lens.id.set)

    self.fetchProjectActivitiesError = fetchProjectActivitiesError

    self.fetchProjectResponse = fetchProjectResponse
    self.fetchProjectError = fetchProjectError

    self.fetchProjectNotificationsResponse = fetchProjectNotificationsResponse ?? [
      .template |> ProjectNotification.lens.id .~ 1,
      .template |> ProjectNotification.lens.id .~ 2,
      .template |> ProjectNotification.lens.id .~ 3
    ]

    self.fetchProjectsResponse = fetchProjectsResponse ?? []

    self.fetchProjectsError = fetchProjectsError

    self.fetchProjectStatsResponse = fetchProjectStatsResponse
    self.fetchProjectStatsError = fetchProjectStatsError

    self.fetchShippingRulesResult = fetchShippingRulesResult

    self.fetchSurveyResponseResponse = fetchSurveyResponseResponse
    self.fetchSurveyResponseError = fetchSurveyResponseError

    self.fetchUnansweredSurveyResponsesResponse = fetchUnansweredSurveyResponsesResponse

    self.fetchUpdateCommentsResponse = fetchUpdateCommentsResponse

    self.fetchUpdateResponse = fetchUpdateResponse

    self.fetchUserProjectsBackedResponse = fetchUserProjectsBackedResponse
    self.fetchUserProjectsBackedError = fetchUserProjectsBackedError

    self.fetchUserResponse = fetchUserResponse
    self.fetchUserError = fetchUserError

    self.fetchUserSelfResponse = fetchUserSelfResponse ?? .template
    self.fetchUserSelfError = fetchUserSelfError

    self.followFriendError = followFriendError

    self.incrementVideoCompletionError = incrementVideoCompletionError

    self.incrementVideoStartError = incrementVideoStartError

    self.postCommentResponse = postCommentResponse ?? .template

    self.postCommentError = postCommentError

    self.loginResponse = loginResponse

    self.loginError = loginError

    self.resendCodeResponse = resendCodeResponse

    self.resendCodeError = resendCodeError

    self.resetPasswordResponse = resetPasswordResponse

    self.resetPasswordError = resetPasswordError

    self.signupResponse = signupResponse

    self.signupError = signupError

    self.submitApplePayResponse = submitApplePayResponse

    self.toggleStarResponse = toggleStarResponse
    self.toggleStarError = toggleStarError

    self.unfollowFriendError = unfollowFriendError

    self.updateDraftError = updateDraftError

    self.updatePledgeResult = updatePledgeResult

    self.updateProjectNotificationResponse = updateProjectNotificationResponse

    self.updateProjectNotificationError = updateProjectNotificationError

    self.updateUserSelfError = updateUserSelfError
  }

  internal func changeEmail(input: ChangeEmailInput) ->
    SignalProducer<GraphMutationEmptyResponseEnvelope, GraphError> {

      if let error = self.changeEmailError {
        return SignalProducer(error: error)
      }

      return SignalProducer(value: GraphMutationEmptyResponseEnvelope())
  }

  internal func changePassword(input: ChangePasswordInput) ->
    SignalProducer<GraphMutationEmptyResponseEnvelope, GraphError> {
      return SignalProducer(value: GraphMutationEmptyResponseEnvelope())
  }

  internal func createPledge(project: Project,
                             amount: Double,
                             reward: Reward?,
                             shippingLocation: Location?,
                             tappedReward: Bool) -> SignalProducer<CreatePledgeEnvelope, ErrorEnvelope> {

    if let error = self.createPledgeResult?.error {
      return SignalProducer(error: error)
    }

    return SignalProducer(value: self.createPledgeResult?.value ?? .template)
  }

  internal func facebookConnect(facebookAccessToken token: String)
    -> SignalProducer<User, ErrorEnvelope> {

      if let response = facebookConnectResponse {
        return SignalProducer(value: response)
      } else if let error = facebookConnectError {
        return SignalProducer(error: error)
      }

      return SignalProducer(value:
        .template
          |> User.lens.id .~ 1
          |> User.lens.facebookConnected .~ true
      )
  }

<<<<<<< HEAD
=======
  internal func changePassword(input: ChangePasswordInput) ->
    SignalProducer<GraphMutationEmptyResponseEnvelope, GraphError> {
      if let error = self.changePasswordError {
        return SignalProducer(error: error)
      } else {
        return SignalProducer(value: GraphMutationEmptyResponseEnvelope())
      }
  }

>>>>>>> b38aa044
  internal func fetchCheckout(checkoutUrl url: String) -> SignalProducer<CheckoutEnvelope, ErrorEnvelope> {
    if let response = fetchCheckoutResponse {
      return SignalProducer(value: response)
    } else if let error = fetchCheckoutError {
      return SignalProducer(error: error)
    }

    return SignalProducer(value: .template)
  }

  internal func fetchComments(project: Project) -> SignalProducer<CommentsEnvelope, ErrorEnvelope> {

    if let error = fetchCommentsError {
      return SignalProducer(error: error)
    } else if let comments = fetchCommentsResponse {
      return SignalProducer(
        value: CommentsEnvelope(
          comments: comments,
          urls: CommentsEnvelope.UrlsEnvelope(
            api: CommentsEnvelope.UrlsEnvelope.ApiEnvelope(
              moreComments: ""
            )
          )
        )
      )
    }
    return .empty
  }

  internal func fetchComments(paginationUrl url: String) -> SignalProducer<CommentsEnvelope, ErrorEnvelope> {
    if let error = fetchCommentsError {
      return SignalProducer(error: error)
    } else if let comments = fetchCommentsResponse {
      return SignalProducer(
        value: CommentsEnvelope(
          comments: comments,
          urls: CommentsEnvelope.UrlsEnvelope(
            api: CommentsEnvelope.UrlsEnvelope.ApiEnvelope(
              moreComments: ""
            )
          )
        )
      )
    }
    return .empty
  }

  internal func fetchComments(update: Update) -> SignalProducer<CommentsEnvelope, ErrorEnvelope> {

    if let error = fetchUpdateCommentsResponse?.error {
      return SignalProducer(error: error)
    } else if let comments = fetchUpdateCommentsResponse {
      return SignalProducer(value: comments.value ?? .template)
    }
    return .empty
  }

  internal func fetchConfig() -> SignalProducer<Config, ErrorEnvelope> {
    guard let config = self.fetchConfigResponse else { return .empty }
    return SignalProducer(value: config)
  }

  internal func fetchFriends() -> SignalProducer<FindFriendsEnvelope, ErrorEnvelope> {
    if let response = fetchFriendsResponse {
      return SignalProducer(value: response)
    } else if let error = fetchFriendsError {
      return SignalProducer(error: error)
    }

    return SignalProducer(value: .template)
  }

  internal func fetchFriends(paginationUrl: String)
    -> SignalProducer<FindFriendsEnvelope, ErrorEnvelope> {
    return self.fetchFriends()
  }

  internal func fetchFriendStats() -> SignalProducer<FriendStatsEnvelope, ErrorEnvelope> {
    if let response = fetchFriendStatsResponse {
      return SignalProducer(value: response)
    } else if let error = fetchFriendStatsError {
      return SignalProducer(error: error)
    }
    return SignalProducer(value: .template)
  }

  internal func followAllFriends() -> SignalProducer<VoidEnvelope, ErrorEnvelope> {
    return SignalProducer(value: VoidEnvelope())
  }

  internal func exportData() -> SignalProducer<VoidEnvelope, ErrorEnvelope> {
    if let error = exportDataError {
      return SignalProducer(error: error)
    }
    return SignalProducer(value: VoidEnvelope())
  }

  internal func followFriend(userId id: Int) -> SignalProducer<User, ErrorEnvelope> {
    if let error = followFriendError {
      return SignalProducer(error: error)
    }

    return SignalProducer(value:
      .template
        |> User.lens.id .~ id
        |> User.lens.isFriend .~ true
    )
  }

  internal func fetchGraphCategories(query: NonEmptySet<Query>)
    -> SignalProducer<RootCategoriesEnvelope, GraphError> {
    if let response = self.fetchGraphCategoriesResponse {
      return SignalProducer(value: response)
    }
    return .empty
  }

  internal func fetchGraphCategory(query: NonEmptySet<Query>)
    -> SignalProducer<CategoryEnvelope, GraphError> {
      return SignalProducer(value: CategoryEnvelope(node: .template |> Category.lens.id .~ "\(query.head)"))
  }

<<<<<<< HEAD
  internal func fetchGraphUserEmail(query: NonEmptySet<Query>)
    -> SignalProducer<GraphUser, GraphError> {
      return SignalProducer(value: fetchGraphUserEmailResponse ?? GraphUser(email: "kick@starter.com"))
=======
  internal func fetchGraphCurrency(query: NonEmptySet<Query>)
    -> SignalProducer<UserEnvelope<UserCurrency>, GraphError> {
      return SignalProducer(value: UserEnvelope<UserCurrency>(me: UserCurrency.template))
>>>>>>> b38aa044
  }

  internal func fetchGraph<A>(query: NonEmptySet<Query>) -> SignalProducer<A, GraphError> where A: Decodable {
    return .empty
  }

  internal func unfollowFriend(userId id: Int) -> SignalProducer<VoidEnvelope, ErrorEnvelope> {
    if let error = unfollowFriendError {
      return SignalProducer(error: error)
    }

    return SignalProducer(value: VoidEnvelope())
  }

  internal func login(_ oauthToken: OauthTokenAuthType) -> MockService {
    return self |> MockService.lens.oauthToken .~ oauthToken
  }

  internal func logout() -> MockService {
    return self |> MockService.lens.oauthToken .~ nil
  }

  internal func fetchActivities(count: Int?) -> SignalProducer<ActivityEnvelope, ErrorEnvelope> {

    if let error = fetchActivitiesError {
      return SignalProducer(error: error)
    } else if let activities = fetchActivitiesResponse {
      return SignalProducer(
        value: ActivityEnvelope(
          activities: activities,
          urls: ActivityEnvelope.UrlsEnvelope(
            api: ActivityEnvelope.UrlsEnvelope.ApiEnvelope(
              moreActivities: "http://\(Secrets.Api.Endpoint.production)/gimme/more"
            )
          )
        )
      )
    }
    return .empty
  }

  internal func fetchActivities(paginationUrl: String)
    -> SignalProducer<ActivityEnvelope, ErrorEnvelope> {
      return self.fetchActivities(count: nil)
  }

  func fetchBacking(forProject project: Project, forUser user: User)
    -> SignalProducer<Backing, ErrorEnvelope> {

    return SignalProducer(
      value: fetchBackingResponse
        |> Backing.lens.backer .~ user
        |> Backing.lens.backerId .~ user.id
        |> Backing.lens.projectId .~ project.id
    )
  }

  func backingUpdate(forProject project: Project, forUser user: User, received: Bool)
    -> SignalProducer<Backing, ErrorEnvelope> {

      return SignalProducer(
        value: fetchBackingResponse
          |> Backing.lens.backer .~ user
          |> Backing.lens.backerId .~ user.id
          |> Backing.lens.projectId .~ project.id
          |> Backing.lens.backerCompleted .~ received
      )
  }

  internal func fetchDiscovery(paginationUrl: String)
    -> SignalProducer<DiscoveryEnvelope, ErrorEnvelope> {

      if let error = fetchDiscoveryError {
        return SignalProducer(error: error)
      }

      let project: (Int) -> Project = {
        .template |> Project.lens.id .~ ($0 + paginationUrl.hashValue)
      }
      let envelope = self.fetchDiscoveryResponse ?? (.template
        |> DiscoveryEnvelope.lens.projects .~ (1...4).map(project)
        |> DiscoveryEnvelope.lens.urls.api.moreProjects .~ (paginationUrl + "+1")
      )

      return SignalProducer(value: envelope)
  }

  internal func fetchDiscovery(params: DiscoveryParams)
    -> SignalProducer<DiscoveryEnvelope, ErrorEnvelope> {

      if let error = fetchDiscoveryError {
        return SignalProducer(error: error)
      }

      let project: (Int) -> Project = {
        .template |> Project.lens.id %~ const($0 + params.hashValue)
      }
      let envelope = self.fetchDiscoveryResponse ?? (.template
        |> DiscoveryEnvelope.lens.projects .~ (1...4).map(project)
      )

      return SignalProducer(value: envelope)
  }

  internal func fetchMessageThread(messageThreadId: Int)
    -> SignalProducer<MessageThreadEnvelope, ErrorEnvelope> {
      if let error = self.fetchMessageThreadResult?.error {
        return SignalProducer(error: error)
      }

      return SignalProducer(
        value: MessageThreadEnvelope(
          participants: [.template, .template |> User.lens.id .~ 2],
          messages: [
            .template |> Message.lens.id .~ 1,
            .template |> Message.lens.id .~ 2,
            .template |> Message.lens.id .~ 3
          ],
          messageThread: self.fetchMessageThreadResult?.value as? MessageThread ?? .template
        )
      )
  }

  internal func fetchMessageThread(backing: Backing)
    -> SignalProducer<MessageThreadEnvelope?, ErrorEnvelope> {
      if let error = self.fetchMessageThreadResult?.error {
        return SignalProducer(error: error)
      }

      if let thread = self.fetchMessageThreadResult?.value as? MessageThread {
        return SignalProducer(
          value: MessageThreadEnvelope(
            participants: [.template, .template |> User.lens.id .~ 2],
            messages: [
              .template |> Message.lens.id .~ 1,
              .template |> Message.lens.id .~ 2,
              .template |> Message.lens.id .~ 3
            ],
            messageThread: thread
          )
        )
      } else {
        return SignalProducer(value: nil)
      }
  }

  internal func fetchMessageThreads(mailbox: Mailbox, project: Project?)
    -> SignalProducer<MessageThreadsEnvelope, ErrorEnvelope> {

      return SignalProducer(value:
        MessageThreadsEnvelope(
          messageThreads: self.fetchMessageThreadsResponse,
          urls: MessageThreadsEnvelope.UrlsEnvelope(
            api: MessageThreadsEnvelope.UrlsEnvelope.ApiEnvelope(
              moreMessageThreads: ""
            )
          )
        )
      )
  }

  internal func fetchMessageThreads(paginationUrl: String)
    -> SignalProducer<MessageThreadsEnvelope, ErrorEnvelope> {

      return SignalProducer(value:
        MessageThreadsEnvelope(
          messageThreads: self.fetchMessageThreadsResponse,
          urls: MessageThreadsEnvelope.UrlsEnvelope(
            api: MessageThreadsEnvelope.UrlsEnvelope.ApiEnvelope(
              moreMessageThreads: ""
            )
          )
        )
      )
  }

  internal func fetchProjectNotifications() -> SignalProducer<[ProjectNotification], ErrorEnvelope> {
    return SignalProducer(value: self.fetchProjectNotificationsResponse)
  }

  internal func fetchProject(param: Param) -> SignalProducer<Project, ErrorEnvelope> {
    if let error = self.fetchProjectError {
      return SignalProducer(error: error)
    }
    if let project = self.fetchProjectResponse {
      return SignalProducer(value: project)
    }
    return SignalProducer(
      value: .template
        |> Project.lens.id %~ { param.id ?? $0 }
        |> Project.lens.slug %~ { param.slug ?? $0 }
    )
  }

  internal func fetchProject(_ params: DiscoveryParams) -> SignalProducer<DiscoveryEnvelope, ErrorEnvelope> {
    if let envelope = self.fetchDiscoveryResponse {
      return SignalProducer(value: envelope)
    }
    let envelope = .template
      |> DiscoveryEnvelope.lens.projects .~ [
        .template |> Project.lens.id .~ params.hashValue
    ]
    return SignalProducer(value: envelope)
  }

  internal func fetchProject(project: Project) -> SignalProducer<Project, ErrorEnvelope> {
    if let project = self.fetchProjectResponse {
      return SignalProducer(value: project)
    }
    return SignalProducer(value: project)
  }

  internal func fetchProjectActivities(forProject project: Project) ->
    SignalProducer<ProjectActivityEnvelope, ErrorEnvelope> {

    if let error = fetchProjectActivitiesError {
      return SignalProducer(error: error)
    } else if let activities = fetchProjectActivitiesResponse {
      return SignalProducer(
        value: ProjectActivityEnvelope(
          activities: activities,
          urls: ProjectActivityEnvelope.UrlsEnvelope(
            api: ProjectActivityEnvelope.UrlsEnvelope.ApiEnvelope(
              moreActivities: "http://\(Secrets.Api.Endpoint.production)/gimme/more"
            )
          )
        )
      )
    }
    return .empty
  }

  internal func fetchProjectActivities(paginationUrl: String)
    -> SignalProducer<ProjectActivityEnvelope, ErrorEnvelope> {

    if let error = fetchProjectActivitiesError {
      return SignalProducer(error: error)
    } else if let activities = fetchProjectActivitiesResponse {
      return SignalProducer(
        value: ProjectActivityEnvelope(
          activities: activities,
          urls: ProjectActivityEnvelope.UrlsEnvelope(
            api: ProjectActivityEnvelope.UrlsEnvelope.ApiEnvelope(
              moreActivities: ""
            )
          )
        )
      )
    }
    return .empty
  }

  internal func fetchProjects(member: Bool) -> SignalProducer<ProjectsEnvelope, ErrorEnvelope> {

    if let error = fetchProjectsError {
      return SignalProducer(error: error)
    } else if let projects = fetchProjectsResponse {
      return SignalProducer(
        value: ProjectsEnvelope(
          projects: projects,
          urls: ProjectsEnvelope.UrlsEnvelope(
            api: ProjectsEnvelope.UrlsEnvelope.ApiEnvelope(
              moreProjects: ""
            )
          )
        )
      )
    }
    return .empty
  }

  internal func fetchProjects(paginationUrl: String) ->
    SignalProducer<ProjectsEnvelope, ErrorEnvelope> {
      return fetchProjects(member: true)
  }

  internal func fetchProjectStats(projectId: Int) ->
    SignalProducer<ProjectStatsEnvelope, ErrorEnvelope> {
      if let error = fetchProjectStatsError {
        return SignalProducer(error: error)
      } else if let response = fetchProjectStatsResponse {
        return SignalProducer(value: response)
      }

      return SignalProducer(value: .template)
  }

  internal func fetchRewardShippingRules(projectId: Int, rewardId: Int)
    -> SignalProducer<ShippingRulesEnvelope, ErrorEnvelope> {

      if let error = self.fetchShippingRulesResult?.error {
        return SignalProducer(error: error)
      }

      return SignalProducer(value: .init(shippingRules: self.fetchShippingRulesResult?.value ?? [.template]))
  }

  internal func fetchUserProjectsBacked() -> SignalProducer<ProjectsEnvelope, ErrorEnvelope> {
    if let error = fetchUserProjectsBackedError {
      return SignalProducer(error: error)
    } else if let projects = fetchUserProjectsBackedResponse {
      return SignalProducer(
        value: ProjectsEnvelope(
          projects: projects,
          urls: ProjectsEnvelope.UrlsEnvelope(
            api: ProjectsEnvelope.UrlsEnvelope.ApiEnvelope(
              moreProjects: ""
            )
          )
        )
      )
    }
    return .empty
  }

  internal func fetchUserProjectsBacked(paginationUrl url: String)
    -> SignalProducer<ProjectsEnvelope, ErrorEnvelope> {

    if let error = fetchUserProjectsBackedError {
      return SignalProducer(error: error)
    } else if let projects = fetchUserProjectsBackedResponse {
      return SignalProducer(
        value: ProjectsEnvelope(
          projects: projects,
          urls: ProjectsEnvelope.UrlsEnvelope(
            api: ProjectsEnvelope.UrlsEnvelope.ApiEnvelope(
              moreProjects: ""
            )
          )
        )
      )
    }
    return .empty
  }

  internal func fetchUserSelf() -> SignalProducer<User, ErrorEnvelope> {
    if let error = fetchUserSelfError {
      return SignalProducer(error: error)
    }

    return SignalProducer(value: self.fetchUserSelfResponse ?? .template)
  }

  internal func fetchSurveyResponse(surveyResponseId id: Int)
    -> SignalProducer<SurveyResponse, ErrorEnvelope> {
    if let response = fetchSurveyResponseResponse {
      return SignalProducer(value: response)
    } else if let error = fetchSurveyResponseError {
      return SignalProducer(error: error)
    }
    return SignalProducer(value: .template |> SurveyResponse.lens.id .~ id)
  }

  internal func fetchUnansweredSurveyResponses() -> SignalProducer<[SurveyResponse], ErrorEnvelope> {
    return SignalProducer(value: self.fetchUnansweredSurveyResponsesResponse)
  }

  internal func fetchUser(userId: Int) -> SignalProducer<User, ErrorEnvelope> {
    if let error = self.fetchUserError {
      return SignalProducer(error: error)
    }
    return SignalProducer(value: self.fetchUserResponse ?? (.template |> User.lens.id .~ userId))
  }

  internal func fetchUser(_ user: User) -> SignalProducer<User, ErrorEnvelope> {
    if let error = self.fetchUserError {
      return SignalProducer(error: error)
    }
    return SignalProducer(value: fetchUserResponse ?? user)
  }

  internal func fetchCategory(param: Param)
    -> SignalProducer<KsApi.Category, GraphError> {
    switch param {
    case let .id(id):
      return SignalProducer(value: .template |> Category.lens.id .~ "\(id)")
    default:
      return .empty
      }
  }

  internal func incrementVideoCompletion(forProject project: Project) ->
    SignalProducer<VoidEnvelope, ErrorEnvelope> {
      if let error = incrementVideoCompletionError {
        return .init(error: error)
      } else {
        return .init(value: VoidEnvelope())
      }
  }

  internal func incrementVideoStart(forProject project: Project) ->
    SignalProducer<VoidEnvelope, ErrorEnvelope> {
      if let error = incrementVideoStartError {
        return .init(error: error)
      } else {
        return .init(value: VoidEnvelope())
      }
  }

  internal func toggleStar(_ project: Project) -> SignalProducer<StarEnvelope, ErrorEnvelope> {
   if let error = self.toggleStarError {
        return SignalProducer(error: error)
      } else if let toggleStar = self.toggleStarResponse {
        return SignalProducer(value: toggleStar)
      }

      return SignalProducer(value: .template)
  }

  internal func star(_ project: Project) -> SignalProducer<StarEnvelope, ErrorEnvelope> {
    let project = project |> Project.lens.personalization.isStarred .~ true
    return .init(value: .template |> StarEnvelope.lens.project .~ project)
  }

  internal func login(email: String, password: String, code: String?) ->
    SignalProducer<AccessTokenEnvelope, ErrorEnvelope> {

    if let error = loginError {
      return SignalProducer(error: error)
    } else if let accessTokenEnvelope = loginResponse {
      return SignalProducer(value: accessTokenEnvelope)
    } else if let resendCodeResponse = resendCodeResponse {
      return SignalProducer(error: resendCodeResponse)
    } else if let resendCodeError = resendCodeError {
      return SignalProducer(error: resendCodeError)
    }

    return SignalProducer(value: AccessTokenEnvelope(accessToken: "deadbeef", user: .template))
  }

  internal func login(facebookAccessToken: String, code: String?) ->
    SignalProducer<AccessTokenEnvelope, ErrorEnvelope> {

    if let error = loginError {
      return SignalProducer(error: error)
    } else if let accessTokenEnvelope = loginResponse {
      return SignalProducer(value: accessTokenEnvelope)
    } else if let resendCodeResponse = resendCodeResponse {
      return SignalProducer(error: resendCodeResponse)
    } else if let resendCodeError = resendCodeError {
      return SignalProducer(error: resendCodeError)
    }

    return SignalProducer(value: AccessTokenEnvelope(accessToken: "deadbeef", user: .template))
  }

  internal func markAsRead(messageThread: MessageThread)
    -> SignalProducer<MessageThread, ErrorEnvelope> {
      return SignalProducer(value: messageThread)
  }

  internal func postComment(_ body: String, toProject project: Project) ->
    SignalProducer<Comment, ErrorEnvelope> {

    if let error = self.postCommentError {
      return SignalProducer(error: error)
    } else if let comment = self.postCommentResponse {
      return SignalProducer(value: comment)
    }
    return .empty
  }

  func postComment(_ body: String, toUpdate update: Update) -> SignalProducer<Comment, ErrorEnvelope> {

    if let error = self.postCommentError {
      return SignalProducer(error: error)
    } else if let comment = self.postCommentResponse {
      return SignalProducer(value: comment)
    }
    return .empty
  }

  func resetPassword(email: String) -> SignalProducer<User, ErrorEnvelope> {
    if let response = resetPasswordResponse {
      return SignalProducer(value: response)
    } else if let error = resetPasswordError {
      return SignalProducer(error: error)
    }
    return SignalProducer(value: .template)
  }

  func register(pushToken: String) -> SignalProducer<VoidEnvelope, ErrorEnvelope> {
    return SignalProducer(value: VoidEnvelope())
  }

  func exportDataState() -> SignalProducer<ExportDataEnvelope, ErrorEnvelope> {
    if let response = fetchExportStateResponse {
      return SignalProducer(value: response)
    } else if let error = fetchExportStateError {
      return SignalProducer(error: error)
    }
    return SignalProducer(value: .template)
  }

  internal func searchMessages(query: String, project: Project?)
    -> SignalProducer<MessageThreadsEnvelope, ErrorEnvelope> {
      return SignalProducer(value:
        MessageThreadsEnvelope(
          messageThreads: self.fetchMessageThreadsResponse,
          urls: MessageThreadsEnvelope.UrlsEnvelope(
            api: MessageThreadsEnvelope.UrlsEnvelope.ApiEnvelope(
              moreMessageThreads: ""
            )
          )
        )
      )
  }

  internal func sendMessage(body: String, toSubject subject: MessageSubject)
    -> SignalProducer<Message, ErrorEnvelope> {

      return SignalProducer(
        value: .template
          |> Message.lens.id .~ body.hashValue
          |> Message.lens.body .~ body
      )
  }

  internal func signup(name: String,
                       email: String,
                       password: String,
                       passwordConfirmation: String,
                       sendNewsletters: Bool) -> SignalProducer<AccessTokenEnvelope, ErrorEnvelope> {
    if let error = signupError {
      return SignalProducer(error: error)
    } else if let accessTokenEnvelope = signupResponse {
      return SignalProducer(value: accessTokenEnvelope)
    }
    return SignalProducer(value:
      AccessTokenEnvelope(
        accessToken: "deadbeef",
        user: .template
          |> User.lens.name .~ name
          |> User.lens.newsletters.weekly .~ sendNewsletters
      )
    )
  }

  internal func signup(facebookAccessToken: String, sendNewsletters: Bool) ->
    SignalProducer<AccessTokenEnvelope, ErrorEnvelope> {

    if let error = signupError {
      return SignalProducer(error: error)
    } else if let accessTokenEnvelope = signupResponse {
      return SignalProducer(value: accessTokenEnvelope)
    }
    return SignalProducer(value:
      AccessTokenEnvelope(
        accessToken: "deadbeef",
        user: .template
      )
    )
  }

  func submitApplePay(checkoutUrl: String,
                      stripeToken: String,
                      paymentInstrumentName: String,
                      paymentNetwork: String,
                      transactionIdentifier: String) ->
    SignalProducer<SubmitApplePayEnvelope, ErrorEnvelope> {

    return SignalProducer(value: self.submitApplePayResponse)
  }

  internal func updateProjectNotification(_ notification: ProjectNotification)
    -> SignalProducer<ProjectNotification, ErrorEnvelope> {
      if let error = updateProjectNotificationError {
        return SignalProducer(error: error)
      }
      return SignalProducer(value: notification)
  }

  internal func updateUserSelf(_ user: User) -> SignalProducer<User, ErrorEnvelope> {
    if let error = updateUserSelfError {
      return SignalProducer(error: error)
    }
    return SignalProducer(value: user)
  }

  internal func fetchUpdate(updateId: Int, projectParam: Param)
    -> SignalProducer<Update, ErrorEnvelope> {

      return SignalProducer(value: self.fetchUpdateResponse |> Update.lens.id .~ updateId)
  }

  internal func fetchUpdateDraft(forProject project: Project) -> SignalProducer<UpdateDraft, ErrorEnvelope> {
    if let error = self.fetchDraftError {
      return SignalProducer(error: error)
    }
    return SignalProducer(value: fetchDraftResponse ?? .template)
  }

  internal func update(draft: UpdateDraft, title: String, body: String, isPublic: Bool)
    -> SignalProducer<UpdateDraft, ErrorEnvelope> {

      if let error = self.updateDraftError {
        return SignalProducer(error: error)
      }
      let updatedDraft = draft
        |> UpdateDraft.lens.update.title .~ title
        |> UpdateDraft.lens.update.body .~ body
        |> UpdateDraft.lens.update.isPublic .~ isPublic

      return SignalProducer(value: updatedDraft)
  }

  internal func updatePledge(
    project: Project,
    amount: Double,
    reward: Reward?,
    shippingLocation: Location?,
    tappedReward: Bool) -> SignalProducer<UpdatePledgeEnvelope, ErrorEnvelope> {

    if let error = self.updatePledgeResult?.error {
      return SignalProducer(error: error)
    }

    return SignalProducer(value: self.updatePledgeResult?.value ?? .template)
  }

  internal func addImage(file fileURL: URL, toDraft draft: UpdateDraft)
    -> SignalProducer<UpdateDraft.Image, ErrorEnvelope> {

      if let error = addAttachmentError {
        return SignalProducer(error: error)
      }

      return SignalProducer(value: addAttachmentResponse ?? .template)
  }

  internal func delete(image: UpdateDraft.Image, fromDraft draft: UpdateDraft)
    -> SignalProducer<UpdateDraft.Image, ErrorEnvelope> {

      if let error = removeAttachmentError {
        return SignalProducer(error: error)
      }

      return SignalProducer(value: removeAttachmentResponse ?? .template)
  }

  internal func addVideo(file fileURL: URL, toDraft draft: UpdateDraft)
    -> SignalProducer<UpdateDraft.Video, ErrorEnvelope> {

      return .empty
  }

  internal func changePaymentMethod(project: Project)
    -> SignalProducer<ChangePaymentMethodEnvelope, ErrorEnvelope> {

      if let error = self.changePaymentMethodResult?.error {
        return SignalProducer(error: error)
      }

      return SignalProducer(value: self.changePaymentMethodResult?.value ?? .template)
  }

  internal func delete(video: UpdateDraft.Video, fromDraft draft: UpdateDraft)
    -> SignalProducer<UpdateDraft.Video, ErrorEnvelope> {

      return .empty
  }

  internal func publish(draft: UpdateDraft) -> SignalProducer<Update, ErrorEnvelope> {
    if let error = publishUpdateError {
      return SignalProducer(error: error)
    }

    return SignalProducer(value: fetchUpdateResponse)
  }

  internal func previewUrl(forDraft draft: UpdateDraft) -> URL? {
    return URL(
      string: "https://\(Secrets.Api.Endpoint.production)/projects/\(draft.update.projectId)/updates/"
        + "\(draft.update.id)/preview"
    )
  }
}

private extension MockService {
    enum lens {
    static let oauthToken = Lens<MockService, OauthTokenAuthType?>(
      view: { $0.oauthToken },
      set: {
        MockService(
          appId: $1.appId,
          serverConfig: $1.serverConfig,
          oauthToken: $0,
          language: $1.language,
          buildVersion: $1.buildVersion,
          changePaymentMethodResult: $1.changePaymentMethodResult,
          createPledgeResult: $1.createPledgeResult,
          facebookConnectResponse: $1.facebookConnectResponse,
          facebookConnectError: $1.facebookConnectError,
          fetchActivitiesResponse: $1.fetchActivitiesResponse,
          fetchActivitiesError: $1.fetchActivitiesError,
          fetchBackingResponse: $1.fetchBackingResponse,
          fetchGraphCategoriesResponse: $1.fetchGraphCategoriesResponse,
          fetchCommentsResponse: $1.fetchCommentsResponse,
          fetchCommentsError: $1.fetchCommentsError,
          fetchConfigResponse: $1.fetchConfigResponse,
          fetchDiscoveryResponse: $1.fetchDiscoveryResponse,
          fetchDiscoveryError: $1.fetchDiscoveryError,
          fetchFriendsResponse: $1.fetchFriendsResponse,
          fetchFriendsError: $1.fetchFriendsError,
          fetchFriendStatsResponse: $1.fetchFriendStatsResponse,
          fetchFriendStatsError: $1.fetchFriendStatsError,
          fetchExportStateResponse: $1.fetchExportStateResponse,
          fetchExportStateError: $1.fetchExportStateError,
          exportDataError: $1.exportDataError,
          fetchDraftResponse: $1.fetchDraftResponse,
          fetchDraftError: $1.fetchDraftError,
          addAttachmentResponse: $1.addAttachmentResponse,
          addAttachmentError: $1.addAttachmentError,
          removeAttachmentResponse: $1.removeAttachmentResponse,
          removeAttachmentError: $1.removeAttachmentError,
          publishUpdateError: $1.publishUpdateError,
          fetchMessageThreadResult: $1.fetchMessageThreadResult,
          fetchMessageThreadsResponse: $1.fetchMessageThreadsResponse,
          fetchProjectActivitiesResponse: $1.fetchProjectActivitiesResponse,
          fetchProjectActivitiesError: $1.fetchProjectActivitiesError,
          fetchProjectResponse: $1.fetchProjectResponse,
          fetchProjectNotificationsResponse: $1.fetchProjectNotificationsResponse,
          fetchProjectsResponse: $1.fetchProjectsResponse,
          fetchProjectsError: $1.fetchProjectsError,
          fetchProjectStatsResponse: $1.fetchProjectStatsResponse,
          fetchProjectStatsError: $1.fetchProjectStatsError,
          fetchShippingRulesResult: $1.fetchShippingRulesResult,
          fetchUserProjectsBackedResponse: $1.fetchUserProjectsBackedResponse,
          fetchUserProjectsBackedError: $1.fetchUserProjectsBackedError,
          fetchUserResponse: $1.fetchUserResponse,
          fetchUserError: $1.fetchUserError,
          fetchUserSelfResponse: $1.fetchUserSelfResponse,
          followFriendError: $1.followFriendError,
          incrementVideoCompletionError: $1.incrementVideoCompletionError,
          incrementVideoStartError: $1.incrementVideoStartError,
          fetchSurveyResponseResponse: $1.fetchSurveyResponseResponse,
          fetchSurveyResponseError: $1.fetchSurveyResponseError,
          fetchUnansweredSurveyResponsesResponse: $1.fetchUnansweredSurveyResponsesResponse,
          fetchUpdateCommentsResponse: $1.fetchUpdateCommentsResponse,
          fetchUpdateResponse: $1.fetchUpdateResponse,
          fetchUserSelfError: $1.fetchUserSelfError,
          postCommentResponse: $1.postCommentResponse,
          postCommentError: $1.postCommentError,
          loginResponse: $1.loginResponse,
          loginError: $1.loginError,
          resendCodeResponse: $1.resendCodeResponse,
          resendCodeError: $1.resendCodeError,
          resetPasswordResponse: $1.resetPasswordResponse,
          resetPasswordError: $1.resetPasswordError,
          signupResponse: $1.signupResponse,
          signupError: $1.signupError,
          submitApplePayResponse: $1.submitApplePayResponse,
          toggleStarResponse: $1.toggleStarResponse,
          toggleStarError: $1.toggleStarError,
          unfollowFriendError: $1.unfollowFriendError,
          updateDraftError: $1.updateDraftError,
          updatePledgeResult: $1.updatePledgeResult,
          updateProjectNotificationResponse: $1.updateProjectNotificationResponse,
          updateProjectNotificationError: $1.updateProjectNotificationError,
          updateUserSelfError: $1.updateUserSelfError
        )
      }
    )
  }
  // swiftlint:enable type_name
}
#endif<|MERGE_RESOLUTION|>--- conflicted
+++ resolved
@@ -12,12 +12,10 @@
   internal let currency: String
   internal let buildVersion: String
 
-<<<<<<< HEAD
   fileprivate let changeEmailError: GraphError?
   fileprivate let changeEmailResponse: GraphMutationEmptyResponseEnvelope?
-=======
+
   fileprivate let changePasswordError: GraphError?
->>>>>>> b38aa044
 
   fileprivate let changePaymentMethodResult: Result<ChangePaymentMethodEnvelope, ErrorEnvelope>?
 
@@ -165,12 +163,9 @@
                 language: String = "en",
                 currency: String = "USD",
                 buildVersion: String = "1",
-<<<<<<< HEAD
                 changeEmailError: GraphError? = nil,
                 changeEmailResponse: GraphMutationEmptyResponseEnvelope? = nil,
-=======
                 changePasswordError: GraphError? = nil,
->>>>>>> b38aa044
                 changePaymentMethodResult: Result<ChangePaymentMethodEnvelope, ErrorEnvelope>? = nil,
                 createPledgeResult: Result<CreatePledgeEnvelope, ErrorEnvelope>? = nil,
                 facebookConnectResponse: User? = nil,
@@ -255,13 +250,11 @@
     self.currency = currency
     self.buildVersion = buildVersion
 
-<<<<<<< HEAD
     self.changeEmailResponse = changeEmailResponse
     self.changeEmailError = changeEmailError
 
-=======
     self.changePasswordError = changePasswordError
->>>>>>> b38aa044
+
     self.changePaymentMethodResult = changePaymentMethodResult
     self.createPledgeResult = createPledgeResult
 
@@ -435,11 +428,6 @@
       return SignalProducer(value: GraphMutationEmptyResponseEnvelope())
   }
 
-  internal func changePassword(input: ChangePasswordInput) ->
-    SignalProducer<GraphMutationEmptyResponseEnvelope, GraphError> {
-      return SignalProducer(value: GraphMutationEmptyResponseEnvelope())
-  }
-
   internal func createPledge(project: Project,
                              amount: Double,
                              reward: Reward?,
@@ -469,8 +457,6 @@
       )
   }
 
-<<<<<<< HEAD
-=======
   internal func changePassword(input: ChangePasswordInput) ->
     SignalProducer<GraphMutationEmptyResponseEnvelope, GraphError> {
       if let error = self.changePasswordError {
@@ -480,7 +466,6 @@
       }
   }
 
->>>>>>> b38aa044
   internal func fetchCheckout(checkoutUrl url: String) -> SignalProducer<CheckoutEnvelope, ErrorEnvelope> {
     if let response = fetchCheckoutResponse {
       return SignalProducer(value: response)
@@ -603,15 +588,14 @@
       return SignalProducer(value: CategoryEnvelope(node: .template |> Category.lens.id .~ "\(query.head)"))
   }
 
-<<<<<<< HEAD
   internal func fetchGraphUserEmail(query: NonEmptySet<Query>)
     -> SignalProducer<GraphUser, GraphError> {
       return SignalProducer(value: fetchGraphUserEmailResponse ?? GraphUser(email: "kick@starter.com"))
-=======
+  }
+
   internal func fetchGraphCurrency(query: NonEmptySet<Query>)
     -> SignalProducer<UserEnvelope<UserCurrency>, GraphError> {
       return SignalProducer(value: UserEnvelope<UserCurrency>(me: UserCurrency.template))
->>>>>>> b38aa044
   }
 
   internal func fetchGraph<A>(query: NonEmptySet<Query>) -> SignalProducer<A, GraphError> where A: Decodable {
