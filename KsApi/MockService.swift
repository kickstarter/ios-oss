--- conflicted
+++ resolved
@@ -12,12 +12,10 @@
   internal let currency: String
   internal let buildVersion: String
 
-<<<<<<< HEAD
   fileprivate let changeCurrencyError: GraphError?
-=======
+  
   fileprivate let changeEmailError: GraphError?
   fileprivate let changeEmailResponse: UserEnvelope<GraphUserEmail>?
->>>>>>> fb0a46af
 
   fileprivate let changePasswordError: GraphError?
 
@@ -257,13 +255,11 @@
     self.currency = currency
     self.buildVersion = buildVersion
 
-<<<<<<< HEAD
     self.changeCurrencyError = changeCurrencyError
-=======
+
     self.changeEmailResponse = changeEmailResponse
     self.changeEmailError = changeEmailError
 
->>>>>>> fb0a46af
     self.changePasswordError = changePasswordError
 
     self.changePaymentMethodResult = changePaymentMethodResult
