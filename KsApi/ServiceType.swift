--- conflicted
+++ resolved
@@ -98,17 +98,7 @@
   func fetchBacking(forProject project: Project, forUser user: User)
     -> SignalProducer<Backing, ErrorEnvelope>
 
-<<<<<<< HEAD
-  /// Fetch comments from a pagination url.
-  func fetchComments(paginationUrl url: String) -> SignalProducer<DeprecatedCommentsEnvelope, ErrorEnvelope>
-
-  /// Fetch comments for a project.
-  func fetchComments(project: Project) -> SignalProducer<DeprecatedCommentsEnvelope, ErrorEnvelope>
-
-  /// Fetch comments for a project with a slug, cursor, limit and comments' users' stored cards.
-=======
   /// Fetch comments for a project with a slug, cursor and limit.
->>>>>>> cdb53d0c
   func fetchProjectComments(
     slug: String,
     cursor: String?,
