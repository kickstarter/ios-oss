import Foundation
import Prelude
import ReactiveSwift

public enum Mailbox: String {
  case inbox
  case sent
}

/**
 A type that knows how to perform requests for Kickstarter data.
 */
public protocol ServiceType {
  var appId: String { get }
  var serverConfig: ServerConfigType { get }
  var oauthToken: OauthTokenAuthType? { get }
  var language: String { get }
  var currency: String { get }
  var buildVersion: String { get }

  init(appId: String,
       serverConfig: ServerConfigType,
       oauthToken: OauthTokenAuthType?,
       language: String,
       currency: String,
       buildVersion: String)

  /// Returns a new service with the oauth token replaced.
  func login(_ oauthToken: OauthTokenAuthType) -> Self

  /// Returns a new service with the oauth token set to `nil`.
  func logout() -> Self

  /// Request to connect user to Facebook with access token.
  func facebookConnect(facebookAccessToken token: String) -> SignalProducer<User, ErrorEnvelope>

  /// Uploads and attaches an image to the draft of a project update.
  func addImage(file fileURL: URL, toDraft draft: UpdateDraft)
    -> SignalProducer<UpdateDraft.Image, ErrorEnvelope>

  /// Uploads and attaches a video to the draft of a project update.
  func addVideo(file fileURL: URL, toDraft draft: UpdateDraft)
    -> SignalProducer<UpdateDraft.Video, ErrorEnvelope>

  func changeEmail(input: ChangeEmailInput) ->
    SignalProducer<GraphMutationEmptyResponseEnvelope, GraphError>

  func changePassword(input: ChangePasswordInput) ->
    SignalProducer<GraphMutationEmptyResponseEnvelope, GraphError>

  func changePaymentMethod(project: Project)
    -> SignalProducer<ChangePaymentMethodEnvelope, ErrorEnvelope>

  /// Performs the first step of checkout by creating a pledge on the server.
  func createPledge(project: Project,
                    amount: Double,
                    reward: Reward?,
                    shippingLocation: Location?,
                    tappedReward: Bool) -> SignalProducer<CreatePledgeEnvelope, ErrorEnvelope>

  /// Removes an image from a project update draft.
  func delete(image: UpdateDraft.Image, fromDraft draft: UpdateDraft)
    -> SignalProducer<UpdateDraft.Image, ErrorEnvelope>

  /// Removes a video from a project update draft.
  func delete(video: UpdateDraft.Video, fromDraft draft: UpdateDraft)
    -> SignalProducer<UpdateDraft.Video, ErrorEnvelope>

  func exportData() -> SignalProducer<VoidEnvelope, ErrorEnvelope>

  func exportDataState() -> SignalProducer<ExportDataEnvelope, ErrorEnvelope>

  /// Fetch a page of activities.
  func fetchActivities(count: Int?) -> SignalProducer<ActivityEnvelope, ErrorEnvelope>

  /// Fetch activities from a pagination URL
  func fetchActivities(paginationUrl: String) -> SignalProducer<ActivityEnvelope, ErrorEnvelope>

  /// Fetches the current user's backing for the project, if it exists.
  func fetchBacking(forProject project: Project, forUser user: User)
    -> SignalProducer<Backing, ErrorEnvelope>

  /// Fetch a checkout's status.
  func fetchCheckout(checkoutUrl url: String) -> SignalProducer<CheckoutEnvelope, ErrorEnvelope>

  /// Fetch comments from a pagination url.
  func fetchComments(paginationUrl url: String) -> SignalProducer<CommentsEnvelope, ErrorEnvelope>

  /// Fetch comments for a project.
  func fetchComments(project: Project) -> SignalProducer<CommentsEnvelope, ErrorEnvelope>

  /// Fetch comments for an update.
  func fetchComments(update: Update) -> SignalProducer<CommentsEnvelope, ErrorEnvelope>

  /// Fetch the config.
  func fetchConfig() -> SignalProducer<Config, ErrorEnvelope>

  /// Fetch discovery envelope with a pagination url.
  func fetchDiscovery(paginationUrl: String) -> SignalProducer<DiscoveryEnvelope, ErrorEnvelope>

  /// Fetch the full discovery envelope with specified discovery params.
  func fetchDiscovery(params: DiscoveryParams) -> SignalProducer<DiscoveryEnvelope, ErrorEnvelope>

  /// Fetch friends for a user.
  func fetchFriends() -> SignalProducer<FindFriendsEnvelope, ErrorEnvelope>

  /// Fetch friends from a pagination url.
  func fetchFriends(paginationUrl: String) -> SignalProducer<FindFriendsEnvelope, ErrorEnvelope>

  /// Fetch friend stats.
  func fetchFriendStats() -> SignalProducer<FriendStatsEnvelope, ErrorEnvelope>

  /// Fetch Categories objects using graphQL.
  func fetchGraphCategories(query: NonEmptySet<Query>) -> SignalProducer<RootCategoriesEnvelope, GraphError>

  /// Fetch Category objects using graphQL.
  func fetchGraphCategory(query: NonEmptySet<Query>)
    -> SignalProducer<CategoryEnvelope, GraphError>

<<<<<<< HEAD
  /// Fetch User's email objects using graphQL.
  func fetchGraphUserEmail(query: NonEmptySet<Query>)
    -> SignalProducer<GraphUser, GraphError>
=======
  /// Fetch a User's preferred currency
  func fetchGraphCurrency(query: NonEmptySet<Query>)
    -> SignalProducer<UserEnvelope<UserCurrency>, GraphError>
>>>>>>> b38aa044

  /// Fetches all of the messages in a particular message thread.
  func fetchMessageThread(messageThreadId: Int)
    -> SignalProducer<MessageThreadEnvelope, ErrorEnvelope>

  /// Fetches all of the messages related to a particular backing.
  func fetchMessageThread(backing: Backing) -> SignalProducer<MessageThreadEnvelope?, ErrorEnvelope>

  /// Fetches all of the messages in a particular mailbox and specific to a particular project.
  func fetchMessageThreads(mailbox: Mailbox, project: Project?)
    -> SignalProducer<MessageThreadsEnvelope, ErrorEnvelope>

  /// Fetches more messages threads from a pagination URL.
  func fetchMessageThreads(paginationUrl: String)
    -> SignalProducer<MessageThreadsEnvelope, ErrorEnvelope>

  /// Fetch the newest data for a particular project from its id.
  func fetchProject(param: Param) -> SignalProducer<Project, ErrorEnvelope>

  /// Fetch a single project with the specified discovery params.
  func fetchProject(_ params: DiscoveryParams) -> SignalProducer<DiscoveryEnvelope, ErrorEnvelope>

  /// Fetch the newest data for a particular project from its project value.
  func fetchProject(project: Project) -> SignalProducer<Project, ErrorEnvelope>

  /// Fetch a page of activities for a project.
  func fetchProjectActivities(forProject project: Project) ->
    SignalProducer<ProjectActivityEnvelope, ErrorEnvelope>

  /// Fetch a page of activities for a project from a pagination url.
  func fetchProjectActivities(paginationUrl: String) ->
    SignalProducer<ProjectActivityEnvelope, ErrorEnvelope>

  /// Fetch the user's project notifications.
  func fetchProjectNotifications() -> SignalProducer<[ProjectNotification], ErrorEnvelope>

  /// Fetches the projects that the current user is a member of.
  func fetchProjects(member: Bool) -> SignalProducer<ProjectsEnvelope, ErrorEnvelope>

  /// Fetches more projects from a pagination URL.
  func fetchProjects(paginationUrl: String) -> SignalProducer<ProjectsEnvelope, ErrorEnvelope>

  /// Fetches the stats for a particular project.
  func fetchProjectStats(projectId: Int) -> SignalProducer<ProjectStatsEnvelope, ErrorEnvelope>

  /// Fetches a reward for a project and reward id.
  func fetchRewardShippingRules(projectId: Int, rewardId: Int)
    -> SignalProducer<ShippingRulesEnvelope, ErrorEnvelope>

  /// Fetches a survey response belonging to the current user.
  func fetchSurveyResponse(surveyResponseId: Int)
    -> SignalProducer<SurveyResponse, ErrorEnvelope>

  /// Fetches all of the user's unanswered surveys.
  func fetchUnansweredSurveyResponses() -> SignalProducer<[SurveyResponse], ErrorEnvelope>

  /// Fetches an update from its id and project.
  func fetchUpdate(updateId: Int, projectParam: Param) -> SignalProducer<Update, ErrorEnvelope>

  /// Fetches a project update draft.
  func fetchUpdateDraft(forProject project: Project) -> SignalProducer<UpdateDraft, ErrorEnvelope>

  /// Fetches the current user's backed projects.
  func fetchUserProjectsBacked() -> SignalProducer<ProjectsEnvelope, ErrorEnvelope>

  /// Fetches more user backed projects.
  func fetchUserProjectsBacked(paginationUrl url: String) -> SignalProducer<ProjectsEnvelope, ErrorEnvelope>

  /// Fetch the newest data for a particular user.
  func fetchUser(_ user: User) -> SignalProducer<User, ErrorEnvelope>

  /// Fetch a user.
  func fetchUser(userId: Int) -> SignalProducer<User, ErrorEnvelope>

  /// Fetch the logged-in user's data.
  func fetchUserSelf() -> SignalProducer<User, ErrorEnvelope>

  /// Mark reward received.
  func backingUpdate(forProject project: Project, forUser user: User, received: Bool)
    -> SignalProducer<Backing, ErrorEnvelope>

  /// Follow all friends of current user.
  func followAllFriends() -> SignalProducer<VoidEnvelope, ErrorEnvelope>

  /// Follow a user with their id.
  func followFriend(userId id: Int) -> SignalProducer<User, ErrorEnvelope>

  /// Increment the video complete stat for a project.
  func incrementVideoCompletion(forProject project: Project) -> SignalProducer<VoidEnvelope, ErrorEnvelope>

  /// Increment the video start stat for a project.
  func incrementVideoStart(forProject project: Project) -> SignalProducer<VoidEnvelope, ErrorEnvelope>

  /// Attempt a login with an email, password and optional code.
  func login(email: String, password: String, code: String?) ->
    SignalProducer<AccessTokenEnvelope, ErrorEnvelope>

  /// Attempt a login with Facebook access token and optional code.
  func login(facebookAccessToken: String, code: String?) ->
    SignalProducer<AccessTokenEnvelope, ErrorEnvelope>

  /// Marks all the messages in a particular thread as read.
  func markAsRead(messageThread: MessageThread) -> SignalProducer<MessageThread, ErrorEnvelope>

  /// Posts a comment to a project.
  func postComment(_ body: String, toProject project: Project) -> SignalProducer<Comment, ErrorEnvelope>

  /// Posts a comment to an update.
  func postComment(_ body: String, toUpdate update: Update) -> SignalProducer<Comment, ErrorEnvelope>

  /// Returns a project update preview URL.
  func previewUrl(forDraft draft: UpdateDraft) -> URL?

  /// Publishes a project update draft.
  func publish(draft: UpdateDraft) -> SignalProducer<Update, ErrorEnvelope>

  /// Registers a push token.
  func register(pushToken: String) -> SignalProducer<VoidEnvelope, ErrorEnvelope>

  /// Reset user password with email address.
  func resetPassword(email: String) -> SignalProducer<User, ErrorEnvelope>

  /// Searches all of the messages, (optionally) bucketed to a specific project.
  func searchMessages(query: String, project: Project?)
    -> SignalProducer<MessageThreadsEnvelope, ErrorEnvelope>

  /// Sends a message to a subject, i.e. creator project, message thread, backer of backing.
  func sendMessage(body: String, toSubject subject: MessageSubject)
    -> SignalProducer<Message, ErrorEnvelope>

  /// Signup with email.
  func signup(name: String, email: String, password: String, passwordConfirmation: String,
              sendNewsletters: Bool) -> SignalProducer<AccessTokenEnvelope, ErrorEnvelope>

  /// Signup with Facebook access token and newsletter bool.
  func signup(facebookAccessToken: String, sendNewsletters: Bool) ->
    SignalProducer<AccessTokenEnvelope, ErrorEnvelope>

  /// Star a project.
  func star(_ project: Project) -> SignalProducer<StarEnvelope, ErrorEnvelope>

  func submitApplePay(checkoutUrl: String,
                      stripeToken: String,
                      paymentInstrumentName: String,
                      paymentNetwork: String,
                      transactionIdentifier: String) -> SignalProducer<SubmitApplePayEnvelope, ErrorEnvelope>

  /// Toggle the starred state on a project.
  func toggleStar(_ project: Project) -> SignalProducer<StarEnvelope, ErrorEnvelope>

  /// Unfollow a user with their id.
  func unfollowFriend(userId id: Int) -> SignalProducer<VoidEnvelope, ErrorEnvelope>

  /// Performs the first step of checkout by creating a pledge on the server.
  func updatePledge(project: Project,
                    amount: Double,
                    reward: Reward?,
                    shippingLocation: Location?,
                    tappedReward: Bool) -> SignalProducer<UpdatePledgeEnvelope, ErrorEnvelope>

  /// Update the project notification setting.
  func updateProjectNotification(_ notification: ProjectNotification)
    -> SignalProducer<ProjectNotification, ErrorEnvelope>

  /// Update the current user with settings attributes.
  func updateUserSelf(_ user: User) -> SignalProducer<User, ErrorEnvelope>

  /// Updates the draft of a project update.
  func update(draft: UpdateDraft, title: String, body: String, isPublic: Bool)
    -> SignalProducer<UpdateDraft, ErrorEnvelope>
}

extension ServiceType {
  /// Returns `true` if an oauth token is present, and `false` otherwise.
  public var isAuthenticated: Bool {
    return self.oauthToken != nil
  }
}

public func == (lhs: ServiceType, rhs: ServiceType) -> Bool {
  return
    type(of: lhs) == type(of: rhs) &&
      lhs.serverConfig == rhs.serverConfig &&
      lhs.oauthToken == rhs.oauthToken &&
      lhs.language == rhs.language &&
      lhs.buildVersion == rhs.buildVersion
}

public func != (lhs: ServiceType, rhs: ServiceType) -> Bool {
  return !(lhs == rhs)
}

extension ServiceType {

  /**
   Prepares a URL request to be sent to the server.

   - parameter originalRequest: The request that should be prepared.
   - parameter query:           Additional query params that should be attached to the request.

   - returns: A new URL request that is properly configured for the server.
   */
  public func preparedRequest(forRequest originalRequest: URLRequest, query: [String: Any] = [:])
    -> URLRequest {

      var request = originalRequest
      guard let URL = request.url else {
        return originalRequest
      }

      var headers = self.defaultHeaders

      let method = request.httpMethod?.uppercased()
      // swiftlint:disable:next force_unwrapping
      var components = URLComponents(url: URL, resolvingAgainstBaseURL: false)!
      var queryItems = components.queryItems ?? []
      queryItems.append(contentsOf: self.defaultQueryParams.map(URLQueryItem.init(name:value:)))

      if method == .some("POST") || method == .some("PUT") {
        if request.httpBody == nil {
          headers["Content-Type"] = "application/json; charset=utf-8"
          request.httpBody = try? JSONSerialization.data(withJSONObject: query, options: [])
        }
      } else {
        queryItems.append(
          contentsOf: query
            .flatMap(queryComponents)
            .map(URLQueryItem.init(name:value:))
        )
      }
      components.queryItems = queryItems.sorted { $0.name < $1.name }
      request.url = components.url

      let currentHeaders = request.allHTTPHeaderFields ?? [:]
      request.allHTTPHeaderFields = currentHeaders.withAllValuesFrom(headers)

      return request
  }

  /**
   Prepares a request to be sent to the server.

   - parameter URL:    The URL to turn into a request and prepare.
   - parameter method: The HTTP verb to use for the request.
   - parameter query:  Additional query params that should be attached to the request.

   - returns: A new URL request that is properly configured for the server.
   */
  public func preparedRequest(forURL url: URL, method: Method = .GET, query: [String: Any] = [:])
    -> URLRequest {

      var request = URLRequest(url: url)
      request.httpMethod = method.rawValue
      return self.preparedRequest(forRequest: request, query: query)
  }

  /**
   Prepares a URL request to be sent to the server.

   - parameter originalRequest: The request that should be prepared.
   - parameter queryString:     The GraphQL query string for the request.

   - returns: A new URL request that is properly configured for the server.
   */
  public func preparedRequest(forRequest originalRequest: URLRequest, queryString: String)
    -> URLRequest {

      var request = originalRequest
      guard let URL = request.url else {
        return originalRequest
      }

      request.httpBody = "query=\(queryString)".data(using: .utf8)

      // swiftlint:disable:next force_unwrapping
      let components = URLComponents(url: URL, resolvingAgainstBaseURL: false)!
      request.url = components.url
      request.allHTTPHeaderFields = self.defaultHeaders

      return request
  }

  public func preparedRequest(forURL url: URL, queryString: String)
    -> URLRequest {

      var request = URLRequest(url: url)
      request.httpMethod = Method.POST.rawValue
      return self.preparedRequest(forRequest: request, queryString: queryString)
  }

  /**
   Prepares a URL request to be sent to the server.
   - parameter originalRequest: The request that should be prepared
   - parameter queryString: The GraphQL mutation string description
   - parameter input: The input for the mutation

   - returns: A new URL request that is properly configured for the server
 **/
  public func preparedGraphRequest(forURL url: URL,
                                   queryString: String,
                                   input: [String: Any]) throws -> URLRequest {
    var request = URLRequest(url: url)
    request.httpMethod = Method.POST.rawValue

    guard let URL = request.url else {
      return request
    }

    let requestBody = self.graphMutationRequestBody(mutation: queryString, input: input)
    let jsonData = try JSONSerialization.data(withJSONObject: requestBody, options: [])

    request.httpBody = jsonData

    var headers = self.defaultHeaders
    headers["Content-Type"] = "application/json; charset=utf-8"

    // swiftlint:disable:next force_unwrapping
    let components = URLComponents(url: URL, resolvingAgainstBaseURL: false)!
    request.url = components.url
    request.allHTTPHeaderFields = headers

    return request
  }

  public func isPrepared(request: URLRequest) -> Bool {
    return request.value(forHTTPHeaderField: "Authorization") == authorizationHeader
      && request.value(forHTTPHeaderField: "Kickstarter-iOS-App") != nil
  }

  fileprivate var defaultHeaders: [String: String] {
    var headers: [String: String] = [:]
    headers["Accept-Language"] = self.language
    headers["Authorization"] = self.authorizationHeader
    headers["Kickstarter-App-Id"] = self.appId
    headers["Kickstarter-iOS-App"] = self.buildVersion
    headers["User-Agent"] = Self.userAgent

    return headers
  }

  func graphMutationRequestBody(mutation: String, input: [String: Any]) -> [String: Any] {
    return [
    "query": mutation,
    "variables": ["input": input]
    ]
  }

  public static var userAgent: String {

    let executable = Bundle.main.infoDictionary?["CFBundleExecutable"] as? String
    let bundleIdentifier = Bundle.main.infoDictionary?["CFBundleIdentifier"] as? String
    let app: String = executable ?? bundleIdentifier ?? "Kickstarter"
    let bundleVersion: String = (Bundle.main.infoDictionary?["CFBundleVersion"] as? String) ?? "1"
    let model = UIDevice.current.model
    let systemVersion = UIDevice.current.systemVersion
    let scale = UIScreen.main.scale

    return "\(app)/\(bundleVersion) (\(model); iOS \(systemVersion) Scale/\(scale))"
  }

  fileprivate var authorizationHeader: String? {
    if let token = self.oauthToken?.token {
      return "token \(token)"
    } else {
      return self.serverConfig.basicHTTPAuth?.authorizationHeader
    }
  }

  fileprivate var defaultQueryParams: [String: String] {
    var query: [String: String] = [:]
    query["client_id"] = self.serverConfig.apiClientAuth.clientId
    query["currency"] = self.currency
    query["oauth_token"] = self.oauthToken?.token
    return query
  }

  fileprivate func queryComponents(_ key: String, _ value: Any) -> [(String, String)] {
    var components: [(String, String)] = []

    if let dictionary = value as? [String: Any] {
      for (nestedKey, value) in dictionary {
        components += queryComponents("\(key)[\(nestedKey)]", value)
      }
    } else if let array = value as? [Any] {
      for value in array {
        components += queryComponents("\(key)[]", value)
      }
    } else {
      components.append((key, String(describing: value)))
    }

    return components
  }
}<|MERGE_RESOLUTION|>--- conflicted
+++ resolved
@@ -117,15 +117,13 @@
   func fetchGraphCategory(query: NonEmptySet<Query>)
     -> SignalProducer<CategoryEnvelope, GraphError>
 
-<<<<<<< HEAD
+  /// Fetch a User's preferred currency
+  func fetchGraphCurrency(query: NonEmptySet<Query>)
+    -> SignalProducer<UserEnvelope<UserCurrency>, GraphError>
+
   /// Fetch User's email objects using graphQL.
   func fetchGraphUserEmail(query: NonEmptySet<Query>)
     -> SignalProducer<GraphUser, GraphError>
-=======
-  /// Fetch a User's preferred currency
-  func fetchGraphCurrency(query: NonEmptySet<Query>)
-    -> SignalProducer<UserEnvelope<UserCurrency>, GraphError>
->>>>>>> b38aa044
 
   /// Fetches all of the messages in a particular message thread.
   func fetchMessageThread(messageThreadId: Int)
