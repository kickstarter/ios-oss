import Foundation
import Prelude
import ReactiveSwift

public enum Mailbox: String {
  case inbox
  case sent
}

/*
 *
 A type that knows how to perform requests for Kickstarter data.
 */
public protocol ServiceType {
  var appId: String { get }
  var serverConfig: ServerConfigType { get }
  var oauthToken: OauthTokenAuthType? { get }
  var language: String { get }
  var currency: String { get }
  var buildVersion: String { get }
  var deviceIdentifier: String { get }
  var perimeterXClient: PerimeterXClientType { get }

  init(
    appId: String,
    serverConfig: ServerConfigType,
    oauthToken: OauthTokenAuthType?,
    language: String,
    currency: String,
    buildVersion: String,
    deviceIdentifier: String,
    perimeterXClient: PerimeterXClientType
  )

  /// Returns a new service with the oauth token replaced.
  func login(_ oauthToken: OauthTokenAuthType) -> Self

  /// Returns a new service with the oauth token set to `nil`.
  func logout() -> Self

  /// Request to connect user to Facebook with access token.
  func facebookConnect(facebookAccessToken token: String) -> SignalProducer<User, ErrorEnvelope>

  /// Uploads and attaches an image to the draft of a project update.
  func addImage(file fileURL: URL, toDraft draft: UpdateDraft)
    -> SignalProducer<UpdateDraft.Image, ErrorEnvelope>

  /// Cancels a backing
  func cancelBacking(input: CancelBackingInput)
    -> SignalProducer<GraphMutationEmptyResponseEnvelope, GraphError>

  func changeEmail(input: ChangeEmailInput) ->
    SignalProducer<GraphMutationEmptyResponseEnvelope, GraphError>

  func changePassword(input: ChangePasswordInput) ->
    SignalProducer<GraphMutationEmptyResponseEnvelope, GraphError>

  func changeCurrency(input: ChangeCurrencyInput) ->
    SignalProducer<GraphMutationEmptyResponseEnvelope, GraphError>

  /// Clears the user's unseen activity count.
  func clearUserUnseenActivity(input: EmptyInput)
    -> SignalProducer<ClearUserUnseenActivityEnvelope, GraphError>

  func createBacking(input: CreateBackingInput) ->
    SignalProducer<CreateBackingEnvelope, GraphError>

  func createPassword(input: CreatePasswordInput) ->
    SignalProducer<GraphMutationEmptyResponseEnvelope, GraphError>

  func addNewCreditCard(input: CreatePaymentSourceInput) ->
    SignalProducer<CreatePaymentSourceEnvelope, GraphError>

  /// Deletes a payment method
  func deletePaymentMethod(input: PaymentSourceDeleteInput) ->
    SignalProducer<DeletePaymentMethodEnvelope, GraphError>

  /// Removes an image from a project update draft.
  func delete(image: UpdateDraft.Image, fromDraft draft: UpdateDraft)
    -> SignalProducer<UpdateDraft.Image, ErrorEnvelope>

  func exportData() -> SignalProducer<VoidEnvelope, ErrorEnvelope>

  func exportDataState() -> SignalProducer<ExportDataEnvelope, ErrorEnvelope>

  /// Fetch a page of activities.
  func fetchActivities(count: Int?) -> SignalProducer<ActivityEnvelope, ErrorEnvelope>

  /// Fetch activities from a pagination URL
  func fetchActivities(paginationUrl: String) -> SignalProducer<ActivityEnvelope, ErrorEnvelope>

  /// Fetches the current user's backing for the project, if it exists.
  func fetchBacking(forProject project: Project, forUser user: User)
    -> SignalProducer<Backing, ErrorEnvelope>

  /// Fetch comments from a pagination url.
  func fetchComments(paginationUrl url: String) -> SignalProducer<DeprecatedCommentsEnvelope, ErrorEnvelope>

  /// Fetch comments for a project.
  func fetchComments(project: Project) -> SignalProducer<DeprecatedCommentsEnvelope, ErrorEnvelope>

  /// Fetch comments for a project with a query.
  func fetchComments(query: NonEmptySet<Query>) -> SignalProducer<CommentsEnvelope, ErrorEnvelope>

<<<<<<< HEAD
  /// Fetch comments for a project with a slug, cursor and limit.
  func fetchComments(
    slug: String,
    cursor: String?,
    limit: Int?
  ) -> SignalProducer<CommentsEnvelope, ErrorEnvelope>
=======
  /// Fetch comment replies for a comment with a query.
  func fetchCommentReplies(query: NonEmptySet<Query>) -> SignalProducer<CommentRepliesEnvelope, ErrorEnvelope>
>>>>>>> 791136cd

  /// Fetch comments for an update.
  func fetchComments(update: Update) -> SignalProducer<DeprecatedCommentsEnvelope, ErrorEnvelope>

  /// Fetch the config.
  func fetchConfig() -> SignalProducer<Config, ErrorEnvelope>

  /// Fetch discovery envelope with a pagination url.
  func fetchDiscovery(paginationUrl: String) -> SignalProducer<DiscoveryEnvelope, ErrorEnvelope>

  /// Fetch the full discovery envelope with specified discovery params.
  func fetchDiscovery(params: DiscoveryParams) -> SignalProducer<DiscoveryEnvelope, ErrorEnvelope>

  /// Fetch friends for a user.
  func fetchFriends() -> SignalProducer<FindFriendsEnvelope, ErrorEnvelope>

  /// Fetch friends from a pagination url.
  func fetchFriends(paginationUrl: String) -> SignalProducer<FindFriendsEnvelope, ErrorEnvelope>

  /// Fetch friend stats.
  func fetchFriendStats() -> SignalProducer<FriendStatsEnvelope, ErrorEnvelope>

  /// Fetch Categories objects using graphQL.
  func fetchGraphCategories(query: NonEmptySet<Query>) -> SignalProducer<RootCategoriesEnvelope, GraphError>

  /// Fetch Category objects using graphQL.
  func fetchGraphCategory(query: NonEmptySet<Query>)
    -> SignalProducer<CategoryEnvelope, GraphError>

  /// Fetch User's stored cards.
  func fetchGraphCreditCards(query: NonEmptySet<Query>)
    -> SignalProducer<UserEnvelope<GraphUserCreditCard>, GraphError>

  /// Fetch a User's account fields
  func fetchGraphUserAccountFields(query: NonEmptySet<Query>)
    -> SignalProducer<UserEnvelope<GraphUser>, GraphError>

  /// Fetch User's backings with a specific status.
  func fetchGraphUserBackings(query: NonEmptySet<Query>)
    -> SignalProducer<BackingsEnvelope, ErrorEnvelope>

  /// Fetch User's email fields object using graphQL.
  func fetchGraphUserEmailFields(query: NonEmptySet<Query>)
    -> SignalProducer<UserEnvelope<UserEmailFields>, GraphError>

  /// Fetch Backing data for ManagePledgeViewController
  func fetchManagePledgeViewBacking(query: NonEmptySet<Query>)
    -> SignalProducer<ProjectAndBackingEnvelope, ErrorEnvelope>

  /// Fetches all of the messages in a particular message thread.
  func fetchMessageThread(messageThreadId: Int)
    -> SignalProducer<MessageThreadEnvelope, ErrorEnvelope>

  /// Fetches all of the messages related to a particular backing.
  func fetchMessageThread(backing: Backing) -> SignalProducer<MessageThreadEnvelope?, ErrorEnvelope>

  /// Fetches all of the messages in a particular mailbox and specific to a particular project.
  func fetchMessageThreads(mailbox: Mailbox, project: Project?)
    -> SignalProducer<MessageThreadsEnvelope, ErrorEnvelope>

  /// Fetches more messages threads from a pagination URL.
  func fetchMessageThreads(paginationUrl: String)
    -> SignalProducer<MessageThreadsEnvelope, ErrorEnvelope>

  /// Fetch the newest data for a particular project from its id.
  func fetchProject(param: Param) -> SignalProducer<Project, ErrorEnvelope>

  /// Fetch a single project with the specified discovery params.
  func fetchProject(_ params: DiscoveryParams) -> SignalProducer<DiscoveryEnvelope, ErrorEnvelope>

  /// Fetch the newest data for a particular project from its project value.
  func fetchProject(project: Project) -> SignalProducer<Project, ErrorEnvelope>

  /// Fetch a page of activities for a project.
  func fetchProjectActivities(forProject project: Project) ->
    SignalProducer<ProjectActivityEnvelope, ErrorEnvelope>

  /// Fetch a page of activities for a project from a pagination url.
  func fetchProjectActivities(paginationUrl: String) ->
    SignalProducer<ProjectActivityEnvelope, ErrorEnvelope>

  /// Fetch the user's project notifications.
  func fetchProjectNotifications() -> SignalProducer<[ProjectNotification], ErrorEnvelope>

  /// Fetches the projects that the current user is a member of.
  func fetchProjects(member: Bool) -> SignalProducer<ProjectsEnvelope, ErrorEnvelope>

  /// Fetches more projects from a pagination URL.
  func fetchProjects(paginationUrl: String) -> SignalProducer<ProjectsEnvelope, ErrorEnvelope>

  /// Fetches the stats for a particular project.
  func fetchProjectStats(projectId: Int) -> SignalProducer<ProjectStatsEnvelope, ErrorEnvelope>

  /// Fetch the add-on rewards for the add-on selection view with a given query.
  func fetchRewardAddOnsSelectionViewRewards(query: NonEmptySet<Query>)
    -> SignalProducer<Project, ErrorEnvelope>

  /// Fetches a reward for a project and reward id.
  func fetchRewardShippingRules(projectId: Int, rewardId: Int)
    -> SignalProducer<ShippingRulesEnvelope, ErrorEnvelope>

  /// Fetches a survey response belonging to the current user.
  func fetchSurveyResponse(surveyResponseId: Int)
    -> SignalProducer<SurveyResponse, ErrorEnvelope>

  /// Fetches all of the user's unanswered surveys.
  func fetchUnansweredSurveyResponses() -> SignalProducer<[SurveyResponse], ErrorEnvelope>

  /// Fetches an update from its id and project.
  func fetchUpdate(updateId: Int, projectParam: Param) -> SignalProducer<Update, ErrorEnvelope>

  /// Fetches a project update draft.
  func fetchUpdateDraft(forProject project: Project) -> SignalProducer<UpdateDraft, ErrorEnvelope>

  /// Fetches more user backed projects.
  func fetchUserProjectsBacked(paginationUrl url: String) -> SignalProducer<ProjectsEnvelope, ErrorEnvelope>

  /// Fetch the newest data for a particular user.
  func fetchUser(_ user: User) -> SignalProducer<User, ErrorEnvelope>

  /// Fetch a user.
  func fetchUser(userId: Int) -> SignalProducer<User, ErrorEnvelope>

  /// Fetch the logged-in user's data.
  func fetchUserSelf() -> SignalProducer<User, ErrorEnvelope>

  /// Mark reward received.
  func backingUpdate(forProject project: Project, forUser user: User, received: Bool)
    -> SignalProducer<Backing, ErrorEnvelope>

  /// Follow all friends of current user.
  func followAllFriends() -> SignalProducer<VoidEnvelope, ErrorEnvelope>

  /// Follow a user with their id.
  func followFriend(userId id: Int) -> SignalProducer<User, ErrorEnvelope>

  /// Increment the video complete stat for a project.
  func incrementVideoCompletion(forProject project: Project) -> SignalProducer<VoidEnvelope, ErrorEnvelope>

  /// Increment the video start stat for a project.
  func incrementVideoStart(forProject project: Project) -> SignalProducer<VoidEnvelope, ErrorEnvelope>

  /// Attempt a login with an email, password and optional code.
  func login(email: String, password: String, code: String?) ->
    SignalProducer<AccessTokenEnvelope, ErrorEnvelope>

  /// Attempt a login with Facebook access token and optional code.
  func login(facebookAccessToken: String, code: String?) ->
    SignalProducer<AccessTokenEnvelope, ErrorEnvelope>

  /// Marks all the messages in a particular thread as read.
  func markAsRead(messageThread: MessageThread) -> SignalProducer<MessageThread, ErrorEnvelope>

  /// Posts a comment to a project.
  func deprecatedPostComment(_ body: String, toProject project: Project)
    -> SignalProducer<DeprecatedComment, ErrorEnvelope>

  /// Posts a comment to an update.
  func deprecatedPostComment(_ body: String, toUpdate update: Update)
    -> SignalProducer<DeprecatedComment, ErrorEnvelope>

  /// Posts a comment to a project or replies in a thread
  func postComment(input: PostCommentInput)
    -> SignalProducer<Comment, ErrorEnvelope>

  /// Returns a project update preview URL.
  func previewUrl(forDraft draft: UpdateDraft) -> URL?

  /// Publishes a project update draft.
  func publish(draft: UpdateDraft) -> SignalProducer<Update, ErrorEnvelope>

  /// Registers a push token.
  func register(pushToken: String) -> SignalProducer<VoidEnvelope, ErrorEnvelope>

  /// Reset user password with email address.
  func resetPassword(email: String) -> SignalProducer<User, ErrorEnvelope>

  /// Searches all of the messages, (optionally) bucketed to a specific project.
  func searchMessages(query: String, project: Project?)
    -> SignalProducer<MessageThreadsEnvelope, ErrorEnvelope>

  /// Sends a message to a subject, i.e. creator project, message thread, backer of backing.
  func sendMessage(body: String, toSubject subject: MessageSubject)
    -> SignalProducer<Message, ErrorEnvelope>

  /// Sends a verification email (after updating the email from account settings).
  func sendVerificationEmail(input: EmptyInput)
    -> SignalProducer<GraphMutationEmptyResponseEnvelope, GraphError>

  /// Signin with Apple
  func signInWithApple(input: SignInWithAppleInput)
    -> SignalProducer<SignInWithAppleEnvelope, GraphError>

  /// Signup with email.
  func signup(
    name: String, email: String, password: String, passwordConfirmation: String,
    sendNewsletters: Bool
  ) -> SignalProducer<AccessTokenEnvelope, ErrorEnvelope>

  /// Signup with Facebook access token and newsletter bool.
  func signup(facebookAccessToken: String, sendNewsletters: Bool) ->
    SignalProducer<AccessTokenEnvelope, ErrorEnvelope>

  /// Unfollow a user with their id.
  func unfollowFriend(userId id: Int) -> SignalProducer<VoidEnvelope, ErrorEnvelope>

  /// Updates a backing
  func updateBacking(input: UpdateBackingInput) -> SignalProducer<UpdateBackingEnvelope, GraphError>

  /// Update the project notification setting.
  func updateProjectNotification(_ notification: ProjectNotification)
    -> SignalProducer<ProjectNotification, ErrorEnvelope>

  /// Update the current user with settings attributes.
  func updateUserSelf(_ user: User) -> SignalProducer<User, ErrorEnvelope>

  /// Updates the draft of a project update.
  func update(draft: UpdateDraft, title: String, body: String, isPublic: Bool)
    -> SignalProducer<UpdateDraft, ErrorEnvelope>

  func unwatchProject(input: WatchProjectInput) ->
    SignalProducer<GraphMutationWatchProjectResponseEnvelope, GraphError>

  /// Verifies an email address with a given access token.
  func verifyEmail(withToken token: String)
    -> SignalProducer<EmailVerificationResponseEnvelope, ErrorEnvelope>

  func watchProject(input: WatchProjectInput) ->
    SignalProducer<GraphMutationWatchProjectResponseEnvelope, GraphError>
}

extension ServiceType {
  /// Returns `true` if an oauth token is present, and `false` otherwise.
  public var isAuthenticated: Bool {
    return self.oauthToken != nil
  }
}

public func == (lhs: ServiceType, rhs: ServiceType) -> Bool {
  return
    type(of: lhs) == type(of: rhs) &&
    lhs.serverConfig == rhs.serverConfig &&
    lhs.oauthToken == rhs.oauthToken &&
    lhs.language == rhs.language &&
    lhs.buildVersion == rhs.buildVersion
}

public func != (lhs: ServiceType, rhs: ServiceType) -> Bool {
  return !(lhs == rhs)
}

extension ServiceType {
  /**
   Prepares a URL request to be sent to the server.

   - parameter originalRequest: The request that should be prepared.
   - parameter query:           Additional query params that should be attached to the request.

   - returns: A new URL request that is properly configured for the server.
   */
  public func preparedRequest(forRequest originalRequest: URLRequest, query: [String: Any] = [:])
    -> URLRequest {
    var request = originalRequest
    guard let URL = request.url else {
      return originalRequest
    }

    var headers = self.defaultHeaders

    let method = request.httpMethod?.uppercased()
    var components = URLComponents(url: URL, resolvingAgainstBaseURL: false)!
    var queryItems = components.queryItems ?? []
    queryItems.append(contentsOf: self.defaultQueryParams.map(URLQueryItem.init(name:value:)))

    if method == .some("POST") || method == .some("PUT") {
      if request.httpBody == nil {
        headers["Content-Type"] = "application/json; charset=utf-8"
        request.httpBody = try? JSONSerialization.data(withJSONObject: query, options: [])
      }
    } else {
      queryItems.append(
        contentsOf: query
          .flatMap(self.queryComponents)
          .map(URLQueryItem.init(name:value:))
      )
    }
    components.queryItems = queryItems.sorted { $0.name < $1.name }
    request.url = components.url

    let currentHeaders = request.allHTTPHeaderFields ?? [:]
    request.allHTTPHeaderFields = currentHeaders.withAllValuesFrom(headers)

    return request
  }

  /**
   Prepares a request to be sent to the server.

   - parameter URL:    The URL to turn into a request and prepare.
   - parameter method: The HTTP verb to use for the request.
   - parameter query:  Additional query params that should be attached to the request.

   - returns: A new URL request that is properly configured for the server.
   */
  public func preparedRequest(forURL url: URL, method: Method = .GET, query: [String: Any] = [:])
    -> URLRequest {
    var request = URLRequest(url: url)
    request.httpMethod = method.rawValue
    return self.preparedRequest(forRequest: request, query: query)
  }

  /**
   Prepares a URL request to be sent to the server.

   - parameter originalRequest: The request that should be prepared.
   - parameter queryString:     The GraphQL query string for the request.

   - returns: A new URL request that is properly configured for the server.
   */
  public func preparedRequest(forRequest originalRequest: URLRequest, queryString: String)
    -> URLRequest {
    var request = originalRequest
    guard let URL = request.url else {
      return originalRequest
    }

    request.httpBody = "query=\(queryString)".data(using: .utf8)

    let components = URLComponents(url: URL, resolvingAgainstBaseURL: false)!
    request.url = components.url
    request.allHTTPHeaderFields = self.defaultHeaders

    return request
  }

  public func preparedRequest(forURL url: URL, queryString: String)
    -> URLRequest {
    var request = URLRequest(url: url)
    request.httpMethod = Method.POST.rawValue
    return self.preparedRequest(forRequest: request, queryString: queryString)
  }

  /**
     Prepares a URL request to be sent to the server.
     - parameter originalRequest: The request that should be prepared
     - parameter queryString: The GraphQL mutation string description
     - parameter input: The input for the mutation

     - returns: A new URL request that is properly configured for the server
   **/
  public func preparedGraphRequest(
    forURL url: URL,
    queryString: String,
    input: [String: Any]
  ) throws -> URLRequest {
    var request = URLRequest(url: url)
    request.httpMethod = Method.POST.rawValue

    guard let URL = request.url else {
      return request
    }

    let requestBody = self.graphMutationRequestBody(mutation: queryString, input: input)
    let jsonData = try JSONSerialization.data(withJSONObject: requestBody, options: [])

    request.httpBody = jsonData

    var headers = self.defaultHeaders
    headers["Content-Type"] = "application/json; charset=utf-8"

    let components = URLComponents(url: URL, resolvingAgainstBaseURL: false)!
    request.url = components.url
    request.allHTTPHeaderFields = headers

    return request
  }

  public func isPrepared(request: URLRequest) -> Bool {
    return request.value(forHTTPHeaderField: "Authorization") == self.authorizationHeader
      && request.value(forHTTPHeaderField: "Kickstarter-iOS-App") != nil
  }

  internal var defaultHeaders: [String: String] {
    var headers: [String: String] = [:]
    headers["Accept-Language"] = self.language
    headers["Authorization"] = self.authorizationHeader
    headers["Kickstarter-App-Id"] = self.appId
    headers["Kickstarter-iOS-App"] = self.buildVersion
    headers["User-Agent"] = Self.userAgent
    headers["X-KICKSTARTER-CLIENT"] = self.serverConfig.apiClientAuth.clientId
    headers["Kickstarter-iOS-App-UUID"] = self.deviceIdentifier

    return headers.withAllValuesFrom(self.pxHeaders)
  }

  // PerimeterX authorization header
  internal var pxHeaders: [String: String] {
    return self.perimeterXClient.headers()
  }

  func graphMutationRequestBody(mutation: String, input: [String: Any]) -> [String: Any] {
    return [
      "query": mutation,
      "variables": ["input": input]
    ]
  }

  public static var userAgent: String {
    let executable = Bundle.main.infoDictionary?["CFBundleExecutable"] as? String
    let bundleIdentifier = Bundle.main.infoDictionary?["CFBundleIdentifier"] as? String
    let app: String = executable ?? bundleIdentifier ?? "Kickstarter"
    let bundleVersion: String = (Bundle.main.infoDictionary?["CFBundleVersion"] as? String) ?? "1"
    let model = UIDevice.current.model
    let systemVersion = UIDevice.current.systemVersion
    let scale = UIScreen.main.scale

    return "\(app)/\(bundleVersion) (\(model); iOS \(systemVersion) Scale/\(scale))"
  }

  fileprivate var authorizationHeader: String? {
    if let token = self.oauthToken?.token {
      return "token \(token)"
    } else {
      return self.serverConfig.basicHTTPAuth?.authorizationHeader
    }
  }

  fileprivate var defaultQueryParams: [String: String] {
    var query: [String: String] = [:]
    query["client_id"] = self.serverConfig.apiClientAuth.clientId
    query["currency"] = self.currency
    query["oauth_token"] = self.oauthToken?.token
    return query
  }

  fileprivate func queryComponents(_ key: String, _ value: Any) -> [(String, String)] {
    var components: [(String, String)] = []

    if let dictionary = value as? [String: Any] {
      for (nestedKey, value) in dictionary {
        components += self.queryComponents("\(key)[\(nestedKey)]", value)
      }
    } else if let array = value as? [Any] {
      for value in array {
        components += self.queryComponents("\(key)[]", value)
      }
    } else {
      components.append((key, String(describing: value)))
    }

    return components
  }
}<|MERGE_RESOLUTION|>--- conflicted
+++ resolved
@@ -102,17 +102,15 @@
   /// Fetch comments for a project with a query.
   func fetchComments(query: NonEmptySet<Query>) -> SignalProducer<CommentsEnvelope, ErrorEnvelope>
 
-<<<<<<< HEAD
   /// Fetch comments for a project with a slug, cursor and limit.
   func fetchComments(
     slug: String,
     cursor: String?,
     limit: Int?
   ) -> SignalProducer<CommentsEnvelope, ErrorEnvelope>
-=======
+
   /// Fetch comment replies for a comment with a query.
   func fetchCommentReplies(query: NonEmptySet<Query>) -> SignalProducer<CommentRepliesEnvelope, ErrorEnvelope>
->>>>>>> 791136cd
 
   /// Fetch comments for an update.
   func fetchComments(update: Update) -> SignalProducer<DeprecatedCommentsEnvelope, ErrorEnvelope>
