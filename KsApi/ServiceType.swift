--- conflicted
+++ resolved
@@ -127,19 +127,13 @@
   func fetchGraphCategory(query: NonEmptySet<Query>)
     -> SignalProducer<CategoryEnvelope, GraphError>
 
-<<<<<<< HEAD
   /// Fetch User's stored cards.
   func fetchGraphCreditCards(query: NonEmptySet<Query>)
     -> SignalProducer<UserEnvelope<GraphUserCreditCard>, GraphError>
 
-  /// Fetch a User's preferred currency
-  func fetchGraphCurrency(query: NonEmptySet<Query>)
-    -> SignalProducer<UserEnvelope<UserCurrency>, GraphError>
-=======
   /// Fetch a User's account fields
   func fetchGraphUserAccountFields(query: NonEmptySet<Query>)
     -> SignalProducer<UserEnvelope<UserAccountFields>, GraphError>
->>>>>>> 82b03742
 
   /// Fetch User's email fields object using graphQL.
   func fetchGraphUserEmailFields(query: NonEmptySet<Query>)
