import Prelude
import ReactiveSwift
import ReactiveExtensions
import Result

internal protocol LiveStreamViewModelType {
  var inputs: LiveStreamViewModelInputs { get }
  var outputs: LiveStreamViewModelOutputs { get }
}

internal protocol LiveStreamViewModelInputs {
  /// Call to set the Firebase app and LiveStreamEvent
  func configureWith(event: LiveStreamEvent, userId: Int?)

  /// Call when the firebase database is created.
  func createdDatabaseRef(ref: FirebaseDatabaseReferenceType)

  /// Called when the Firebase app fails to initialise
  func firebaseAppFailedToInitialize()

  /// Called when the green room changes to active or inactive when a creator goes on/off live, expects a Bool
  func observedGreenRoomOffChanged(off: Any?)

  /// Called when the HLS url for the stream changes, expects a String
  func observedHlsUrlChanged(hlsUrl: Any?)

  /// Called when the number of people watching changes in a non-scale event, expects an NSDictionary
  func observedNumberOfPeopleWatchingChanged(numberOfPeople: Any?)

  /// Called when the number of people watching changes in a scaled event, expects an Int
  func observedScaleNumberOfPeopleWatchingChanged(numberOfPeople: Any?)

  /// Called to set the Firebase user ID
  func setFirebaseUserId(userId: String)

  /// Called when the video playback state changes
  func videoPlaybackStateChanged(state: LiveVideoPlaybackState)

  /// Call when the viewDidLoad
  func viewDidLoad()

  /// Call when the viewDidDisappear
  func viewDidDisappear()
}

internal protocol LiveStreamViewModelOutputs {
  /// Create the presence reference to update Firebase on connect/disconnect
  var createPresenceReference: Signal<(FirebaseDatabaseReferenceType, FirebaseRefConfig), NoError> { get }

  /// Create green room Firebase observers
  var createGreenRoomObservers: Signal<(FirebaseDatabaseReferenceType, FirebaseRefConfig), NoError> { get }

  /// Create HLS url Firebase observers
  var createHLSObservers: Signal<(FirebaseDatabaseReferenceType, FirebaseRefConfig), NoError> { get }

  /// Create non-scale event number of people watching Firebase observers
  var createNumberOfPeopleWatchingObservers: Signal<(FirebaseDatabaseReferenceType,
    FirebaseRefConfig), NoError> { get }

  /// Create scale event number of people watching Firebase observers
  var createScaleNumberOfPeopleWatchingObservers: Signal<(FirebaseDatabaseReferenceType,
    FirebaseRefConfig), NoError> { get }

  /// Create the video view controller based on the live stream type
  var createVideoViewController: Signal<LiveStreamType, NoError> { get }

  /// Disable idle time so that the display does not sleep
  var disableIdleTimer: Signal<Bool, NoError> { get }

  /// Emits an event and user id when the firebase database should be initialized.
  var initializeFirebase: Signal<(LiveStreamEvent, Int?), NoError> { get }

  /// Notify the delegate of the number of people watching change
  var notifyDelegateLiveStreamNumberOfPeopleWatchingChanged: Signal<Int, NoError> { get }

  /// Notify the delegate of the live stream view controller state change
  var notifyDelegateLiveStreamViewControllerStateChanged: Signal<LiveStreamViewControllerState,
    NoError> { get }

  /// Remove the nested video view controller
  var removeVideoViewController: Signal<(), NoError> { get }
}

internal final class LiveStreamViewModel: LiveStreamViewModelType, LiveStreamViewModelInputs,
  LiveStreamViewModelOutputs {

  //swiftlint:disable:next function_body_length
  init(scheduler: DateSchedulerProtocol = QueueScheduler.main) {

    let configData = Signal.combineLatest(self.configData.signal.skipNil(), self.viewDidLoadProperty.signal)
      .map(first)

    let liveStreamEvent = configData.map(first)
    let userId = configData.map(second)

    let observedNumberOfPeopleWatchingChanged = self.numberOfPeopleWatchingProperty.signal
      .map { $0 as? NSDictionary }
      .skipNil()
      .map { $0.allKeys.count }

    let observedScaleNumberOfPeopleWatchingChanged = self.scaleNumberOfPeopleWatchingProperty.signal
      .map { $0 as? Int }
      .skipNil()

    let numberOfPeopleWatching = Signal.merge(
      observedNumberOfPeopleWatchingChanged,
      observedScaleNumberOfPeopleWatchingChanged
    )

<<<<<<< HEAD
    let maxOpenTokViewers = liveStreamEvent
      .map { $0.maxOpenTokViewers }
      .skipNil()
=======
    let maxOpenTokViewers = liveStreamEvent.map { $0.maxOpenTokViewers }.skipNil()
>>>>>>> eb747382

    let didLiveStreamEndedNormally = liveStreamEvent
      .map(didEndNormally(event:))

    let observedHlsUrlChanged = self.hlsUrlProperty.signal
      .map { $0 as? String }
      .skipNil()

    let observedGreenRoomOffChanged = self.greenRoomOffProperty
      .signal
      .map { $0 as? Bool }
      .skipNil()

    let isMaxOpenTokViewersReached = Signal.combineLatest(
      numberOfPeopleWatching,
      maxOpenTokViewers
      )
      .map { $0 > $1 }
      .take(first: 1)

    let useHlsStream = Signal.merge(
      isMaxOpenTokViewersReached,

      liveStreamEvent
        .map { event in event.isRtmp == .some(true) || didEndNormally(event: event) }
        .filter(isTrue)
      )
      .take(first: 1)
      .timeout(after: 10, raising: SomeError(), on: scheduler)
      .flatMapError { _ in SignalProducer<Bool, NoError>(value: true) }

    let liveHlsUrl = Signal.merge(
      liveStreamEvent
        .filter { $0.liveNow }
        .map { $0.hlsUrl }
        .skipNil()
        .map(LiveStreamType.hlsStream),
      observedHlsUrlChanged.map(LiveStreamType.hlsStream)
    )

    let replayHlsUrl = liveStreamEvent
      .filter(didEndNormally(event:))
      .map { $0.replayUrl }
      .skipNil()
      .map(LiveStreamType.hlsStream)

    let hlsStreamUrl = Signal.merge(liveHlsUrl, replayHlsUrl)

    let openTokSessionConfig = liveStreamEvent.map { $0.openTok }
      .skipNil()
      .map {
      LiveStreamType.openTok(
        sessionConfig: OpenTokSessionConfig(
          apiKey: $0.appId, sessionId: $0.sessionId, token: $0.token
        )
      )
    }

    let liveStreamType = Signal.merge(
      Signal.combineLatest(hlsStreamUrl, useHlsStream.filter(isTrue)).map(first),
      Signal.combineLatest(openTokSessionConfig, useHlsStream.filter(isFalse)).map(first)
    )
    .skipRepeats()

    let observedGreenRoomOffOrInReplay = Signal.merge(
      observedGreenRoomOffChanged.filter(isTrue),
      didLiveStreamEndedNormally.filter(isTrue)
      )
      .ignoreValues()

    self.createVideoViewController = Signal.combineLatest(
      liveStreamType,
      observedGreenRoomOffOrInReplay
      )
      .map(first)

    self.disableIdleTimer = Signal.merge(
      self.viewDidLoadProperty.signal.mapConst(true),
      self.viewDidDisappearProperty.signal.mapConst(false)
    )

    self.notifyDelegateLiveStreamNumberOfPeopleWatchingChanged = numberOfPeopleWatching

    let createObservers = Signal.zip(
      didLiveStreamEndedNormally.filter(isFalse),
      liveStreamEvent.map(isNonStarter(event:)).filter(isFalse)
      )
      .ignoreValues()

    let combinedUserId = Signal.merge(
      userId.skipNil().map(String.init),
      self.firebaseUserIdProperty.signal.skipNil()
      ).take(first: 1)

    let databaseRef = self.databaseRefProperty.signal.skipNil()
    let firebase = liveStreamEvent.map { $0.firebase }.skipNil()

    let firebase = liveStreamEvent.map { $0.firebase }.skipNil()

    self.createPresenceReference = Signal.zip(
      databaseRef,
      Signal.combineLatest(
        firebase.map { $0.numberPeopleWatchingPath },
        combinedUserId
        )
        .map { "\($0)/\($1)" }
        .map { FirebaseRefConfig(ref: $0, orderBy: "") },
      createObservers
      ).map { dbRef, event, _ in (dbRef, event) }

    self.createGreenRoomObservers = Signal.zip(
      databaseRef,
      firebase.map { FirebaseRefConfig(ref: $0.greenRoomPath, orderBy: "") },
      createObservers
      ).map { dbRef, event, _ in (dbRef, event) }

    self.createHLSObservers = Signal.zip(
      databaseRef,
      firebase.map { FirebaseRefConfig(ref: $0.hlsUrlPath, orderBy: "") },
      createObservers
      ).map { dbRef, event, _ in (dbRef, event) }

    let numberOfPeopleWatchingRef = liveStreamEvent
      .filter { $0.isScale == .some(false) }
      .map { $0.firebase?.numberPeopleWatchingPath }
      .skipNil()
      .map { FirebaseRefConfig(ref: $0, orderBy: "") }

    self.createNumberOfPeopleWatchingObservers = Signal.zip(
      databaseRef,
<<<<<<< HEAD
      numberOfPeopleWatchingRef,
      createObservers
      ).map { dbRef, event, _ in (dbRef, event) }
=======
      firebase.map { FirebaseRefConfig(ref: $0.numberPeopleWatchingPath, orderBy: "") },
      createObservers,
      liveStreamEvent.map { $0.isScale }.skipNil().filter(isFalse)
      )
      .map { dbRef, event, _, _ in (dbRef, event) }
>>>>>>> eb747382

    let scaleNumberOfPeopleWatchingRef = liveStreamEvent
      .filter { $0.isScale == .some(true) }
      .map { $0.firebase?.scaleNumberPeopleWatchingPath }
      .skipNil()
      .map { FirebaseRefConfig(ref: $0, orderBy: "") }

    self.createScaleNumberOfPeopleWatchingObservers = Signal.zip(
      databaseRef,
<<<<<<< HEAD
      scaleNumberOfPeopleWatchingRef,
      createObservers
      ).map { dbRef, event, _ in (dbRef, event) }
=======
      firebase.map { FirebaseRefConfig(ref: $0.scaleNumberPeopleWatchingPath, orderBy: "") },
      createObservers,
      liveStreamEvent.map { $0.isScale }.skipNil().filter(isTrue)
      )
      .map { dbRef, event, _, _ in (dbRef, event) }
>>>>>>> eb747382

    self.removeVideoViewController = self.createVideoViewController.take(first: 1)
      .sample(on: observedGreenRoomOffChanged.filter(isFalse).ignoreValues())
      .ignoreValues()

    let greenRoomState = observedGreenRoomOffChanged
      .filter(isFalse)
      .mapConst(LiveStreamViewControllerState.greenRoom)

    let replayState = didLiveStreamEndedNormally
      .takePairWhen(self.videoPlaybackStateChangedProperty.signal.skipNil())
      .filter { didEndNormally, playbackState in didEndNormally && !playbackState.isError }
      .map { _, playbackState in
        LiveStreamViewControllerState.replay(playbackState: playbackState, duration: 0)
    }

    let liveState = liveStreamEvent
      .takePairWhen(self.videoPlaybackStateChangedProperty.signal.skipNil())
      .filter { event, playbackState in
        event.liveNow && !playbackState.isError
      }
      .map { _, playbackState in
        LiveStreamViewControllerState.live(playbackState: playbackState, startTime: 0)
    }

    let errorState = self.videoPlaybackStateChangedProperty.signal.skipNil()
      .map { $0.error }
      .skipNil()
      .map(LiveStreamViewControllerState.error)

    let nonStarterOrLoadingState = liveStreamEvent
      .map { event in
        isNonStarter(event: event)
          ? LiveStreamViewControllerState.nonStarter
          : LiveStreamViewControllerState.loading
      }

    self.notifyDelegateLiveStreamViewControllerStateChanged = Signal.merge(
      nonStarterOrLoadingState,
      errorState,
      self.firebaseAppFailedToInitializeProperty.signal.mapConst(.initializationFailed),
      greenRoomState,
      liveState,
      replayState
    )

    self.initializeFirebase = configData
      .filter { event, _ in event.liveNow }
  }

  private let configData = MutableProperty<(LiveStreamEvent, Int?)?>(nil)
  internal func configureWith(event: LiveStreamEvent, userId: Int?) {
    self.configData.value = (event, userId)
  }

  private let databaseRefProperty = MutableProperty<FirebaseDatabaseReferenceType?>(nil)
  internal func createdDatabaseRef(ref: FirebaseDatabaseReferenceType) {
    self.databaseRefProperty.value = ref
  }

  private let firebaseAppFailedToInitializeProperty = MutableProperty()
  internal func firebaseAppFailedToInitialize() {
    self.firebaseAppFailedToInitializeProperty.value = ()
  }

  private let greenRoomOffProperty = MutableProperty<Any?>(nil)
  internal func observedGreenRoomOffChanged(off: Any?) {
    self.greenRoomOffProperty.value = off
  }

  private let hlsUrlProperty = MutableProperty<Any?>(nil)
  internal func observedHlsUrlChanged(hlsUrl: Any?) {
    self.hlsUrlProperty.value = hlsUrl
  }

  private let numberOfPeopleWatchingProperty = MutableProperty<Any?>(nil)
  internal func observedNumberOfPeopleWatchingChanged(numberOfPeople: Any?) {
    self.numberOfPeopleWatchingProperty.value = numberOfPeople
  }

  private let scaleNumberOfPeopleWatchingProperty = MutableProperty<Any?>(nil)
  internal func observedScaleNumberOfPeopleWatchingChanged(numberOfPeople: Any?) {
    self.scaleNumberOfPeopleWatchingProperty.value = numberOfPeople
  }

  private let firebaseUserIdProperty = MutableProperty<String?>(nil)
  internal func setFirebaseUserId(userId: String) {
    self.firebaseUserIdProperty.value = userId
  }

  private let videoPlaybackStateChangedProperty = MutableProperty<LiveVideoPlaybackState?>(nil)
  internal func videoPlaybackStateChanged(state: LiveVideoPlaybackState) {
    self.videoPlaybackStateChangedProperty.value = state
  }

  private let viewDidLoadProperty = MutableProperty()
  internal func viewDidLoad() {
    self.viewDidLoadProperty.value = ()
  }

  private let viewDidDisappearProperty = MutableProperty()
  internal func viewDidDisappear() {
    self.viewDidDisappearProperty.value = ()
  }

  internal let createPresenceReference: Signal<(FirebaseDatabaseReferenceType,
    FirebaseRefConfig), NoError>
  internal let createGreenRoomObservers: Signal<(FirebaseDatabaseReferenceType, FirebaseRefConfig), NoError>
  internal let createHLSObservers: Signal<(FirebaseDatabaseReferenceType, FirebaseRefConfig), NoError>
  internal let createNumberOfPeopleWatchingObservers: Signal<(FirebaseDatabaseReferenceType,
    FirebaseRefConfig), NoError>
  internal let createScaleNumberOfPeopleWatchingObservers: Signal<(FirebaseDatabaseReferenceType,
    FirebaseRefConfig), NoError>
  internal let createVideoViewController: Signal<LiveStreamType, NoError>
  internal let disableIdleTimer: Signal<Bool, NoError>
  internal let initializeFirebase: Signal<(LiveStreamEvent, Int?), NoError>
  internal let notifyDelegateLiveStreamNumberOfPeopleWatchingChanged: Signal<Int, NoError>
  internal let notifyDelegateLiveStreamViewControllerStateChanged: Signal<LiveStreamViewControllerState,
    NoError>
  internal let removeVideoViewController: Signal<(), NoError>

  internal var inputs: LiveStreamViewModelInputs { return self }
  internal var outputs: LiveStreamViewModelOutputs { return self }
}

private func isNonStarter(event: LiveStreamEvent) -> Bool {
  return !event.liveNow
    && !event.definitelyHasReplay
    && startDateMoreThanFifteenMinutesAgo(event: event)
}

private func startDateMoreThanFifteenMinutesAgo(event: LiveStreamEvent) -> Bool {
  let minute = Calendar.current
    .dateComponents([.minute], from: event.startDate as Date, to: Date())
    .minute ?? 0
  return minute > 15
}

private func didEndNormally(event: LiveStreamEvent) -> Bool {
  return !event.liveNow && event.definitelyHasReplay
}<|MERGE_RESOLUTION|>--- conflicted
+++ resolved
@@ -107,13 +107,9 @@
       observedScaleNumberOfPeopleWatchingChanged
     )
 
-<<<<<<< HEAD
     let maxOpenTokViewers = liveStreamEvent
       .map { $0.maxOpenTokViewers }
       .skipNil()
-=======
-    let maxOpenTokViewers = liveStreamEvent.map { $0.maxOpenTokViewers }.skipNil()
->>>>>>> eb747382
 
     let didLiveStreamEndedNormally = liveStreamEvent
       .map(didEndNormally(event:))
@@ -209,7 +205,6 @@
       ).take(first: 1)
 
     let databaseRef = self.databaseRefProperty.signal.skipNil()
-    let firebase = liveStreamEvent.map { $0.firebase }.skipNil()
 
     let firebase = liveStreamEvent.map { $0.firebase }.skipNil()
 
@@ -244,17 +239,9 @@
 
     self.createNumberOfPeopleWatchingObservers = Signal.zip(
       databaseRef,
-<<<<<<< HEAD
       numberOfPeopleWatchingRef,
       createObservers
       ).map { dbRef, event, _ in (dbRef, event) }
-=======
-      firebase.map { FirebaseRefConfig(ref: $0.numberPeopleWatchingPath, orderBy: "") },
-      createObservers,
-      liveStreamEvent.map { $0.isScale }.skipNil().filter(isFalse)
-      )
-      .map { dbRef, event, _, _ in (dbRef, event) }
->>>>>>> eb747382
 
     let scaleNumberOfPeopleWatchingRef = liveStreamEvent
       .filter { $0.isScale == .some(true) }
@@ -264,17 +251,11 @@
 
     self.createScaleNumberOfPeopleWatchingObservers = Signal.zip(
       databaseRef,
-<<<<<<< HEAD
       scaleNumberOfPeopleWatchingRef,
       createObservers
-      ).map { dbRef, event, _ in (dbRef, event) }
-=======
-      firebase.map { FirebaseRefConfig(ref: $0.scaleNumberPeopleWatchingPath, orderBy: "") },
-      createObservers,
       liveStreamEvent.map { $0.isScale }.skipNil().filter(isTrue)
       )
       .map { dbRef, event, _, _ in (dbRef, event) }
->>>>>>> eb747382
 
     self.removeVideoViewController = self.createVideoViewController.take(first: 1)
       .sample(on: observedGreenRoomOffChanged.filter(isFalse).ignoreValues())
